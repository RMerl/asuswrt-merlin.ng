--- conflicted
+++ resolved
@@ -2599,17 +2599,10 @@
 		sed -i "/RTCONFIG_DNSFILTER/d" $(1); \
 		echo "RTCONFIG_DNSFILTER=y" >>$(1); \
 	fi; \
-<<<<<<< HEAD
-=======
 	if [ "$(OPENSSL11)" = "y" ]; then \
 		sed -i "/RTCONFIG_OPENSSL11/d" $(1); \
 		echo "RTCONFIG_OPENSSL11=y" >>$(1); \
 	fi; \
-	if [ "$(CFGSYNC)" = "y" ]; then \
-		sed -i "/RTCONFIG_CFGSYNC/d" $(1); \
-		echo "RTCONFIG_CFGSYNC=y" >>$(1); \
-	fi; \
->>>>>>> e681b675
 	if [ "$(WEBMON)" = "y" ]; then \
 		sed -i "/RTCONFIG_WEBMON/d" $(1); \
 		echo "RTCONFIG_WEBMON=y" >>$(1); \
