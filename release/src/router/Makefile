--- conflicted
+++ resolved
@@ -464,7 +464,7 @@
 endif
 
 ifeq ($(RTCONFIG_OPENSSL11),y)
-OPENSSL := openssl-1.1.x
+OPENSSL := openssl-1.1
 CURL := curl
 else ifeq ($(RTCONFIG_OPENSSL10),y)
 OPENSSL := openssl-1.0
@@ -1244,11 +1244,7 @@
 obj-$(RTCONFIG_NANO) += ncurses-6.0
 obj-$(RTCONFIG_NANO) += nano
 obj-$(RTCONFIG_OPENVPN) += ministun
-<<<<<<< HEAD
 obj-$(RTCONFIG_DNSSEC) += $(if $(RTCONFIG_DNSSEC_OPENSSL),$(OPENSSL),) $(if $(RTCONFIG_DNSSEC_NETTLE),nettle,)
-=======
-obj-$(RTCONFIG_DNSSEC) += $(if $(RTCONFIG_DNSSEC_OPENSSL),openssl-1.1,) $(if $(RTCONFIG_DNSSEC_NETTLE),nettle,)
->>>>>>> 6137be10
 obj-$(RTCONFIG_SAMBA36X) += libiconv-1.14
 obj-$(RTCONFIG_TELENET) += lanauth
 obj-y += inadyn
@@ -1256,16 +1252,6 @@
 obj-y += wsdd2
 obj-$(RTCONFIG_BWDPI) += faketc
 
-<<<<<<< HEAD
-=======
-ifeq ($(RTCONFIG_OPENSSL11),y)
-obj-$(RTCONFIG_OPENSSL11) += openssl-1.1
-OPENSSLDIR=openssl-1.1
-else
-OPENSSLDIR=openssl-1.0
-endif
-
->>>>>>> 6137be10
 ifneq ($(HND_ROUTER),y)
 obj-y += cstats
 endif
@@ -2626,38 +2612,38 @@
 openssl-stage:
 	@$(MAKE) openssl-1.0-stage
 
-openssl-1.1.x/Makefile:
-	cd openssl-1.1.x && \
+openssl-1.1/Makefile:
+	cd openssl-1.1 && \
 	./Configure $(HOSTCONFIG) --prefix=/usr --openssldir=/etc/ssl --cross-compile-prefix=' ' \
 	$(if $(filter y,$(RTCONFIG_SFP) $(RTCONFIG_4M_SFP) $(RTCONFIG_8M_SFP)),-Os,-O2) \
 	-ffunction-sections -fdata-sections -Wl,--gc-sections \
 	shared $(OPENSSL_CIPHERS) no-err no-async --api=1.0.0 \
 	no-aria no-sm2 no-sm3 no-sm4 \
 	$(if $(filter y,$(HND_ROUTER)),,-DOPENSSL_PREFER_CHACHA_OVER_GCM)
-	-@$(MAKE) -C openssl-1.1.x depend clean
+	-@$(MAKE) -C openssl-1.1 depend clean
 	@touch $@
 
-openssl-1.1.x: openssl-1.1.x/Makefile
-	$(MAKE) -C openssl-1.1.x $(PARALLEL_BUILD)
-
-openssl-1.1.x-clean:
-	[ ! -f openssl-1.1.x/Makefile ] || $(MAKE) -C openssl-1.1.x clean
-	@rm -f openssl-1.1.x/Makefile
-
-openssl-1.1.x-install:
+openssl-1.1: openssl-1.1/Makefile
+	$(MAKE) -C openssl-1.1 $(PARALLEL_BUILD)
+
+openssl-1.1-clean:
+	[ ! -f openssl-1.1/Makefile ] || $(MAKE) -C openssl-1.1 clean
+	@rm -f openssl-1.1/Makefile
+
+openssl-1.1-install:
 	$(SEP)
-	if [ -f openssl-1.1.x/Makefile ] ; then \
-		install -D openssl-1.1.x/libcrypto.so.1.1 $(INSTALLDIR)/openssl-1.1.x/usr/lib/libcrypto.so.1.1 ; \
-		install -D openssl-1.1.x/libssl.so.1.1 $(INSTALLDIR)/openssl-1.1.x/usr/lib/libssl.so.1.1 ; \
-		$(STRIP) $(INSTALLDIR)/openssl-1.1.x/usr/lib/libssl.so.1.1 ; \
-		$(STRIP) $(INSTALLDIR)/openssl-1.1.x/usr/lib/libcrypto.so.1.1 ; \
-		install -D openssl-1.1.x/apps/openssl $(INSTALLDIR)$(INSTALLSUBDIR)/usr/sbin/openssl11 ; \
+	if [ -f openssl-1.1/Makefile ] ; then \
+		install -D openssl-1.1/libcrypto.so.1.1 $(INSTALLDIR)/openssl-1.1/usr/lib/libcrypto.so.1.1 ; \
+		install -D openssl-1.1/libssl.so.1.1 $(INSTALLDIR)/openssl-1.1/usr/lib/libssl.so.1.1 ; \
+		$(STRIP) $(INSTALLDIR)/openssl-1.1/usr/lib/libssl.so.1.1 ; \
+		$(STRIP) $(INSTALLDIR)/openssl-1.1/usr/lib/libcrypto.so.1.1 ; \
+		install -D openssl-1.1/apps/openssl $(INSTALLDIR)$(INSTALLSUBDIR)/usr/sbin/openssl11 ; \
 		$(STRIP) $(INSTALLDIR)$(INSTALLSUBDIR)/usr/sbin/openssl11 ; \
 		chmod 0500 $(INSTALLDIR)$(INSTALLSUBDIR)/usr/sbin/openssl11 ; \
 	fi
 
-openssl-1.1.x-stage:
-	$(MAKE) -C openssl-1.1.x install_sw INSTALL_PREFIX=$(STAGEDIR)
+openssl-1.1-stage:
+	$(MAKE) -C openssl-1.1 install_sw INSTALL_PREFIX=$(STAGEDIR)
 
 openssl-1.0/Makefile:
 	[ "$(notdir $(realpath $@))" = "openssl-1.0" ] || (rm -f openssl && ln -s openssl-1.0 openssl)
@@ -2856,11 +2842,7 @@
 endif
 endif
 
-<<<<<<< HEAD
 dnsmasq:  $(if $(RTCONFIG_DNSSEC_OPENSSL),$(OPENSSL),) $(if $(RTCONFIG_DNSSEC_NETTLE),nettle,)
-=======
-dnsmasq:  $(if $(RTCONFIG_DNSSEC_OPENSSL),openssl-1.1,) $(if $(RTCONFIG_DNSSEC_NETTLE),nettle,)
->>>>>>> 6137be10
 	@$(SEP)
 	$(MAKE) -C dnsmasq \
 	COPTS="-DHAVE_BROKEN_RTC -DHAVE_LEASEFILE_EXPIRE -DEDNS_PKTSZ=1280 \
@@ -2868,7 +2850,6 @@
 		$(if $(RTCONFIG_IPV6),-DUSE_IPV6,-DNO_IPV6) \
 		$(if $(RTCONFIG_USB_EXTRAS)||$(RTCONFIG_TR069),,-DNO_SCRIPT) \
 		$(if $(RTCONFIG_USB_EXTRAS),,-DNO_TFTP) \
-<<<<<<< HEAD
 		$(if $(RTCONFIG_DNSSEC_OPENSSL),-I$(TOP)/$(OPENSSL)/include -DHAVE_DNSSEC,) \
 		$(if $(RTCONFIG_DNSSEC_NETTLE),-I$(TOP)/nettle/include -I$(TOP)/gmp -DHAVE_DNSSEC -DHAVE_DNSSEC_STATIC -DNO_GOST,)" \
 	CFLAGS="-Os -ffunction-sections -fdata-sections $(EXTRACFLAGS)" \
@@ -2876,15 +2857,6 @@
 		$(if $(RTCONFIG_DNSSEC_OPENSSL),-pthread -L$(TOP)/$(OPENSSL),) \
 		$(if $(RTCONFIG_DNSSEC_NETTLE),-L$(TOP)/nettle/lib -L$(TOP)/gmp/.libs,)" \
 	$(if $(RTCONFIG_DNSSEC_OPENSSL),PKG_CONFIG_PATH="$(TOP)/$(OPENSSL)" CRYPTO=openssl,) \
-=======
-		$(if $(RTCONFIG_DNSSEC_OPENSSL),-I$(TOP)/openssl-1.1/include -DHAVE_DNSSEC,) \
-		$(if $(RTCONFIG_DNSSEC_NETTLE),-I$(TOP)/nettle/include -I$(TOP)/gmp -DHAVE_DNSSEC -DHAVE_DNSSEC_STATIC -DNO_GOST,)" \
-	CFLAGS="-Os -ffunction-sections -fdata-sections $(EXTRACFLAGS)" \
-	LDFLAGS="-ffunction-sections -fdata-sections -Wl,--gc-sections $(EXTRALDFLAGS) \
-		$(if $(RTCONFIG_DNSSEC_OPENSSL),-pthread -L$(TOP)/openssl-1.1,) \
-		$(if $(RTCONFIG_DNSSEC_NETTLE),-L$(TOP)/nettle/lib -L$(TOP)/gmp/.libs,)" \
-	$(if $(RTCONFIG_DNSSEC_OPENSSL),PKG_CONFIG_PATH="$(TOP)/openssl-1.1" CRYPTO=openssl,) \
->>>>>>> 6137be10
 	$(if $(RTCONFIG_DNSSEC_NETTLE),PKG_CONFIG_PATH="$(TOP)/nettle/lib/pkgconfig",)
 
 dnsmasq-install:
@@ -7130,41 +7102,6 @@
 	install -D portmap/portmap $(INSTALLDIR)/portmap/usr/sbin/portmap
 	$(STRIP) $(INSTALLDIR)/portmap/usr/sbin/portmap
 
-<<<<<<< HEAD
-=======
-openssl-1.1/Makefile:
-	cd openssl-1.1 && \
-	./Configure $(HOSTCONFIG) --prefix=/usr --openssldir=/etc/ssl --cross-compile-prefix=' ' \
-	-O2 -ffunction-sections -fdata-sections -Wl,--gc-sections \
-	shared $(OPENSSL_CIPHERS) no-err no-async --api=1.0.0 \
-	no-aria no-sm2 no-sm3 no-sm4 \
-	$(if $(filter y,$(HND_ROUTER)),,-DOPENSSL_PREFER_CHACHA_OVER_GCM)
-	-@$(MAKE) -C openssl-1.1 depend clean
-	@touch $@
-
-openssl-1.1: openssl-1.1/Makefile
-	$(MAKE) -C openssl-1.1 $(PARALLEL_BUILD)
-
-openssl-1.1-clean:
-	[ ! -f openssl-1.1/Makefile ] || $(MAKE) -C openssl-1.1 clean
-	@rm -f openssl-1.1/Makefile
-
-openssl-1.1-install:
-	$(SEP)
-	if [ -f openssl-1.1/Makefile ] ; then \
-		install -D openssl-1.1/libcrypto.so.1.1 $(INSTALLDIR)/openssl-1.1/usr/lib/libcrypto.so.1.1 ; \
-		install -D openssl-1.1/libssl.so.1.1 $(INSTALLDIR)/openssl-1.1/usr/lib/libssl.so.1.1 ; \
-		$(STRIP) $(INSTALLDIR)/openssl-1.1/usr/lib/libssl.so.1.1 ; \
-		$(STRIP) $(INSTALLDIR)/openssl-1.1/usr/lib/libcrypto.so.1.1 ; \
-		install -D openssl-1.1/apps/openssl $(INSTALLDIR)$(INSTALLSUBDIR)/usr/sbin/openssl11 ; \
-		$(STRIP) $(INSTALLDIR)$(INSTALLSUBDIR)/usr/sbin/openssl11 ; \
-		chmod 0500 $(INSTALLDIR)$(INSTALLSUBDIR)/usr/sbin/openssl11 ; \
-	fi
-
-openssl-1.1-stage:
-	 $(MAKE) -C openssl-1.1 install_sw INSTALL_PREFIX=$(STAGEDIR)
-
->>>>>>> 6137be10
 libvpn: shared nvram$(BCMEX)$(EX7)
 	@$(SEP)
 	$(MAKE) -C libvpn
