#
# Broadcom Linux Router Makefile
#
# Copyright 2016, Broadcom
# All Rights Reserved.
#
# THIS SOFTWARE IS OFFERED "AS IS", AND BROADCOM GRANTS NO WARRANTIES OF ANY
# KIND, EXPRESS OR IMPLIED, BY STATUTE, COMMUNICATION OR OTHERWISE. BROADCOM
# SPECIFICALLY DISCLAIMS ANY IMPLIED WARRANTIES OF MERCHANTABILITY, FITNESS
# FOR A SPECIFIC PURPOSE OR NONINFRINGEMENT CONCERNING THIS SOFTWARE.
#
#

export HND_ROUTER := $(shell pwd | sed 's/.*hnd.*/y/g')
ifeq ($(HND_ROUTER),y)
export BCM_CHIP := 4908
export HND_SRC := $(shell pwd | sed 's/\(.*src-rt-.*hnd\).*/\1/')
export SRCBASE := $(shell pwd | sed 's/\(.*src-rt-.*hnd\).*/\1\/bcmdrivers\/broadcom\/net\/wl\/bcm9$(BCM_CHIP)\/main\/src/')
PREBUILT_BCMBIN=$(shell if [ ! -f "$(HND_SRC)/upb.mak" -o "$(PRBM)" = "1" ]; then echo 1; else echo 0; fi)
export PREBUILT_BCMBIN
export PRBM_DIR=prebuilt
include $(SRCBASE)/.config
ifeq ($(BCM_FSBUILD_DIR),)
include $(HND_SRC)/make.common
endif
include $(HND_SRC)/targets/$(PROFILE)/$(PROFILE).$(BUILD_NAME)
BUILD_DIR:=$(HND_SRC)
export ALLSRCBASE= $(BUILD_DIR)/bcmdrivers/broadcom/net/wl/bcm9$(BRCM_CHIP)
export WLSRCBASE= $(ALLSRCBASE)/main/src
export WLCFGDIR = $(ALLSRCBASE)/main/src/wl/config
export WLMAIN = main/src
else
export HND_ROUTER := n
endif

include common.mak
ifneq ($(HND_ROUTER),y)
include $(SRCBASE)/.config
endif

ifeq ($(RTCONFIG_RALINK),y)
else ifeq ($(or $(RTCONFIG_QCA),$(RTCONFIG_REALTEK)),y)
export CFLAGS += $(EXTRACFLAGS)
else
# Broadcom
export CFLAGS += -DBCMWPA2
ifeq ($(RTCONFIG_BCMWL6),y)
export CFLAGS += -DBCMQOS
export CFLAGS += -DEXT_ACS
export CFLAGS += -DD11AC_IOTYPES
export CFLAGS += -DPHYMON
export CFLAGS += -DPROXYARP
export CFLAGS += -DTRAFFIC_MGMT
export CFLAGS += -DTRAFFIC_MGMT_RSSI_POLICY
ifeq ($(RTCONFIG_BCMARM),y)
export CONFIG_MFP=y
export CFLAGS += -DMFP
export CFLAGS += -D__CONFIG_MFP__
ifeq ($(RTCONFIG_BCM_MFG),y)
export BCM_MFG=y
export CFLAGS += -DBCM_MFG
endif
endif
endif
ifeq ($(HND_ROUTER),n)
export CFLAGS += $(EXTRACFLAGS)
else
export CFLAGS += -DHND_ROUTER -DBCA_HNDROUTER -DMCPD_PROXY
export EXTRA_NV_LDFLAGS := -L$(TOP)/wlcsm -lwlcsm
export EXTRA_LDFLAGS := -lgcc_s
ifeq ($(TOPBUILD),y)
export CFLAGS += $(HND_CMN_CFLAGS)
endif
endif
endif

# New Broadcom/Ralink/MTK/QCA/RTK platform.
KPATH_2636_OR_3X = $(if $(or $(findstring linux-2.6.36,$(LINUXDIR)),$(findstring linux-3.x,$(LINUXDIR)),$(findstring linux-3.3.x,$(LINUXDIR)),$(findstring linux-3.3.8,$(LINUXDIR)),$(findstring linux-3.4.x,$(LINUXDIR)),$(findstring linux-4.1,$(LINUXDIR)),$(findstring linux-3.10,$(LINUXDIR)),$(findstring linux-3.14.x,$(LINUXDIR)),$(findstring linux-4.4.x,$(LINUXDIR))),y)

# New Ralink/MTK/QCA platform.
KPATH_2636X_OR_3X = $(if $(or $(findstring linux-2.6.36.x,$(LINUXDIR)),$(findstring linux-3.x,$(LINUXDIR)),$(findstring linux-3.3.x,$(LINUXDIR)),$(findstring linux-3.3.8,$(LINUXDIR)),$(findstring linux-3.4.x,$(LINUXDIR)),$(findstring linux-3.14.x,$(LINUXDIR)),$(findstring linux-4.4.x,$(LINUXDIR))),y)

# New Ralink/MTK/QCA/RTK platform.
KPATH_3X = $(if $(or $(findstring linux-3.x,$(LINUXDIR)),$(findstring linux-3.3.x,$(LINUXDIR)),$(findstring linux-3.3.8,$(LINUXDIR)),$(findstring linux-3.4.x,$(LINUXDIR)),$(findstring linux-3.10,$(LINUXDIR)),$(findstring linux-3.14.x,$(LINUXDIR)),$(findstring linux-4.4.x,$(LINUXDIR))),y)

KPATH_37_OR_ABOVE = $(if $(or $(findstring linux-3.10,$(LINUXDIR)),$(findstring linux-3.14,$(LINUXDIR)),$(findstring linux-4.4.x,$(LINUXDIR))),y)
KPATH_314_OR_ABOVE = $(if $(or $(findstring linux-3.14,$(LINUXDIR)),$(findstring linux-4.4.x,$(LINUXDIR))),y)

export KPATH_37_OR_ABOVE KPATH_314_OR_ABOVE

INCLUDE_LINUX_VERSION_H = $(if $(or $(RTCONFIG_LANTIQ),$(KPATH_314_OR_ABOVE)),include/generated/uapi/linux/version.h,include/linux/version.h)

ifneq ($(BASE_MODEL),)
ifneq ($(findstring 4G-,$(BASE_MODEL)),)
MODEL = RT$(subst -,,$(BASE_MODEL))
else ifneq ($(findstring DSL,$(BASE_MODEL)),)
MODEL = $(subst -,_,$(BASE_MODEL))
else
MODEL = $(subst -,,$(subst +,P,$(BASE_MODEL)))
endif
else ifneq ($(BUILD_NAME),)
ifneq ($(findstring 4G-,$(BUILD_NAME)),)
MODEL = RT$(subst -,,$(BUILD_NAME))
else ifneq ($(findstring DSL,$(BUILD_NAME)),)
MODEL = $(subst -,_,$(BUILD_NAME))
else
MODEL = $(subst -,,$(subst +,P,$(BUILD_NAME)))
endif
endif
ifneq ($(MODEL),)
export CFLAGS += -D$(MODEL)
export $(MODEL)=y
endif

export OLD_SRC=$(SRCBASE)/../src
ifeq ($(RTCONFIG_REALTEK),y)
# do nothing #
else ifeq ($(RTCONFIG_BCMARM),y)
#export CFLAGS += -I$(SRCBASE)/common/include

ifeq ($(HND_ROUTER),y)
export LINUX_VERSION=4_1_0
export LINUX_KERNEL=4.1.27
export KBUILD_VERBOSE := 1
export BUILD_MFG := 0
SUBMAKE_SETTINGS = SRCBASE=$(SRCBASE) BASEDIR=$(BASEDIR)
else
LINUX_VERSION=2_6_36
LINUX_KERNEL=2.6.36
endif
export PLATFORM_ARCH LIBDIR USRLIBDIR LINUX_VERSION

ifeq ($(RTCONFIG_BCM7),y)
export BCMSRC=src-rt-7.x.main/src
export OLD_SRC=$(SRCBASE)/../../src
export BUILD_MFG := 0
export EX7 := _7
else ifeq ($(HND_ROUTER),y)
export BCMSRC=src-rt-5.02hnd
export OLD_SRC=$(HND_SRC)/../src
export BUILD_MFG := 0
export EX7 := _94908hnd
export EXHND := _hnd
else ifeq ($(RTCONFIG_BCM_7114),y)
export BCMSRC=src-rt-7.14.114.x/src
export OLD_SRC=$(SRCBASE)/../../src
export BUILD_MFG := 0
export EX7 := _7114
else ifeq ($(RTCONFIG_BCM9),y)
export BCMSRC=src-rt-9.x/src
export OLD_SRC=$(SRCBASE)/../../src
export BUILD_MFG := 0
export EX7 := _9
else
WLAN_ComponentsInUse := bcmwifi clm ppr olpc
export BCMSRC=src-rt-6.x.4708
endif
ifeq ($(HND_ROUTER),y)
export EXTRALDFLAGS = -lgcc_s
export LD_LIBRARY_PATH := $(TOOLCHAIN)/lib
export BASEDIR := $(SRCBASE)/../
else
include $(SRCBASE)/makefiles/WLAN_Common.mk
export BASEDIR := $(WLAN_TreeBaseA)
export LINUXDIR := $(SRCBASE)/linux/linux-2.6.36

export EXTRALDFLAGS = -lgcc_s
export EXTRALDFLAGS2 = -L$(TOP)/nvram$(BCMEX)$(EX7) -lnvram -L$(TOP)/shared -lshared


export LD_LIBRARY_PATH := $(SRCBASE)/toolchains/hndtools-arm-linux-2.6.36-uclibc-4.5.3/lib
endif
ifeq (2_6_36,$(LINUX_VERSION))
export BUILD_MFG := 0
endif
SUBMAKE_SETTINGS = SRCBASE=$(SRCBASE) BASEDIR=$(BASEDIR)
SUBMAKE_SETTINGS += ARCH=$(ARCH)
export CFLAGS += -O2
export OPTCFLAGS = -O2
WLCFGDIR=$(SRCBASE)/wl/config

CRAMFSDIR := cramfs

export MKSYM := $(shell which $(TOP)/misc/mksym.pl)
endif

ifeq ($(RTCONFIG_REALTEK),y)
# do nothing #
else ifeq ($(RTCONFIG_BCMWL6),y)
ifneq ($(RTCONFIG_BCMARM),y)
LINUX_VERSION=2_6
LINUX_KERNEL=2.6.22.19
endif
ifeq ($(or $(RTCONFIG_BCMWL6),$(RTAC53U)),y)
WLAN_ComponentsInUse := bcmwifi clm ppr
ifeq ($(or $(RTCONFIG_BCMWL6A),$(RTAC53U)),y)
WLAN_ComponentsInUse += olpc
endif
-include ../../$(SRCBASE)/makefiles/WLAN_Common.mk
endif
endif

ifeq ($(RTCONFIG_REALTEK),y)
KDIR=$(TOP)/kernel_header
KERNEL_HEADER_DIR=$(TOP)/kernel_header/include
else ifeq ($(RTCONFIG_LANTIQ),y)
KDIR=$(TOP)/kernel_header
KERNEL_HEADER_DIR=$(TOP)/kernel_header/include
else ifneq ($(RTCONFIG_BCMARM),y)
KDIR=$(TOP)/kernel_header
KERNEL_HEADER_DIR=$(TOP)/kernel_header/include
else
ifeq ($(HND_ROUTER),y)
KDIR=$(TOOLCHAIN)/arm-buildroot-linux-gnueabi/sysroot/usr
KERNEL_HEADER_DIR=$(KDIR)/include
TOOL_SYS_INCLUDE=$(TOOLCHAIN)/arm-buildroot-linux-gnueabi/sysroot/usr/include
ifeq ($(RTCONFIG_VISUALIZATION),y)
export TOOLCHAIN_LIB_DIR=$(KDIR)/lib
export SRCBASE_ROUTER=$(SRCBASE)/router
endif
export CROSS_COMPILE_64 := /opt/toolchains/crosstools-aarch64-gcc-5.3-linux-4.1-glibc-2.22-binutils-2.25/usr/bin/aarch64-buildroot-linux-gnu-
export STRIP_64 := $(CROSS_COMPILE_64)strip
export TOOLCHAIN_64 := $(shell cd $(dir $(shell which $(CROSS_COMPILE_64)gcc))/.. && pwd -P)
export TOOL_SYS_INCLUDE_64=$(TOOLCHAIN_64)/aarch64-buildroot-linux-gnu/sysroot/usr/include
export PATH:=$(PATH):/opt/toolchains/crosstools-aarch64-gcc-5.3-linux-4.1-glibc-2.22-binutils-2.25/usr/bin
else
KDIR=$(LINUXDIR)
KERNEL_HEADER_DIR=$(LINUXDIR)/include
endif
endif

ifeq ($(HND_ROUTER),y)
export LINUX_INC_DIR := $(TOOLCHAIN)/arm-buildroot-linux-gnueabi/sysroot/usr
else
export LINUX_INC_DIR := $(LINUXDIR)
endif

export KDIR KERNEL_HEADER_DIR
ifeq ($(RTCONFIG_DHDAP),y)
export CONFIG_DHDAP=y
export CFLAGS += -D__CONFIG_DHDAP__
ifeq ($(RTCONFIG_BCM_7114),y)
export SRCBASE_DHD := $(SRCBASE)/../dhd/src
export SRCBASE_DHD24 := $(SRCBASE)/../dhd24/src
export SRCBASE_FW := $(SRCBASE)/../4365/src
export SRCBASE_SYS := $(SRCBASE_DHD)
include Makefile.fw
else ifeq ($(HND_ROUTER),y)
export SRCBASE_DHD := $(SRCBASE)/../../dhd/src
export SRCBASE_FW := $(SRCBASE)/../../4365/src
export SRCBASE_SYS := $(SRCBASE_DHD)
include Makefile.fw
else	# 7114
export DHDAP_USE_SEPARATE_CHECKOUTS := 1
export SRCBASE_DHD := $(SRCBASE)/../../dhd/src
export SRCBASE_FW  := $(SRCBASE)/../../43602/src
PCIEFD_TARGETS_LIST	:= 43602a1-roml
ifeq ($(WLTEST),1)
PCIEFD_TARGET_NAME	:= pcie-ag-splitrx-fdap-mbss-mfgtest-seqcmds-phydbg-txbf-pktctx-amsdutx-ampduretry-chkd2hdma
else
PCIEFD_TARGET_NAME	:= pcie-ag-splitrx-fdap-mbss-mfp-wl11k-wl11u-txbf-pktctx-amsdutx-ampduretry-chkd2hdma-proptxstatus
endif

PCIEFD_EMBED_HEADER_TEMPLATE := $(SRCBASE_DHD)/shared/rtecdc_router.h.in
PCIEFD_EMBED_HEADER	:= $(SRCBASE_DHD)/shared/rtecdc_router.h
obj-pciefd		:= $(patsubst %,%-obj,$(PCIEFD_TARGETS_LIST))
install-pciefd		:= $(patsubst %,%-install,$(PCIEFD_TARGETS_LIST))
endif	# 7114
endif

ifeq ($(HND_ROUTER),y)
ifeq ($(RTCONFIG_VISUALIZATION),y)
VISSOURCE_BASE_DIR := $(BASEDIR)/components/apps/visualization
VISDCOLL_DIR := $(VISSOURCE_BASE_DIR)/datacollector
VISDCON_DIR := $(VISSOURCE_BASE_DIR)/dataconcentrator
export SQLITE3_DIR := $(BASEDIR)/components/opensource/sqlite3
endif
export WBDSOURCE_DIR := $(BASEDIR)/components/apps/wbd
export EX_ROM := rom
else ifeq ($(RTCONFIG_BCM_7114),y)
export WBDSOURCE_DIR := $(BASEDIR)/components/apps/wbd
endif

ifeq ($(RTCONFIG_WLEXE),y)
ifeq ($(RTCONFIG_BCM9),y)
export SRCBASE_SYS := $(SRCBASE)/../sys/src
export CONFIG_WLEXE
export RWL ?= 0
endif
endif

ifeq ($(RTCONFIG_LBR_AGGR), y)
export CONFIG_LBR_AGGR
export CFLAGS += -D__CONFIG_LBR_AGGR__
endif

ifeq ($(RTCONFIG_GMAC3),y)
export CFLAGS += -D__CONFIG_GMAC3__
endif

ifeq ($(RTCONFIG_BRCM_USBAP),y)
export CFLAGS += -D__CONFIG_USBAP__
endif

ifeq ($(RTCONFIG_TOAD),y)
export CFLAGS += -D__CONFIG_TOAD__
endif

ifeq ($(RTCONFIG_BCM_APPEVENTD),y)
export CFLAGS += -DBCM_APPEVENTD
endif

ifeq ($(RTCONFIG_BCMBSD),y)
export CFLAGS += -DBCM_BSD
endif

ifeq ($(RTCONFIG_LANTIQ),y)
export CFLAGS += -DLANTIQ_BSD
endif

ifeq ($(RTCONFIG_BCMSSD),y)
export CFLAGS += -DBCM_SSD
endif

ifeq ($(RTCONFIG_WLCLMLOAD),y)
export CFLAGS += -DWLCLMLOAD
export WLCLMLOAD := 1
endif

# BCA_HNDROUTER mfg flag
ifneq ($(BUILD_HND_MFG),)
export BUILD_MFG := 1
export WLTEST := 1
endif

ifeq ($(RTCONFIG_FBT),y)
export CFLAGS  += -DWLHOSTFBT
endif

ifeq ($(RTCONFIG_BCMASPMD),y)
export CFLAGS += -DBCM_ASPMD
endif

ifeq ($(RTCONFIG_WBD),y)
export CFLAGS += -DBCM_WBD
ifeq ($(RTCONFIG_PLCWBD), y)
export PLC_WBD := 1
endif # PLC_WBD
endif

ifeq ($(RTCONFIG_WBD),y)
export CFLAGS += -DBCM_WBD
ifeq ($(RTCONFIG_PLCWBD), y)
export PLC_WBD := 1
endif # PLC_WBD
endif # WBD

ifeq ($(or $(RTCONFIG_BCMEVENTD),$(RTCONFIG_BCN_RPT)),y)
export CFLAGS += -DBCM_EVENTD
endif

ifeq ($(RTCONFIG_BCMDCS),y)
export CFLAGS += -DBCM_DCS
endif

ifeq ($(RTCONFIG_EMF),y)
export CFLAGS += -D__CONFIG_EMF__
export CONFIG_EMF_ENABLED := $(RTCONFIG_EMF)
endif

ifeq ($(RTCONFIG_HSPOT),y)
export CONFIG_HSPOT=y
#export CFLAGS += -D__CONFIG_HSPOT__
export CFLAGS += -DNAS_GTK_PER_STA
ifeq ($(or $(RTCONFIG_BCM7),$(RTCONFIG_BCM_7114)),y)
export CFLAGS += -DHSPOT_OSEN
endif
ifeq ($(or $(RTCONFIG_BCM7114),$(RTCONFIG_HND_ROUTER)),y)
export ICONPATH := /www/hspot
export CFLAGS += -DICONPATH=\"$(ICONPATH)\"
endif
endif

ifeq ($(RTCONFIG_VISUALIZATION),y)
export CFLAGS += -D__CONFIG_VISUALIZATION__ -DCONFIG_VISUALIZATION_ENABLED
endif

ifeq ($(RTCONFIG_WPS),y)
ifeq ($(CONFIG_BCMWL5),y)
endif
export CFLAGS += -D__CONFIG_WPS__
# WFA WPS 2.0 Testbed extra caps
#export CFLAGS += -DWFA_WPS_20_TESTBED
endif

ifeq ($(RTCONFIG_NFC),y)
# WPS_NFC
export CFLAGS += -D__CONFIG_NFC__
endif

ifeq ($(RTCONFIG_NORTON),y)
export CFLAGS += -D__CONFIG_NORTON__
endif

ifeq ($(RTCONFIG_JFFS_NVRAM),y)
export CFLAGS += -DJFFS_NVRAM
endif

ifeq ($(RTCONFIG_DEBUG),y)
export CFLAGS += -g
endif

ifeq ($(strip $(BRCM_USER_SSP)),y)
export CFLAGS += $(SSP_MIN_COMPILER_OPTS)
export EXTRA_LDFLAGS += $(SSP_LIBS)
endif

ifneq (,$(filter y,$(RTCONFIG_SFP) $(RTCONFIG_4M_SFP)))
export MUVER := _1.4
endif

export NONOPT_CFLAGS := $(shell echo $(CFLAGS)| sed 's/-O2//g')
ifeq ($(HND_ROUTER),y)
export CFLAGS := $(shell echo $(CFLAGS)| sed 's/-fno-common//g')
endif

ifeq ($(RTCONFIG_NOTIFICATION_CENTER),y)
KERNEL_PTHREAD_ONE = $(if $(or $(findstring linux-4.1,$(LINUXDIR)),$(findstring linux-3.10,$(LINUXDIR)),$(RTCONFIG_QCA)),y)
export CONFIG_KERNEL_PTHREAD_ONE = $(KERNEL_PTHREAD_ONE)
endif

ifeq ($(RTCONFIG_QCA),y)
ifneq ($(PLATFORM_ROUTER),)
HOSTAPD_PKG:=$(PLATFORM_ROUTER)/qca-hostap
else ifeq ($(RTCONFIG_SOC_IPQ40XX),y)
HOSTAPD_PKG:=qca-hostap.ipq40xx
endif
else
HOSTAPD_PKG:=hostapd-2.6
endif

#
#
#
SEP=printf "\033[41;1m   $@   \033[0m\n"

#
# standard packages
#
ifeq ($(HND_ROUTER),y)
export BUSYBOX ?= busybox
export BUSYBOX_DIR := $(BUSYBOX)
else
export BUSYBOX ?= busybox
export BUSYBOX_DIR := $(BUSYBOX)
endif
obj-y += $(BUSYBOX)
obj-y += shared
obj-y += nvram$(BCMEX)$(EX7)
ifeq ($(RTCONFIG_BCMARM),y)
ifneq ($(HND_ROUTER),y)
obj-y += nvram_arm
endif
endif

ifeq ($(RTCONFIG_OPENSSL11),y)
OPENSSL := openssl-1.1
CURL := curl
else ifeq ($(RTCONFIG_OPENSSL10),y)
OPENSSL := openssl-1.0
CURL := curl
else
$(error OpenSSL is not defined)
endif

obj-$(RTCONFIG_LIBASUSLOG) += libasuslog

obj-$(RTCONFIG_SW_HW_AUTH) += sw-hw-auth
ifeq ($(RTCONFIG_TUNNEL),y)
obj-$(RTCONFIG_NOTIFICATION_CENTER) += wb
endif
obj-$(RTCONFIG_NOTIFICATION_CENTER) += json-c
obj-$(RTCONFIG_NOTIFICATION_CENTER) += sqlite
obj-$(RTCONFIG_NOTIFICATION_CENTER) += nt_center
obj-$(RTCONFIG_NOTIFICATION_CENTER) += email-3.1.3
obj-$(RTCONFIG_NOTIFICATION_CENTER) += wlc_nt

obj-$(RTCONFIG_PROTECTION_SERVER) += protect_srv

ifeq ($(RTCONFIG_CFGSYNC), y)
ifeq ($(RTCONFIG_REALTEK), y)
obj-y += rtk_wifi_eventd
endif
endif

ifneq ($(HND_ROUTER),y)
obj-$(RTCONFIG_QTN) += libqcsapi_client
obj-$(RTCONFIG_QTN) += qtnimage
obj-$(RTCONFIG_QSR10G) += libqcsapi_client_10g
obj-$(RTCONFIG_DMALLOC) += dmalloc

obj-$(RTCONFIG_BCMARM) += ctf_arm
obj-$(RTAC53U) += ctf_5358
ifneq ($(RTCONFIG_RALINK)$(RTCONFIG_QCA)$(RTCONFIG_REALTEK)$(RTCONFIG_QCA)$(RTCONFIG_ALPINE),y)
obj-y += ctf
endif
endif
obj-$(RTCONFIG_DHDAP) += dhd $(if $(RTCONFIG_BCM7),pciefd)

ifeq ($(or $(RTCONFIG_BCM_7114),$(HND_ROUTER)),y)
obj-y += dhd_monitor
endif
obj-$(RTCONFIG_DPSTA) += dpsta

ifeq ($(RTCONFIG_BCMARM),y)
ifeq ($(RTCONFIG_CFEZ),y)
obj-y += envram_bin
endif
endif

ifeq ($(RTCONFIG_RALINK),y)
#################################################################################
# Ralink/MTK-specific packages
#################################################################################
obj-y += wireless_tools

obj-y += $(if $(RTN65U),rt2880_app,flash)
ifeq ($(RTN65U),)
obj-y += $(if $(or $(RTN14U),$(RTAC52U),$(RTAC51U),$(RTN11P),$(RTN300),$(RTN54U),$(RTAC1200HP),$(RTN56UB1),$(RTN56UB2),$(RTAC54U),$(RTAC51UP),$(RTAC53),$(RTAC1200),$(RTAC1200GA1),$(RTAC1200GU),$(RTN600),$(RTN11PB1),$(RPAC87),$(RTAC85U),$(RTAC85P),$(RTN800HP),$(RTACRH26),$(TUFAC1750),$(RTAC1200V2)),reg,hw_nat)
obj-y += $(if $(RTCONFIG_ATED122),ated_1.2.2,$(if $(ATEVER), ated_$(ATEVER), ated))
endif
obj-y += $(if $(RTCONFIG_MII_MGR),mii_mgr)

ifeq ($(RTAC1200V2),y)
obj-y += regs
endif

ifeq ($(or $(RTAC85P),$(RTN800HP),$(RTACRH26),$(TUFAC1750)),y)
obj-y += switch
endif

ifeq ($(RPAC87),y)
obj-y += mpstat-0.1.1
obj-y += tcpdump-4.4.0
obj-y += switch
endif

else ifeq ($(RTCONFIG_QCA),y)
#################################################################################
# QCA-specific packages
#################################################################################
OLD_QCA :=
obj-y += wireless_tools
obj-y += libnl-tiny-0.1
ifeq ($(RTCONFIG_SOC_IPQ40XX),y)
obj-y += qca-swconfig.ipq40xx
endif

obj-$(RPAC51) += shortcut-fe.collard qca-wifi.collard-10.4 qca-hostap-collard.10.4 libnl-bf qcmbr.collard qca-wifi-fw-qca9888
#obj-$(RPAC51) += qca-ssdk.collard
#obj-$(RPAC51) += qca-ssdk-shell.collard

obj-$(or $(MAPAC1750),$(QCN550X)) += libnl-bf

# IPQ8064.ILQ 1.3, IPQ8064.ILQ 3.0, IPQ8074.ILQ 7.0
obj-$(RTCONFIG_SOC_IPQ8064) += devmem2
obj-$(RTCONFIG_SOC_IPQ8064) += taskset
obj-$(RTCONFIG_SOC_IPQ8074) += taskset

# IPQ4019 ILQ 1.1
#obj-$(RTCONFIG_SOC_IPQ40XX) += qca-nss-drv.ipq40xx
#obj-$(RTCONFIG_SOC_IPQ40XX) += qca-nss-gmac.ipq40xx
obj-$(RTCONFIG_SOC_IPQ40XX) += qca-edma.ipq40xx
obj-$(RTCONFIG_SOC_IPQ40XX) += qca-wifi.ipq40xx
obj-$(RTCONFIG_SOC_IPQ40XX) += qca-wifi-fw.ipq40xx
obj-$(RTCONFIG_SOC_IPQ40XX) += $(if $(or $(RTCONFIG_PCIE_QCA9984)),qca-wifi-fw.qca9984)
obj-$(RTCONFIG_SOC_IPQ40XX) += $(if $(or $(RTCONFIG_PCIE_QCA9888)),qca-wifi-fw.qca9888)
obj-$(RTCONFIG_SOC_IPQ40XX) += qcmbr.ipq40xx
obj-$(RTCONFIG_SOC_IPQ40XX) += qca-hostap.ipq40xx
obj-$(RTCONFIG_SOC_IPQ40XX) += qca-rfs.ipq40xx
obj-$(RTCONFIG_SOC_IPQ40XX) += shortcut-fe.ipq40xx libnl-bf
obj-$(RTCONFIG_SOC_IPQ40XX) += qca-ssdk.ipq40xx
obj-$(RTCONFIG_SOC_IPQ40XX) += qca-ssdk-shell.ipq40xx

obj-$(RTCONFIG_SOC_IPQ40XX) += ethtool-3.7
obj-$(RTCONFIG_SOC_IPQ40XX) += stress-1.x
obj-$(RTCONFIG_SOC_IPQ40XX) += qca-libwpa2.ipq40xx
##### IPQ40xx use vendor's binary(lbd & liblbcmnlibs.so) under WIFI-SON
ifeq ($(and $(RTCONFIG_SOC_IPQ40XX),$(QCA_LBD)),y)
obj-$(RTCONFIG_SOC_IPQ40XX) += qca-whc-lbd.ipq40xx
endif
ifeq ($(MESH),y)
obj-$(RTCONFIG_SOC_IPQ40XX) += qca-hyfi-qdisc.ipq40xx
obj-$(RTCONFIG_SOC_IPQ40XX) += qca-hyfi-bridge.ipq40xx
obj-$(RTCONFIG_SOC_IPQ40XX) += qca-libhyfi-bridge.ipq40xx
obj-$(RTCONFIG_SOC_IPQ40XX) += qca-libhyficommon.ipq40xx
obj-$(RTCONFIG_SOC_IPQ40XX) += qca-libieee1905.ipq40xx
obj-$(RTCONFIG_QCA) += jansson-2.7
obj-$(RTCONFIG_SOC_IPQ40XX) += qca-wsplcd.ipq40xx
obj-$(RTCONFIG_SOC_IPQ40XX) += qca-hyctl.ipq40xx
obj-$(RTCONFIG_SOC_IPQ40XX) += qca-hyd.ipq40xx
endif

obj-$(PLC_UTILS) += plc-utils

#################################################################################
# Alpine-specific packages
#################################################################################
else ifeq ($(RTCONFIG_ALPINE),y)
obj-y += wireless_tools
#################################################################################
# Lantiq-specific packages
#################################################################################
else ifeq ($(RTCONFIG_LANTIQ),y)
obj-y += wireless_tools
else
#################################################################################
# Broadcom-specific packages
#################################################################################
ifneq ($(RTCONFIG_BCMARM),y)
obj-y += lzma-loader
endif

endif

obj-$(RTCONFIG_CLOUDSYNC) += neon
LIBBLUETOOTH_VER=3.18.13
ifeq ($(RTCONFIG_REALTEK)$(RTCONFIG_ALPINE),y)
obj-$(RTCONFIG_BT_CONN) += rtk_hciattach
ifeq ($(RPAC55), y)
obj-y += rtk_bluetooth_firmware
else
obj-$(RTCONFIG_BT_CONN) += rtk_bluetooth_firmware
endif
endif
obj-$(RTCONFIG_BT_CONN) += libiconv-1.14
obj-$(RTCONFIG_BT_CONN) += expat-2.0.1
obj-$(RTCONFIG_BT_CONN) += dbus-1.8.8
obj-$(RTCONFIG_BT_CONN) += libffi-3.0.11
obj-$(RTCONFIG_BT_CONN) += zlib
obj-$(RTCONFIG_BT_CONN) += glib-2.37.7
obj-$(RTCONFIG_BT_CONN) += udev-173
obj-$(RTCONFIG_BT_CONN) += libical-2.0.0
obj-$(RTCONFIG_BT_CONN) += ncurses-6.0
obj-$(RTCONFIG_BT_CONN) += readline-6.2
obj-$(RTCONFIG_BT_CONN) += bluez-5.41
ifneq ($(RTCONFIG_LANTIQ),y)
obj-$(RTCONFIG_BT_CONN) += i2c-tools-2013-12-15
endif
ifeq ($(RTCONFIG_QCA),y)
obj-$(RTCONFIG_BT_CONN) += qca-ar3k-fw
ifneq ($(MESH),y)
obj-$(RTCONFIG_BT_CONN) += qca-libhyficommon.ipq40xx
obj-$(RTCONFIG_BT_CONN) += qca-hyfi-qdisc.ipq40xx
obj-$(RTCONFIG_BT_CONN) += qca-hyfi-bridge.ipq40xx
endif
endif

obj-$(RTCONFIG_I2CTOOLS) += i2c-tools-3.1.2
obj-$(RTCONFIG_RGBLED) += aura_sw
ifeq ($(GTAC2900), y)
obj-$(RTCONFIG_RGBLED) += aura_rgb_nt
endif
ifeq ($(RTCONFIG_DSL),y)
obj-y += dsl_drv_tool
endif

ifneq ($(RTCONFIG_ALPINE)$(RTCONFIG_LANTIQ),y)
ifeq ($(KPATH_2636_OR_3X),y)
IPTABLES := iptables-1.4.x
IPTC_LIBDIR := $(TOP)/$(IPTABLES)/libiptc/.libs
IPTC_LIBS := -lip4tc $(if $(RTCONFIG_IPV6),-lip6tc,) -liptc
obj-y += iptables-1.4.x
ifeq ($(HND_ROUTER),y)
obj-y += iproute2-4.3
else
obj-y += iproute2-3.x
endif
else
IPTABLES := iptables
IPTC_LIBDIR := $(TOP)/$(IPTABLES)
IPTC_LIBS := -liptc
CFLAGS += -DIPTABLES_LEGACY
obj-y += iptables
obj-y += iproute2
endif
endif

ifeq ($(RTCONFIG_ALPINE)$(RTCONFIG_LANTIQ),y)
IPTABLES := iptables-1.4.21
IPTC_LIBDIR := $(TOP)/$(IPTABLES)/libiptc/.libs
IPTC_LIBS := -lip4tc $(if $(RTCONFIG_IPV6),-lip6tc,) -liptc
obj-y += iptables-1.4.21
obj-y += iproute2-3.15.0
endif

obj-$(RTCONFIG_CONNTRACK) += conntrack
obj-$(RTCONFIG_CONNTRACK) += libnfnetlink-1.0.1
obj-$(RTCONFIG_CONNTRACK) += libmnl-1.0.4
obj-$(RTCONFIG_CONNTRACK) += libnetfilter_conntrack-1.0.7
obj-$(RTCONFIG_CONNTRACK) += libnetfilter_cttimeout-1.0.0

obj-$(RTCONFIG_PERMISSION_MANAGEMENT) += sqlite
obj-$(RTCONFIG_PERMISSION_MANAGEMENT) += sqlCipher
obj-$(RTCONFIG_PERMISSION_MANAGEMENT) += PMS_DBapis

obj-$(RTCONFIG_SPEEDTEST) += $(CURL)

obj-$(RTCONFIG_BWDPI) += sqlite
obj-$(RTCONFIG_BWDPI) += bwdpi_source
obj-$(RTCONFIG_TRAFFIC_LIMITER) += sqlite
obj-$(RTCONFIG_TRAFFIC_LIMITER) += traffic_limiter

obj-$(RTCONFIG_LETSENCRYPT) += openssl
obj-$(RTCONFIG_LETSENCRYPT) += acme.sh
obj-$(RTCONFIG_LETSENCRYPT) += libletsencrypt
obj-$(RTCONFIG_LETSENCRYPT) += socat

#obj-$(RTCONFIG_SYSSTATE) += sysstate
obj-y += sysstate

obj-$(RTCONFIG_LIBASC) += libasc

obj-$(RTCONFIG_AHS) += openssl
obj-$(RTCONFIG_AHS) += $(CURL)
obj-$(RTCONFIG_AHS) += json-c
obj-$(RTCONFIG_AHS) += ahs

obj-$(RTCONFIG_ASD) += asd

obj-$(RTCONFIG_OPENVPN) += libvpn

obj-y += rc
obj-y += rom
obj-y += others
obj-y += libpasswd
obj-y += httpd json-c
obj-$(RTCONFIG_VISUALIZATION) += sqlite3 json-c libxml2 visdcoll visdcon
obj-y += www
ifneq ($(HND_ROUTER),y)
obj-y += bridge
endif
obj-y += dnsmasq
obj-$(RTCONFIG_DNSPRIVACY) += libyaml
obj-$(RTCONFIG_DNSPRIVACY) += getdns
ifneq ($(HND_ROUTER),y)
obj-y += etc
endif
# obj-y += vlan # use Busybox vconfig
#obj-y += utils
ifneq ($(RTCONFIG_NTPD),y)
obj-y += ntpclient
endif

ifeq ($(RTCONFIG_REALTEK),y)
obj-y += rtk_flash
obj-y += mini_upnp
obj-y += wsc
obj-y += auth
obj-y += ft_daemon
obj-y += dot11k
endif

ifneq ($(RTCONFIG_4M_SFP),y)
ifeq ($(RTL819X),y)
## do nothing
else
obj-y += rstats
endif
endif
ifeq ($(RTCONFIG_DSL),y)
obj-y += spectrum
endif
ifeq ($(RTCONFIG_RALINK),y)
obj-y += $(if $(RTCONFIG_MTK_8021X3000),802.1x-3.0.0.0,$(if $(CONFIG_SUPPORT_OPENWRT),8021xd,802.1x))
obj-y += libupnp-1.3.1
obj-y += wsc_upnp
endif

# !!TB - updated Broadcom Wireless driver
ifeq ($(RTCONFIG_RALINK),y)
else ifeq ($(RTCONFIG_QCA),y)
else ifeq ($(RTCONFIG_REALTEK),y)
obj-y += wireless_tools
else ifeq ($(RTCONFIG_ALPINE),y)
obj-y += taskset
else ifeq ($(RTCONFIG_LANTIQ),y)
obj-$(RTCONFIG_BT_CONN) += btconfig
# obj-y += ppacmd
obj-y += libhelper-1.4.0.2
obj-y += fapi_wlan_common-05.04.00.131
obj-y += libnl-bf
obj-y += openssl
obj-y += hostapd-2.6
obj-y += libfapi-0.1
obj-y += taskset
else
obj-y += libbcmcrypto
obj-y += utils$(BCMEX)$(EX7)
obj-$(RTCONFIG_EMF) += emf$(BCMEX)$(EX7)
obj-$(RTCONFIG_EMF) += igs$(BCMEX)$(EX7)
obj-y += wlconf$(BCMEX)$(EX7)
obj-y += nas$(BCMEX)$(EX7)
obj-$(RTCONFIG_HSPOT) += hspot_ap$(BCMEX)$(EX7)
obj-y += eapd$(BCMEX)$(EX7)
obj-$(RTCONFIG_WPS) += wps$(BCMEX)$(EX7)
obj-$(RTCONFIG_WLEXE) += wlexe
obj-$(CONFIG_LIBBCM) += libbcm
obj-$(CONFIG_LIBUPNP) += libupnp$(BCMEX)$(EX7)
ifeq ($(RTCONFIG_BCMWL6),y)
obj-y += acsd$(BCMEX)$(EX7)
endif
obj-$(RTCONFIG_BCMARM) += wl$(BCMEX)$(EX7)
obj-$(RTCONFIG_BCMARM) += et_arm$(EX7)
endif

ifeq ($(RTCONFIG_AMAS),y)
obj-y  += jansson-2.7
obj-y  += libevent-2.0.21
obj-y  += lldpd-0.9.8
obj-y  += libxml2
endif

.PHONY: emf$(BCMEX)$(EX7) igs$(BCMEX)$(EX7) hspot_ap$(BCMEX)$(EX7) wps$(BCMEX)$(EX7)

obj-$(RTCONFIG_BCMEVENTD) += eventd
obj-$(RTCONFIG_BCMASPMD) += aspmd
obj-$(RTCONFIG_WBD) += json-c wbd
obj-$(RTCONFIG_WLCLMLOAD) += clmb

#obj-y += cyassl
obj-$(RTCONFIG_HTTPS) += mssl
obj-$(RTCONFIG_TFTP) += tftp
obj-$(RTCONFIG_TFTP_SERVER) += tftp-hpa

define CMAKE_CrossOptions
	( \
		echo "SET(CMAKE_CROSSCOMPILING \"TRUE\")" >>$(1); \
		echo "SET(TOP $(TOP))" >>$(1); \
		echo "SET(CMAKE_SYSTEM_NAME Linux)" >>$(1); \
		echo "SET(CMAKE_SYSTEM_VERSION $(LINUX_KERNEL))" >>$(1); \
		echo "SET(CMAKE_SYSTEM $(PLATFORM))" >>$(1); \
		echo "SET(CMAKE_SYSTEM_PROCESSOR $(ARCH))" >>$(1); \
		echo "SET(CMAKE_C_COMPILER $(CROSS_COMPILE)gcc)" >>$(1); \
		echo "SET(CMAKE_CXX_COMPILER $(CROSS_COMPILE)g++)" >>$(1); \
		echo "SET(CMAKE_AR $(CROSS_COMPILE)ar)" >>$(1); \
		echo "SET(CMAKE_LINKER $(CROSS_COMPILE)ld)" >>$(1); \
		echo "SET(CMAKE_NM $(CROSS_COMPILE)nm)" >>$(1); \
		echo "SET(CMAKE_OBJCOPY $(CROSS_COMPILE)objcopy)" >>$(1); \
		echo "SET(CMAKE_OBJDUMP $(CROSS_COMPILE)objdump)" >>$(1); \
		echo "SET(CMAKE_RANLIB $(CROSS_COMPILE)ranlib)" >>$(1); \
		echo "SET(CMAKE_STRIP $(CROSS_COMPILE)strip)" >>$(1); \
		echo "SET(CMAKE_FIND_ROOT_PATH $(TOOLS))" >>$(1); \
		echo "SET(CMAKE_FIND_ROOT_PATH_MODE_PROGRAM NEVER)" >>$(1); \
		echo "SET(CMAKE_FIND_ROOT_PATH_MODE_LIBRARY ONLY)" >>$(1); \
		echo "SET(CMAKE_FIND_ROOT_PATH_MODE_INCLUDE ONLY)" >>$(1); \
	)
endef

# !!TB
ifeq ($(RTCONFIG_USB),y)
#obj-y += p910nd
ifneq ($(HND_ROUTER),y)
obj-y += scsi-idle
endif
obj-y += libusb10
obj-y += libusb
ifneq ($(RTCONFIG_8M_SFP),y)
obj-y += hub-ctrl
endif
obj-$(RTCONFIG_USB_PRINTER) += libusb-0.1.12
obj-$(RTCONFIG_USB_PRINTER) += u2ec
obj-$(RTCONFIG_USB_PRINTER) += LPRng

ifeq ($(RTCONFIG_INTERNAL_GOBI),y)
obj-$(RTCONFIG_INTERNAL_GOBI) += usb-gobi
endif

ifeq ($(RTCONFIG_USB_MULTIMODEM),y)
obj-$(RTCONFIG_USB_MODEM) += sdparm-1.02
obj-$(RTCONFIG_USB_MODEM) += comgt-0.32
obj-$(RTCONFIG_USB_MODEM) += json-c libubox uqmi
obj-$(RTCONFIG_USB_MODEM) += usbmode
else
ifneq ($(RTCONFIG_INTERNAL_GOBI),y)
obj-$(RTCONFIG_USB_MODEM) += sdparm-1.02
obj-$(RTCONFIG_USB_MODEM) += comgt-0.32
obj-$(RTCONFIG_USB_MODEM) += json-c libubox uqmi
obj-$(RTCONFIG_USB_MODEM) += usbmode
endif
endif

ifeq ($(KPATH_3X),y)
ifeq ($(or $(RTCONFIG_SOC_IPQ8064),$(RTCONFIG_SOC_IPQ8074),$(RTCONFIG_ALPINE),$(RTCONFIG_LANTIQ)),y)
obj-$(RTCONFIG_USB_MODEM) += usb-modeswitch
else
obj-$(RTCONFIG_USB_MODEM) += usb-modeswitch-1.2.3
endif
else ifeq ($(KPATH_2636_OR_3X),y)
obj-$(RTCONFIG_USB_MODEM) += $(if $(or $(RTN56UB1),$(RTN56UB2)),usb-modeswitch-1.2.3,usb-modeswitch)
else
ifeq ($(RTCONFIG_BCMWL6),y)
obj-$(RTCONFIG_USB_MODEM) += usb-modeswitch
else
obj-$(RTCONFIG_USB_MODEM) += usb-modeswitch-1.2.3
endif
endif

# Remove all possible usbmodeswitch from obj-y for 4G-AC55U.
# We may need to remove usbmodeswitch from obj-y for all LTE router.
ifeq ($(RTCONFIG_INTERNAL_GOBI),y)
obj-y := $(filter-out usbmodeswitch% usb-modeswitch%, $(obj-y))
endif

obj-$(RTCONFIG_USB_MULTIMODEM) += usb-modeswitch

obj-$(RTCONFIG_USB_BECEEM) += madwimax-0.1.1 # for Samsung WiMAX
obj-$(RTCONFIG_USB_BECEEM) += openssl-1.0 # for Beceem, GCT WiMAX
obj-$(RTCONFIG_USB_BECEEM) += Beceem_BCMS250$(BCMEX) # for Beceem WiMAX
obj-$(RTCONFIG_USB_BECEEM) += wpa_supplicant-0.7.3 # for GCT WiMAX
obj-$(RTCONFIG_USB_BECEEM) += zlib # for GCT WiMAX
obj-$(RTCONFIG_USB_BECEEM) += gctwimax-0.0.3rc4 # for GCT WiMAX

obj-$(RTCONFIG_USB_SMS_MODEM) += libiconv-1.14
obj-$(RTCONFIG_USB_SMS_MODEM) += smspdu

# temporary
RTCONFIG_EXT4FS := n
obj-$(RTCONFIG_E2FSPROGS) += e2fsprogs # including libuuid
obj-$(RTCONFIG_EXT4FS) += e2fsprogs

obj-y += libdisk

#obj-y += dosfstools
#obj-$(RTCONFIG_FTP) += $(if $(RTCONFIG_QCA),vsftpd-3.x,vsftpd)
obj-$(RTCONFIG_FTP) += vsftpd-3.x

ifeq ($(CONFIG_LINUX26),y)
ifeq ($(RTCONFIG_SAMBASRV),y)
NEED_EX_NLS = y
endif
ifeq ($(RTCONFIG_USB_EXTRAS),y)
NEED_EX_USB = y
endif
endif

ifeq ($(RTCONFIG_SAMBASRV),y)
ifeq ($(or $(RTCONFIG_SAMBA3),$(RTCONFIG_SAMBA36X)),y)
NEED_SAMBA3 = y
else
NEED_SAMBA2 = y
endif
ifeq ($(and $(RTCONFIG_SAMBA3),$(RTCONFIG_SAMBA36X)),y)
NEED_SAMBA3BOTH = y
else
NEED_SAMBA3BOTH = n
endif
endif
endif

ifeq ($(RTCONFIG_IPV6),y)
export RTCONFIG_IPV6 := y
else
RTCONFIG_IPV6 :=
endif
# install before samba3 for not overwriting some binaries
obj-$(RTCONFIG_WEBDAV) += samba-3.5.8
obj-$(NEED_SAMBA2) += samba
ifeq ($(or $(CONFIG_BCMWL5),$(RTCONFIG_RALINK),$(RTCONFIG_REALTEK),$(RTCONFIG_LANTIQ)),y)
ifneq ($(RTCONFIG_8M_SFP),y)
#ifeq ($(HND_ROUTER),y)
#obj-$(NEED_SAMBA3) += brcmssp_util
#endif
obj-$(NEED_SAMBA3) += $(if $(RTCONFIG_SAMBA36X),samba-3.6.x,samba-3.0.33)
obj-$(NEED_SAMBA3BOTH) += samba-3.0.33
else
obj-$(NEED_SAMBA3) += $(if $(RTCONFIG_SAMBA36X),samba-3.6.x,samba3)
endif
else
ifeq ($(RTCONFIG_QCA),y)
obj-$(NEED_SAMBA3) += $(if $(RTCONFIG_SAMBA36X),samba-3.6.x,samba3)
else
obj-$(NEED_SAMBA3) += samba3
endif
endif

ifeq ($(RTCONFIG_NTFS),y)
obj-$(RTCONFIG_OPEN_NTFS3G) += ntfs-3g
obj-$(RTCONFIG_PARAGON_NTFS) += ufsd
obj-$(RTCONFIG_TUXERA_NTFS) += tuxera
endif
ifeq ($(RTCONFIG_HFS),y)
obj-$(RTCONFIG_PARAGON_HFS) += ufsd
obj-$(RTCONFIG_TUXERA_HFS) += tuxera
obj-$(RTCONFIG_KERNEL_HFSPLUS) += diskdev_cmds-332.14
endif
obj-$(RTCONFIG_TFAT) += tuxera

obj-$(RTCONFIG_EBTABLES) += ebtables
obj-$(RTCONFIG_IPV6) += odhcp6c
obj-$(RTCONFIG_6RELAYD) += 6relayd
#obj-$(RTCONFIG_IPV6) += ecmh

ifeq ($(FFMPEG_ZLIB_REQD),y)
obj-$(RTCONFIG_MEDIA_SERVER) += zlib
endif
obj-$(RTCONFIG_MEDIA_SERVER) += sqlite
obj-$(RTCONFIG_MEDIA_SERVER) += ffmpeg
obj-$(RTCONFIG_MEDIA_SERVER) += libogg
obj-$(RTCONFIG_MEDIA_SERVER) += flac
obj-$(RTCONFIG_MEDIA_SERVER) += jpeg
obj-$(RTCONFIG_MEDIA_SERVER) += libexif
obj-$(RTCONFIG_MEDIA_SERVER) += libid3tag
obj-$(RTCONFIG_MEDIA_SERVER) += libvorbis
obj-$(RTCONFIG_MEDIA_SERVER) += minidlna
obj-$(RTCONFIG_MEDIA_SERVER) += libgdbm
ifneq ($(RTCONFIG_NO_DAAPD),y)
obj-$(RTCONFIG_MEDIA_SERVER) += mt-daapd
#obj-$(RTCONFIG_MEDIA_SERVER) += mt-daapd-svn-1696
endif

#MEDIA_SERVER_STATIC=y

#add by gauss for cloudsync
obj-$(RTCONFIG_CLOUDSYNC) += openssl
obj-$(RTCONFIG_CLOUDSYNC) += libxml2
obj-$(RTCONFIG_CLOUDSYNC) += $(CURL)
obj-$(RTCONFIG_CLOUDSYNC) += smartsync_api
obj-$(RTCONFIG_CLOUDSYNC) += asuswebstorage
obj-$(RTCONFIG_CLOUDSYNC) += inotify

obj-$(RTCONFIG_CLOUDSYNC) += zlib # for neon
obj-$(RTCONFIG_CLOUDSYNC) += neon
obj-$(RTCONFIG_CLOUDSYNC) += webdav_client
obj-$(RTCONFIG_DROPBOXCLIENT) += dropbox_client
obj-$(RTCONFIG_GOOGLECLIENT) += google_client

obj-$(RTCONFIG_FTPCLIENT) += libiconv-1.14
obj-$(RTCONFIG_FTPCLIENT) += ftpclient
obj-$(RTCONFIG_SAMBACLIENT) += sambaclient
obj-$(RTCONFIG_USBCLIENT) += usbclient

#aaews,asusnatnl related
obj-$(RTCONFIG_TUNNEL) += libxml2
obj-$(RTCONFIG_TUNNEL) += $(CURL)
obj-$(RTCONFIG_TUNNEL) += wb
obj-$(RTCONFIG_TUNNEL) += aaews
obj-$(RTCONFIG_TUNNEL) += mastiff
obj-$(RTCONFIG_TUNNEL) += asusnatnl

ifeq ($(RTCONFIG_AMAS),y)
#amas-utils
obj-y += amas-utils

endif
#For timemachine
obj-$(RTCONFIG_TIMEMACHINE) += openssl
obj-$(RTCONFIG_TIMEMACHINE) += libgpg-error-1.10
obj-$(RTCONFIG_TIMEMACHINE) += libgcrypt-1.5.1
obj-$(RTCONFIG_TIMEMACHINE) += db-4.8.30
obj-$(RTCONFIG_TIMEMACHINE) += netatalk-3.0.5
ifeq ($(or $(RTCONFIG_TIMEMACHINE),$(RTCONFIG_MDNS)),y)
obj-y += libdaemon
obj-y += expat-2.0.1
obj-y += avahi
else
ifeq ($(or $(RTCONFIG_MEDIA_SERVER),$(RTCONFIG_BWDPI)),y)
obj-y += mDNSResponder
endif
endif

#add for snmpd
#SNMPD_CFLAGS += -D$(BUILD_NAME)
ifeq ($(BUILD_NAME), $(filter $(BUILD_NAME), RT-N66U RT-AC66U RT-AC68U))
SNMPD_CFLAGS += -DDUAL_BAND
endif
obj-$(RTCONFIG_SNMPD) += openssl
#obj-$(RTCONFIG_SNMPD) += libnmp
obj-$(RTCONFIG_SNMPD) += net-snmp-5.7.2
ifeq ($(RTCONFIG_SNMPD),y)
export MIB_MODULE_PASSPOINT =
endif

#for chillispot
obj-$(RTCONFIG_COOVACHILLI) += coovachilli
obj-$(RTCONFIG_FREERADIUS) += sqlite pcre-8.31
obj-$(RTCONFIG_FREERADIUS) += talloc-2.1.1
obj-$(RTCONFIG_FREERADIUS) += freeradius-server-3.0.0
obj-$(RTCONFIG_CAPTIVE_PORTAL) += sqlite libxml2 pcre-8.31 lighttpd-1.4.39 libexif $(CURL)
obj-$(RTCONFIG_CAPTIVE_PORTAL) += samba-3.5.8

obj-$(RTCONFIG_FBWIFI) += fb_wifi
obj-$(RTCONFIG_FBWIFI) += httpd_uam

#
# configurable packages
#
RTCONFIG_PPP_BASE = y
obj-$(RTCONFIG_PPP_BASE) += pppd rp-pppoe
obj-$(RTCONFIG_L2TP) += rp-l2tp
obj-$(RTCONFIG_PPTP) += accel-pptp
obj-$(RTCONFIG_EAPOL) += wpa_supplicant
obj-$(RTCONFIG_HTTPS) += $(OPENSSL)
obj-$(RTCONFIG_HTTPS) += wget
obj-$(RTCONFIG_HTTPS) += zlib
obj-$(RTCONFIG_SSH) += dropbear
obj-$(RTCONFIG_WTFAST) += wtfast
#obj-$(RTCONFIG_ZEBRA) += zebra
obj-$(RTCONFIG_QUAGGA) += quagga
#obj-$(RTCONFIG_IPP2P) += ipp2p
obj-$(RTCONFIG_LZO) += lzo
obj-$(RTCONFIG_OPENVPN) += lz4
obj-$(RTCONFIG_OPENVPN) += openpam
obj-$(RTCONFIG_OPENVPN) += $(OPENSSL) openvpn

obj-$(CONFIG_LINUX26) += hotplug2
obj-$(CONFIG_LINUX26) += udev
ifeq ($(RTCONFIG_USB_CDROM),y)
obj-$(CONFIG_LINUX26) += hotplug-e2-helper
endif

obj-$(RTCONFIG_ACCEL_PPTPD) += accel-pptpd
obj-$(RTCONFIG_PPTPD) += pptpd

obj-$(RTCONFIG_WEBDAV) += sqlite
obj-$(RTCONFIG_WEBDAV) += libxml2
obj-$(RTCONFIG_WEBDAV) += pcre-8.31
obj-$(RTCONFIG_WEBDAV) += lighttpd-1.4.39
obj-$(RTCONFIG_WEBDAV) += libexif

obj-$(RTCONFIG_IXIAEP) += ixia_endpoint$(BCMEX)

# Add for ASUS Components
obj-$(RTCONFIG_UPNPC) += miniupnpc
obj-y += miniupnpd$(MUVER)
obj-y += igmpproxy
obj-y += snooper
ifeq ($(RTCONFIG_BCMWL6),y)
ifneq ($(RTCONFIG_BCMARM),y)
obj-y += netconf
obj-y += igmp
endif
endif
obj-y += udpxy
ifeq ($(CONFIG_BCMWL5),y)
ifeq ($(RTCONFIG_BCMARM),y)
obj-y += lltd.arm
obj-y += taskset
obj-$(RTCONFIG_COMA) += comad
else
obj-y += lltd
endif
else
obj-y += lldt
endif
obj-$(RTCONFIG_JFFS2USERICON) += lltdc

obj-$(RTCONFIG_TOAD) += toad
ifeq ($(RTCONFIG_BCMARM),y)
ifneq ($(RTCONFIG_QTN),y)
obj-$(RTCONFIG_BCMBSD) += bsd
endif
endif
obj-$(RTCONFIG_BCM_APPEVENTD) += appeventd
obj-$(RTCONFIG_BCMSSD) += ssd
ifeq ($(RTCONFIG_WLCEVENTD),y)
ifeq ($(CONFIG_BCMWL5),y)
obj-$(RTCONFIG_WLCEVENTD) += wlceventd
endif
ifeq ($(RTCONFIG_RALINK),y)
obj-$(RTCONFIG_WLCEVENTD) += iwevent
endif
endif
ifeq ($(RTCONFIG_HAPDEVENT),y)
obj-$(RTCONFIG_HAPDEVENT) += hapdevent
endif
obj-y += networkmap
ifneq ($(BUILD_NAME), $(filter $(BUILD_NAME), AC2900))
obj-y += infosvr
endif
#obj-y += ez-ipupdate
ifneq ($(or $(RTN56U),$(DSLN55U)),y)
obj-y += phddns
endif

obj-$(RTCONFIG_STRACE) += strace

obj-n += lsof
obj-$(RTCONFIG_IPERF) += iperf
obj-$(RTCONFIG_IPERF3) += iperf3

obj-$(RTCONFIG_PUSH_EMAIL) += openssl
obj-$(RTCONFIG_PUSH_EMAIL) += email-3.1.3

obj-$(RTCONFIG_FRS_FEEDBACK) += openssl
obj-$(RTCONFIG_FRS_FEEDBACK) += $(CURL)
ifeq ($(RTCONFIG_FRS_FEEDBACK),y)
obj-$(RTCONFIG_DBLOG) += dblog
endif

obj-$(RTCONFIG_NORTON) += norton${BCMEX}

obj-$(UBI) += mtd-utils
obj-$(UBIFS) += mtd-utils
obj-$(UBIFS) += e2fsprogs lzo zlib
ifeq ($(RTCONFIG_RALINK),y)
obj-$(RA_SKU) += ra_SingleSKU
obj-$(RA_SKU_IN_DRV) += ra_SingleSKU
endif

ifeq ($(HND_ROUTER),y)
obj-y += hnd_extra
endif
obj-$(RTCONFIG_EXT_RTL8365MB) += rtl_bin
obj-$(RTCONFIG_EXT_RTL8370MB) += rtl_bin
obj-$(RTCONFIG_LACP) += $(if $(RTCONFIG_QCA),,lacp)	# QCA platform doesn't need Broadcom proprietary lacp daemon.

#obj-y += bonnie
#obj-y += stress-1.x

ifeq ($(RTN65U), y)
obj-y += asm1042
endif

obj-$(RTCONFIG_QUICKSEC) += quicksec-7.0
obj-$(RTCONFIG_STRONGSWAN) += strongswan

ifneq ($(RTCONFIG_4M_SFP),y)
obj-y += netstat-nat
endif

obj-$(RTCONFIG_TCPDUMP) += libpcap
obj-$(RTCONFIG_TCPDUMP) += tcpdump-4.4.0
obj-$(RTCONFIG_DUMP4000) += libpcap
obj-$(RTCONFIG_DUMP4000) += tcpdump-4.4.0
obj-$(RTCONFIG_TRACEROUTE) += traceroute-2.1.0

obj-$(RTCONFIG_FPROBE) += libpcap
obj-$(RTCONFIG_FPROBE) += fprobe-1.1
obj-$(RTCONFIG_FPROBE) += tcpdump-4.4.0

obj-$(RTCONFIG_BLINK_LED) += bled
obj-$(RTCONFIG_BONDING) += ifenslave

obj-$(RTCONFIG_GEOIP) += GeoIP-1.6.2

obj-$(RTCONFIG_TRANSMISSION) += Transmission $(CURL) libevent-2.0.21

# Begin merlin add-ons
obj-$(RTCONFIG_NANO) += ncurses-6.0
obj-$(RTCONFIG_NANO) += nano
obj-$(RTCONFIG_OPENVPN) += ministun
obj-$(RTCONFIG_DNSSEC) += $(if $(RTCONFIG_DNSSEC_OPENSSL),$(OPENSSL),) $(if $(RTCONFIG_DNSSEC_NETTLE),nettle,)
obj-$(RTCONFIG_SAMBA36X) += libiconv-1.14
obj-$(RTCONFIG_TELENET) += lanauth
obj-y += inadyn
obj-y += libconfuse
obj-y += wsdd2
obj-$(RTCONFIG_BWDPI) += faketc

ifneq ($(HND_ROUTER),y)
obj-y += cstats
endif

ifeq ($(RTCONFIG_BCMARM),y)
obj-y += libnfnetlink
obj-y += libmnl
obj-y += ipset_arm
else
obj-y += ipset
endif
obj-$(RTCONFIG_NFS) += nfs-utils-1.3.4
obj-$(RTCONFIG_NFS) += portmap
# End merlin add-ons

ifeq ($(RTCONFIG_TOR),y)
obj-y += $(OPENSSL)
obj-y += zlib
obj-y += libevent-2.0.21
obj-y += tor
endif

#For TR-069 agent
obj-$(RTCONFIG_TR069) += openssl
obj-$(RTCONFIG_TR069) += tr069

obj-$(RTCONFIG_CLOUDCHECK) += cloudcheck

obj-$(RTCONFIG_GETREALIP) += ministun

CFGSYNC_PKG := openssl cfg_mnt
obj-$(RTCONFIG_CFGSYNC) += $(CFGSYNC_PKG)

# move from HND_ROUTER userspace
obj-$(HND_ROUTER) += wlcsm
obj-$(HND_ROUTER) += wlan
obj-$(HND_ROUTER) += websockets
obj-$(HND_ROUTER) += bcm_util
#obj-$(HND_ROUTER) += cms_msg
#obj-$(HND_ROUTER) += cms_util
#obj-$(HND_ROUTER) += rastatus6
obj-$(HND_ROUTER) += bcm_flashutil
obj-$(HND_ROUTER) += bcm_flasher
#obj-$(HND_ROUTER) += cms_boardctl
obj-$(HND_ROUTER) += bcm_boardctl
obj-$(HND_ROUTER) += tmctl
obj-$(HND_ROUTER) += tmctl_lib
obj-$(HND_ROUTER) += ethswctl
obj-$(HND_ROUTER) += ethswctl_lib
obj-$(HND_ROUTER) += bcmtm
obj-$(HND_ROUTER) += bcmtm_lib
obj-$(HND_ROUTER) += rdpactl
obj-$(HND_ROUTER) += vlanctl
obj-$(HND_ROUTER) += vlanctl_lib
obj-$(HND_ROUTER) += seltctl
obj-$(HND_ROUTER) += bridgeutil
obj-$(HND_ROUTER) += pwrctl
obj-$(HND_ROUTER) += pwrctl_lib
obj-$(HND_ROUTER) += bridge-utils	# ig
obj-$(HND_ROUTER) += stlport
#obj-$(HND_ROUTER) += iperf-2.0.5
obj-$(HND_ROUTER) += mmc-utils
obj-$(HND_ROUTER) += mtd
#obj-$(HND_ROUTER) += sysstat
obj-$(HND_ROUTER) += urlfilterd
obj-$(HND_ROUTER) += bpmctl
obj-$(HND_ROUTER) += dnsspoof
obj-$(HND_ROUTER) += ethctl
obj-$(HND_ROUTER) += ethctl_lib
obj-$(HND_ROUTER) += fcctl
obj-$(HND_ROUTER) += fcctl_lib
obj-$(HND_ROUTER) += scripts
obj-$(HND_ROUTER) += stress
obj-$(HND_ROUTER) += vpmstats
obj-$(HND_ROUTER) += bcm_boot_launcher
obj-$(HND_ROUTER) += bdmf_shell
obj-$(HND_ROUTER) += dhrystone
#obj-$(HND_ROUTER) += ipsec-tools
obj-$(HND_ROUTER) += psictl
obj-$(HND_ROUTER) += scratchpadctl
obj-$(HND_ROUTER) += drvlogs_scripts
obj-$(HND_ROUTER) += wdtctl
#obj-$(HND_ROUTER) += expat
obj-$(HND_ROUTER) += httpdshared
obj-$(HND_ROUTER) += swmdk
obj-$(HND_ROUTER) += mdk
obj-$(HND_ROUTER) += ivitcl
obj-$(HND_ROUTER) += bcmmcast
obj-$(HND_ROUTER) += bcmmcastctl
obj-$(HND_ROUTER) += mcpctl
obj-$(HND_ROUTER) += mcpd
#obj-$(HND_ROUTER) += bcm_sslconf
#obj-$(HND_ROUTER) += jqplot
#obj-$(HND_ROUTER) += jquery
#obj-$(HND_ROUTER) += tablesorter
obj-$(HND_ROUTER) += memaccess

# ALPINE compile package
obj-$(RTCONFIG_ALPINE) += qsr10g_image
obj-$(RTCONFIG_ALPINE) += aqr107_image

obj-$(RTCONFIG_RSYSLOGD) += libestr
obj-$(RTCONFIG_RSYSLOGD) += libfastjson
obj-$(RTCONFIG_RSYSLOGD) += rsyslog

obj-$(RTCONFIG_FRS_LIVE_UPDATE) += $(CURL)
obj-$(RTCONFIG_FRS_LIVE_UPDATE) += openssl

ifeq ($(RTCONFIG_BCMARM),y)
obj-prelibs =$(filter busybox% nvram$(BCMEX)$(EX7) libbcmcrypto shared netconf libupnp$(BCMEX)$(EX7) libz libbcm pciefd, $(obj-y))
obj-postlibs := $(filter-out $(obj-prelibs), $(obj-y))
endif

ifneq ($(find lighttpd-1.4.39, $(obj-y)),"")
released_dir += APP-IPK
endif

ifeq ($(RTCONFIG_RALINK_MT7621),y)
ifeq ($(RTCONFIG_APP_NETINSTALLED),y)
obj-y += taskset
endif
endif
obj-$(RTCONFIG_HD_SPINDOWN) += sd-idle

# Last rule: append openssl dir if used
ifneq ($(filter openssl, $(obj-y)),)
ifeq ($(filter $(OPENSSL), $(obj-y)),)
obj-y += $(OPENSSL)
endif
endif

obj-clean := $(foreach obj, $(obj-y) $(obj-n) $(obj-), $(obj)-clean)
obj-install := $(foreach obj,$(obj-y),$(obj)-install)

MKSQUASHFS_TARGET = mksquashfs
MKSQUASHFS = $(MKSQUASHFS_TARGET)

LINUX_ARCH_ASM_INCL_DIR = $(if ($KPATH_3X),$(LINUXDIR)/arch/mips/include/asm,$(LINUXDIR)/include/asm-mips)

#
# Basic rules
#

ifeq ($(HND_ROUTER),y)
all: clean-build kernel_header version fsbuild $(obj-y)
else ifeq ($(RTCONFIG_ARM),y)
all: clean-build kernel_header libc version obj_prelibs kernel $(obj-postlibs)
else
all: clean-build kernel_header libc version obj_prelibs kernel $(obj-y)
endif

ifeq ($(RTCONFIG_BCMARM),y)
version: $(SRCBASE)/include/epivers.h

$(SRCBASE)/include/epivers.h:
	$(MAKE) -C $(SRCBASE)/include
ifeq ($(RTCONFIG_DHDAP),y)
	$(MAKE) -C $(SRCBASE_DHD)/include
	$(MAKE) -C $(SRCBASE_FW)/include
endif
endif

ifeq ($(RTCONFIG_BCMARM),y)
	+$(MAKE) $(MAKE_ARGS) post_preplibs
endif

ifeq ($(RTCONFIG_BCMARM),y)
list_obj_prelibs:
	@echo obj-prelibs:
	@( \
	for i in ${obj-prelibs}; do \
		echo $${i}; \
	done; \
	);

list_obj_postlibs:
	@echo obj-postlibs:
	@( \
	for i in ${obj-postlibs}; do \
		echo $${i}; \
	done; \
	);

obj_prelibs: list_obj_prelibs
	+$(MAKE) parallel=true $(MAKE_ARGS) $(obj-prelibs)

obj_postlibs: list_obj_postlibs
	+$(MAKE) parallel=true $(MAKE_ARGS) $(obj-postlibs)

post_preplibs: obj_postlibs
else
obj_prelibs: dummy
endif

ifneq ($(RTCONFIG_BCMARM),y)
kernel_header: $(LINUXDIR)/.config
	$(MAKE) -C $(LINUXDIR) ARCH=$(ARCH) CROSS_COMPILE=$(patsubst %-gcc,%-,$(KERNELCC)) headers_install INSTALL_HDR_PATH=$(TOP)/$@
ifeq ($(RTCONFIG_RALINK),y)
	@if [ -e $(LINUX_ARCH_ASM_INCL_DIR)/rt2880/rt_mmap.h ] ; then \
		mkdir -p $@/include/asm/rt2880 ; \
		cp $(LINUX_ARCH_ASM_INCL_DIR)/rt2880/rt_mmap.h $@/include/asm/rt2880/ ; \
	fi
endif
ifeq ($(RTCONFIG_QCA),y)
ifeq ($(KPATH_37_OR_ABOVE),y)
	cp -fr $(LINUXDIR)/include/uapi/* $@/include/uapi/
else
	cp $(LINUXDIR)/include/net/switch.h $@/include/linux/
endif
endif
ifeq ($(RTCONFIG_REALTEK),y)
	@echo "-------- cp kernel_header --------" >> $(SRCBASE)/build.log
	cp -fr $(SRCBASE)/linux/realtek/files/kernel_header $(SRCBASE)/router/
endif
	$(MAKE) -C $(LINUXDIR) CROSS_COMPILE=$(patsubst %-gcc,%-,$(KERNELCC)) prepare scripts
	find $(LINUXDIR)/include -name autoconf.h -exec cp {} $@/include/linux/ \;
	cp $(LINUXDIR)/Makefile $@/
else
kernel_header: $(LINUXDIR)/.config

endif

kernel: $(LINUXDIR)/.config
	$(SEP)

ifneq ($(RTCONFIG_BCMARM),y)
ifeq ($(RTCONFIG_RALINK),y)
	@if ! grep -q "CONFIG_EMBEDDED_RAMDISK=y" $(LINUXDIR)/.config ; then \
		$(MAKE) -C $(LINUXDIR) vmlinux CC=$(KERNELCC) LD=$(KERNELLD); \
	fi
	if grep -q "CONFIG_MODULES=y" $(LINUXDIR)/.config ; then \
		$(MAKE) -C $(LINUXDIR) modules CC=$(KERNELCC) LD=$(KERNELLD); \
	fi
else ifeq ($(RTCONFIG_QCA),y)
	$(MAKE) -j 8 -C $(LINUXDIR) vmlinux CROSS_COMPILE=$(patsubst %-gcc,%-,$(KERNELCC)) CC=$(KERNELCC) LD=$(KERNELLD)
	if grep -q "CONFIG_MODULES=y" $(LINUXDIR)/.config ; then \
		$(MAKE) -j 8 -C $(LINUXDIR) modules CROSS_COMPILE=$(patsubst %-gcc,%-,$(KERNELCC)) CC=$(KERNELCC) LD=$(KERNELLD); \
	fi
ifeq ($(KPATH_37_OR_ABOVE),y)
	$(MAKE) -C $(LINUXDIR) CROSS_COMPILE=$(patsubst %-gcc,%-,$(KERNELCC)) dtbs
endif
else ifeq ($(RTCONFIG_REALTEK),y)
	@$(MAKE) -C $(LINUXDIR)/rtkload rtk-clean
	@$(MAKE) -C $(LINUXDIR)/.. linux
else ifeq ($(RTCONFIG_ALPINE),y)
	# uImage (Host Linux)
	make -j 9 -C ${LINUXDIR} HOSTCFLAGS="-O2 -I${STAGING_DIR}/host/include -Wall -Wmissing-prototypes -Wstrict-prototypes" KBUILD_HAVE_NLS=no CONFIG_SHELL="/bin/bash" V='' uImage
	make -j 9 -C ${LINUXDIR} HOSTCFLAGS="-O2 -I${STAGING_DIR}/host/include -Wall -Wmissing-prototypes -Wstrict-prototypes" KBUILD_HAVE_NLS=no CONFIG_SHELL="/bin/bash" V='' modules
else ifeq ($(RTCONFIG_LANTIQ),y)
	# uImage (Host Linux)
	make -j3 -C ${LINUXDIR} HOSTCFLAGS="-O2 -I${SRCBASE}/tools/host/include -I${SRCBASE}/tools/host/usr/include -Wall -Wmissing-prototypes -Wmissing-prototypes -Wstrict-prototypes" KBUILD_HAVE_NLS=no CONFIG_DEBUG_SECTION_MISMATCH=y CONFIG_SHELL="/bin/bash" V='' INSTALL_HDR_PATH=${LINUXDIR}/user_headers headers_install
	make -j3 -C ${LINUXDIR} HOSTCFLAGS="-O2 -I${SRCBASE}/tools/host/include -I${SRCBASE}/tools/host/usr/include -Wall -Wmissing-prototypes -Wmissing-prototypes -Wstrict-prototypes" KBUILD_HAVE_NLS=no CONFIG_DEBUG_SECTION_MISMATCH=y CONFIG_SHELL="/bin/bash" V='' INSTALL_HDR_PATH=${LINUXDIR} modules
	make -j3 -C ${LINUXDIR} HOSTCFLAGS="-O2 -I${SRCBASE}/tools/host/include -I${SRCBASE}/tools/host/usr/include -Wall -Wmissing-prototypes -Wmissing-prototypes -Wstrict-prototypes" KBUILD_HAVE_NLS=no CONFIG_DEBUG_SECTION_MISMATCH=y CONFIG_SHELL="/bin/bash" V='' INSTALL_HDR_PATH=${LINUXDIR} all modules
else
	# Broadcrom MIPS SoC
	@if ! grep -q "CONFIG_EMBEDDED_RAMDISK=y" $(LINUXDIR)/.config ; then \
		$(MAKE) -C $(LINUXDIR) zImage CC=$(KERNELCC); \
	fi
	if grep -q "CONFIG_MODULES=y" $(LINUXDIR)/.config ; then \
		$(MAKE) -C $(LINUXDIR) modules CC=$(KERNELCC); \
	fi

ifeq ($(CONFIG_LINUX26),y)
	$(MAKE) -C $(LINUXDIR)/arch/mips/brcm-boards/bcm947xx/compressed srctree=$(LINUXDIR)
endif
endif
else	# RTCONFIG_BCMARM
	(echo '.NOTPARALLEL:' ; cat ${LINUXDIR}/Makefile) |\
		$(MAKE) -C ${LINUXDIR} -f - $(SUBMAKE_SETTINGS) zImage
	+$(MAKE) CONFIG_SQUASHFS=$(CONFIG_SQUASHFS) -C $(SRCBASE)/router/compressed ARCH=$(ARCH)

	$(if $(shell grep "CONFIG_MODULES=y" ${LINUXDIR}/.config), \
	(echo '.NOTPARALLEL:' ; cat ${LINUXDIR}/Makefile) | $(MAKE) -C ${LINUXDIR} -f - $(SUBMAKE_SETTINGS) MFG_WAR=1 zImage ; \
	(echo '.NOTPARALLEL:' ; cat ${LINUXDIR}/Makefile) | $(MAKE) -C ${LINUXDIR} -f - ARCH=$(ARCH) modules)
	# Preserve the debug versions of these and strip for release
	$(call STRIP_DEBUG_SYMBOLS,$(LINUXDIR)/vmlinux)
	$(call STRIP_DEBUG_SYMBOLS,$(LINUXDIR)/drivers/net/wl/wl.ko)
	$(call STRIP_DEBUG_SYMBOLS,$(LINUXDIR)/drivers/net/et/et.ko)
	$(call STRIP_DEBUG_SYMBOLS,$(LINUXDIR)/drivers/net/ctf/ctf.ko)
	$(call STRIP_DEBUG_SYMBOLS,$(LINUXDIR)/drivers/net/dhd/dhd.ko)
	$(call STRIP_DEBUG_SYMBOLS,$(LINUXDIR)/drivers/net/dhd/dhd24.ko)
	$(call STRIP_DEBUG_SYMBOLS,$(LINUXDIR)/drivers/net/bcm57xx/bcm57xx.ko)
	$(call STRIP_DEBUG_SYMBOLS,$(LINUXDIR)/drivers/net/emf/emf.ko)
	$(call STRIP_DEBUG_SYMBOLS,$(LINUXDIR)/drivers/net/igs/igs.ko)
	$(call STRIP_DEBUG_SYMBOLS,$(LINUXDIR)/drivers/net/dpsta/dpsta.ko)
	$(call STRIP_DEBUG_SYMBOLS,$(LINUXDIR)/drivers/connector/cn.ko)
	$(call STRIP_DEBUG_SYMBOLS,$(LINUXDIR)/drivers/scsi/scsi_wait_scan.ko)
	$(call STRIP_DEBUG_SYMBOLS,$(LINUXDIR)/drivers/usb/host/xhci-hcd.ko)
	$(call STRIP_DEBUG_SYMBOLS,$(LINUXDIR)/drivers/usb/host/ehci-hcd.ko)
	$(call STRIP_DEBUG_SYMBOLS,$(LINUXDIR)/drivers/usb/host/ohci-hcd.ko)
	$(call STRIP_DEBUG_SYMBOLS,$(LINUXDIR)/lib/libcrc32c.ko)
	$(call STRIP_DEBUG_SYMBOLS,$(LINUXDIR)/net/sched/sch_tbf.ko)
	$(call STRIP_DEBUG_SYMBOLS,$(LINUXDIR)/net/sched/sch_hfsc.ko)
ifeq ($(RTCONFIG_EXT_RTL8365MB),y)
	$(call STRIP_DEBUG_SYMBOLS,$(LINUXDIR)/drivers/char/rtl8365mb/rtl8365mb.ko)
endif
ifeq ($(RTCONFIG_RTL8370MB),y)
	$(call STRIP_DEBUG_SYMBOLS,$(LINUXDIR)/drivers/char/rtl8365mb/rtl8365mb.ko)
endif
endif # RTCONFIG_BCMARM

ifeq ($(RTCONFIG_RALINK),y)
else ifeq ($(RTCONFIG_QCA),y)
else ifeq ($(RTCONFIG_REALTEK),y)
	#@$(MAKE) -C $(LINUXDIR)/rtkload rtk-clean
else
ifneq ($(RTCONFIG_BCMARM),y)
lzma-loader:
	@[ ! -d $(SRCBASE)/lzma-loader ] || \
		$(MAKE) -C $(SRCBASE)/lzma-loader CROSS_COMPILE=$(CROSS_COMPILE) LD=$(LD)

lzma-loader-clean:
	@[ ! -d $(SRCBASE)/lzma-loader ] || \
		$(MAKE) -C $(SRCBASE)/lzma-loader clean

lzma-loader-install: lzma-loader
	@$(SEP)
endif
endif

kmod: dummy
	$(MAKE) -C $(LINUXDIR) modules CROSS_COMPILE=$(patsubst %-gcc,%-,$(KERNELCC)) CC=$(KERNELCC)

testfind:
	cd $(TARGETDIR)/lib/modules/* && find -name "*.o" -exec mv -i {} . \; || true
	cd $(TARGETDIR)/lib/modules/* && find -type d -delete || true

install package: $(obj-install) $(LINUXDIR)/.config gen_kernelrelease gen_target gen_gpl_excludes_router

gen_kernelrelease:
ifeq ($(RTCONFIG_REALTEK), y)
	@rm -f $(LINUXDIR)/.kernelrelease
	@$(MAKE) -C $(LINUXDIR) kernelrelease

KERNELRELEASE=$(shell cat $(LINUXDIR)/.kernelrelease 2> /dev/null)
endif


ifeq ($(HND_ROUTER),y)
%-rebuild: %
	$(MAKE) $*
	$(MAKE) $*-install
	$(MAKE) $*-reinstall

%-reinstall: %
	if [ -d $(INSTALLDIR)/$* ] ; then \
		sdir=$(INSTALLDIR)/$*; \
		ex=; \
		if [ -d $(INSTALLDIR)/$*/$* ] ; then \
			ex=y ; \
			mv $(INSTALLDIR)/$* $(INSTALLDIR)/$*$$ex; \
		fi ; \
		(cd $${sdir}$${ex} && tar cpf - . && cd ../ && rm -rf $${sdir}$${ex}) | (cd $(INSTALLDIR) && tar xpf -) \
	fi

reinstall:
	for sdir in $(wildcard $(patsubst %,$(INSTALLDIR)/%,$(obj-y))) ; do \
		if [ -d $$sdir ] ; then \
			mv $$sdir $${sdir}_reinstall; \
			(cd $${sdir}_reinstall && tar cpf - . && cd ../ && rm -rf $${sdir}_reinstall) | (cd $(INSTALLDIR) && tar xpf -) \
		fi; \
	done

	@cd $(TARGETDIR) && $(TOP)/others/rootprep${BCMEX}${EX7}.sh
	@echo ---

	# extra install in case build-process skip them
# why precompiled?
	install -D $(TOOLCHAIN)/lib/libexpat.so $(INSTALLDIR)/lib/public/libexpat.so
	install -D $(TOOLCHAIN)/arm-buildroot-linux-gnueabi/sysroot/lib/ld-linux.so.3 $(INSTALLDIR)/lib/ld-linux.so.3
	install -D $(TOOLCHAIN)/arm-buildroot-linux-gnueabi/sysroot/lib/libresolv.so.2 $(INSTALLDIR)/lib/libresolv.so.2
	install -D $(TOOLCHAIN)/arm-buildroot-linux-gnueabi/sysroot/lib/libcrypt.so.1 $(INSTALLDIR)/lib/libcrypt.so.1
	install -D $(TOOLCHAIN)/arm-buildroot-linux-gnueabi/sysroot/lib/libutil.so.1 $(INSTALLDIR)/lib/libutil.so.1
	install -D $(TOOLCHAIN)/arm-buildroot-linux-gnueabi/sysroot/lib/libm.so.6 $(INSTALLDIR)/lib/libm.so.6
	install -D $(TOOLCHAIN)/arm-buildroot-linux-gnueabi/sysroot/lib/libnss_dns.so.2 $(INSTALLDIR)/lib/libnss_dns.so.2
	install -D $(TOOLCHAIN)/arm-buildroot-linux-gnueabi/sysroot/lib/libnsl.so.1 $(INSTALLDIR)/lib/libnsl.so.1
	install -D $(TOOLCHAIN)/arm-buildroot-linux-gnueabi/sysroot/lib/libnss_files.so.2 $(INSTALLDIR)/lib/libnss_files.so.2
	install -D $(TOOLCHAIN)/arm-buildroot-linux-gnueabi/sysroot/lib/libc.so.6 $(INSTALLDIR)/lib/libc.so.6
	install -D $(TOOLCHAIN)/arm-buildroot-linux-gnueabi/sysroot/lib/libpthread.so.0 $(INSTALLDIR)/lib/libpthread.so.0
	install -D $(TOOLCHAIN)/arm-buildroot-linux-gnueabi/sysroot/lib/libdl.so.2 $(INSTALLDIR)/lib/libdl.so.2
	install -D $(TOOLCHAIN)/arm-buildroot-linux-gnueabi/sysroot/lib/libgcc_s.so.1 $(INSTALLDIR)/lib/libgcc_s.so.1
	install -D $(TOOLCHAIN_64)/aarch64-buildroot-linux-gnu/sysroot/lib/ld-linux-aarch64.so.1 $(INSTALLDIR)/lib/ld-linux-aarch64.so.1
	install -D $(TOOLCHAIN_64)/aarch64-buildroot-linux-gnu/sysroot/lib/libc.so.6 $(INSTALLDIR)/lib/aarch64/libc.so.6
	install -D $(TOOLCHAIN_64)/aarch64-buildroot-linux-gnu/sysroot/lib/libnss_dns.so.2 $(INSTALLDIR)/lib/aarch64/libnss_dns.so.2
	install -D $(TOOLCHAIN_64)/aarch64-buildroot-linux-gnu/sysroot/lib/libnss_files.so.2 $(INSTALLDIR)/lib/aarch64/libnss_files.so.2

ifeq ($(RTCONFIG_CFEZ),y)
	install -D $(TOP)/envram_bin/envram$(BCMEX)$(EX7)/envrams $(INSTALLDIR)/usr/sbin/envrams
	install -D $(TOP)/envram_bin/envram$(BCMEX)$(EX7)/envram $(INSTALLDIR)/usr/sbin/envram
endif

	$(if $(KNM),NM=$(KNM),) \
	$(BUSYBOX_DIR)/examples/depmod.pl -k $(LINUXDIR)/vmlinux -b $(TARGETDIR)/../modules/lib/modules/$(LINUX_KERNEL)

ifeq ($(HND_ROUTER),y)
ifeq ($(RTCONFIG_TFAT),y)
	echo "kernel/fs/tfat.ko:" >> $(TARGETDIR)/../modules/lib/modules/$(LINUX_KERNEL)/modules.dep
endif
ifeq ($(RTCONFIG_TUXERA_NTFS),y)
	echo "kernel/fs/tntfs.ko:" >> $(TARGETDIR)/../modules/lib/modules/$(LINUX_KERNEL)/modules.dep
endif
ifeq ($(RTCONFIG_TUXERA_HFS),y)
	echo "kernel/fs/thfsplus.ko:" >> $(TARGETDIR)/../modules/lib/modules/$(LINUX_KERNEL)/modules.dep
endif
endif
	cd $(TARGETDIR)/../modules/lib/modules && rm -f */source || true
	cd $(TARGETDIR)/../modules/lib/modules && rm -f */build || true

	# prune misc
	rm -rf $(INSTALLDIR)/eapd${BCMEX}${EX7}
	rm -rf $(INSTALLDIR)/rom/rom/etc

	# strip size for tmp
	#rm -rf $(INSTALLDIR)/rom/*.ipk
	#rm -rf $(INSTALLDIR)/rom/*.tgz
	#rm -rf $(INSTALLDIR)/usr/lighttpd/css
	#rm -rf $(INSTALLDIR)/usr/lighttpd/js
	#rm -rf $(INSTALLDIR)/www/images/New_ui

.PHONY: reinstall

gen_target:
	echo $@
	if [ ! -L $(PLATFORMDIR) ]; then \
		echo "create platform link"; \
		ln -sf $(HND_SRC)/targets/$(PROFILE) $(PLATFORMDIR); \
	else \
		echo "platform link exists"; \
	fi
	@$(SEP)
else
gen_target:
	@$(SEP)

	[ -d $(TARGETDIR) ] || install -d $(TARGETDIR)


# kernel modules
	$(MAKE) -C $(LINUXDIR) modules_install DEPMOD=/bin/true INSTALL_MOD_PATH=$(TARGETDIR)
	@if grep -q "CONFIG_RT3352_INIC_AP=y" $(LINUXDIR)/.config ; then \
		install -d $(TARGETDIR)/iNIC_RT3352/ ; \
		install -D $(LINUXDIR)/drivers/net/wireless/iNIC_RT3352/firmware/mii/iNIC_ap.bin $(TARGETDIR)/iNIC_RT3352/ ; \
	else \
		rm -rf $(TARGETDIR)/iNIC_RT3352/ ; \
	fi
##!!TB	find $(TARGETDIR)/lib/modules -name *.o -exec mipsel-linux-strip --strip-unneeded {} \;
	find $(TARGETDIR)/lib/modules -name *.o -exec $(STRIP) --strip-debug -x -R .comment -R .pdr -R .mdebug.abi32 -R .note.gnu.build-id -R .gnu.attributes -R .reginfo {} \;
	find $(TARGETDIR)/lib/modules -name *.ko -exec $(STRIP) --strip-debug -x -R .comment -R .pdr -R .mdebug.abi32 -R .note.gnu.build-id -R .gnu.attributes -R .reginfo {} \;
#	-cd $(TARGETDIR)/lib/modules/*/kernel/drivers/net && mv diag/* . && rm -rf diag

# nice and clean
ifeq ($(RTCONFIG_RALINK)$(RTCONFIG_QCA)$(RTCONFIG_ALPINE)$(RTCONFIG_LANTIQ),y)
	-cd $(TARGETDIR)/lib/modules/*/kernel/drivers/ && mv nvram$(BCMEX)$(EX7)/* . && rm -rf nvram$(BCMEX)$(EX7) || true
else
	cd $(TARGETDIR)/lib/modules/*/kernel/drivers/net && mv et.4702/* . && rm -rf et.4702 || true
	cd $(TARGETDIR)/lib/modules/*/kernel/drivers/net && mv et/* . && rm -rf et || true
ifeq ($(RTCONFIG_BRCM_USBAP),y)
	cd $(TARGETDIR)/lib/modules/*/kernel/drivers/net && mv wl/wl_high.ko . || true
	cd $(TARGETDIR)/lib/modules/*/kernel/drivers/net && mv wl/wl_high/wl_high.ko . || true
	cd $(TARGETDIR)/lib/modules/*/kernel/drivers/net && mv wl/wl_sta/wl_high.ko . || true
endif
	cd $(TARGETDIR)/lib/modules/*/kernel/drivers/net && mv wl/wl.ko . && rm -rf wl || true
endif
	cd $(TARGETDIR)/lib/modules/*/kernel/fs && mv cifs/* . && rm -rf cifs || true
	cd $(TARGETDIR)/lib/modules/*/kernel/fs && mv jffs2/* . && rm -rf jffs2 || true
	cd $(TARGETDIR)/lib/modules/*/kernel/fs && mv jffs/* . && rm -rf jffs || true
	cd $(TARGETDIR)/lib/modules/*/kernel/lib && mv zlib_inflate/* . && rm -rf zlib_inflate || true
	cd $(TARGETDIR)/lib/modules/*/kernel/lib && mv zlib_deflate/* . && rm -rf zlib_deflate || true
	cd $(TARGETDIR)/lib/modules/*/kernel/lib && mv lzo/* . && rm -rf lzo || true
	rm -rf $(TARGETDIR)/lib/modules/*/pcmcia

##!!TB
	cd $(TARGETDIR)/lib/modules/*/kernel/fs && mv ext2/* . && rm -rf ext2 || true
	cd $(TARGETDIR)/lib/modules/*/kernel/fs && mv ext3/* . && rm -rf ext3 || true
	cd $(TARGETDIR)/lib/modules/*/kernel/fs && mv jbd/* . && rm -rf jbd || true
	cd $(TARGETDIR)/lib/modules/*/kernel/fs && mv fat/* . && rm -rf fat || true
	cd $(TARGETDIR)/lib/modules/*/kernel/fs && mv vfat/* . && rm -rf vfat || true
	cd $(TARGETDIR)/lib/modules/*/kernel/fs && mv msdos/* . && rm -rf msdos || true
	cd $(TARGETDIR)/lib/modules/*/kernel/fs && mv fuse/* . && rm -rf fuse || true
	cd $(TARGETDIR)/lib/modules/*/kernel/fs && mv ntfs/* . && rm -rf ntfs || true
	cd $(TARGETDIR)/lib/modules/*/kernel/fs && mv smbfs/* . && rm -rf smbfs || true
	cd $(TARGETDIR)/lib/modules/*/kernel/fs && mv reiserfs/* . && rm -rf reiserfs || true
	cd $(TARGETDIR)/lib/modules/*/kernel/fs && mv hfs/* . && rm -rf hfs || true
	cd $(TARGETDIR)/lib/modules/*/kernel/fs && mv hfsplus/* . && rm -rf hfsplus || true
ifeq ($(RTCONFIG_USB_CDROM),y)
	cd $(TARGETDIR)/lib/modules/*/kernel/fs && mv isofs/* . && rm -rf isofs || true
	cd $(TARGETDIR)/lib/modules/*/kernel/fs && mv udf/* . && rm -rf udf || true
endif
	cd $(TARGETDIR)/lib/modules/*/kernel/fs && mv lockd/* . && rm -rf lockd || true
	cd $(TARGETDIR)/lib/modules/*/kernel/fs && mv nfsd/* . && rm -rf nfsd || true
	cd $(TARGETDIR)/lib/modules/*/kernel/fs && mv nfs/* . && rm -rf nfs || true
	cd $(TARGETDIR)/lib/modules/*/kernel/fs && mv xfs/* . && rm -rf xfs || true
	cd $(TARGETDIR)/lib/modules/*/kernel/fs && mv nls/* . && rm -rf nls || true
	cd $(TARGETDIR)/lib/modules/*/kernel/fs && mv exportfs/* . && rm -rf exportfs || true
	cd $(TARGETDIR)/lib/modules/*/kernel/net && mv sunrpc/* . && rm -rf sunrpc || true
	cd $(TARGETDIR)/lib/modules/*/kernel/net && mv auth_gss/* . && rm -rf auth_gss || true
	cd $(TARGETDIR)/lib/modules/*/kernel/sound/core && mv oss/* . && rm -rf oss || true
	cd $(TARGETDIR)/lib/modules/*/kernel/sound/core && mv seq/* . && rm -rf seq || true
	cd $(TARGETDIR)/lib/modules/*/kernel/sound && mv core/* . && rm -rf core || true
	cd $(TARGETDIR)/lib/modules/*/kernel/sound && mv usb/* . && rm -rf usb || true
	cd $(TARGETDIR)/lib/modules/*/kernel/drivers/usb && mv hcd/* . && rm -rf hcd || true
	cd $(TARGETDIR)/lib/modules/*/kernel/drivers/usb && mv host/* . && rm -rf host || true
	cd $(TARGETDIR)/lib/modules/*/kernel/drivers/usb && mv storage/* . && rm -rf storage || true
	cd $(TARGETDIR)/lib/modules/*/kernel/drivers/usb && mv serial/* . && rm -rf serial || true
	cd $(TARGETDIR)/lib/modules/*/kernel/drivers/usb && mv core/* . && rm -rf core || true
	cd $(TARGETDIR)/lib/modules/*/kernel/drivers/usb && mv class/* . && rm -rf class || true
	cd $(TARGETDIR)/lib/modules/*/kernel/drivers/usb && mv misc/* . && rm -rf misc || true
	cd $(TARGETDIR)/lib/modules/*/kernel/drivers/hid && mv usbhid/* . && rm -rf usbhid || true
	cd $(TARGETDIR)/lib/modules/*/kernel/drivers/input && mv joystick/* . && rm -rf joystick || true
	cd $(TARGETDIR)/lib/modules/*/kernel/drivers/input && mv keyboard/* . && rm -rf keyboard || true
	cd $(TARGETDIR)/lib/modules/*/kernel/drivers/input && mv misc/* . && rm -rf misc || true
	cd $(TARGETDIR)/lib/modules/*/kernel/drivers/input && mv mouse/* . && rm -rf mouse || true
	cd $(TARGETDIR)/lib/modules/*/kernel/drivers/media/video && mv uvc/* . && rm -rf uvc || true
	cd $(TARGETDIR)/lib/modules/*/kernel/drivers/media && mv video/* . && rm -rf video || true

	cd $(TARGETDIR)/lib/modules/*/kernel/drivers/net && mv bcm57xx/* . && rm -rf bcm57xx || true
	cd $(TARGETDIR)/lib/modules/*/kernel/drivers/net && mv emf/* . && rm -rf emf || true
	cd $(TARGETDIR)/lib/modules/*/kernel/drivers/net && mv igs/* . && rm -rf igs || true
ifeq ($(RTAC53U),y)
	cd $(TARGETDIR)/lib/modules/*/kernel/drivers/net && mv ctf_5358/* . && rm -rf ctf_5358 || true
else
	cd $(TARGETDIR)/lib/modules/*/kernel/drivers/net && mv ctf/* . && rm -rf ctf || true
endif
ifeq ($(RTCONFIG_EXT_RTL8365MB),y)
	cd $(TARGETDIR)/lib/modules/*/kernel/drivers/char && mv rtl8365mb/* . && rm -rf rtl8365mb || true
endif
ifeq ($(RTCONFIG_RTL8370MB),y)
	cd $(TARGETDIR)/lib/modules/*/kernel/drivers/char && mv rtl8365mb/* . && rm -rf rtl8365mb || true
endif
	cd $(TARGETDIR)/lib/modules && rm -f */source || true
	cd $(TARGETDIR)/lib/modules && rm -f */build || true

# misc
	for dir in $(wildcard $(patsubst %,$(INSTALLDIR)/%,$(obj-y))) ; do \
		(cd $${dir} && tar cpf - .) | (cd $(TARGETDIR) && tar xpf -) \
	done

ifneq ($(RTCONFIG_L7),y)
	rm -f $(TARGETDIR)/usr/lib/iptables/libipt_layer7.so
endif
ifneq ($(RTCONFIG_SNMPD),y)
	rm -f $(TARGETDIR)/usr/lib/libnmp.so
endif

# uClibc
ifeq ($(RTL8197F), y) # Realtek RTL8197F platform.
	install $(LIBDIR)/ld-uClibc.so.1 $(TARGETDIR)/lib/
	install $(LIBDIR)/libcrypt.so.1 $(TARGETDIR)/lib/
	install $(LIBDIR)/libpthread.so.1 $(TARGETDIR)/lib/
	install $(LIBDIR)/libgcc_s.so.1 $(TARGETDIR)/lib/
	$(STRIP) $(TARGETDIR)/lib/libgcc_s.so.1
	install $(LIBDIR)/libc.so.1 $(TARGETDIR)/lib/
	install $(LIBDIR)/libdl.so.1 $(TARGETDIR)/lib/
	install $(LIBDIR)/libm.so.1 $(TARGETDIR)/lib/
	install $(LIBDIR)/libnsl.so.1 $(TARGETDIR)/lib/
ifeq ($(RTCONFIG_SSH),y)
	install $(LIBDIR)/libutil.so.1 $(TARGETDIR)/lib/
endif
else
	install $(LIBDIR)/ld-uClibc.so.[01] $(TARGETDIR)/lib/
	install $(LIBDIR)/libcrypt.so.[01] $(TARGETDIR)/lib/
	install $(LIBDIR)/libpthread.so.[01] $(TARGETDIR)/lib/
	install $(LIBDIR)/libgcc_s.so.1 $(TARGETDIR)/lib/
	$(STRIP) $(TARGETDIR)/lib/libgcc_s.so.1
	install $(LIBDIR)/libc.so.[01] $(TARGETDIR)/lib/
	install $(LIBDIR)/libdl.so.[01] $(TARGETDIR)/lib/
	install $(LIBDIR)/libm.so.[01] $(TARGETDIR)/lib/
	install $(LIBDIR)/libnsl.so.[01] $(TARGETDIR)/lib/
ifeq ($(RTCONFIG_SSH),y)
	install $(LIBDIR)/libutil.so.[01] $(TARGETDIR)/lib/
endif
endif

ifneq ($(RTCONFIG_OPTIMIZE_SHARED_LIBS),y)
ifeq ($(RTL8197F), y) # Realtek RTL8197F platform.
	install $(LIBDIR)/libresolv.so.1 $(TARGETDIR)/lib/
	$(STRIP) $(TARGETDIR)/lib/*.so.1
else
	install $(LIBDIR)/libresolv.so.0 $(TARGETDIR)/lib/
	$(STRIP) $(TARGETDIR)/lib/*.so.0
endif
endif

ifeq ($(RTCONFIG_LANTIQ),y)
	@cd $(TARGETDIR) && $(TOP)/others/rootprep-opt.sh
	@cd $(TARGETDIR) && ln -sf /tmp/wireless/lantiq opt/lantiq
	@echo ---
else
	@cd $(TARGETDIR) && $(TOP)/others/rootprep${BCMEX}.sh
	@echo ---
endif

ifeq ($(RTCONFIG_QCA),y)
	#FIXME
ifeq ($(MAPAC1300)$(MAPAC2200)$(VZWAC1300),y)
	cd $(TARGETDIR)/usr/lib && \
		ln -sf ../../lib/ld-uClibc.so.0 ld-uClibc.so.1 && \
		ln -sf ../../lib/libc.so.0 libc.so.1 && \
		ln -sf ../../lib/libm.so.0 libm.so.1 && \
		ln -sf ../../lib/libnsl.so.0 libnsl.so.1 && \
		ln -sf ../../lib/libdl.so.0 libdl.so.1 && \
		ln -sf ../../lib/libpthread.so.0 libpthread.so.1
endif
else ifeq ($(RTCONFIG_REALTEK),y)
	# do nothibg #
else ifeq ($(RTCONFIG_ALPINE)$(RTCONFIG_LANTIQ),y)
	#FIXME
else
ifeq ($(RTCONFIG_OPTIMIZE_SHARED_LIBS),y)
ifneq ($(RTCONFIG_BCMARM),y)
	@$(SRCBASE)/btools/libfoo.pl
endif
else
	@$(SRCBASE)/btools/libfoo.pl --noopt
endif
endif
	@chmod 0555 $(TARGETDIR)/lib/*.so*
	@chmod 0555 $(TARGETDIR)/usr/lib/*.so*

ifeq ($(RTCONFIG_QCA),y)
ifeq ($(RPAC51),y)
	@mv $(INSTALLDIR)/lib/firmware $(TARGETDIR)/lib/ || true
endif
endif

ifeq ($(RTCONFIG_WLMODULE_MT7663E_AP),y)
	@rm -rf $(TARGETDIR)/lib/firmware
	@ln -s /tmp/lib/firmware $(TARGETDIR)/lib/firmware
endif

# !!TB - moved to run after libfoo.pl - to make sure shared libs include all symbols needed by extras
# separated/copied extra stuff
	@rm -rf $(PLATFORMDIR)/extras
	@mkdir $(PLATFORMDIR)/extras
	@mv $(TARGETDIR)/lib/modules/*/kernel/net/ipv4/ip_gre.*o $(PLATFORMDIR)/extras/ || true

	$(if $(RTCONFIG_OPENVPN),@cp -f,$(if $(RTCONFIG_USB_MODEM),@cp -f,@mv)) $(TARGETDIR)/lib/modules/*/kernel/drivers/net/tun.*o $(PLATFORMDIR)/extras/ || true
	$(if $(RTCONFIG_EBTABLES),@cp -f,@mv) $(TARGETDIR)/lib/modules/*/kernel/net/bridge/netfilter/ebt*.*o $(PLATFORMDIR)/extras/ || true

	@cp $(TARGETDIR)/lib/modules/*/kernel/net/ipv4/netfilter/ip_set*o $(PLATFORMDIR)/extras/ || true
	@mv $(TARGETDIR)/lib/modules/*/kernel/drivers/net/ifb.*o $(PLATFORMDIR)/extras/ || true
	@mv $(TARGETDIR)/lib/modules/*/kernel/net/sched/sch_red.*o $(PLATFORMDIR)/extras/ || true
	@mv $(TARGETDIR)/lib/modules/*/kernel/fs/ntfs.*o $(PLATFORMDIR)/extras/ || true
	@mv $(TARGETDIR)/lib/modules/*/kernel/fs/smbfs.*o $(PLATFORMDIR)/extras/ || true
	@mv $(TARGETDIR)/lib/modules/*/kernel/fs/reiserfs.*o $(PLATFORMDIR)/extras/ || true
	$(if $(RTCONFIG_NFS),@cp -f,@mv) $(TARGETDIR)/lib/modules/*/kernel/fs/nfs.*o $(PLATFORMDIR)/extras/ || true
	$(if $(RTCONFIG_NFS),@cp -f,@mv) $(TARGETDIR)/lib/modules/*/kernel/fs/nfsd.*o $(PLATFORMDIR)/extras/ || true
	$(if $(RTCONFIG_NFS),@cp -f,@mv) $(TARGETDIR)/lib/modules/*/kernel/fs/lockd.*o $(PLATFORMDIR)/extras/ || true
	$(if $(RTCONFIG_NFS),@cp -f,@mv) $(TARGETDIR)/lib/modules/*/kernel/fs/exportfs.*o $(PLATFORMDIR)/extras/ || true
	$(if $(RTCONFIG_NFS),@cp -f,@mv) $(TARGETDIR)/lib/modules/*/kernel/net/sunrpc.*o $(PLATFORMDIR)/extras/ || true
	@mv $(TARGETDIR)/lib/modules/*/kernel/net/auth_rpcgss.*o $(PLATFORMDIR)/extras/ || true
	@mv $(TARGETDIR)/lib/modules/*/kernel/net/rpcsec_gss_krb5.*o $(PLATFORMDIR)/extras/ || true
	@mv $(TARGETDIR)/lib/modules/*/kernel/fs/xfs.*o $(PLATFORMDIR)/extras/ || true
#	@mv $(TARGETDIR)/lib/modules/*/kernel/drivers/scsi/sr_mod.*o $(PLATFORMDIR)/extras/ || true
	@mv $(TARGETDIR)/lib/modules/*/kernel/drivers/usb/scanner.*o $(PLATFORMDIR)/extras/ || true

	$(if $(RTCONFIG_USB_MODEM),@cp -f,@mv) $(TARGETDIR)/lib/modules/*/kernel/drivers/usb/usbserial.*o $(PLATFORMDIR)/extras/ || true
	$(if $(RTCONFIG_USB_MODEM),@cp -f,@mv) $(TARGETDIR)/lib/modules/*/kernel/drivers/usb/option.*o $(PLATFORMDIR)/extras/ || true
	$(if $(RTCONFIG_USB_MODEM),@cp -f,@mv) $(TARGETDIR)/lib/modules/*/kernel/drivers/usb/*acm.*o $(PLATFORMDIR)/extras/ || true
	$(if $(RTCONFIG_USB_MODEM),@cp -f,@mv) $(TARGETDIR)/lib/modules/*/kernel/drivers/usb/cdc-wdm.*o $(PLATFORMDIR)/extras/ || true
	$(if $(RTCONFIG_USB_MODEM),@cp -f,@mv) $(TARGETDIR)/lib/modules/*/kernel/drivers/net/usb/usbnet.*o $(PLATFORMDIR)/extras/ || true
	$(if $(RTCONFIG_USB_MODEM),@cp -f,@mv) $(TARGETDIR)/lib/modules/*/kernel/drivers/net/usb/asix.*o $(PLATFORMDIR)/extras/ || true
	$(if $(RTCONFIG_USB_MODEM),@cp -f,@mv) $(TARGETDIR)/lib/modules/*/kernel/drivers/net/usb/cdc_ether.*o $(PLATFORMDIR)/extras/ || true
	$(if $(RTCONFIG_USB_MODEM),@cp -f,@mv) $(TARGETDIR)/lib/modules/*/kernel/drivers/net/usb/rndis_host.*o $(PLATFORMDIR)/extras/ || true
	$(if $(RTCONFIG_USB_MODEM),@cp -f,@mv) $(TARGETDIR)/lib/modules/*/kernel/drivers/net/usb/cdc_ncm.*o $(PLATFORMDIR)/extras/ || true
	$(if $(RTCONFIG_USB_MODEM),@cp -f,@mv) $(TARGETDIR)/lib/modules/*/kernel/drivers/net/usb/qmi_wwan.*o $(PLATFORMDIR)/extras/ || true
	$(if $(RTCONFIG_USB_MODEM),@cp -f,@mv) $(TARGETDIR)/lib/modules/*/kernel/drivers/net/usb/cdc_mbim.*o $(PLATFORMDIR)/extras/ || true
	$(if $(RTCONFIG_USB_MODEM),@cp -rf,@mv) $(TARGETDIR)/lib/modules/*/kernel/drivers/net/usb/hso* $(PLATFORMDIR)/extras/ || true
	$(if $(RTCONFIG_USB_MODEM),@cp -f,@mv) $(TARGETDIR)/lib/modules/*/kernel/drivers/net/usb/ipheth.*o $(PLATFORMDIR)/extras/ || true
	$(if $(RTCONFIG_USB_MODEM),@cp -f,@mv) $(TARGETDIR)/lib/modules/*/kernel/drivers/usb/sierra.*o $(PLATFORMDIR)/extras/ || true

	@mv $(TARGETDIR)/lib/modules/*/kernel/drivers/usb/usbkbd.*o $(PLATFORMDIR)/extras/ || true
	@mv $(TARGETDIR)/lib/modules/*/kernel/drivers/usb/usbmouse.*o $(PLATFORMDIR)/extras/ || true
#	@mv $(TARGETDIR)/lib/modules/*/kernel/drivers/usb/hid*.*o $(PLATFORMDIR)/extras/ || true
	@mv $(TARGETDIR)/lib/modules/*/kernel/drivers/usb/ipw.*o $(PLATFORMDIR)/extras/ || true
	@mv $(TARGETDIR)/lib/modules/*/kernel/drivers/usb/audio.*o $(PLATFORMDIR)/extras/ || true
	@mv $(TARGETDIR)/lib/modules/*/kernel/drivers/usb/ov51*.*o $(PLATFORMDIR)/extras/ || true
	@mv $(TARGETDIR)/lib/modules/*/kernel/drivers/usb/pwc*.*o $(PLATFORMDIR)/extras/ || true
	@mv $(TARGETDIR)/lib/modules/*/kernel/drivers/usb/emi*.*o $(PLATFORMDIR)/extras/ || true
	@cp -f $(TARGETDIR)/lib/modules/*/kernel/drivers/net/mii.*o $(PLATFORMDIR)/extras/ || true
	@mv $(TARGETDIR)/lib/modules/*/kernel/drivers/media/* $(PLATFORMDIR)/extras/ || true
	@rm -rf $(TARGETDIR)/lib/modules/*/kernel/drivers/media || true
	@mv $(TARGETDIR)/lib/modules/*/kernel/drivers/sound/* $(PLATFORMDIR)/extras/ || true
	@rm -rf $(TARGETDIR)/lib/modules/*/kernel/drivers/sound || true
	@mv $(TARGETDIR)/lib/modules/*/kernel/sound/* $(PLATFORMDIR)/extras/ || true
	@rm -rf $(TARGETDIR)/lib/modules/*/kernel/sound || true
#	@mv $(TARGETDIR)/lib/modules/*/kernel/drivers/input/* $(PLATFORMDIR)/extras/ || true
#	@rm -rf $(TARGETDIR)/lib/modules/*/kernel/drivers/input || true
#	@mv $(TARGETDIR)/lib/modules/*/kernel/drivers/hid/* $(PLATFORMDIR)/extras/ || true
#	@rm -rf $(TARGETDIR)/lib/modules/*/kernel/drivers/hid || true
	@cp -f $(TARGETDIR)/lib/modules/*/kernel/drivers/net/bcm57*.*o $(PLATFORMDIR)/extras/ || true
	$(if $(RTCONFIG_PPTP),@cp -f,@mv) $(TARGETDIR)/lib/modules/*/kernel/drivers/net/pptp.*o $(PLATFORMDIR)/extras/ || true
	$(if $(RTCONFIG_L2TP),@cp -f,@mv) $(TARGETDIR)/lib/modules/*/kernel/drivers/net/pppol2tp.*o $(PLATFORMDIR)/extras/ || true
	@mv $(TARGETDIR)/lib/modules/*/kernel/drivers/net/ppp_deflate.*o $(PLATFORMDIR)/extras/ || true
	@mv $(TARGETDIR)/lib/modules/*/kernel/crypto/* $(PLATFORMDIR)/extras/ || true
	@rm -rf $(TARGETDIR)/lib/modules/*/kernel/crypto || true

	$(if $(NEED_EX_NLS),@cp -f,@mv) $(TARGETDIR)/lib/modules/*/kernel/fs/nls_cp9*.*o $(PLATFORMDIR)/extras/ || true
	$(if $(NEED_EX_NLS),@cp -f,@mv) $(TARGETDIR)/lib/modules/*/kernel/fs/nls_cp1251.*o $(PLATFORMDIR)/extras/ || true
	$(if $(NEED_EX_NLS),@cp -f,@mv) $(TARGETDIR)/lib/modules/*/kernel/fs/nls_euc-jp.*o $(PLATFORMDIR)/extras/ || true
	$(if $(NEED_EX_NLS),@cp -f,@mv) $(TARGETDIR)/lib/modules/*/kernel/fs/nls_sjis.*o $(PLATFORMDIR)/extras/ || true
	$(if $(NEED_EX_NLS),@cp -f,@mv) $(TARGETDIR)/lib/modules/*/kernel/fs/nls_gb2312.*o $(PLATFORMDIR)/extras/ || true
	$(if $(NEED_EX_NLS),@cp -f,@mv) $(TARGETDIR)/lib/modules/*/kernel/fs/nls_euc-kr.*o $(PLATFORMDIR)/extras/ || true
	$(if $(NEED_EX_NLS),@cp -f,@mv) $(TARGETDIR)/lib/modules/*/kernel/fs/nls_big5.*o $(PLATFORMDIR)/extras/ || true

	$(if $(RTCONFIG_USB),@cp -f,@mv) $(TARGETDIR)/lib/modules/*/kernel/fs/nls_*.*o $(PLATFORMDIR)/extras/ || true
	$(if $(RTCONFIG_USB),@cp -f,@mv) $(TARGETDIR)/lib/modules/*/kernel/drivers/usb/*.*o $(PLATFORMDIR)/extras/ || true
	$(if $(RTCONFIG_USB),@cp -f,@mv) $(TARGETDIR)/lib/modules/*/kernel/drivers/cdrom/*.*o $(PLATFORMDIR)/extras/ || true
	$(if $(RTCONFIG_USB),@cp -f,@mv) $(TARGETDIR)/lib/modules/*/kernel/drivers/scsi/*.*o $(PLATFORMDIR)/extras/ || true
	$(if $(RTCONFIG_USB),@cp -f,@mv) $(TARGETDIR)/lib/modules/*/kernel/fs/ext2.*o $(PLATFORMDIR)/extras/ || true
	$(if $(RTCONFIG_USB),@cp -f,@mv) $(TARGETDIR)/lib/modules/*/kernel/fs/ext3.*o $(PLATFORMDIR)/extras/ || true
	$(if $(RTCONFIG_USB),@cp -f,@mv) $(TARGETDIR)/lib/modules/*/kernel/fs/jbd.*o $(PLATFORMDIR)/extras/ || true
	$(if $(RTCONFIG_USB),@cp -f,@mv) $(TARGETDIR)/lib/modules/*/kernel/fs/mbcache.*o $(PLATFORMDIR)/extras/ || true
	$(if $(RTCONFIG_USB),@cp -f,@mv) $(TARGETDIR)/lib/modules/*/kernel/fs/fat.*o $(PLATFORMDIR)/extras/ || true
	$(if $(RTCONFIG_USB),@cp -f,@mv) $(TARGETDIR)/lib/modules/*/kernel/fs/vfat.*o $(PLATFORMDIR)/extras/ || true
	$(if $(RTCONFIG_USB),@cp -f,@mv) $(TARGETDIR)/lib/modules/*/kernel/fs/msdos.*o $(PLATFORMDIR)/extras/ || true
	$(if $(RTCONFIG_USB),@cp -f,@mv) $(TARGETDIR)/lib/modules/*/kernel/fs/fuse.*o $(PLATFORMDIR)/extras/ || true
	$(if $(RTCONFIG_USB),@cp -f,@mv) $(TARGETDIR)/lib/modules/*/kernel/fs/hfs.*o $(PLATFORMDIR)/extras/ || true
	$(if $(RTCONFIG_USB),@cp -f,@mv) $(TARGETDIR)/lib/modules/*/kernel/fs/hfsplus.*o $(PLATFORMDIR)/extras/ || true
	$(if $(RTCONFIG_USB_CDROM),@cp -f,@mv) $(TARGETDIR)/lib/modules/*/kernel/fs/isofs.*o $(PLATFORMDIR)/extras/ || true
	$(if $(RTCONFIG_USB_CDROM),@cp -f,@mv) $(TARGETDIR)/lib/modules/*/kernel/fs/udf.*o $(PLATFORMDIR)/extras/ || true
ifneq ($(RTCONFIG_USB),y)
	@rm -rf $(TARGETDIR)/lib/modules/*/kernel/drivers/usb || true
	@rm -rf $(TARGETDIR)/lib/modules/*/kernel/drivers/scsi || true
	@rm -rf $(TARGETDIR)/lib/modules/*/kernel/drivers/net/usb || true
endif

	$(if $(RTCONFIG_USB_EXTRAS),@cp -f,@mv) $(TARGETDIR)/lib/modules/*/kernel/drivers/connector/cn.*o $(PLATFORMDIR)/extras/ || true
	$(if $(RTCONFIG_USB_EXTRAS),@cp -f,@mv) $(TARGETDIR)/lib/modules/*/kernel/drivers/block/loop.*o $(PLATFORMDIR)/extras/ || true
ifneq ($(RTCONFIG_USB_EXTRAS),y)
	@rm -rf $(TARGETDIR)/lib/modules/*/kernel/drivers/connector || true
	@rm -rf $(TARGETDIR)/lib/modules/*/kernel/drivers/block || true
endif
#	$(if $(or $(RTCONFIG_CIFS),$(RTCONFIG_APP_FILEFLEX)),@cp -f,@mv) $(TARGETDIR)/lib/modules/*/kernel/fs/cifs.*o $(PLATFORMDIR)/extras/ || true
	@cp -f $(TARGETDIR)/lib/modules/*/kernel/fs/cifs.*o $(PLATFORMDIR)/extras/ || true
	$(if $(or $(RTCONFIG_BRCM_NAND_JFFS2),$(RTCONFIG_JFFS2)),$(if $(RTCONFIG_JFFSV1),@mv,@cp -f),@mv) $(TARGETDIR)/lib/modules/*/kernel/fs/jffs2.*o $(PLATFORMDIR)/extras/ || true
	$(if $(or $(RTCONFIG_BRCM_NAND_JFFS2),$(RTCONFIG_JFFS2)),$(if $(RTCONFIG_JFFSV1),@mv,@cp -f),@mv) $(TARGETDIR)/lib/modules/*/kernel/lib/zlib_*.*o $(PLATFORMDIR)/extras/ || true
	$(if $(or $(RTCONFIG_BRCM_NAND_JFFS2),$(RTCONFIG_JFFS2)),$(if $(RTCONFIG_JFFSV1),@cp -f,@mv),@mv) $(TARGETDIR)/lib/modules/*/kernel/fs/jffs.*o $(PLATFORMDIR)/extras/ || true
	[ ! -f $(TARGETDIR)/lib/modules/*/kernel/lib/* ] && rm -rf $(TARGETDIR)/lib/modules/*/kernel/lib || true
	$(if $(RTCONFIG_L7),@cp -f,@mv) $(TARGETDIR)/lib/modules/*/kernel/net/ipv4/netfilter/ipt_layer7.*o $(PLATFORMDIR)/extras/ || true
	$(if $(RTCONFIG_L7),@cp -f,@mv) $(TARGETDIR)/lib/modules/*/kernel/net/netfilter/xt_layer7.*o $(PLATFORMDIR)/extras/ || true

ifneq (,$(filter y,$(RTCONFIG_JFFS2ND_BACKUP) $(RTCONFIG_TMOBILE)))
	@mkdir -p $(TARGETDIR)/asus_jffs
endif
	@mkdir -p $(PLATFORMDIR)/extras/apps
	@mkdir -p $(PLATFORMDIR)/extras/lib

	@mv $(TARGETDIR)/usr/sbin/ttcp $(PLATFORMDIR)/extras/apps/ || true
	@cp -f $(TARGETDIR)/usr/sbin/mii-tool $(PLATFORMDIR)/extras/apps/ || true
	$(if $(RTCONFIG_RALINK),@mv,@cp -f) $(TARGETDIR)/usr/sbin/robocfg $(PLATFORMDIR)/extras/apps/ || true

	$(if $(NEED_EX_USB),@cp -f,@mv) $(TARGETDIR)/usr/lib/libusb* $(PLATFORMDIR)/extras/lib/ || true
	$(if $(RTCONFIG_USB_MODEM),@cp -f,@mv) $(TARGETDIR)/usr/sbin/chat $(PLATFORMDIR)/extras/apps/ || true

	@mkdir -p $(TARGETDIR)/rom/etc/l7-protocols
ifeq ($(RTCONFIG_L7PAT),y)
	@cd layer7 && ./squish.sh
	cp layer7/squished/*.pat $(TARGETDIR)/rom/etc/l7-protocols
endif

ifneq ($(RTCONFIG_REALTEK),y)
	$(BUSYBOX_DIR)/examples/depmod.pl -k $(LINUXDIR)/vmlinux -b $(TARGETDIR)/lib/modules/*/
else
	$(BUSYBOX_DIR)/examples/depmod.pl -k $(LINUXDIR)/vmlinux -b $(TARGETDIR)/lib/modules/$(if $(RTCONFIG_REALTEK),$(KERNELRELEASE),*)/
endif

ifeq ($(RTCONFIG_ROMCFE),y)
	-cp $(SRCBASE)/cfe/cfe_`echo $(BUILD_NAME)|tr A-Z a-z`.bin $(TARGETDIR)/rom/cfe
endif
ifeq ($(RTCONFIG_ROMATECCODEFIX),y)
	-cp $(SRCBASE)/router/rom/cfe/`echo $(BUILD_NAME)|tr A-Z a-z`_fixlist.txt $(TARGETDIR)/rom/mac_chklist.txt
endif
ifeq ($(RTCONFIG_LANTIQ),y)
	cp -R rom_lantiq/opt/ $(TARGETDIR)/rom/opt/
	cd $(TARGETDIR)/rom/opt/lantiq/; tar zcf wave.tgz wave; rm -rf wave; ln -sf /tmp/lantiq_wave ./wave
	cp rom_lantiq/etc/wave_components.ver $(TARGETDIR)/rom/opt/lantiq/etc/
	cp rom_lantiq/etc/rc.d/config.sh $(TARGETDIR)/rom/opt/lantiq/etc/rc.d/
	cp rom_lantiq/etc/preinit.d/load_gphy_firmware_preinit.sh $(TARGETDIR)/sbin/
	rm -rf $(TARGETDIR)/rom/opt/lantiq/www
	install -D rom_lantiq/opt/lantiq/bin/dutserver $(TARGETDIR)/bin/
	# install -D rom_lantiq/bin/wave_wlan_dut_drvctrl.sh $(TARGETDIR)/bin/
	# install -D rom_lantiq/bin/wave_wlan_dut_file_saver.sh $(TARGETDIR)/bin/
	# install -D rom_lantiq/opt/lantiq/bin/hostapd $(TARGETDIR)/bin/
	# install -D rom_lantiq/opt/lantiq/bin/hostapd_cli $(TARGETDIR)/bin/
	# Dean : use hostapd-2.6
	install -D hostapd-2.6/hostapd/hostapd $(TARGETDIR)/rom/opt/lantiq/bin/
	install -D hostapd-2.6/hostapd/hostapd_cli $(TARGETDIR)/rom/opt/lantiq/bin/
	install -D hostapd-2.6/wpa_supplicant/wpa_supplicant $(TARGETDIR)/rom/opt/lantiq/bin/
	install -D hostapd-2.6/wpa_supplicant/wpa_cli $(TARGETDIR)/rom/opt/lantiq/bin/
	install -D rom_lantiq/opt/lantiq/bin/hostapd.eap_user $(TARGETDIR)/bin/
	install -D rom_lantiq/usr/bin/unlzma $(TARGETDIR)/usr/bin/
	install -D rom_lantiq/opt/lantiq/usr/sbin/qosd $(TARGETDIR)/usr/sbin/
	install -D rom_lantiq/opt/lantiq/usr/sbin/qos_cli $(TARGETDIR)/usr/sbin/
	cd $(TARGETDIR)/usr/sbin && ln -sf qos_cli ./qoscfg
	cd $(TARGETDIR)/usr/sbin && ln -sf qos_cli ./ifcfg
	cd $(TARGETDIR)/usr/sbin && ln -sf qos_cli ./qcfg
	cd $(TARGETDIR)/usr/sbin && ln -sf qos_cli ./classcfg
	cp $(SRCBASE)/proprietary/sdk_7.2.4.4_05.04.00.131/usr/lib/libncurses.so.5.9 $(TARGETDIR)/usr/lib/libncurses.so.5.9
	cd $(TARGETDIR)/usr/lib && ln -sf libncurses.so.5.9 ./libncurses.so.5
	# install -D rom_lantiq/opt/lantiq/lib/modules/3.10.104/directconnect_datapath.ko $(TARGETDIR)/lib/modules/3.10.104/
	cd $(TARGETDIR)/lib/modules/3.10.104/; ln -sf ../../../rom/opt/lantiq/lib/modules/3.10.104/directconnect_datapath.ko ./directconnect_datapath.ko
	cd $(TARGETDIR)/lib/modules/3.10.104/; ln -sf ../../../rom/opt/lantiq/lib/modules/3.10.104/drv_ifxos.ko ./drv_ifxos.ko
	cd $(TARGETDIR)/lib/modules/3.10.104/; ln -sf ../../../rom/opt/lantiq/lib/modules/3.10.104/drv_event_logger.ko ./drv_event_logger.ko
	cd $(TARGETDIR)/lib/modules/3.10.104/; ln -sf ../../../rom/opt/lantiq/lib/modules/3.10.104/ltq_pmcu.ko ./ltq_pmcu.ko
	cd $(TARGETDIR)/lib/modules/3.10.104/; ln -sf ../../../rom/opt/lantiq/lib/modules/3.10.104/ltq_temp.ko ./ltq_temp.ko
	cd $(TARGETDIR)/lib/modules/3.10.104/; ln -sf ../../../rom/opt/lantiq/lib/modules/3.10.104/dc_mode0-xrx500.ko ./dc_mode0-xrx500.ko
	mkdir -p $(TARGETDIR)/lib/firmware/
	install -D rom_lantiq/lib/firmware/mpe_fw_be.img $(TARGETDIR)/lib/firmware/
	install -D rom_lantiq/lib/firmware/ppe_fw.bin $(TARGETDIR)/lib/firmware/
	install -D rom_lantiq/usr/sbin/upgrade $(TARGETDIR)/usr/sbin/
	install -D rom_lantiq/usr/sbin/vol_mgmt $(TARGETDIR)/usr/sbin/
	install -D rom_lantiq/usr/sbin/ethtool $(TARGETDIR)/usr/sbin/
	install -D rom_lantiq/usr/sbin/read_img $(TARGETDIR)/usr/sbin/
	install -D rom_lantiq/usr/sbin/nandwrite $(TARGETDIR)/usr/sbin/
	install -D rom_lantiq/usr/sbin/nanddump $(TARGETDIR)/usr/sbin/
	install -D rom_lantiq/usr/sbin/uboot_env $(TARGETDIR)/usr/sbin/
	install -D rom_lantiq/usr/sbin/mem $(TARGETDIR)/usr/sbin/
	cd $(TARGETDIR)/usr/sbin && ln -sf ../../rom/opt/lantiq/bin/mtdump ./mtdump
	install -D rom_lantiq/usr/sbin/fapi_wlan_dbXml $(TARGETDIR)/usr/sbin/
	install -D rom_lantiq/usr/sbin/fapi_wlan_cli $(TARGETDIR)/usr/sbin/
	install -D rom_lantiq/sbin/udevd $(TARGETDIR)/sbin/
	install -D rom_lantiq/sbin/crda $(TARGETDIR)/sbin/
	install -D rom_lantiq/usr/sbin/iw $(TARGETDIR)/usr/sbin/
	install -D rom_lantiq/lib/librt-0.9.33.2.so $(TARGETDIR)/lib/
	install -D rom_lantiq/lib/librt.so.0 $(TARGETDIR)/lib/
ifeq ($(RTCONFIG_AMAS),y)
	install -D rom_lantiq/lib/libssp.so $(TARGETDIR)/lib/
	install -D rom_lantiq/lib/libssp.so.0 $(TARGETDIR)/lib/
endif
	install -D rom_lantiq/usr/lib/libnl-tiny.so $(TARGETDIR)/usr/lib/
	install -D rom_lantiq/lib/librpc.so $(TARGETDIR)/lib/
	install -D rom_lantiq/usr/bin/switch_cli $(TARGETDIR)/usr/bin/
	install -D rom_lantiq/opt/lantiq/sbin/ppacmd $(TARGETDIR)/sbin/
	install -D rom_lantiq/opt/lantiq/usr/lib/libwwanfapi.so $(TARGETDIR)/usr/lib/
	install -D rom_lantiq/opt/lantiq/usr/lib/libqosipc.so $(TARGETDIR)/usr/lib/
	install -D rom_lantiq/opt/lantiq/usr/lib/libqosfapi.so $(TARGETDIR)/usr/lib/
	install -D rom_lantiq/usr/lib/libezxml.so $(TARGETDIR)/usr/lib/
	install -D rom_lantiq/usr/lib/libscapi.so $(TARGETDIR)/usr/lib/
	install -D rom_lantiq/usr/lib/libnl-3.so.200.20.0 $(TARGETDIR)/usr/lib/
	install -D rom_lantiq/usr/lib/libnl-3.so.200 $(TARGETDIR)/usr/lib/
	install -D rom_lantiq/usr/lib/libnl-genl-3.so.200.20.0 $(TARGETDIR)/usr/lib/
	install -D rom_lantiq/usr/lib/libnl-genl-3.so.200 $(TARGETDIR)/usr/lib/
	mkdir -p $(TARGETDIR)/usr/lib/crda/
	install -D rom_lantiq/usr/lib/crda/regulatory.bin $(TARGETDIR)/usr/lib/crda/
	# install -D rom_lantiq/usr/lib/libfapiwlancommon.so $(TARGETDIR)/usr/lib/
	install -D rom_lantiq/opt/lantiq/usr/lib/libhelper.so $(TARGETDIR)/usr/lib/
	install -D rom_lantiq/opt/lantiq/lib/libfapiwave.so $(TARGETDIR)/usr/lib/
	install -D rom_lantiq/etc/rc.d/wlan_discover $(TARGETDIR)/sbin/wlan_discover
	mkdir $(TARGETDIR)/rom/etc/; cp -Rf rom_lantiq/etc/udev $(TARGETDIR)/rom/etc/
endif
ifeq ($(RTCONFIG_ALPINE),y)
	install -D qsr10g_image/qsr10g-pcie.ko $(TARGETDIR)/lib/firmware/qsr10g-pcie.ko
	install -D qsr10g_image/pearl-linux.lzma.img $(TARGETDIR)/lib/firmware/pearl-linux.lzma.img
	install -D aqr107_image/aq-fw-download $(TARGETDIR)/sbin/aq-fw-download
	install -D aqr107_image/aqr_firmware.cld $(TARGETDIR)/lib/firmware/aqr_firmware.cld
	install -D rtk_bluetooth_firmware/serial/rtl8761a/rtl8761a_fw $(TARGETDIR)/lib/firmware/rtlbt/rtl8761a_fw
	install -D rtk_bluetooth_firmware/serial/rtl8761a/rtl8761at_fw $(TARGETDIR)/lib/firmware/rtlbt/rtl8761at_fw
	install -D rtk_bluetooth_firmware/serial/rtl8761a/rtl8761a_config $(TARGETDIR)/lib/firmware/rtlbt/rtl8761a_config
	install -D rtk_bluetooth_firmware/serial/rtl8761a/rtl8761at_config $(TARGETDIR)/lib/firmware/rtlbt/rtl8761at_config
	install -D ${SRCBASE}/tools/${TOOLCHAIN_NAME}/lib/libstdc++.so.6.0.19 $(TARGETDIR)/lib/libstdc++.so.6
	$(STRIP) $(TARGETDIR)/lib/libstdc++.so.6
	cd ${PLATFORMDIR}/target; cp ${SRCBASE}/proprietary/sbin/fw_print sbin/
	cd ${PLATFORMDIR}/target; cp ${SRCBASE}/proprietary/etc/fw_env.config sbin/
endif
ifeq ($(RTCONFIG_QTN),y)
	# install qtn boot-code and firmware
	install -D qtnimage/topaz-linux.lzma.img $(TARGETDIR)/rom/qtn/boot/topaz-linux.lzma.img
	install -D qtnimage/u-boot.bin $(TARGETDIR)/rom/qtn/boot/u-boot.bin
	ln -s /rom/qtn/boot/topaz-linux.lzma.img $(TARGETDIR)/rom/qtn/topaz-linux.lzma.img
	ln -s /rom/qtn/boot/u-boot.bin $(TARGETDIR)/rom/qtn/u-boot.bin
	install -D qtnimage/router_command.sh $(TARGETDIR)/rom/qtn/router_command.sh
	install -D qtnimage/qtn_dbg.sh $(TARGETDIR)/rom/qtn/qtn_dbg.sh
	install -D qtnimage/start-stateless-slave $(TARGETDIR)/rom/qtn/start-stateless-slave
	install -D qtnimage/tweak_qcomm $(TARGETDIR)/rom/qtn/tweak_qcomm
endif
ifeq ($(RTCONFIG_BWDPI),y)
	@install -d $(TARGETDIR)/usr/bwdpi/
	@cp -f $(TOP)/bwdpi_source/RC_INDEP/*.so $(TARGETDIR)/usr/lib/
	@cp -f $(TOP)/bwdpi_source/RC_INDEP/*.ko $(TARGETDIR)/usr/bwdpi/
	@cp -f $(TOP)/bwdpi_source/RC_INDEP/*.trf $(TARGETDIR)/usr/bwdpi/
	@cp -f $(TOP)/bwdpi_source/RC_INDEP/*.cert $(TARGETDIR)/usr/bwdpi/
	@install -D $(TOP)/bwdpi_source/RC_INDEP/wred $(TARGETDIR)/usr/sbin/wred
	@install -D $(TOP)/bwdpi_source/RC_INDEP/wred_set_conf $(TARGETDIR)/usr/sbin/wred_set_conf
	-@install -D $(TOP)/bwdpi_source/RC_INDEP/wred_set_wbl $(TARGETDIR)/usr/sbin/wred_set_wbl
	@install -D $(TOP)/bwdpi_source/RC_INDEP/dcd $(TARGETDIR)/usr/sbin/dcd
	-@install -D $(TOP)/bwdpi_source/RC_INDEP/tcd $(TARGETDIR)/usr/sbin/tcd
	@install -D $(TOP)/bwdpi_source/RC_INDEP/shn_ctrl $(TARGETDIR)/usr/sbin/shn_ctrl
	@install -D $(TOP)/bwdpi_source/RC_INDEP/tdts_rule_agent $(TARGETDIR)/usr/sbin/tdts_rule_agent
	@install $(shell dirname $(shell which $(CXX)))/../lib/librt.so.[01] $(TARGETDIR)/lib/
ifeq ($(RTCONFIG_RALINK),y)
	# Due to some library strip will make wred crash, need to rollback library from toolchains
	install $(LIBDIR)/libpthread.so.0 $(TARGETDIR)/lib/
	install $(LIBDIR)/libc.so.0 $(TARGETDIR)/lib/
endif
endif

ifeq ($(RTCONFIG_BCMARM),y)
ifeq ($(RTCONFIG_CFEZ),y)
	install -D envram_bin/envram_arm_7114/envrams $(TARGETDIR)/usr/sbin/envrams
	install -D envram_bin/envram_arm_7114/envram $(TARGETDIR)/usr/sbin/envram
endif
endif

	@echo ---

	@rm -f $(TARGETDIR)/lib/modules/*/build
endif
	@# Fix /usr/lib permission for OpenVPN authentication.
	@chmod 755 $(TARGETDIR)/usr/lib

	@################################################
	@# call platformGen_Target at end of gen_target #
	@################################################
	$(call platformGen_Target,$(TARGETDIR),$(TARGETDIR)/lib/modules/$(LINUX_KERNEL))

gen_gpl_excludes_router:
	@[ ! -d ../../../buildtools/ ] || ../../../buildtools/gpl_excludes_router.sh $(SRCBASE) "$(obj-y) $(released_dir)"

image:
	@rm -f $(PLATFORMDIR)/target.image
ifneq (,$(filter y,$(RTCONFIG_RALINK) $(RTCONFIG_QCA) $(RTCONFIG_REALTEK) $(RTCONFIG_ALPINE) $(RTCONFIG_LANTIQ)))
	@$(MAKE) -C $(LINUXDIR)/scripts/squashfs $(MKSQUASHFS_TARGET)
	@$(LINUXDIR)/scripts/squashfs/$(MKSQUASHFS) $(TARGETDIR) $(PLATFORMDIR)/target.image -all-root -noappend -nopad
else ifeq ($(RTCONFIG_BCMARM),y)
	@$(SRCBASE)/ctools/mksquashfs $(TARGETDIR) $(PLATFORMDIR)/target.image -all-root -noappend -Xbcj arm,armthumb
else ifeq ($(RTCONFIG_REALTEK),y)
	@$(MAKE) -C $(LINUXDIR)/rtkload rtk-clean
	@$(MAKE) -C $(LINUXDIR)/.. image
else
	@$(MAKE) -C $(LINUXDIR)/scripts/squashfs $(MKSQUASHFS_TARGET)
	@$(LINUXDIR)/scripts/squashfs/$(MKSQUASHFS) $(TARGETDIR) $(PLATFORMDIR)/target.image -all-root -noappend
endif
#	Package kernel and filesystem
#	if grep -q "CONFIG_EMBEDDED_RAMDISK=y" $(LINUXDIR)/.config ; then \
#		cp $(PLATFORMDIR)/target.image $(LINUXDIR)/arch/mips/ramdisk/$${CONFIG_EMBEDDED_RAMDISK_IMAGE} ; \
#		$(MAKE) -C $(LINUXDIR) zImage ; \
#	else \
#		cp $(LINUXDIR)/arch/mips/brcm-boards/bcm947xx/compressed/vmlinuz $(PLATFORMDIR)/ ; \
#		trx -o $(PLATFORMDIR)/linux.trx $(PLATFORMDIR)/vmlinuz $(PLATFORMDIR)/target.image ; \
#	fi

# 	Pad self-booting Linux to a 64 KB boundary
#	cp $(LINUXDIR)/arch/mips/brcm-boards/bcm947xx/compressed/zImage $(PLATFORMDIR)/
#	dd conv=sync bs=64k < $(PLATFORMDIR)/zImage > $(PLATFORMDIR)/linux.bin
# 	Append filesystem to self-booting Linux
#	cat $(PLATFORMDIR)/target.image >> $(PLATFORMDIR)/linux.bin

ifeq ($(RTL8197F), y) # Realtek RTL8197F platform.
libc:	$(LIBDIR)/ld-uClibc.so.1
else
libc:	$(LIBDIR)/ld-uClibc.so.0
endif
#	$(MAKE) -C ../../../tools-src/uClibc all
#	$(MAKE) -C ../../../tools-src/uClibc install


#
# cleaners
#

clean: clean-build $(obj-clean)
	rm -rf layer7/squished
	make -C config clean

clean-build: dummy
ifeq ($(HND_ROUTER),y)
	rm -rf $(TARGETDIR)/[a-z]*
	rm -rf $(INSTALLDIR)
	rm -rf $(BCM_FSBUILD_DIR)
else
	rm -rf $(TARGETDIR)
	rm -rf $(INSTALLDIR)
	rm -f $(PLATFORMDIR)/linux.trx $(PLATFORMDIR)/vmlinuz $(PLATFORMDIR)/target.image
	rm -rf $(PLATFORMDIR)/extras
	rm -rf kernel_header
endif

distclean: clean
ifneq ($(INSIDE_MAK),1)
	$(MAKE) -C $(SRCBASE) $@ INSIDE_MAK=1
endif
#	-rm -f $(LIBDIR)/*.so.0 $(LIBDIR)/*.so

#
# configuration
#

CONFIG_IN := config/config.in

config/conf config/mconf:
	$(MAKE) -C config

rconf: config/conf
	config/conf $(CONFIG_IN)

rmconf: config/mconf
	config/mconf $(CONFIG_IN)

roldconf: config/conf
	config/conf -o $(CONFIG_IN)
	$(MAKE) shared-clean libdisk-clean rc-clean nvram$(BCMEX)$(EX7)-clean httpd-clean prebuilt-clean libbcmcrypto-clean
#	@$(MAKE) iptables-clean ebtables-clean pppd-clean zebra-clean openssl-clean mssl-clean pppd-clean
	$(MAKE) dnsmasq-clean iproute2-clean networkmap-clean
ifeq ($(RTCONFIG_BCMARM),y)
	$(MAKE) compressed-clean
endif
#ifeq ($(RTCONFIG_DHDAP),y)
#ifeq ($(RTCONFIG_BCM7),y)
#ifneq ($(wildcard $(SRCBASE_FW)/wl/sys),)
#ifeq ($(wildcard /projects/hnd/tools/linux/hndtools-armeabi-2011.09),)
#	# build 43602 src and to match its path
#	sudo mkdir /projects/hnd/tools/linux -p
#	sudo rm -rf /projects/hnd/tools/linux/hndtools-armeabi-2011.09
#	sudo ln -sf $(SRCBASE)/toolchains/hndtools-armeabi-2011.09 /projects/hnd/tools/linux/hndtools-armeabi-2011.09
#endif
#endif
#else ifeq ($(RTCONFIG_BCM_7114),y) # hnd models use same dongle toolchain as 7114
#ifeq ($(wildcard /projects/hnd/tools/linux/hndtools-armeabi-2013.11),)
#	# build pciefd
#	sudo mkdir /projects/hnd/tools/linux/bin -p
#	sudo rm -rf /projects/hnd/tools/linux/hndtools-armeabi-2013.11
#	sudo ln -sf $(SRCBASE)/toolchains/hndtools-armeabi-2013.11 /projects/hnd/tools/linux/hndtools-armeabi-2013.11
#	sudo ln -sf $(SRCBASE)/toolchains/fwtag.ini /projects/hnd/tools/linux/bin/fwtag.ini
#endif
#endif
#endif
#ifeq ($(HND_ROUTER),y)
#ifeq ($(wildcard /opt/toolchains),)
#	sudo mkdir /opt/toolchains -p
#endif
#ifeq ($(wildcard /opt/toolchains/crosstools-aarch64-gcc-5.3-linux-4.1-glibc-2.22-binutils-2.25),)
#	sudo ln -sf $(SRCBASE)/toolchains/crosstools-aarch64-gcc-5.3-linux-4.1-glibc-2.22-binutils-2.25 /opt/toolchains/crosstools-aarch64-gcc-5.3-linux-4.1-glibc-2.22-binutils-2.25
#endif
#ifeq ($(wildcard /opt/toolchains/crosstools-arm-gcc-5.3-linux-4.1-glibc-2.22-binutils-2.25),)
#	sudo ln -sf $(SRCBASE)/toolchains/crosstools-arm-gcc-5.3-linux-4.1-glibc-2.22-binutils-2.25 /opt/toolchains/crosstools-arm-gcc-5.3-linux-4.1-glibc-2.22-binutils-2.25
#endif
#endif

kconf:
	$(MAKE) -C $(LINUXDIR) config

kmconf:
	$(MAKE) -C $(LINUXDIR) menuconfig

koldconf:
ifneq ($(HND_ROUTER),y)
	$(MAKE) -C $(LINUXDIR) oldconfig
	$(MAKE) -C $(LINUXDIR) $(INCLUDE_LINUX_VERSION_H)
endif

bboldconf:
	$(MAKE) -C $(BUSYBOX_DIR) oldconfig

config conf: rconf kconf

menuconfig mconf: rmconf kmconf

oldconfig oldconf: koldconf roldconf bboldconf


#
# overrides and extra dependencies
#

ifeq ($(HND_ROUTER),y)
define makeBusybox
	@$(MAKE) -C $(BUSYBOX_DIR) $(1) $(PARALLEL_BUILD) \
		EXTRA_CFLAGS="-fPIC $(PRIVATE_EXTRACFLAGS) -I$(STAGEDIR)/usr/include -I$(TOOL_SYS_INCLUDE) \
			$(if $(RTCONFIG_PROTECTION_SERVER),-DSECURITY_NOTIFY,) \
			$(if $(RTCONFIG_BWDPI),-DBWDPI_LOGWAR,)" \
		EXTRA_LDFLAGS="-L$(STAGEDIR)/usr/lib" \
		EXTRA_LDLIBS="$(if $(RTCONFIG_PROTECTION_SERVER),ptcsrv,)"
endef
else
define makeBusybox
	@$(MAKE) -C $(BUSYBOX_DIR) $(1) $(PARALLEL_BUILD) \
		EXTRA_CFLAGS="-fPIC $(EXTRACFLAGS) -I$(STAGEDIR)/usr/include -idirafter $(KDIR)/include \
			$(if $(RTCONFIG_PROTECTION_SERVER),-DSECURITY_NOTIFY,) \
			$(if $(RTCONFIG_BWDPI),-DBWDPI_LOGWAR,)" \
		EXTRA_LDFLAGS="-L$(STAGEDIR)/usr/lib" \
		EXTRA_LDLIBS="$(if $(RTCONFIG_PROTECTION_SERVER),ptcsrv,)"
endef
endif

busybox busybox-1.17.4 busybox-1.24.1: dummy $(if $(RTCONFIG_PROTECTION_SERVER),protect_srv-stage,)
	$(call makeBusybox)

busybox-install: dummy $(if $(RTCONFIG_PROTECTION_SERVER),protect_srv-stage,)
	$(call makeBusybox,install CONFIG_PREFIX=$(INSTALLDIR)/$(BUSYBOX))
	chmod 4755 $(INSTALLDIR)/$(BUSYBOX)/bin/busybox

busybox-%-install: dummy $(if $(RTCONFIG_PROTECTION_SERVER),protect_srv-stage,)
	$(call makeBusybox,install CONFIG_PREFIX=$(INSTALLDIR)/$(BUSYBOX))
	chmod 4755 $(INSTALLDIR)/$(BUSYBOX)/bin/busybox

busybox-clean:
	$(MAKE) -C $(BUSYBOX_DIR) distclean

busybox-%-clean:
	$(MAKE) -C $(BUSYBOX_DIR) distclean

busybox-config:
	$(MAKE) -C $(BUSYBOX_DIR) menuconfig

busybox-%-config:
	$(MAKE) -C $(BUSYBOX_DIR) menuconfig

infosvr: shared nvram${BCMEX}$(EX7)

infosvr-install:
	$(MAKE) -C infosvr INSTALLDIR=$(INSTALLDIR)/infosvr install

#libdisk: shared nvram$(BCMEX)$(EX7)

httpd: shared nvram$(BCMEX)$(EX7) libdisk $(if $(RTCONFIG_HTTPS),mssl) $(if $(RTCONFIG_BWDPI),bwdpi_source) json-c $(if $(RTCONFIG_CFGSYNC), $(CFGSYNC_PKG)) libpasswd
	@$(SEP)
	@-rm -f httpd/prebuild/*.o || true
	@-cp -f httpd/prebuild/$(BUILD_NAME)/* httpd/prebuild/
	$(MAKE) -C httpd

httpd-install:
	$(MAKE) -C httpd INSTALLDIR=$(INSTALLDIR)/httpd install

httpd_uam: shared nvram$(BCMEX)$(EX7) libdisk $(if $(RTCONFIG_HTTPS),mssl) $(if $(RTCONFIG_FBWIFI),fb_wifi)
	@$(SEP)
	@$(MAKE) -C httpd_uam

httpd_uam-install:
	$(MAKE) -C httpd_uam INSTALLDIR=$(INSTALLDIR)/httpd_uam install

conntrack: libnfnetlink-1.0.1 libmnl-1.0.4 libnetfilter_conntrack-1.0.7 libnetfilter_cttimeout-1.0.0 conntrack/Makefile
	$(MAKE) -C conntrack

conntrack/Makefile:
	(cd conntrack && autoreconf -i -f)
	$(MAKE) conntrack-configure

conntrack-configure:
	( cd conntrack ; \
		LIBNFNETLINK_CFLAGS="-L$(TOP)/libnfnetlink-1.0.1/src/.libs" \
		LIBNFNETLINK_LIBS="-lnfnetlink" \
		LIBMNL_CFLAGS="-L$(TOP)/libmnl-1.0.4/src/.libs" \
		LIBMNL_LIBS="-lmnl" \
		LIBNETFILTER_CONNTRACK_CFLAGS="-L$(TOP)/libnetfilter_conntrack-1.0.7/src/.libs" \
		LIBNETFILTER_CONNTRACK_LIBS="-lnetfilter_conntrack" \
		LIBNETFILTER_CTTIMEOUT_CFLAGS="-L$(TOP)/libnetfilter_cttimeout-1.0.0/src/.libs" \
		LIBNETFILTER_CTTIMEOUT_LIBS="-lnetfilter_cttimeout" \
		CFLAGS="$(CFLAGS) -I$(TOP)/libnfnetlink-1.0.1/include/ -I$(TOP)/libmnl-1.0.4/include -I$(TOP)/libnfnetlink-1.0.1/include/ -I$(TOP)/libnetfilter_conntrack-1.0.7/include/ -I$(TOP)/libnetfilter_cttimeout-1.0.0/include/ -L$(TOP)/libnfnetlink-1.0.1/src/.libs -lnfnetlink -L$(TOP)/libmnl-1.0.4/src/.libs -lmnl" \
		$(CONFIGURE) \
		--disable-cthelper \
		--prefix=/usr \
		--bindir=/usr/sbin \
		--libdir=/usr/lib \
	)

conntrack-install:
	install -D conntrack/src/.libs/conntrack $(INSTALLDIR)/conntrack/usr/sbin/conntrack
	$(STRIP) $(INSTALLDIR)/conntrack/usr/sbin/conntrack

conntrack-clean:
	-@$(MAKE) -C conntrack clean

libnfnetlink-1.0.1: libnfnetlink-1.0.1/Makefile
	$(MAKE) -C libnfnetlink-1.0.1

libnfnetlink-1.0.1/Makefile:
	$(MAKE) libnfnetlink-1.0.1-configure

libnfnetlink-1.0.1-configure:
	( cd libnfnetlink-1.0.1 && autoreconf -i -f ; \
		$(CONFIGURE) \
		--prefix=/usr \
		--bindir=/usr/sbin \
		--libdir=/usr/lib \
	)

libnfnetlink-1.0.1-install:
	install -D libnfnetlink-1.0.1/src/.libs/libnfnetlink.so $(INSTALLDIR)/libnfnetlink-1.0.1/usr/lib/libnfnetlink.so.0
	$(STRIP) $(INSTALLDIR)/libnfnetlink-1.0.1/usr/lib/libnfnetlink.so.0

libnfnetlink-1.0.1-clean:
	-@$(MAKE) -C  libnfnetlink-1.0.1 clean

libmnl-1.0.4: libmnl-1.0.4/Makefile
	$(MAKE) -C libmnl-1.0.4

libmnl-1.0.4/Makefile:
	(cd libmnl-1.0.4 && autoreconf -i -f)
	$(MAKE) libmnl-1.0.4-configure

libmnl-1.0.4-configure:
	( cd libmnl-1.0.4 ; \
		$(CONFIGURE) \
		--prefix=/usr \
		--bindir=/usr/sbin \
		--libdir=/usr/lib \
	)

libmnl-1.0.4-install:
	install -D libmnl-1.0.4/src/.libs/libmnl.so $(INSTALLDIR)/libmnl-1.0.4/usr/lib/libmnl.so.0
	$(STRIP) $(INSTALLDIR)/libmnl-1.0.4/usr/lib/libmnl.so.0

libmnl-1.0.4-clean:
	-@$(MAKE) -C libmnl-1.0.4 clean

libnetfilter_conntrack-1.0.7: libnfnetlink-1.0.1 libmnl-1.0.4 libnetfilter_conntrack-1.0.7/Makefile
	$(MAKE) -C libnetfilter_conntrack-1.0.7

libnetfilter_conntrack-1.0.7/Makefile:
	(cd libnetfilter_conntrack-1.0.7 && autoreconf -i -f)
	$(MAKE) libnetfilter_conntrack-1.0.7-configure

libnetfilter_conntrack-1.0.7-configure:
	( cd libnetfilter_conntrack-1.0.7 ; \
		LIBNFNETLINK_CFLAGS="-L$(TOP)/libnfnetlink-1.0.1/src/.libs" \
		LIBNFNETLINK_LIBS="-lnfnetlink" \
		LIBMNL_CFLAGS="-L$(TOP)/libmnl-1.0.4/src/.libs" \
		LIBMNL_LIBS="-lmnl" \
		CFLAGS="$(CFLAGS) -I$(TOP)/libnfnetlink-1.0.1/include/ -I$(TOP)/libmnl-1.0.4/include -L$(TOP)/libnfnetlink-1.0.1/src/.libs -lnfnetlink -L$(TOP)/libmnl-1.0.4/src/.libs -lmnl" \
		$(CONFIGURE) \
		--prefix=/usr \
		--bindir=/usr/sbin \
		--libdir=/usr/lib \
	)

libnetfilter_conntrack-1.0.7-install:
	install -D libnetfilter_conntrack-1.0.7/src/.libs/libnetfilter_conntrack.so $(INSTALLDIR)/libnetfilter_conntrack-1.0.7/usr/lib/libnetfilter_conntrack.so.3
	$(STRIP) $(INSTALLDIR)/libnetfilter_conntrack-1.0.7/usr/lib/libnetfilter_conntrack.so.3

libnetfilter_conntrack-1.0.7-clean:
	-@$(MAKE) -C libnetfilter_conntrack-1.0.7 clean

libnetfilter_cttimeout-1.0.0: libnetfilter_cttimeout-1.0.0/Makefile
	$(MAKE) -C libnetfilter_cttimeout-1.0.0

libnetfilter_cttimeout-1.0.0/Makefile:
	(cd libnetfilter_cttimeout-1.0.0 && autoreconf -i -f)
	$(MAKE) libnetfilter_cttimeout-1.0.0-configure

libnetfilter_cttimeout-1.0.0-configure:
	( cd libnetfilter_cttimeout-1.0.0 ; \
		LIBMNL_CFLAGS="-L$(TOP)/libmnl-1.0.4/src/.libs" \
		LIBMNL_LIBS="-lmnl" \
		CFLAGS="$(CFLAGS) -I$(TOP)/libmnl-1.0.4/include -L$(TOP)/libmnl-1.0.4/src/.libs -lmnl" \
		$(CONFIGURE) \
		--prefix=/usr \
		--bindir=/usr/sbin \
		--libdir=/usr/lib \
	)

libnetfilter_cttimeout-1.0.0-install:
	install -D libnetfilter_cttimeout-1.0.0/src/.libs/libnetfilter_cttimeout.so $(INSTALLDIR)/libnetfilter_cttimeout-1.0.0/usr/lib/libnetfilter_cttimeout.so.1
	$(STRIP) $(INSTALLDIR)/libnetfilter_cttimeout-1.0.0/usr/lib/libnetfilter_cttimeout.so.1

libnetfilter_cttimeout-1.0.0-clean:
	-@$(MAKE) -C libnetfilter_cttimeout-1.0.0 clean

www-install:
ifeq ($(HND_ROUTER),y)
	-mkdir $(SRCBASE)/image
endif
	@$(MAKE) -C www install INSTALLDIR=$(INSTALLDIR)/www TOMATO_EXPERIMENTAL=$(TOMATO_EXPERIMENTAL)

matrixssl:
	@$(SEP)
	@$(MAKE) -C matrixssl/src

matrixssl-install:
	@true

matrixssl-clean:
	-@$(MAKE) -C matrixssl/src clean

cyassl/stamp-h1:
	@cd cyassl && CC=$(CC) AR=$(AR) RANLIB=$(RANLIB) LD=$(LD) \
	CFLAGS="-Os -Wall $(EXTRACFLAGS) -ffunction-sections -fdata-sections \
	-DNO_MD4 -DNO_AES -DNO_ERROR_STRINGS -DNO_HC128 -DNO_RABBIT -DNO_PSK -DNO_DSA -DNO_DH -DNO_PWDBASED" \
	LDFLAGS="-ffunction-sections -fdata-sections -Wl,--gc-sections -fPIC" \
	PTHREAD_CFLAGS="-lpthread" PTHREAD_LIBS="-lpthread" \
	$(CONFIGURE) --with-libz=no
	@touch $@

cyassl: cyassl/stamp-h1
	@$(SEP)
	@$(MAKE) -C cyassl

cyassl-clean:
	-@$(MAKE) -C cyassl clean
	@rm -f cyassl/stamp-h1

cyassl-install:
	@true

#OPENSSL_CIPHERS:=no-dh no-idea no-rc2 no-rc5 no-aes no-aes192 no-cast no-des no-modes no-tls1 no-tlsext
#      no-sha0 no-smime no-camellia no-krb5 no-rmd160 no-ripemd \
#      no-seed no-capieng no-cms no-gms no-gmp no-rfc3779 \
#      no-ec no-ecdh no-ecdsa no-err no-hw no-jpake no-threads \
#      no-zlib no-engine no-engines no-sse2 no-perlasm \
#      no-dtls1 no-store no-psk no-md2 no-mdc2 no-ts
OPENSSL_CIPHERS := no-ssl2 no-gost no-heartbeats no-err no-unit-test
ifeq ($(RTCONFIG_OPENVPN),y)
OPENSSL_CIPHERS += enable-rc5
endif

ifeq ($(HND_ROUTER),y)
INSTALLSUBDIR =
else
INSTALLSUBDIR = /openssl
endif

openssl/Makefile:
	cd openssl && \
	./Configure $(HOSTCONFIG) -O2 -DOPENSSL_NO_BUF_FREELISTS --prefix=/usr --openssldir=/etc/ssl --cross-compile-prefix=' ' \
	-ffunction-sections -fdata-sections -Wl,--gc-sections \
	shared $(OPENSSL_CIPHERS) no-ssl2 no-err
#	no-sha0 no-smime no-camellia no-krb5 no-rmd160 no-ripemd \
#	no-seed no-capieng no-cms no-gms no-gmp no-rfc3779 \
#	no-ec no-ecdh no-ecdsa no-err no-hw no-jpake no-threads \
#	no-zlib no-engine no-engines no-sse2 no-perlasm \
#	no-dtls1 no-store no-psk no-md2 no-mdc2 no-ts

	-@$(MAKE) -C openssl depend clean
	@touch $@

ifeq ($(HND_ROUTER),y)
fsbuild:
	-mkdir -p $(BCM_FSBUILD_DIR)/public/lib
	-mkdir -p $(BCM_FSBUILD_DIR)/public/bin
	-mkdir -p $(BCM_FSBUILD_DIR)/public/sbin
	-mkdir -p $(BCM_FSBUILD_DIR)/usr/lib
	-mkdir -p $(BCM_FSBUILD_DIR)/usr/sbin
	-mkdir -p $(BCM_FSBUILD_DIR)/public/include/openssl
	-cp -u openssl/include/openssl/* $(BCM_FSBUILD_DIR)/public/include/openssl
	-mkdir -p $(INSTALL_DIR)/bin
	-mkdir -p $(INSTALL_DIR)/rom/rom
	#-mkdir -p $(INSTALL_DIR)/etc
	-mkdir -p $(INSTALL_DIR)/lib/public
	-mkdir -p $(INSTALL_DIR)/lib/private
	-mkdir -p $(INSTALL_DIR)/lib/aarch64
	#-mkdir -p $(INSTALL_DIR)/opt
	-mkdir -p $(INSTALL_DIR)/sbin
	-mkdir -p $(INSTALL_DIR)/usr
	-mkdir -p $(INSTALL_DIR)/usr/lib
	-mkdir -p $(INSTALL_DIR)/usr/sbin
	-mkdir -p $(INSTALL_DIR)/var
	-mkdir -p $(INSTALL_DIR)/tmp/mnt
	-rm -rf $(INSTALL_DIR)/mnt
	-cd $(INSTALL_DIR) && ln -sf tmp/mnt mnt
	-mkdir -p $(INSTALL_DIR)/tmp/etc
	-mkdir -p $(INSTALL_DIR)/www
	#-cp $(TOOLCHAIN)/arm-buildroot-linux-gnueabi/lib/libgcc_s* $(INSTALL_DIR)/lib/public
	#-cd $(INSTALL_DIR)/lib/public && rm -f libgcc_s.so && ln -sf libgcc_s.so.1 libgcc_s.so
endif


openssl: openssl/Makefile $(if $(filter y,$(HND_ROUTER)),fsbuild,)
	@$(SEP)
	$(MAKE) -C openssl && $(MAKE) $@-stage

openssl-clean:
	[ ! -f openssl/Makefile ] || $(MAKE) -C openssl clean
	@rm -f openssl/Makefile

ifeq ($(HND_ROUTER),y)
INSTALLSUBDIR=
else
INSTALLSUBDIR=/openssl
endif

openssl-install:
	[ ! -f openssl/Makefile ] || install -D openssl/libcrypto.so.1.0.0 $(INSTALLDIR)$(INSTALLSUBDIR)/usr/lib/libcrypto.so.1.0.0
	[ ! -f openssl/Makefile ] || $(STRIP) $(INSTALLDIR)$(INSTALLSUBDIR)/usr/lib/libcrypto.so.1.0.0
	[ ! -f openssl/Makefile ] || cd $(INSTALLDIR)$(INSTALLSUBDIR)/usr/lib && rm -f libcrypto.so && ln -sf libcrypto.so.1.0.0 libcrypto.so

	[ ! -f openssl/Makefile ] || install -D openssl/apps/openssl $(INSTALLDIR)$(INSTALLSUBDIR)/usr/sbin/openssl
	[ ! -f openssl/Makefile ] || $(STRIP) $(INSTALLDIR)$(INSTALLSUBDIR)/usr/sbin/openssl
	[ ! -f openssl/Makefile ] || chmod 0500 $(INSTALLDIR)$(INSTALLSUBDIR)/usr/sbin/openssl

ifeq ($(or $(RTCONFIG_WEBDAV),$(RTCONFIG_FTP_SSL),$(RTCONFIG_OPENVPN),$(RTCONFIG_HTTPS)),y)
	[ ! -f openssl/Makefile ] || install -D openssl/libssl.so.1.0.0 $(INSTALLDIR)$(INSTALLSUBDIR)/usr/lib/libssl.so.1.0.0
	[ ! -f openssl/Makefile ] || $(STRIP) $(INSTALLDIR)$(INSTALLSUBDIR)/usr/lib/libssl.so.1.0.0
	[ ! -f openssl/Makefile ] || cd $(INSTALLDIR)$(INSTALLSUBDIR)/usr/lib && rm -f libssl.so && ln -sf libssl.so.1.0.0 libssl.so
endif
ifeq ($(HND_ROUTER),y)
	[ ! -f openssl/Makefile ] || mkdir -p $(BCM_FSBUILD_DIR)/public/include/openssl
	[ ! -f openssl/Makefile ] || cp -u openssl/include/openssl/* $(BCM_FSBUILD_DIR)/public/include/openssl
endif
	[ ! -f openssl/Makefile ] || install -D -m 0500 httpd/gencert.sh $(INSTALLDIR)$(INSTALLSUBDIR)/usr/sbin/gencert.sh

openssl-stage:
	$(MAKE) -C openssl install_sw INSTALL_PREFIX=$(STAGEDIR)

openssl-1.1/Makefile:
	cd openssl-1.1 && \
	./Configure $(HOSTCONFIG) --prefix=/usr --openssldir=/etc/ssl --cross-compile-prefix=' ' \
	$(if $(filter y,$(RTCONFIG_SFP) $(RTCONFIG_4M_SFP) $(RTCONFIG_8M_SFP)),-Os,-O2) \
	-ffunction-sections -fdata-sections -Wl,--gc-sections \
	shared $(OPENSSL_CIPHERS) no-err no-async --api=1.0.0 \
	no-aria no-sm2 no-sm3 no-sm4 \
	$(if $(filter y,$(HND_ROUTER)),,-DOPENSSL_PREFER_CHACHA_OVER_GCM)
	-@$(MAKE) -C openssl-1.1 depend clean
	@touch $@

openssl-1.1: openssl-1.1/Makefile
	$(MAKE) -C openssl-1.1 $(PARALLEL_BUILD)

openssl-1.1-clean:
	[ ! -f openssl-1.1/Makefile ] || $(MAKE) -C openssl-1.1 clean
	@rm -f openssl-1.1/Makefile

openssl-1.1-install:
	$(SEP)
	if [ -f openssl-1.1/Makefile ] ; then \
		install -D openssl-1.1/libcrypto.so.1.1 $(INSTALLDIR)/openssl-1.1/usr/lib/libcrypto.so.1.1 ; \
		install -D openssl-1.1/libssl.so.1.1 $(INSTALLDIR)/openssl-1.1/usr/lib/libssl.so.1.1 ; \
		$(STRIP) $(INSTALLDIR)/openssl-1.1/usr/lib/libssl.so.1.1 ; \
		$(STRIP) $(INSTALLDIR)/openssl-1.1/usr/lib/libcrypto.so.1.1 ; \
		install -D openssl-1.1/apps/openssl $(INSTALLDIR)$(INSTALLSUBDIR)/usr/sbin/openssl11 ; \
		$(STRIP) $(INSTALLDIR)$(INSTALLSUBDIR)/usr/sbin/openssl11 ; \
		chmod 0500 $(INSTALLDIR)$(INSTALLSUBDIR)/usr/sbin/openssl11 ; \
	fi

openssl-1.1-stage:
	$(MAKE) -C openssl-1.1 install_sw INSTALL_PREFIX=$(STAGEDIR)

openssl-1.0/Makefile:
	[ "$(notdir $(realpath $@))" = "openssl-1.0" ] || (rm -f openssl && ln -s openssl-1.0 openssl)
	cd openssl && \
	./Configure $(HOSTCONFIG) -DOPENSSL_NO_BUF_FREELISTS --prefix=/usr --openssldir=/etc/ssl --cross-compile-prefix=' ' \
	$(if $(filter y,$(RTCONFIG_SFP) $(RTCONFIG_4M_SFP) $(RTCONFIG_8M_SFP)),-Os,-O2) \
	-ffunction-sections -fdata-sections -Wl,--gc-sections -Wa,--noexecstack \
	shared $(OPENSSL_CIPHERS) no-ssl2 no-err
#	no-sha0 no-smime no-camellia no-krb5 no-rmd160 no-ripemd \
#	no-seed no-capieng no-cms no-gms no-gmp no-rfc3779 \
#	no-ec no-ecdh no-ecdsa no-err no-hw no-jpake no-threads \
#	no-zlib no-engine no-engines no-sse2 no-perlasm \
#	no-dtls1 no-store no-psk no-md2 no-mdc2 no-ts

	-@$(MAKE) -C openssl depend clean
	@touch $@

openssl-1.0: openssl-1.0/Makefile $(if $(filter y,$(HND_ROUTER)),fsbuild,)
	@$(SEP)
	$(MAKE) -C openssl-1.0 && $(MAKE) $@-stage

openssl-1.0-clean:
	[ ! -f openssl-1.0/Makefile ] || $(MAKE) -C openssl-1.0 clean
	@rm -f openssl-1.0/Makefile

openssl-1.0-install:
ifneq ($(wildcard openssl-1.0/Makefile),)
	install -D openssl-1.0/libcrypto.so.1.0.0 $(INSTALLDIR)$(INSTALLSUBDIR)/usr/lib/libcrypto.so.1.0.0
	$(STRIP) $(INSTALLDIR)$(INSTALLSUBDIR)/usr/lib/libcrypto.so.1.0.0
ifeq ($(or $(RTCONFIG_WEBDAV),$(RTCONFIG_FTP_SSL),$(RTCONFIG_OPENVPN),$(RTCONFIG_HTTPS)),y)
	install -D openssl-1.0/libssl.so.1.0.0 $(INSTALLDIR)$(INSTALLSUBDIR)/usr/lib/libssl.so.1.0.0
	$(STRIP) $(INSTALLDIR)$(INSTALLSUBDIR)/usr/lib/libssl.so.1.0.0
endif
#ifeq ($(RTCONFIG_OPENSSL10),y)	// we want both 1.1 and 1.0  -rm
	cd $(INSTALLDIR)$(INSTALLSUBDIR)/usr/lib && rm -f libcrypto.so && ln -sf libcrypto.so.1.0.0 libcrypto.so
	[ ! -f $(INSTALLDIR)$(INSTALLSUBDIR)/usr/lib/libssl.so.1.0.0 ] || \
		cd $(INSTALLDIR)$(INSTALLSUBDIR)/usr/lib && rm -f libssl.so && ln -sf libssl.so.1.0.0 libssl.so
	install -D openssl-1.0/apps/openssl $(INSTALLDIR)$(INSTALLSUBDIR)/usr/sbin/openssl
	$(STRIP) $(INSTALLDIR)$(INSTALLSUBDIR)/usr/sbin/openssl
	chmod 0500 $(INSTALLDIR)$(INSTALLSUBDIR)/usr/sbin/openssl
#endif
endif

openssl-1.0-stage:
	$(MAKE) -C openssl-1.0 install_sw INSTALL_PREFIX=$(STAGEDIR)

mssl: $(OPENSSL)

mssl-install:
	$(MAKE) -C mssl INSTALLDIR=$(INSTALLDIR)/mssl install

wb: json-c openssl libxml2 $(CURL)

wb-install:
	$(MAKE) -C wb INSTALLDIR=$(INSTALLDIR)/wb install

rc: shared nvram$(BCMEX)$(EX7) libdisk $(if $(RTCONFIG_FBWIFI),fb_wifi) $(if $(RTCONFIG_QTN),libqcsapi_client) $(if $(CONFIG_LIBBCM),libbcm) $(if $(RTCONFIG_BWDPI),bwdpi_source) $(if $(RTCONFIG_USB_SMS_MODEM),smspdu) $(if $(RTCONFIG_HND_ROUTER),bcm_flashutil bcm_util bcm_boardctl) $(if $(RTCONFIG_OPENVPN),libvpn) $(if $(RTCONFIG_LANTIQ),libfapi-0.1) $(if $(RTCONFIG_CFGSYNC), $(CFGSYNC_PKG) $(if $(RTCONFIG_AMAS), amas-utils) $(if $(RTCONFIG_LANTIQ),hostapd-2.6)) json-c $(if $(RTCONFIG_FRS_FEEDBACK), $(CURL))
	@$(SEP)
# Dig into our collection of prebuilt objects based on model
	@-rm -f rc/prebuild/*.o || true
	@-cp -f rc/prebuild/$(BUILD_NAME)/* rc/prebuild/
	@$(MAKE) -C rc $(PARALLEL_BUILD)

rc-install:
	$(MAKE) -C rc INSTALLDIR=$(INSTALLDIR)/rc install

networkmap: shared json-c

networkmap-install:
	$(MAKE) -C networkmap INSTALLDIR=$(INSTALLDIR)/networkmap install

aura_rgb_nt:
	@$(SEP)
	$(MAKE) -C aura_rgb_nt

aura_rgb_nt-install:
	$(MAKE) -C aura_rgb_nt INSTALLDIR=$(INSTALLDIR)/aura_rgb_nt install

aura_sw: aura_sw 

aura_sw-install:
	$(MAKE) -C aura_sw INSTALLDIR=$(INSTALLDIR)/aura_sw install

bridge/stamp-h1:
	cd bridge && CFLAGS="-Os -g $(EXTRACFLAGS)" \
	$(CONFIGURE) --prefix="" --with-linux-headers=$(if $(KPATH_37_OR_ABOVE),$(KDIR)/include,$(LINUX_INC_DIR)/include)
	touch $@

bridge: bridge/stamp-h1
	@$(SEP)
	@$(MAKE) -C bridge

bridge-clean:
	-@$(MAKE) -C bridge clean
	@rm -f bridge/stamp-h1

bridge-install:
	install -D bridge/brctl/brctl $(INSTALLDIR)/bridge/usr/sbin/brctl
	$(STRIP) $(INSTALLDIR)/bridge/usr/sbin/brctl

rstpd:
	$(MAKE) -C rstpd

rstpd-clean:
	$(MAKE) -C rstpd clean

rstpd-install:
	install -D rstpd/rstpd $(INSTALLDIR)/rstpd/usr/sbin/rstpd
	$(STRIP) $(INSTALLDIR)/rstpd/usr/sbin/rstpd

ifeq ($(RTCONFIG_BCM7),y)
$(obj-pciefd) :
# Build PCIEFD firmware only if it is not prebuilt
ifeq ($(RTCONFIG_DHDAP),y)
ifneq ($(wildcard $(SRCBASE_FW)/wl/sys),)
	+$(MAKE) CROSS_COMPILE=arm-none-eabi -C $(SRCBASE_FW)/dongle/rte/wl $(patsubst %-obj,%,$@)/$(PCIEFD_TARGET_NAME)
	if [ -f $(SRCBASE_FW)/dongle/rte/wl/builds/$(patsubst %-obj,%,$@)/$(PCIEFD_TARGET_NAME)/rtecdc_$(patsubst %-roml-obj,%,$@).h ]; then \
		cp $(SRCBASE_FW)/dongle/rte/wl/builds/$(patsubst %-obj,%,$@)/$(PCIEFD_TARGET_NAME)/rtecdc_$(patsubst %-roml-obj,%,$@).h $(SRCBASE_DHD)/shared/rtecdc_$(patsubst %-roml-obj,%,$@).h && \
		echo "#include <rtecdc_$(patsubst %-roml-obj,%,$@).h>" >> $(PCIEFD_EMBED_HEADER); \
	fi;
	if [ -f $(SRCBASE_FW)/dongle/rte/wl/builds/$(patsubst %-obj,%,$@)/$(PCIEFD_TARGET_NAME)/rtecdc_$(patsubst %-ram-obj,%,$@).h ]; then \
		cp $(SRCBASE_FW)/dongle/rte/wl/builds/$(patsubst %-obj,%,$@)/$(PCIEFD_TARGET_NAME)/rtecdc_$(patsubst %-ram-obj,%,$@).h $(SRCBASE_DHD)/shared/rtecdc_$(patsubst %-ram-obj,%,$@).h && \
		echo "#include <rtecdc_$(patsubst %-ram-obj,%,$@).h>" >> $(PCIEFD_EMBED_HEADER); \
	fi;
	if [ -f $(SRCBASE_FW)/dongle/rte/wl/builds/$(patsubst %-obj,%,$@)/$(PCIEFD_TARGET_NAME)/wlc_clm_data.c ]; then \
		cp $(SRCBASE_FW)/dongle/rte/wl/builds/$(patsubst %-obj,%,$@)/$(PCIEFD_TARGET_NAME)/wlc_clm_data.c $(SRCBASE_FW)/wl/clm/src/wlc_clm_data.c.GEN && \
		cp $(SRCBASE_FW)/dongle/rte/wl/builds/$(patsubst %-obj,%,$@)/$(PCIEFD_TARGET_NAME)/wlc_clm_data_inc.c $(SRCBASE_FW)/wl/clm/src/wlc_clm_data_inc.c.GEN; \
	fi;
endif
endif

pciefd-cleangen:
# Clean PCIEFD firmware only if it is not prebuilt
ifeq ($(RTCONFIG_DHDAP),y)
ifneq ($(wildcard $(SRCBASE_FW)/wl/sys),)
	rm -f $(PCIEFD_EMBED_HEADER)
	cp -f $(PCIEFD_EMBED_HEADER_TEMPLATE) $(PCIEFD_EMBED_HEADER)
endif
endif

$(clean-pciefd):
ifeq ($(RTCONFIG_DHDAP),y)
ifneq ($(wildcard $(SRCBASE_FW)/wl/sys),)
	+$(MAKE) CROSS_COMPILE=arm-none-eabi -C $(SRCBASE_FW)/dongle/rte/wl clean
	rm -f $(SRCBASE_DHD)/shared/rtecdc*.h
endif
endif

pciefd: pciefd-cleangen $(obj-pciefd)

pciefd-clean: pciefd-cleangen $(clean-pciefd)

pciefd-install:
	# Nothing to be done here
	@true
endif	# BCM7

#ifeq ($(HND_ROUTER),y)
ifeq ($(RTCONFIG_DHDAP),y)
dhd:
	@true
ifneq ($(wildcard $(SRCBASE_DHD)/dhd/exe),)
	$(MAKE) TARGET_PREFIX=$(CROSS_COMPILE) -C $(SRCBASE_DHD)/dhd/exe
endif

dhd-clean :
ifneq ($(wildcard $(SRCBASE_DHD)/dhd/exe),)
	$(MAKE) TARGET_PREFIX=$(CROSS_COMPILE) -C $(SRCBASE_DHD)/dhd/exe clean
	rm -f $(INSTALLDIR)/dhd/usr/sbin/dhd
	cd $(SRCBASE_DHD) && rm -f `find ./ -name "*.cmd" && find ./ -name "*.o"`
endif

dhd-install :
ifneq ($(wildcard $(SRCBASE_DHD)/dhd/exe),)
	install -d $(INSTALLDIR)/dhd/usr/sbin
	install $(SRCBASE_DHD)/dhd/exe/dhd $(INSTALLDIR)/dhd/usr/sbin
	$(STRIP) $(INSTALLDIR)/dhd/usr/sbin/dhd
endif
#endif

.PHONY: dhd_monitor

dhd_monitor: shared nvram$(BCMEX)$(EX7)
ifeq ($(RTCONFIG_DHDAP),y)
	+$(MAKE) LINUXDIR=$(LINUX_INC_DIR) EXTRA_LDFLAGS=$(EXTRA_LDFLAGS) -C dhd_monitor dhd_monitor
endif

dhd_monitor-install:
ifeq ($(RTCONFIG_DHDAP),y)
	+$(MAKE) -C dhd_monitor INSTALLDIR=$(INSTALLDIR)/dhd_monitor install
endif

dhd_monitor-clean:
ifeq ($(RTCONFIG_DHDAP),y)
	+$(MAKE) -C dhd_monitor clean
endif
endif

dnsmasq:  $(if $(RTCONFIG_DNSSEC_OPENSSL),$(OPENSSL),) $(if $(RTCONFIG_DNSSEC_NETTLE),nettle,)
	@$(SEP)
	$(MAKE) -C dnsmasq \
	COPTS="-DHAVE_BROKEN_RTC -DHAVE_LEASEFILE_EXPIRE -DEDNS_PKTSZ=1280 \
		-DNO_ID -DNO_AUTH -DNO_INOTIFY -DNO_DUMPFILE -DNO_GMP \
		$(if $(RTCONFIG_IPV6),-DUSE_IPV6,-DNO_IPV6) \
		$(if $(RTCONFIG_USB_EXTRAS)||$(RTCONFIG_TR069),,-DNO_SCRIPT) \
		$(if $(RTCONFIG_USB_EXTRAS),,-DNO_TFTP) \
		$(if $(RTCONFIG_DNSSEC_OPENSSL),-I$(TOP)/$(OPENSSL)/include -DHAVE_DNSSEC,) \
		$(if $(RTCONFIG_DNSSEC_NETTLE),-I$(TOP)/nettle/include -I$(TOP)/gmp -DHAVE_DNSSEC -DHAVE_DNSSEC_STATIC -DNO_GOST,)" \
	CFLAGS="-Os -ffunction-sections -fdata-sections $(EXTRACFLAGS)" \
	LDFLAGS="-ffunction-sections -fdata-sections -Wl,--gc-sections $(EXTRALDFLAGS) \
		$(if $(RTCONFIG_DNSSEC_OPENSSL),-pthread -L$(TOP)/$(OPENSSL),) \
		$(if $(RTCONFIG_DNSSEC_NETTLE),-L$(TOP)/nettle/lib -L$(TOP)/gmp/.libs,)" \
	$(if $(RTCONFIG_DNSSEC_OPENSSL),PKG_CONFIG_PATH="$(TOP)/$(OPENSSL)" CRYPTO=openssl,) \
	$(if $(RTCONFIG_DNSSEC_NETTLE),PKG_CONFIG_PATH="$(TOP)/nettle/lib/pkgconfig",)

dnsmasq-install:
	install -D dnsmasq/src/dnsmasq $(INSTALLDIR)/dnsmasq/usr/sbin/dnsmasq
	$(STRIP) $(INSTALLDIR)/dnsmasq/usr/sbin/dnsmasq

libyaml/configure:
	cd libyaml && autoreconf -fi

libyaml-configure: libyaml/configure
	cd libyaml && \
	$(CONFIGURE) --prefix=/usr --sysconfdir=/etc \
		--enable-static --disable-shared \
		CFLAGS="-Os -ffunction-sections -fdata-sections $(EXTRACFLAGS)" \
		LDFLAGS="$(EXTRALDFLAGS)"

libyaml: libyaml/Makefile
	$(MAKE) -C $@ && $(MAKE) $@-stage

libyaml-install:
	@true

libyaml-clean:
	[ ! -f libyaml/Makefile ] || $(MAKE) -C libyaml distclean
	@rm -f libyaml/Makefile

getdns/build/Makefile:
	@rm -rf getdns/build && mkdir -p getdns/build
	cd getdns/build && \
	$(call CMAKE_CrossOptions, crosscompiled.cmake) && \
	cmake -DCMAKE_TOOLCHAIN_FILE=crosscompiled.cmake \
		-DCMAKE_INSTALL_PREFIX:PATH=/usr \
		-DCMAKE_BUILD_TYPE=MinSizeRel -DCMAKE_SKIP_RPATH=TRUE \
		-DCMAKE_C_FLAGS="-Os -DNDEBUG -ffunction-sections -fdata-sections $(EXTRACFLAGS)" \
		-DCMAKE_EXE_LINKER_FLAGS="-Wl,--gc-sections $(EXTRALDFLAGS) $(if $(RTCONFIG_OPENSSL11),-lpthread,)" \
		-DENABLE_STATIC=TRUE -DENABLE_SHARED=FALSE -DENABLE_GOST=FALSE \
		-DBUILD_GETDNS_QUERY=FALSE \
		-DBUILD_GETDNS_SERVER_MON=FALSE \
		-DBUILD_STUBBY=TRUE -DENABLE_STUB_ONLY=TRUE \
		-DBUILD_LIBEV=FALSE -DBUILD_LIBEVENT2=FALSE -DBUILD_LIBUV=FALSE \
		-DBUILD_TESTING=FALSE \
		-DOPENSSL_ROOT_DIR=$(TOP)/$(OPENSSL) \
		-DOPENSSL_INCLUDE_DIR=$(TOP)/$(OPENSSL)/include \
		-DOPENSSL_CRYPTO_LIBRARY=$(TOP)/$(OPENSSL)/libcrypto.so \
		-DOPENSSL_SSL_LIBRARY=$(TOP)/$(OPENSSL)/libssl.so \
		-DLIBYAML_DIR=$(TOP)/libyaml \
		-DLIBYAML_INCLUDE_DIR=$(TOP)/libyaml/include \
		-DLIBYAML_LIBRARY=$(TOP)/libyaml/src/.libs/libyaml.a \
		-DCMAKE_DISABLE_FIND_PACKAGE_Libsystemd=TRUE \
		-DUSE_LIBIDN2=FALSE \
		-DSTRPTIME_WORKS_EXITCODE=0 \
		-DSTRPTIME_WORKS_EXITCODE__TRYRUN_OUTPUT=0 \
		..

getdns: $(OPENSSL) libyaml getdns/build/Makefile
	$(MAKE) -C getdns/build

getdns-install:
	install -d $(INSTALLDIR)/getdns/usr/sbin
	install -D getdns/build/stubby/stubby $(INSTALLDIR)/getdns/usr/sbin/stubby
	$(STRIP) $(INSTALLDIR)/getdns/usr/sbin/stubby

getdns-clean:
	@rm -rf getdns/build

iptables:
	@$(SEP)
	$(MAKE) -C iptables BINDIR=/usr/sbin LIBDIR=/usr/lib KERNEL_DIR=$(LINUX_INC_DIR) COPT_FLAGS="-Os $(EXTRACFLAGS) -U CONFIG_NVRAM_SIZE"

iptables-install:
	install -D iptables/iptables $(INSTALLDIR)/iptables/usr/sbin/iptables
	cd $(INSTALLDIR)/iptables/usr/sbin && \
		ln -sf iptables iptables-save && \
		ln -sf iptables iptables-restore

	install -d $(INSTALLDIR)/iptables/usr/lib/iptables
	install -D iptables/extensions/*.so $(INSTALLDIR)/iptables/usr/lib/iptables/

	install -D iptables/libiptc.so $(INSTALLDIR)/iptables/usr/lib/libiptc.so

	$(STRIP) $(INSTALLDIR)/iptables/usr/sbin/iptables
	$(STRIP) $(INSTALLDIR)/iptables/usr/lib/iptables/*.so
	$(STRIP) $(INSTALLDIR)/iptables/usr/lib/libiptc.so

ifeq ($(RTCONFIG_IPV6),y)
	install iptables/ip6tables $(INSTALLDIR)/iptables/usr/sbin/ip6tables
	$(STRIP) $(INSTALLDIR)/iptables/usr/sbin/ip6tables
	cd $(INSTALLDIR)/iptables/usr/sbin && \
		ln -sf ip6tables ip6tables-save && \
		ln -sf ip6tables ip6tables-restore
endif

iptables-clean:
	-@$(MAKE) -C iptables KERNEL_DIR=$(LINUX_INC_DIR) clean

iptables-1.4.21/configure:
	cd iptables-1.4.21 && ./autogen.sh

ifeq ($(RTCONFIG_ALPINE)$(RTCONFIG_LANTIQ),y)
iptables-1.4.21/remove_configure:
	rm -f iptables-1.4.21/configure
endif

ifeq ($(RTCONFIG_ALPINE)$(RTCONFIG_LANTIQ),y)
iptables-1.4.21/Makefile: iptables-1.4.21/remove_configure iptables-1.4.21/configure
else
iptables-1.4.21/Makefile: iptables-1.4.21/configure
endif
	cd iptables-1.4.21 && $(CONFIGURE) \
		--prefix=/usr \
		--bindir=/usr/sbin \
		--libdir=/usr/lib \
		--with-kernel=$(LINUXDIR) \
		$(if $(RTCONFIG_IPV6),--enable-ipv6,--disable-ipv6) \
		CFLAGS="-Os $(EXTRACFLAGS) -U CONFIG_NVRAM_SIZE"

iptables-1.4.21: iptables-1.4.21/Makefile
	@$(SEP)
	$(MAKE) -C $@ KERNEL_DIR=$(LINUXDIR) COPT_FLAGS="-Os $(EXTRACFLAGS) -U CONFIG_NVRAM_SIZE"

iptables-1.4.21-install:
	install -D iptables-1.4.21/iptables/.libs/xtables-multi $(INSTALLDIR)/iptables-1.4.21/usr/sbin/xtables-multi
	cd $(INSTALLDIR)/iptables-1.4.21/usr/sbin && \
		ln -sf xtables-multi iptables-restore && \
		ln -sf xtables-multi iptables-save && \
		ln -sf xtables-multi iptables
	install -d $(INSTALLDIR)/iptables-1.4.21/usr/lib/xtables
	install -D iptables-1.4.21/libiptc/.libs/libiptc.so $(INSTALLDIR)/iptables-1.4.21/usr/lib/libiptc.so
	install -D iptables-1.4.21/libiptc/.libs/libip4tc.so $(INSTALLDIR)/iptables-1.4.21/usr/lib/libip4tc.so
	cd $(INSTALLDIR)/iptables-1.4.21/usr/lib && \
		ln -sf libiptc.so  libiptc.so.0 && \
		ln -sf libiptc.so  libiptc.so.0.0.0 && \
		ln -sf libip4tc.so libip4tc.so.0 && \
		ln -sf libip4tc.so libip4tc.so.0.0.0
	install -D iptables-1.4.21/libxtables/.libs/lib*.so $(INSTALLDIR)/iptables-1.4.21/usr/lib/
	cd $(INSTALLDIR)/iptables-1.4.21/usr/lib && \
		ln -sf libxtables.so libxtables.so.10 && \
		ln -sf libxtables.so libxtables.so.10.0.0
	install -D iptables-1.4.21/extensions/*.so $(INSTALLDIR)/iptables-1.4.21/usr/lib/xtables
ifeq ($(RTCONFIG_IPV6),y)
	cd $(INSTALLDIR)/iptables-1.4.21/usr/sbin && \
		ln -sf xtables-multi ip6tables-restore && \
		ln -sf xtables-multi ip6tables-save && \
		ln -sf xtables-multi ip6tables
	install -D iptables-1.4.21/libiptc/.libs/libip6tc.so $(INSTALLDIR)/iptables-1.4.21/usr/lib/libip6tc.so
	cd $(INSTALLDIR)/iptables-1.4.21/usr/lib && \
		ln -sf libip6tc.so libip6tc.so.0 && \
		ln -sf libip6tc.so libip6tc.so.0.0.0
endif

iptables-1.4.x/configure:
	cd iptables-1.4.x && ./autogen.sh

iptables-1.4.x/Makefile: iptables-1.4.x/configure
ifeq ($(HND_ROUTER),y)
	cd iptables-1.4.x && $(CONFIGURE) \
		--prefix=/usr \
		--bindir=/usr/sbin \
		--libdir=/usr/lib \
		--enable-ipv6 \
		--with-kbuild=$(TOOLCHAIN_INCLUDE_DIR) \
		LDFLAGS=-L$(INSTALL_DIR)/lib \
		CFLAGS="-Os $(BRCM_FLAG) -U CONFIG_NVRAM_SIZE"
else ifneq ($(or $(findstring linux-3.10,$(LINUXDIR))),)
	cd iptables-1.4.x && $(CONFIGURE) \
		--prefix=/usr \
		--bindir=/usr/sbin \
		--libdir=/usr/lib \
		--with-kernel=$(KDIR)/include \
		$(if $(RTCONFIG_IPV6),--enable-ipv6,--disable-ipv6) \
		CFLAGS="-Os $(EXTRACFLAGS) -U CONFIG_NVRAM_SIZEi -I$(KDIR)/include"
else
	cd iptables-1.4.x && $(CONFIGURE) \
		--prefix=/usr \
		--bindir=/usr/sbin \
		--libdir=/usr/lib \
		--with-kernel=$(LINUXDIR) \
		$(if $(RTCONFIG_IPV6),--enable-ipv6,--disable-ipv6) \
		CFLAGS="-Os $(EXTRACFLAGS) -U CONFIG_NVRAM_SIZE"
endif

iptables-1.4.x: iptables-1.4.x/Makefile libnfnetlink
	@$(SEP)
	$(MAKE) -C $@ KERNEL_DIR=$(LINUX_INC_DIR) COPT_FLAGS="-Os $(EXTRACFLAGS) -U CONFIG_NVRAM_SIZE"
#		CFLAGS="-Wall -Os -D_GNU_SOURCE $(EXTRACFLAGS) -I$(TOP)/libnfnetlink/include" \
#		LDFLAGS="-L$(TOP)/libnfnetlink/src/.libs -lnfnetlink"

iptables-1.4.x-install:
	install -D iptables-1.4.x/iptables/.libs/xtables-multi $(INSTALLDIR)/iptables-1.4.x/usr/sbin/xtables-multi
	cd $(INSTALLDIR)/iptables-1.4.x/usr/sbin && \
		ln -sf xtables-multi iptables-restore && \
		ln -sf xtables-multi iptables-save && \
		ln -sf xtables-multi iptables
	install -d $(INSTALLDIR)/iptables-1.4.x/usr/lib/xtables
	install -D iptables-1.4.x/libiptc/.libs/libiptc.so $(INSTALLDIR)/iptables-1.4.x/usr/lib/libiptc.so
	install -D iptables-1.4.x/libiptc/.libs/libip4tc.so $(INSTALLDIR)/iptables-1.4.x/usr/lib/libip4tc.so
	cd $(INSTALLDIR)/iptables-1.4.x/usr/lib && \
		ln -sf libiptc.so libiptc.so.0 && \
		ln -sf libiptc.so libiptc.so.0.0.0 && \
		ln -sf libip4tc.so libip4tc.so.0 && \
		ln -sf libip4tc.so libip4tc.so.0.0.0
	install -D iptables-1.4.x/libxtables/.libs/lib*.so $(INSTALLDIR)/iptables-1.4.x/usr/lib/
	cd $(INSTALLDIR)/iptables-1.4.x/usr/lib && \
		ln -sf libxtables.so libxtables.so.7 && \
		ln -sf libxtables.so libxtables.so.7.0.0
	install -D iptables-1.4.x/extensions/*.so $(INSTALLDIR)/iptables-1.4.x/usr/lib/xtables

ifeq ($(RTCONFIG_IPV6),y)
	cd $(INSTALLDIR)/iptables-1.4.x/usr/sbin && \
		ln -sf xtables-multi ip6tables-restore && \
		ln -sf xtables-multi ip6tables-save && \
		ln -sf xtables-multi ip6tables
	install -D iptables-1.4.x/libiptc/.libs/libip6tc.so $(INSTALLDIR)/iptables-1.4.x/usr/lib/libip6tc.so
	cd $(INSTALLDIR)/iptables-1.4.x/usr/lib && \
		ln -sf libip6tc.so libip6tc.so.0 && \
		ln -sf libip6tc.so libip6tc.so.0.0.0
endif

	$(STRIP) $(INSTALLDIR)/iptables-1.4.x/usr/sbin/xtables-multi
	$(STRIP) $(INSTALLDIR)/iptables-1.4.x/usr/lib/*.so*
	$(STRIP) $(INSTALLDIR)/iptables-1.4.x/usr/lib/xtables/*.so*

iptables-1.4.x-clean:
	[ ! -f iptables-1.4.x/Makefile ] || $(MAKE) -C iptables-1.4.x KERNEL_DIR=$(LINUX_INC_DIR) distclean
	@rm -f iptables-1.4.x/Makefile

miniupnpd/config.h: shared/version.h
ifeq ($(RTCONFIG_IGD2),y)
	cd miniupnpd && ./genconfig.sh --vendorcfg --leasefile $(if $(RTCONFIG_IPV6),--ipv6,) --igd2 --portinuse $(if $(RTCONFIG_AURASYNC),--aurasync,) $(if $(RTCONFIG_GEFORCENOW),--nvgfn)
else
	cd miniupnpd && ./genconfig.sh --vendorcfg --leasefile --portinuse $(if $(RTCONFIG_AURASYNC),--aurasync,) $(if $(RTCONFIG_GEFORCENOW),--nvgfn)
endif

miniupnpd: $(IPTABLES) e2fsprogs miniupnpd/config.h
	@$(SEP)
	cp -f ./shared/version.h miniupnpd$(MUVER)/.
	PKG_CONFIG=false ARCH=$(PLATFORM) \
	$(MAKE) -C $@ -f Makefile.merlin $(PARALLEL_BUILD) \
	    IPTABLESPATH=$(TOP)/$(IPTABLES) \
	    EXTRACFLAGS="-Os $(EXTRACFLAGS) -idirafter$(KERNEL_HEADER_DIR) $(if $(or $(RTCONFIG_AURASYNC), $(RTCONFIG_GEFORCENOW)), -I$(TOP)/shared) -ffunction-sections -fdata-sections -I$(TOP)/e2fsprogs/lib" \
	    LDFLAGS="$(EXTRALDFLAGS) -ffunction-sections -fdata-sections -Wl,--gc-sections -L$(IPTC_LIBDIR) -L$(TOP)/e2fsprogs/lib" \
	    LDLIBS="-Wl,--as-needed $(if $(or $(RTCONFIG_AURASYNC), $(RTCONFIG_GEFORCENOW)),-L$(TOP)/shared -lshared -L$(TOP)/nvram$(BCMEX)$(EX7) -lnvram,) $(IPTC_LIBS) -luuid $(if  $(RTCONFIG_HND_ROUTER),-L$(TOP)/wlcsm -lwlcsm,)"
miniupnpd-clean:
	-@$(MAKE) -C miniupnpd -f Makefile.merlin clean
	-@rm miniupnpd/config.h

miniupnpd_1.4: $(IPTABLES) shared/version.h
	@$(SEP)
	cp -f shared/version.h $@/
	$(MAKE) -C $@ -f Makefile.asus \
		IPTABLESPATH=$(TOP)/$(IPTABLES) \
		EXTRACFLAGS="-Os $(EXTRACFLAGS) -ffunction-sections -fdata-sections" \
		LDFLAGS="$(EXTRALDFLAGS) -ffunction-sections -fdata-sections -Wl,--gc-sections -L$(IPTC_LIBDIR)" \
		LDLIBS="-Wl,--as-needed -lrt $(IPTC_LIBS)"

miniupnpd_1.4-clean:
	-@$(MAKE) -C miniupnpd_1.4 -f Makefile.asus clean

miniupnpd$(MUVER)-install: miniupnpd$(MUVER)
	install -D miniupnpd$(MUVER)/miniupnpd $(INSTALLDIR)/miniupnpd$(MUVER)/usr/sbin/miniupnpd
	$(STRIP) $(INSTALLDIR)/miniupnpd$(MUVER)/usr/sbin/miniupnpd

miniupnpc:
	$(MAKE) -C miniupnpc

miniupnpc-clean:
	-@$(MAKE) -C miniupnpc clean

miniupnpc-install:
	install -D miniupnpc/upnpc-static $(INSTALLDIR)/miniupnpc/usr/sbin/miniupnpc
	$(STRIP) $(INSTALLDIR)/miniupnpc/usr/sbin/miniupnpc

# !!TB
#shared:
shared: $(if $(RTCONFIG_QTN),libqcsapi_client) $(if $(RTCONFIG_HTTPS),openssl)
# Dig into our collection of prebuilt objects based on model.
	@-rm -f shared/prebuild/*.o || true
	@-cp -f shared/prebuild/$(BUILD_NAME)/* shared/prebuild/
ifeq ($(RTCONFIG_RALINK)$(RTCONFIG_QCA)$(RTCONFIG_ALPINE)$(RTCONFIG_LANTIQ),y)
	make -C wireless_tools wireless.h
endif
	$(MAKE) -C shared

shared-install:
	$(MAKE) -C shared INSTALLDIR=$(INSTALLDIR)/shared install

ifeq ($(RTCONFIG_FTP_SSL),y)
ftp_dep=$(OPENSSL)
else
ftp_dep=
endif

vsftpd: nvram$(BCMEX)$(EX7) shared libdisk $(ftp_dep)
	@$(SEP)
ifeq ($(RTCONFIG_FTP_SSL),y)
	-cp vsftpd/builddefs-ssl.h vsftpd/builddefs.h
else
	-cp vsftpd/builddefs-nossl.h vsftpd/builddefs.h
endif
	$(MAKE) -C vsftpd

vsftpd-install:
	install -D vsftpd/vsftpd $(INSTALLDIR)/vsftpd/usr/sbin/vsftpd
	$(STRIP) -s $(INSTALLDIR)/vsftpd/usr/sbin/vsftpd

vsftpd-3.x: nvram$(BCMEX)$(EX7) shared libdisk $(ftp_dep)
	@$(SEP)
ifeq ($(RTCONFIG_FTP_SSL),y)
	-cp vsftpd-3.x/builddefs-ssl.h vsftpd-3.x/builddefs.h
else
	-cp vsftpd-3.x/builddefs-nossl.h vsftpd-3.x/builddefs.h
endif
	$(MAKE) -C $@

vsftpd-3.x-install:
	install -D vsftpd-3.x/vsftpd $(INSTALLDIR)/vsftpd-3.x/usr/sbin/vsftpd
	$(STRIP) -s $(INSTALLDIR)/vsftpd-3.x/usr/sbin/vsftpd

ntfs-3g/stamp-h1:
	cd ntfs-3g && \
	CC=$(CC) CFLAGS="-Os -Wall $(EXTRACFLAGS) -ffunction-sections -fdata-sections" \
		LDFLAGS="-ffunction-sections -fdata-sections -Wl,--gc-sections -fPIC -ldl" \
		$(CONFIGURE) --enable-shared=no --enable-static=no \
		--disable-library --disable-ldconfig --disable-mount-helper --with-fuse=internal \
		--disable-posix-acls --disable-nfconv --disable-dependency-tracking
	touch $@

ntfs-3g: ntfs-3g/stamp-h1
	@$(MAKE) -C ntfs-3g

ntfs-3g-clean:
	-@$(MAKE) -C ntfs-3g clean
	@rm -f ntfs-3g/stamp-h1

ntfs-3g-install: ntfs-3g
	install -D ntfs-3g/src/ntfs-3g $(INSTALLDIR)/ntfs-3g/bin/ntfs-3g
	$(STRIP) -s $(INSTALLDIR)/ntfs-3g/bin/ntfs-3g
	install -d $(INSTALLDIR)/ntfs-3g/sbin && cd $(INSTALLDIR)/ntfs-3g/sbin && \
		ln -sf ../bin/ntfs-3g mount.ntfs-3g && \
		ln -sf ../bin/ntfs-3g mount.ntfs

linux-ntfs-2.0.0/stamp-h1:
	cd linux-ntfs-2.0.0 && \
	$(CONFIGURE)
	touch $@

linux-ntfs-2.0.0: linux-ntfs-2.0.0/stamp-h1
	@$(MAKE) -C linux-ntfs-2.0.0 all

linux-ntfs-2.0.0-install:
	install -D linux-ntfs-2.0.0/libntfs/.libs/libntfs.so.10.0.0 $(INSTALLDIR)/linux-ntfs-2.0.0/usr/lib/libntfs.so.10.0.0
	$(STRIP) $(INSTALLDIR)/linux-ntfs-2.0.0/usr/lib/libntfs.so.10.0.0
	cd $(INSTALLDIR)/linux-ntfs-2.0.0/usr/lib && \
		ln -sf libntfs.so.10.0.0 libntfs.so.10 && \
		ln -sf libntfs.so.10.0.0 libntfs.so
	install -D linux-ntfs-2.0.0/ntfsprogs/.libs/ntfsfix $(INSTALLDIR)/linux-ntfs-2.0.0/usr/sbin/ntfsfix
	$(STRIP) $(INSTALLDIR)/linux-ntfs-2.0.0/usr/sbin/*

linux-ntfs-2.0.0-clean:
	-@$(MAKE) -C linux-ntfs-2.0.0 clean
	@rm -f linux-ntfs-2.0.0/stamp-h1

libupnp-1.3.1: libupnp-1.3.1/Makefile
	$(MAKE) -C $@

libupnp-1.3.1-install: libupnp-1.3.1
	@echo "do nothing"
#	install -d $(INSTALLDIR)/libupnp-1.3.1/usr/lib
#	install -m 775 libupnp-1.3.1/ixml/.libs/libixml.so.2.0.0 $(INSTALLDIR)/libupnp-1.3.1/usr/lib/libixml.so.2.0.0
#	install -m 775 libupnp-1.3.1/threadutil/.libs/libthreadutil.so.2.0.0 $(INSTALLDIR)/libupnp-1.3.1/usr/lib/libthreadutil.so.2.0.0
#	install -m 775 libupnp-1.3.1/upnp/.libs/libupnp.so.2.0.1 $(INSTALLDIR)/libupnp-1.3.1/usr/lib/libupnp.so.2.0.1
#	$(STRIP) $(INSTALLDIR)/libupnp-1.3.1/usr/lib/*.so.*
#	cd $(INSTALLDIR)/libupnp-1.3.1/usr/lib && \
#		ln -sf libixml.so.2.0.0 libixml.so.2 && \
#		ln -sf libixml.so.2.0.0 libixml.so
#	cd $(INSTALLDIR)/libupnp-1.3.1/usr/lib && \
#		ln -sf libthreadutil.so.2.0.0 libthreadutil.so.2 && \
#		ln -sf libthreadutil.so.2.0.0 libthreadutil.so
#	cd $(INSTALLDIR)/libupnp-1.3.1/usr/lib && \
#		ln -sf libupnp.so.2.0.1 libupnp.so.2 && \
#		ln -sf libupnp.so.2.0.1 libupnp.so

libupnp-1.3.1/Makefile: libupnp-1.3.1/Makefile.in
	( cd libupnp-1.3.1; \
		config.aux/missing aclocal; \
		config.aux/missing automake; \
		config.aux/missing autoconf; \
		$(CONFIGURE) --prefix=/usr --disable-dependency-tracking \
	)

libusb10/Makefile:
	cd libusb10 && \
	$(CONFIGURE) --enable-shared --prefix=/usr --disable-udev \
		CFLAGS="-Os -Wall $(EXTRACFLAGS)" \
		LIBS="-lpthread -ldl -lc $(EXTRALDFLAGS)" \
		ac_cv_lib_rt_clock_gettime=no

libusb10: libusb10/Makefile
	$(MAKE) -C $@

libusb10-install: libusb10
	install -D libusb10/libusb/.libs/libusb-1.0.so.0.2.0 $(INSTALLDIR)/libusb10/usr/lib/libusb-1.0.so.0
	$(STRIP) $(INSTALLDIR)/libusb10/usr/lib/*.so.*
	cd $(INSTALLDIR)/libusb10/usr/lib && \
		ln -sf libusb-1.0.so.0 libusb-1.0.so.0.2.0 && \
		ln -sf libusb-1.0.so.0 libusb-1.0.so

libusb10-clean:
	[ ! -f libusb10/Makefile ] || $(MAKE) -C libusb10 distclean
	@rm -f libusb10/Makefile

libusb/Makefile:
	cd libusb && \
	$(CONFIGURE) --enable-shared --prefix=/usr \
		CFLAGS="-Os -Wall $(EXTRACFLAGS)" \
		LIBS="-lpthread -ldl -lc $(EXTRALDFLAGS)" \
		LIBUSB_1_0_CFLAGS="-I$(TOP)/libusb10/libusb" \
		LIBUSB_1_0_LIBS="-L$(TOP)/libusb10/libusb/.libs -lusb-1.0 \
		-Wl,-R/lib:/usr/lib:/opt/usr/lib:/usr/local/share"

libusb: libusb10 libusb/Makefile
	$(MAKE) -C $@

libusb-install: libusb
	install -D libusb/libusb/.libs/libusb-0.1.so.4.4.4 $(INSTALLDIR)/libusb/usr/lib/libusb-0.1.so.4
	$(STRIP) $(INSTALLDIR)/libusb/usr/lib/*.so.*
	cd $(INSTALLDIR)/libusb/usr/lib && \
		ln -sf libusb-0.1.so.4 libusb-0.1.so.4.4.4 && \
		ln -sf libusb-0.1.so.4 libusb.so

libusb-clean:
	[ ! -f libusb/Makefile ] || $(MAKE) -C libusb distclean
	@rm -f libusb/Makefile

usb-modeswitch-1.2.3: libusb
	$(MAKE) -C $@ CC=$(CC) CFLAGS="-Os $(EXTRACFLAGS) -I$(TOP)/libusb/libusb" LIBS="\
		-Wl,-R/lib:/usr/lib:/opt/usr/lib:/usr/local/share -lpthread -ldl \
		-L$(TOP)/libusb/libusb/.libs -lusb -L$(TOP)/libusb10/libusb/.libs -lusb-1.0"

usb-modeswitch-1.2.3-install: usb-modeswitch-1.2.3
	install -D usb-modeswitch-1.2.3/usb_modeswitch $(INSTALLDIR)/usb-modeswitch-1.2.3/usr/sbin/usb_modeswitch
	$(STRIP) -s $(INSTALLDIR)/usb-modeswitch-1.2.3/usr/sbin/usb_modeswitch
	@mkdir -p $(TARGETDIR)/rom/etc
	@sed 's/#.*//g;s/[ \t]\+/ /g;s/^[ \t]*//;s/[ \t]*$$//;/^$$/d' < $(TOP)/usb-modeswitch-1.2.3/usb_modeswitch.conf > $(TARGETDIR)/rom/etc/usb_modeswitch.conf

usb-modeswitch: libusb10
	$(MAKE) -C $@ CC=$(CC) CFLAGS="-Os $(EXTRACFLAGS) -I$(TOP)/libusb10/libusb" LIBS="\
		-Wl,-R/lib:/usr/lib:/opt/usr/lib:/usr/local/share -lpthread -ldl \
		-L$(TOP)/libusb10/libusb/.libs -lusb-1.0"

usb-modeswitch-install: usb-modeswitch
	install -D usb-modeswitch/usb_modeswitch $(INSTALLDIR)/usb-modeswitch/usr/sbin/usb_modeswitch
	$(STRIP) -s $(INSTALLDIR)/usb-modeswitch/usr/sbin/usb_modeswitch
	@mkdir -p $(TARGETDIR)/rom/$(EX_ROM)/etc
	@sed 's/#.*//g;s/[ \t]\+/ /g;s/^[ \t]*//;s/[ \t]*$$//;/^$$/d' < $(TOP)/usb-modeswitch/usb_modeswitch.conf > $(TARGETDIR)/rom/$(EX_ROM)/etc/usb_modeswitch.conf

usbmode/stamp-h1:
	@rm -f usbmode/crosscompiled.cmake
	$(call CMAKE_CrossOptions, usbmode/crosscompiled.cmake)
	cd usbmode && cmake -DCMAKE_TOOLCHAIN_FILE=crosscompiled.cmake .
	touch $@

usbmode: json-c libubox usbmode/stamp-h1
	$(MAKE) -C $@ EXTRACFLAGS="$(EXTRACFLAGS) -I$(TOP)/libubox"

usbmode-install: usbmode
	install -D $</$< $(INSTALLDIR)/$</usr/sbin/$<
	$(STRIP) $(INSTALLDIR)/$</usr/sbin/$<

usbmode-clean:
	[ ! -f usbmode/Makefile ] || $(MAKE) -C usbmode clean
	cd usbmode && rm -rf CMakeCache.txt CMakeFiles cmake_install.cmake crosscompiled.cmake Makefile stamp-h1

libusb-0.1.12/stamp-h1:
	cd libusb-0.1.12 && CFLAGS="-Os -Wall $(EXTRACFLAGS)" LIBS="-lpthread -ldl" \
	$(CONFIGURE) --prefix=/usr --disable-build-docs --disable-dependency-tracking
	-@$(MAKE) -C libusb-0.1.12 clean
	touch $@

libusb-0.1.12: libusb-0.1.12/stamp-h1
	$(MAKE) -C $@

libusb-0.1.12-install: libusb-0.1.12
#	install -D libusb-0.1.12/.libs/libusb-0.1.so.4.4.4 $(INSTALLDIR)/libusb-0.1.12/usr/lib/libusb-0.1.so.4.4.4
#	$(STRIP) $(INSTALLDIR)/libusb-0.1.12/usr/lib/*.so.*
#	cd $(INSTALLDIR)/libusb-0.1.12/usr/lib && \
#	ln -sf libusb-0.1.so.4.4.4 libusb-0.1.so.4 && \
#	ln -sf libusb-0.1.so.4.4.4 libusb.so
	@echo "do nothing"

libusb-0.1.12-clean:
	-@$(MAKE) -C libusb-0.1.12 clean
	@rm -f libusb-0.1.12/stamp-h1

libubox: json-c
	$(MAKE) -C $@ EXTRACFLAGS="$(EXTRACFLAGS)" JSONC=$(TOP)/json-c

libubox-install: libubox
	install -D $</libubox.so $(INSTALLDIR)/$</usr/lib/libubox.so
	install -D $</libblobmsg_json.so $(INSTALLDIR)/$</usr/lib/libblobmsg_json.so
	$(STRIP) $(INSTALLDIR)/$</usr/lib/*

uqmi: json-c libubox
	$(MAKE) -C $@ EXTRACFLAGS="$(EXTRACFLAGS)" LIBUBOX=$(TOP)/libubox JSONC=$(TOP)/json-c

uqmi-install: uqmi
	install -D $</$< $(INSTALLDIR)/$</usr/sbin/$<
	$(STRIP) $(INSTALLDIR)/$</usr/sbin/$<

libdaemon/stamp-h1:
	cd libdaemon && autoreconf -i -f && $(CONFIGURE) --prefix=/usr \
	--disable-dependency-tracking \
	ac_cv_func_setpgrp_void=yes
	touch $@

libdaemon: libdaemon/stamp-h1
	$(MAKE) -C $@ && $(MAKE) $@-stage

libdaemon-install: libdaemon
	install -D libdaemon/libdaemon/.libs/libdaemon.so.0.5.0 $(INSTALLDIR)/libdaemon/usr/lib/libdaemon.so.0.5.0
	$(STRIP) $(INSTALLDIR)/libdaemon/usr/lib/*.so.*
	cd $(INSTALLDIR)/libdaemon/usr/lib && \
		ln -sf libdaemon.so.0.5.0 libdaemon.so && \
		ln -sf libdaemon.so.0.5.0 libdaemon.so.0

libdaemon-clean:
	-@$(MAKE) -C libdaemon distclean
	@rm -f libdaemon/stamp-h1

mtd-utils: e2fsprogs lzo zlib
ifeq ($(ALPINE)$(LANTIQ),y)
	$(MAKE) CPPFLAGS="-I$(STAGEDIR)/usr/include -DWITHOUT_XATTR" \
		CFLAGS="-I$(TOP)/mtd-utils/include -I$(TOP)/mtd-utils/ubi-utils/include" \
		LDFLAGS="-L$(STAGEDIR)/usr/lib" \
		WITHOUT_XATTR=1 -C $@
else
	$(MAKE) CPPFLAGS="-I$(STAGEDIR)/usr/include" \
		CFLAGS="-I$(TOP)/mtd-utils/include -I$(TOP)/mtd-utils/ubi-utils/include" \
		LDFLAGS="-L$(STAGEDIR)/usr/lib" \
		WITHOUT_XATTR=1 -C $@
endif

mtd-utils-install:
	$(MAKE) WITHOUT_XATTR=1 WITHOUT_LZO=1 DESTDIR=$(INSTALLDIR)/mtd-utils -C mtd-utils install

mtd-utils-clean:
	$(MAKE) -C mtd-utils clean

util-linux: util-linux/Makefile
	$(MAKE) -C $@/libuuid/src && $(MAKE) $@-stage

util-linux/Makefile: util-linux/configure
	$(MAKE) util-linux-configure

util-linux/configure:
	( cd util-linux ; ./autogen.sh )

util-linux-configure:
	( export scanf_cv_alloc_modifier=no; \
		cd util-linux ; \
		$(CONFIGURE) \
		--prefix=/usr \
		--bindir=/usr/sbin \
		--libdir=/usr/lib \
		--enable-libuuid \
		--disable-nls --disable-tls --disable-libblkid --disable-mount --disable-libmount \
		--disable-fsck --disable-cramfs --disable-partx --disable-uuidd --disable-mountpoint \
		--disable-fallocate --disable-unshare --disable-agetty \
		--disable-cramfs --disable-switch_root --disable-pivot_root \
		--disable-kill --disable-rename --disable-chsh-only-listed \
		--disable-schedutils --disable-wall --disable-pg-bell --disable-require-password \
		--disable-use-tty-group --disable-makeinstall-chown --disable-makeinstall-setuid\
		--without-ncurses --without-selinux --without-audit \
	)

util-linux-stage:
	$(MAKE) -C util-linux/libuuid/src DESTDIR=$(STAGEDIR) \
		install-usrlib_execLTLIBRARIES install-uuidincHEADERS

util-linux-install: util-linux
	install -D $(STAGEDIR)/usr/lib/libuuid.so.1 $(INSTALLDIR)/util-linux/usr/lib/libuuid.so.1
	$(STRIP) $(INSTALLDIR)/util-linux/usr/lib/*.so*

util-linux-clean:
	[ ! -f util-linux/Makefile ] || $(MAKE) -C util-linux distclean
	@rm -f util-linux/Makefile

odhcp6c: odhcp6c/Makefile
	@EXT_CFLAGS="-Os -Wall $(EXTRACFLAGS) -ffunction-sections -fdata-sections -fPIC" \
	EXT_LDFLAGS="-ffunction-sections -fdata-sections -Wl,--gc-sections" \
	PREFIX="/usr" \
	$(MAKE) -C odhcp6c

odhcp6c-install: odhcp6c
	install -D odhcp6c/src/odhcp6c $(INSTALLDIR)/odhcp6c/usr/sbin/odhcp6c
	$(STRIP) $(INSTALLDIR)/odhcp6c/usr/sbin/odhcp6c

odhcp6c-clean:
	-@$(MAKE) -C odhcp6c clean

6relayd: 6relayd/Makefile
	@EXT_CFLAGS="-Os -Wall $(EXTRACFLAGS) -ffunction-sections -fdata-sections -fPIC" \
	EXT_LDFLAGS="-ffunction-sections -fdata-sections -Wl,--gc-sections" \
	PREFIX="/usr" \
	$(MAKE) -C 6relayd

6relayd-install: 6relayd
	install -D 6relayd/src/6relayd $(INSTALLDIR)/6relayd/usr/sbin/6relayd
	$(STRIP) $(INSTALLDIR)/6relayd/usr/sbin/6relayd

6relayd-clean:
	-@$(MAKE) -C 6relayd clean

e2fsprogs: e2fsprogs/Makefile
	$(MAKE) -C e2fsprogs $(PARALLEL_BUILD) && $(MAKE) $@-stage

e2fsprogs/Makefile:
	$(MAKE) e2fsprogs-configure

e2fsprogs-configure: e2fsprogs/Makefile.in
	cd e2fsprogs && \
	CFLAGS="-Os -ffunction-sections -fdata-sections $(EXTRACFLAGS)" \
	LDFLAGS="-Wl,--gc-sections $(EXTRALDFLAGS)" \
	$(CONFIGURE) --prefix=/usr --sysconfdir=/etc --enable-elf-shlibs \
		--disable-rpath --disable-nls --disable-tls \
		--disable-jbd-debug --disable-blkid-debug --disable-testio-debug \
		--enable-libuuid --enable-libblkid \
		--disable-backtrace --disable-debugfs \
		--disable-imager --disable-resizer --disable-defrag \
		--disable-e2initrd-helper --disable-uuidd \
		$(if $(RTCONFIG_BCMARM),ac_cv_lib_pthread_sem_init=no,) \
		ac_cv_lib_dl_dlopen=no \
		ac_cv_have_decl_fgets_unlocked=yes

e2fsprogs-stage:
	$(MAKE) -C e2fsprogs/lib/uuid DESTDIR=$(STAGEDIR) LDCONFIG=true install

e2fsprogs-install:
# libs
	install -D e2fsprogs/lib/libuuid.so.1.2 $(INSTALLDIR)/e2fsprogs/usr/lib/libuuid.so.1.2
	cd $(INSTALLDIR)/e2fsprogs/usr/lib && \
		ln -sf libuuid.so.1.2 libuuid.so.1 && ln -sf libuuid.so.1.2 libuuid.so
ifneq (,$(filter y,$(RTCONFIG_E2FSPROGS) $(RTCONFIG_EXT4FS)))
	install -D e2fsprogs/lib/libblkid.so.1.0 $(INSTALLDIR)/e2fsprogs/usr/lib/libblkid.so.1.0
	install -D e2fsprogs/lib/libcom_err.so.2.1 $(INSTALLDIR)/e2fsprogs/usr/lib/libcom_err.so.2.1
	install -D e2fsprogs/lib/libe2p.so.2.3 $(INSTALLDIR)/e2fsprogs/usr/lib/libe2p.so.2.3
	install -D e2fsprogs/lib/libext2fs.so.2.4 $(INSTALLDIR)/e2fsprogs/usr/lib/libext2fs.so.2.4
	cd $(INSTALLDIR)/e2fsprogs/usr/lib && \
		ln -sf libblkid.so.1.0 libblkid.so.1 && ln -sf libblkid.so.1.0 libblkid.so && \
		ln -sf libcom_err.so.2.1 libcom_err.so.2 && ln -sf libcom_err.so.2.1 libcom_err.so && \
		ln -sf libe2p.so.2.3 libe2p.so.2 && ln -sf libe2p.so.2.3 libe2p.so && \
		ln -sf libext2fs.so.2.4 libext2fs.so.2 && ln -sf libext2fs.so.2.4 libext2fs.so
endif
	$(STRIP) $(INSTALLDIR)/e2fsprogs/usr/lib/*.so.*
# apps
ifneq (,$(filter y,$(RTCONFIG_E2FSPROGS) $(RTCONFIG_EXT4FS)))
ifeq ($(RTCONFIG_E2FSPROGS),y)
	install -D e2fsprogs/e2fsck/e2fsck $(INSTALLDIR)/e2fsprogs/usr/sbin/e2fsck
	ln -sf e2fsck $(INSTALLDIR)/e2fsprogs/usr/sbin/fsck.ext2
	ln -sf e2fsck $(INSTALLDIR)/e2fsprogs/usr/sbin/fsck.ext3
ifeq ($(RTCONFIG_EXT4FS),y)
	ln -sf e2fsck $(INSTALLDIR)/e2fsprogs/usr/sbin/fsck.ext4
endif
ifneq ($(NO_MKTOOLS),y)
	install -D e2fsprogs/misc/tune2fs $(INSTALLDIR)/e2fsprogs/usr/sbin/tune2fs
	install -D e2fsprogs/misc/mke2fs $(INSTALLDIR)/e2fsprogs/usr/sbin/mke2fs
#	install -D e2fsprogs/misc/tune2fs $(INSTALLDIR)/e2fsprogs/usr/sbin/tune2fs
	ln -sf mke2fs $(INSTALLDIR)/e2fsprogs/usr/sbin/mkfs.ext2
	ln -sf mke2fs $(INSTALLDIR)/e2fsprogs/usr/sbin/mkfs.ext3
ifeq ($(RTCONFIG_EXT4FS),y)
	ln -sf mke2fs $(INSTALLDIR)/e2fsprogs/usr/sbin/mkfs.ext4
endif
endif
else ifeq ($(RTCONFIG_EXT4FS),y)
	install -D e2fsprogs/e2fsck/e2fsck $(INSTALLDIR)/e2fsprogs/usr/sbin/fsck.ext4
ifneq ($(NO_MKTOOLS),y)
	install -D e2fsprogs/misc/mke2fs $(INSTALLDIR)/e2fsprogs/usr/sbin/mkfs.ext4
endif
endif
	$(STRIP) $(INSTALLDIR)/e2fsprogs/usr/sbin/*
	install -D -m 0644 e2fsprogs/e2fsck/e2fsck.conf $(INSTALLDIR)/e2fsprogs/rom/etc/e2fsck.conf
endif

e2fsprogs-clean:
	[ ! -f e2fsprogs/Makefile ] || $(MAKE) -C e2fsprogs clean
	@rm -f e2fsprogs/Makefile

ecmh/stamp-h1:
	@touch ecmh/src/stamp-h1

ecmh: ecmh/stamp-h1
	@$(MAKE) -C ecmh CC=$(CC) AR=$(AR) RANLIB=$(RANLIB) LD=$(LD)

ecmh-clean:
	-@$(MAKE) -C ecmh clean
	@rm -f ecmh/src/stamp-h1

ecmh-install: ecmh
	install -D ecmh/src/ecmh $(INSTALLDIR)/ecmh/bin/ecmh
	$(STRIP) $(INSTALLDIR)/ecmh/bin/ecmh

p910nd:
samba:
#samba3:
#samba-3.5.8:

#samba-3.5.8-install:
#	install -D samba-3.5.8/source3/bin/libsmbclient.so $(INSTALLDIR)/samba-3.5.8/usr/lib/libsmbclient.so
#	$(STRIP) $(INSTALLDIR)/samba-3.5.8/usr/lib/libsmbclient.so

ifeq ($(HND_ROUTER),y)
nvram_arm_94908hnd: wlcsm
	$(MAKE) -C wlan
else
nvram$(BCMEX)$(EX7): shared

nvram$(BCMEX)$(EX7)-install:
	$(MAKE) -C nvram$(BCMEX)$(EX7) INSTALLDIR=$(INSTALLDIR)/nvram$(BCMEX)$(EX7) install
endif

prebuilt: shared

vlan:
	@$(SEP)
	@$(MAKE) -C vlan CROSS=$(CROSS_COMPILE)	# STRIPTOOL=$(STRIP)

vlan-install:
	$(MAKE) -C vlan CROSS=$(CROSS_COMPILE) INSTALLDIR=$(INSTALLDIR)/vlan install	# STRIPTOOL=$(STRIP)
	$(STRIP) $(INSTALLDIR)/vlan/usr/sbin/vconfig

accel-pptpd: kernel_header pppd accel-pptpd/pptpd-1.3.3/Makefile
	@$(MAKE) -C accel-pptpd server

accel-pptpd/pptpd-1.3.3/Makefile:
	( cd accel-pptpd/pptpd-1.3.3 && CFLAGS="$(CFLAGS) -g -O2 $(EXTRACFLAGS) -idirafter $(KDIR)/include" \
		$(CONFIGURE) --prefix=/usr --bindir=/usr/sbin --libdir=/usr/lib \
			--enable-bcrelay KDIR=$(KDIR) PPPDIR=$(TOP)/pppd \
	)

accel-pptpd-clean:
	[ ! -f accel-pptpd/pptpd-1.3.3/Makefile ] || $(MAKE) -C accel-pptpd distclean
	@rm -f accel-pptpd/pptpd-1.3.3/Makefile

accel-pptpd-install: accel-pptpd
	$(MAKE) -C accel-pptpd server_install

pptpd/stamp-h1:
	cd $(TOP)/pptpd && $(CONFIGURE) --prefix=/usr --enable-bcrelay CC=$(CC) STRIP=$(STRIP) AR=$(AR) LD=$(LD) NM=$(NM) RANLIB=$(RANLIB)
	touch $@

pptpd: pptpd/stamp-h1

pptpd-install: pptpd
	@echo pptpd
	@install -D pptpd/pptpd $(INSTALLDIR)/pptpd/usr/sbin/pptpd
	@install -D pptpd/bcrelay $(INSTALLDIR)/pptpd/usr/sbin/bcrelay
	@install -D pptpd/pptpctrl $(INSTALLDIR)/pptpd/usr/sbin/pptpctrl
	@$(STRIP) $(INSTALLDIR)/pptpd/usr/sbin/pptpd
	@$(STRIP) $(INSTALLDIR)/pptpd/usr/sbin/bcrelay
	@$(STRIP) $(INSTALLDIR)/pptpd/usr/sbin/pptpctrl

pptpd-clean:
	-@make -C pptpd clean
	@rm -f pptpd/stamp-h1

rp-pppoe/src/stamp-h1:
ifeq ($(HND_ROUTER),y)
	cd rp-pppoe/src && CFLAGS="-g -O2 -I $(TOP)/pppd -idirafter $(KDIR)/include" \
	$(CONFIGURE) --prefix=/usr --enable-plugin=$(TOP)/pppd \
	ac_cv_linux_kernel_pppoe=yes rpppoe_cv_pack_bitfields=rev \
	PPPD_INCDIR=$(TOOLCHAIN)/include \
	ac_cv_header_linux_if_pppox_h=yes \
	ac_cv_pluginpath=$(TOOLCHAIN)/include
	touch $@
else
	cd rp-pppoe/src && CFLAGS="-g -O2 $(EXTRACFLAGS) -idirafter $(KDIR)/include" \
	$(CONFIGURE) --prefix=/usr --enable-plugin=$(TOP)/pppd \
	ac_cv_linux_kernel_pppoe=yes rpppoe_cv_pack_bitfields=rev --disable-debugging
	touch $@
endif

rp-pppoe: pppd rp-pppoe/src/stamp-h1
	@$(MAKE) -C rp-pppoe/src pppoe-relay rp-pppoe.so

rp-pppoe-clean:
	-@$(MAKE) -C rp-pppoe/src clean
	@rm -f rp-pppoe/src/stamp-h1

rp-pppoe-install: rp-pppoe
	install -D rp-pppoe/src/rp-pppoe.so $(INSTALLDIR)/rp-pppoe/usr/lib/pppd/rp-pppoe.so
	$(STRIP) $(INSTALLDIR)/rp-pppoe/usr/lib/pppd/*.so
	install -D rp-pppoe/src/pppoe-relay $(INSTALLDIR)/rp-pppoe/usr/sbin/pppoe-relay
	$(STRIP) $(INSTALLDIR)/rp-pppoe/usr/sbin/pppoe-relay

rp-l2tp/stamp-h1: kernel_header
	cd rp-l2tp && CFLAGS="-O2 -Wall $(EXTRACFLAGS) -idirafter $(KDIR)/include" \
	$(CONFIGURE) --prefix=/usr --sysconfdir=/tmp
	touch $@

rp-l2tp: pppd rp-l2tp/stamp-h1
	$(MAKE) -C rp-l2tp

rp-l2tp-clean:
	-@$(MAKE) -C rp-l2tp distclean
	@rm -f rp-l2tp/stamp-h1

rp-l2tp-install:
	install -d $(INSTALLDIR)/rp-l2tp/usr/lib/l2tp
	install rp-l2tp/handlers/*.so $(INSTALLDIR)/rp-l2tp/usr/lib/l2tp
	$(STRIP) $(INSTALLDIR)/rp-l2tp/usr/lib/l2tp/*.so
	install -D rp-l2tp/handlers/l2tp-control $(INSTALLDIR)/rp-l2tp/usr/sbin/l2tp-control
	$(STRIP) $(INSTALLDIR)/rp-l2tp/usr/sbin/l2tp-control
	install -D rp-l2tp/l2tpd $(INSTALLDIR)/rp-l2tp/usr/sbin/l2tpd
	$(STRIP) $(INSTALLDIR)/rp-l2tp/usr/sbin/l2tpd

xl2tpd: pppd
	CFLAGS="-g $(EXTRACFLAGS)" $(MAKE) -C $@ PREFIX=/usr xl2tpd

xl2tpd-install: xl2tpd
	install -D xl2tpd/xl2tpd $(INSTALLDIR)/xl2tpd/usr/sbin/xl2tpd
	$(STRIP) $(INSTALLDIR)/xl2tpd/usr/sbin/xl2tpd

pptp-client-install:
	install -D pptp-client/pptp $(INSTALLDIR)/pptp-client/usr/sbin/pptp
	$(STRIP) $(INSTALLDIR)/pptp-client/usr/sbin/pptp

ifeq ($(RTCONFIG_REALTEK),y)
accel-pptp/linux/version.h:
	$(MAKE) -C $(LINUXDIR) include/linux/version.h
endif

accel-pptp/stamp-h1: kernel_header $(if $(RTCONFIG_REALTEK), accel-pptp/linux/version.h, $(LINUX_INC_DIR)/$(INCLUDE_LINUX_VERSION_H))
	cd accel-pptp && CFLAGS="-g -O2 $(EXTRACFLAGS) -idirafter $(KDIR)/include" \
	$(CONFIGURE) --prefix=/usr --build=i686-linux KDIR=$(KDIR) PPPDIR=$(TOP)/pppd 
	touch $@

accel-pptp: pppd accel-pptp/stamp-h1
	@$(MAKE) -C accel-pptp

accel-pptp-clean:
	-@$(MAKE) -C accel-pptp clean
	@rm -f accel-pptp/stamp-h1

accel-pptp-install: accel-pptp
	install -D accel-pptp/src/.libs/pptp.so $(INSTALLDIR)/accel-pptp/usr/lib/pppd/pptp.so
	$(STRIP) $(INSTALLDIR)/accel-pptp/usr/lib/pppd/pptp.so

pppd/stamp-h1: kernel_header
	cd pppd && $(CONFIGURE) --prefix=/usr --sysconfdir=/tmp
	touch $@

pppd: pppd/stamp-h1
	@$(SEP)
	@$(MAKE) -C pppd MFLAGS='$(if $(RTCONFIG_IPV6),HAVE_INET6=y,) \
	EXTRACFLAGS="$(EXTRACFLAGS) -idirafter $(KDIR)/include"'

pppd-clean:
	-@$(MAKE) -C pppd clean
	@rm -f pppd/stamp-h1

pppd-install: pppd
	install -D pppd/pppd/pppd $(INSTALLDIR)/pppd/usr/sbin/pppd
	$(STRIP) $(INSTALLDIR)/pppd/usr/sbin/pppd
	install -D pppd/chat/chat $(INSTALLDIR)/pppd/usr/sbin/chat
	$(STRIP) $(INSTALLDIR)/pppd/usr/sbin/chat
ifeq ($(RTCONFIG_L2TP),y)
	install -D pppd/pppd/plugins/pppol2tp/pppol2tp.so $(INSTALLDIR)/pppd/usr/lib/pppd/pppol2tp.so
	$(STRIP) $(INSTALLDIR)/pppd/usr/lib/pppd/*.so
endif

ez-ipupdate: openssl mssl

ez-ipupdate-install:
	install -D ez-ipupdate/ez-ipupdate $(INSTALLDIR)/ez-ipupdate/usr/sbin/ez-ipupdate
	$(STRIP) $(INSTALLDIR)/ez-ipupdate/usr/sbin/ez-ipupdate

quagga/stamp-h1:
	@cd quagga && \
	CC=$(CC) AR=$(AR) RANLIB=$(RANLIB) LD=$(LD) \
	CFLAGS="$(CFLAGS) -Os -Wall -ffunction-sections -fdata-sections -fPIC" \
	LDFLAGS="-ffunction-sections -fdata-sections -Wl,--gc-sections" \
	$(CONFIGURE) --prefix=/usr --sysconfdir=/etc --enable-shared --disable-static \
	--disable-ripngd --disable-ospfd --disable-doc --disable-ospfclient \
	--disable-ospf6d --disable-bgpd --disable-bgp-announce --disable-babeld \
	--disable-silent-rules \
	--disable-isisd
	@touch $@

quagga: quagga/stamp-h1
	@$(MAKE) -C quagga CC=$(CC) AR=$(AR) RANLIB=$(RANLIB) LD=$(LD) $(PARALLEL_BUILD)

quagga-clean:
	-@$(MAKE) -C quagga clean
	@rm -f quagga/stamp-h1

quagga-install:
	install -d $(INSTALLDIR)/quagga/usr/lib
	libtool --mode=install install -c quagga/lib/libzebra.la $(INSTALLDIR)/quagga/usr/lib
	libtool --finish $(INSTALLDIR)/quagga/usr/lib
	rm -f $(INSTALLDIR)/quagga/usr/lib/libzebra.la
	$(STRIP)  $(INSTALLDIR)/quagga/usr/lib/libzebra.so
	install -d $(INSTALLDIR)/quagga/usr/sbin
	libtool --mode=install install -c quagga/zebra/zebra $(INSTALLDIR)/quagga/usr/sbin
	libtool --mode=install install -c quagga/ripd/ripd $(INSTALLDIR)/quagga/usr/sbin
	libtool --mode=install install -c quagga/watchquagga/watchquagga $(INSTALLDIR)/quagga/usr/sbin
	$(STRIP) $(INSTALLDIR)/quagga/usr/sbin/zebra
	$(STRIP) $(INSTALLDIR)/quagga/usr/sbin/ripd
	$(STRIP) $(INSTALLDIR)/quagga/usr/sbin/watchquagga
#	install -d $(INSTALLDIR)/quagga/rom/etc
#	install -c -m 600 quagga/zebra/zebra.conf.sample $(INSTALLDIR)/quagga/rom/etc/zebra.conf
#	install -c -m 600 quagga/ripd/ripd.conf.sample $(INSTALLDIR)/quagga/rom/etc/ripd.conf
ifneq ($(HND_ROUTER),y)
	install -d $(TARGETDIR)/lib
	install $(shell dirname $(shell which $(CXX)))/../lib/librt.so.[01] $(TARGETDIR)/lib/
else
	install -D $(TOOLCHAIN)/arm-buildroot-linux-gnueabi/sysroot/lib/librt-2.22.so $(INSTALLDIR)/lib/librt.so.1
endif

zebra/stamp-h1:
	@cd zebra && rm -f config.cache && \
	CC=$(CC) AR=$(AR) RANLIB=$(RANLIB) LD=$(LD) \
	CFLAGS="-Os -Wall $(EXTRACFLAGS) -ffunction-sections -fdata-sections" \
	LDFLAGS="-ffunction-sections -fdata-sections -Wl,--gc-sections -fPIC" \
	$(CONFIGURE) --sysconfdir=/etc \
	--enable-netlink $(if $(RTCONFIG_IPV6),--enable-ipv6,--disable-ipv6) --disable-ripngd --disable-ospfd --disable-doc \
	--disable-ospf6d --disable-bgpd --disable-bgpd-announce
	@touch $@

zebra: zebra/stamp-h1
	@$(MAKE) -C zebra CC=$(CC) AR=$(AR) RANLIB=$(RANLIB) LD=$(LD)

zebra-clean:
	-@$(MAKE) -C zebra clean
	@rm -f zebra/stamp-h1

zebra-install: zebra
	install -D zebra/zebra/zebra $(INSTALLDIR)/zebra/usr/sbin/zebra
	install -D zebra/ripd/ripd $(INSTALLDIR)/zebra/usr/sbin/ripd
	install -D zebra/lib/libzebra.so $(INSTALLDIR)/zebra/usr/lib/libzebra.so
	$(STRIP) $(INSTALLDIR)/zebra/usr/sbin/zebra
	$(STRIP) $(INSTALLDIR)/zebra/usr/sbin/ripd
	$(STRIP) $(INSTALLDIR)/zebra/usr/lib/libzebra.so

bpalogin-install:
	install -D bpalogin/bpalogin $(INSTALLDIR)/bpalogin/usr/sbin/bpalogin
	$(STRIP) $(INSTALLDIR)/bpalogin/usr/sbin/bpalogin

wpa_supplicant-0.7.3/stamp-h1:
	touch $@

wpa_supplicant-0.7.3: $@/stamp-h1
	$(MAKE) -C $@/src/eap_peer

wpa_supplicant-0.7.3-install: wpa_supplicant-0.7.3
	install -D wpa_supplicant-0.7.3/src/eap_peer/libeap.so.0.0.0 $(INSTALLDIR)/wpa_supplicant-0.7.3/usr/lib/libeap.so.0.0.0
	$(STRIP) $(INSTALLDIR)/wpa_supplicant-0.7.3/usr/lib/libeap.so.0.0.0
	cd $(INSTALLDIR)/wpa_supplicant-0.7.3/usr/lib && \
	ln -sf libeap.so.0.0.0 $(INSTALLDIR)/wpa_supplicant-0.7.3/usr/lib/libeap.so.0
	ln -sf libeap.so.0.0.0 $(INSTALLDIR)/wpa_supplicant-0.7.3/usr/lib/libeap.so

wpa_supplicant-0.7.3-clean:
	-@$(MAKE) -C wpa_supplicant-0.7.3/src/eap_peer clean
	@rm -f wpa_supplicant-0.7.3/stamp-h1

gctwimax-0.0.3rc4/stamp-h1:
	touch $@

gctwimax-0.0.3rc4: $@/stamp-h1
	$(MAKE) -C $@

gctwimax-0.0.3rc4-install: gctwimax-0.0.3rc4
	install -D gctwimax-0.0.3rc4/gctwimax $(INSTALLDIR)/gctwimax-0.0.3rc4/usr/sbin/gctwimax
	$(STRIP) $(INSTALLDIR)/gctwimax-0.0.3rc4/usr/sbin/gctwimax
	#install -D gctwimax-0.0.3rc4/src/event.sh $(INSTALLDIR)/gctwimax-0.0.3rc4/usr/share/event.sh
	#install -D gctwimax-0.0.3rc4/src/gctwimax.conf $(INSTALLDIR)/gctwimax-0.0.3rc4/usr/share/gctwimax.conf

gctwimax-0.0.3rc4-clean:
	-@$(MAKE) -C gctwimax-0.0.3rc4 clean
	@rm -f gctwimax-0.0.3rc4/stamp-h1

wpa_supplicant:
	$(MAKE) -C $@/wpa_supplicant EXTRACFLAGS="-Os $(EXTRACFLAGS)"

wpa_supplicant-install: wpa_supplicant
	install -D wpa_supplicant/wpa_supplicant/wpa_supplicant $(INSTALLDIR)/wpa_supplicant/usr/sbin/wpa_supplicant
	install -D wpa_supplicant/wpa_supplicant/wpa_cli $(INSTALLDIR)/wpa_supplicant/usr/sbin/wpa_cli
	$(STRIP) $(INSTALLDIR)/wpa_supplicant/usr/sbin/*

wpa_supplicant-clean:
	-@$(MAKE) -C wpa_supplicant/wpa_supplicant clean

tr069:
ifeq ($(wildcard tr069/prebuild/*),)
	cp tr069/Makefile.ASUSWRT tr069/Makefile

	$(MAKE) -C $@
	$(MAKE) -C $@/test
else
	$(MAKE) -C $@
endif

tr069-clean:
	[ ! -f tr069/Makefile ] || $(MAKE) -C tr069 clean
	[ ! -f tr069/test/Makefile ] || $(MAKE) -C tr069/test clean

tr069-install: tr069
	install -D tr069/build/bin/tr $(INSTALLDIR)/tr069/sbin/tr069
	install -D tr069/test/sendtocli $(INSTALLDIR)/tr069/sbin/sendtocli
	install -D tr069/test/notify $(INSTALLDIR)/tr069/sbin/notify
	install -D tr069/test/udpclient $(INSTALLDIR)/tr069/sbin/udpclient
ifeq ($(RTCONFIG_TR181),y)
ifeq ($(RTCONFIG_DSL),y)
	install -D tr069/conf/ASUSWRT/tr_181.xml.dsl $(INSTALLDIR)/tr069/usr/tr/tr.xml
else
	install -D tr069/conf/ASUSWRT/tr_181.xml $(INSTALLDIR)/tr069/usr/tr/tr.xml
endif
else
ifeq ($(RTCONFIG_DSL),y)
	install -D tr069/conf/ASUSWRT/tr_98.xml.dsl $(INSTALLDIR)/tr069/usr/tr/tr.xml
else
	install -D tr069/conf/ASUSWRT/tr_98.xml $(INSTALLDIR)/tr069/usr/tr/tr.xml
endif
endif

nt_center/stamp-h1:
	touch $@

nt_center: nt_center/stamp-h1
	$(MAKE) -C nt_center


nt_center-install: nt_center
	install -d $(INSTALLDIR)/nt_center/usr/lib/
	install -d $(INSTALLDIR)/nt_center/usr/sbin/
	install -D nt_center/lib/libnt.so $(INSTALLDIR)/nt_center/usr/lib/libnt.so
	install -D nt_center/nt_center $(INSTALLDIR)/nt_center/usr/sbin/nt_center
	install -D nt_center/nt_monitor $(INSTALLDIR)/nt_center/usr/sbin/nt_monitor
	install -D nt_center/actMail/nt_actMail $(INSTALLDIR)/nt_center/usr/sbin/nt_actMail
	install -D nt_center/Notify_Event2NC $(INSTALLDIR)/nt_center/usr/sbin/Notify_Event2NC
	install -D nt_center/lib/nt_db $(INSTALLDIR)/nt_center/usr/sbin/nt_db
	#install -D nt_center/lib/nt_db_test $(INSTALLDIR)/nt_center/usr/sbin/nt_db_test
	$(STRIP) $(INSTALLDIR)/nt_center/usr/lib/libnt.so
	$(STRIP) $(INSTALLDIR)/nt_center/usr/sbin/nt_center
	$(STRIP) $(INSTALLDIR)/nt_center/usr/sbin/nt_monitor
	$(STRIP) $(INSTALLDIR)/nt_center/usr/sbin/nt_actMail
	$(STRIP) $(INSTALLDIR)/nt_center/usr/sbin/Notify_Event2NC
	$(STRIP) $(INSTALLDIR)/nt_center/usr/sbin/nt_db
	#$(STRIP) $(INSTALLDIR)/nt_center/usr/sbin/nt_db_test

nt_center-clean:
	-$(MAKE) -C nt_center clean
	@rm -f nt_center/stamp-h1

protect_srv/stamp-h1:
	touch $@

protect_srv-stage:
	$(MAKE) -C protect_srv/lib
	install -D protect_srv/lib/libptcsrv.so $(STAGEDIR)/usr/lib/libptcsrv.so
	install -D -m 644 -p protect_srv/include/protect_srv.h $(STAGEDIR)/usr/include/protect_srv.h
	install -D -m 644 -p protect_srv/include/libptcsrv.h $(STAGEDIR)/usr/include/libptcsrv.h

protect_srv: protect_srv/stamp-h1
	$(MAKE) -C $@ && $(MAKE) $@-stage

protect_srv-install: protect_srv
	install -d $(INSTALLDIR)/protect_srv/usr/lib/
	install -d $(INSTALLDIR)/protect_srv/usr/sbin/
	install -D protect_srv/lib/libptcsrv.so $(INSTALLDIR)/protect_srv/usr/lib/libptcsrv.so
	install -D protect_srv/protect_srv $(INSTALLDIR)/protect_srv/usr/sbin/protect_srv
	install -D protect_srv/Send_Event2ptcsrv $(INSTALLDIR)/protect_srv/usr/sbin/Send_Event2ptcsrv
	install -D protect_srv/req_ptcsrv $(INSTALLDIR)/protect_srv/usr/sbin/req_ptcsrv
	$(STRIP) $(INSTALLDIR)/protect_srv/usr/lib/libptcsrv.so
	$(STRIP) $(INSTALLDIR)/protect_srv/usr/sbin/protect_srv
	$(STRIP) $(INSTALLDIR)/protect_srv/usr/sbin/req_ptcsrv

protect_srv-clean:
	-$(MAKE) -C protect_srv clean
	@rm -f protect_srv/stamp-h1

socat/Makefile:
	cd socat && \
	$(CONFIGURE) --prefix=/usr \
	--disable-socks4 --disable-socks4a --disable-proxy --disable-sctp --disable-termios \
	--disable-ext2 --disable-tun --disable-abstract-unixsocket --disable-unix \
	--disable-openssl --disable-libwrap \
	CFLAGS="-I$(STAGEDIR)/usr/include" \
	LDFLAGS="-L$(STAGEDIR)/usr/lib -ldl"
	touch $@

socat: socat/Makefile
	$(MAKE) -C $@

socat-clean:
	[ ! -f socat/Makefile ] || $(MAKE) -C socat distclean
	@rm -f socat/Makefile

socat-install:
	install -d $(INSTALLDIR)/socat/usr/sbin/
	install -D socat/socat $(INSTALLDIR)/socat/usr/sbin/socat
	$(STRIP) $(INSTALLDIR)/socat/usr/sbin/socat

#	$(STRIP) $(INSTALLDIR)/tr/sbin/*

#	libnet:
#		@$(SEP)
#		@-mkdir -p libnet/lib
#		@$(MAKE) -C libnet CC=$(CC) AR=$(AR) RANLIB=$(RANLIB)

fprobe-1.1: 
	@$(SEP)
	@$(MAKE) -C fprobe-1.1 CC=$(CC) AR=$(AR) RANLIB=$(RANLIB)

fprobe-1.1-install: fprobe-1.1
	install -D fprobe-1.1/fprobe $(INSTALLDIR)/fprobe-1.1/usr/bin/fprobe

fprobe-1.1-clean:
	@$(SEP)
	@$(MAKE) -C fprobe-1.1 clean

libpcap/stamp-h1:
	cd libpcap && $(CONFIGURE) --with-pcap=linux
	touch $@

libpcap: libpcap/stamp-h1
	@$(SEP)
	@$(MAKE) -C libpcap CC=$(CC) AR=$(AR) RANLIB=$(RANLIB)

libpcap-install: libpcap
	@echo "do nothing"
	#install -D libpcap/libpcap.so.1.4.0 $(INSTALLDIR)/libpcap/usr/lib/libpcap.so.1.4.0
	#$(STRIP) $(INSTALLDIR)/libpcap/usr/lib/libpcap.so.1.4.0
	#cd $(INSTALLDIR)/libpcap/usr/lib && ln -sf libpcap.so.1.4.0 libpcap.so

libpcap-clean:
	[ ! -f libpcap/Makefile ] || $(MAKE) -C libpcap clean
	@rm -f libpcap/stamp-h1

tcpdump-4.4.0/stamp-h1:
	cd tcpdump-4.4.0 && $(CONFIGURE) ac_cv_linux_vers=2
	touch $@

tcpdump-4.4.0: libpcap tcpdump-4.4.0/stamp-h1
	@$(SEP)
	@$(MAKE) -C tcpdump-4.4.0 CC=$(CC) AR=$(AR) RANLIB=$(RANLIB)

tcpdump-4.4.0-install: tcpdump-4.4.0
	install -D tcpdump-4.4.0/tcpdump $(INSTALLDIR)/tcpdump-4.4.0/usr/sbin/tcpdump
	$(STRIP) $(INSTALLDIR)/tcpdump-4.4.0/usr/sbin/tcpdump

tcpdump-4.4.0-clean:
	[ ! -f tcpdump-4.4.0/Makefile ] || $(MAKE) -C tcpdump-4.4.0 clean
	@rm -f tcpdump-4.4.0/stamp-h1

traceroute-2.1.0/stamp-h1: 
	touch $@

traceroute-2.1.0: traceroute-2.1.0/stamp-h1
	$(MAKE) -C traceroute-2.1.0


traceroute-2.1.0-install: traceroute-2.1.0
	install -d $(INSTALLDIR)/traceroute-2.1.0/usr/sbin/
	install -D traceroute-2.1.0/traceroute/traceroute $(INSTALLDIR)/traceroute-2.1.0/usr/sbin/traceroute
	$(STRIP) $(INSTALLDIR)/traceroute-2.1.0/usr/sbin/traceroute

traceroute-2.1.0-clean:
	-$(MAKE) -C traceroute-2.1.0 clean
	@rm -f traceroute-2.1.0/stamp-h1

libqcsapi_client-install: libqcsapi_client
	install -d $(INSTALLDIR)/libqcsapi_client/usr/lib/
	install -d $(INSTALLDIR)/libqcsapi_client/usr/sbin/
	install -D libqcsapi_client/libqcsapi_client.so.1.0.1 $(INSTALLDIR)/libqcsapi_client/usr/lib/
	install -D libqcsapi_client/qcsapi_sockrpc $(INSTALLDIR)/libqcsapi_client/usr/sbin/
	install -D libqcsapi_client/qcsapi_sockraw $(INSTALLDIR)/libqcsapi_client/usr/sbin/
	# install -D libqcsapi_client/c_rpc_qcsapi_sample $(INSTALLDIR)/libqcsapi_client/usr/sbin/
	$(STRIP) $(INSTALLDIR)/libqcsapi_client/usr/lib/*.so.*
	$(STRIP) $(INSTALLDIR)/libqcsapi_client/usr/sbin/*
	cd $(INSTALLDIR)/libqcsapi_client/usr/lib && \
		ln -sf libqcsapi_client.so.1.0.1 libqcsapi_client.so.1 && \
		ln -sf libqcsapi_client.so.1.0.1 libqcsapi_client.so

libqcsapi_client_10g-install: libqcsapi_client_10g
	install -d $(INSTALLDIR)/libqcsapi_client_10g/usr/lib/
	install -d $(INSTALLDIR)/libqcsapi_client_10g/usr/sbin/
	install -D libqcsapi_client_10g/libqcsapi_client.so.1.0.1 $(INSTALLDIR)/libqcsapi_client_10g/usr/lib/libqcsapi_client.so.1
	install -D libqcsapi_client_10g/qcsapi_pcie $(INSTALLDIR)/libqcsapi_client_10g/usr/sbin/
	install -D ${SRCBASE}/tools/${TOOLCHAIN_NAME}/lib/libuClibc-0.9.33.2.so $(TARGETDIR)/lib/libuClibc-0.9.33.2.so
	$(STRIP) $(INSTALLDIR)/libqcsapi_client_10g/usr/lib/*.so.*
	$(STRIP) $(INSTALLDIR)/libqcsapi_client_10g/usr/sbin/*
	$(STRIP) $(TARGETDIR)/lib/libuClibc-0.9.33.2.so

libbcm:
	@[ ! -f libbcm/Makefile ] || $(MAKE) -C libbcm

libbcm-install:
	install -D libbcm/libbcm.so $(INSTALLDIR)/libbcm/usr/lib/libbcm.so
	$(STRIP) $(INSTALLDIR)/libbcm/usr/lib/libbcm.so

iperf: iperf/Makefile
	@$(SEP)
	$(MAKE) -C $@

iperf/Makefile:
	# libstdc++.so.6 is required if you want to remove CFLAGS=-static below.
	( cd iperf ; $(if $(QCA)$(LANTIQ),,CFLAGS=-static) $(CONFIGURE) ac_cv_func_malloc_0_nonnull=yes $(if $(QCA),ac_cv_func_gettimeofday=yes ac_cv_func_inet_ntop=yes))

iperf-install:
	install -D iperf/src/iperf $(INSTALLDIR)/iperf/usr/bin/iperf
ifeq ($(QCA),y)
	install -D $(TOOLCHAIN)/lib/libstdc++.so.6 $(INSTALLDIR)/iperf/usr/lib/libstdc++.so.6
endif
	$(STRIP) $(INSTALLDIR)/iperf/usr/bin/iperf

iperf-clean:
	[ ! -f iperf/Makefile ] || $(MAKE) -C iperf distclean
	@rm -f iperf/Makefile

lldpd-0.9.8: $(if $(RTCONFIG_AMAS),json-c libevent-2.0.21) jansson-2.7 lldpd-0.9.8/Makefile
	$(MAKE) -C $@

lldpd-0.9.8/Makefile:
	cd lldpd-0.9.8 && autoreconf -i -f && \
	$(CONFIGURE) --prefix= --bindir=/usr/sbin --libdir=/usr/lib \
	$(if $(RTCONFIG_QCA),--disable-hardening,) \
	CFLAGS="-g -O2 -I$(STAGEDIR)/usr/include" \
	LDFLAGS="-L$(TOP)/lldpd-0.9.8/lib -lm -L$(STAGEDIR)/usr/lib -ljansson $(if $(RTCONFIG_AMAS),-L$(TOP)/json-c/.libs,) -ldl" \
	--with-privsep-user=nobody --with-privsep-group=root --with-privsep-path=/var/run/lldpd \
	$(if $(filter y,$(HND_ROUTER)),,--enable-oldies) \
	$(if $(RTCONFIG_AMAS),--with-json=yes,)

lldpd-0.9.8-install: lldpd-0.9.8
	install -D lldpd-0.9.8/src/client/.libs/lldpcli $(INSTALLDIR)/lldpd-0.9.8/usr/sbin/lldpcli
	install -D lldpd-0.9.8/src/daemon/lldpd $(INSTALLDIR)/lldpd-0.9.8/usr/sbin/lldpd
	install -D lldpd-0.9.8/src/lib/.libs/liblldpctl.so.4.8.0 $(INSTALLDIR)/lldpd-0.9.8/usr/lib/liblldpctl.so.4.8.0
	$(STRIP) $(INSTALLDIR)/lldpd-0.9.8/usr/sbin/lldpcli
	$(STRIP) $(INSTALLDIR)/lldpd-0.9.8/usr/sbin/lldpd
	$(STRIP) $(INSTALLDIR)/lldpd-0.9.8/usr/lib/liblldpctl.so.4.8.0
	cd $(INSTALLDIR)/lldpd-0.9.8/usr/lib && ln -sf liblldpctl.so.4.8.0 liblldpctl.so && ln -sf liblldpctl.so.4.8.0 liblldpctl.so.4

lldpd-0.9.8-clean:
	[ ! -f lldpd-0.9.8/Makefile ] || $(MAKE) -C lldpd-0.9.8 clean
	@rm -f lldpd-0.9.8/Makefile
	[ ! -f lldpd-0.9.8/libevent/Makefile ] || $(MAKE) -C lldpd-0.9.8/libevent clean
	@rm -f lldpd-0.9.8/libevent/Makefile

libevent-2.0.21: libevent-2.0.21/Makefile
	$(MAKE) -C $@ $(PARALLEL_BUILD) && $(MAKE) $@-stage && sed 's|/usr/lib|$(STAGEDIR)/usr/lib|g' -i $(STAGEDIR)/usr/lib/libevent.la

libevent-2.0.21/Makefile:
	( cd libevent-2.0.21 && autoreconf -i -f ; \
		CFLAGS="$(CFLAGS) -Os -Wall $(EXTRACFLAGS) -I$(STAGEDIR)/usr/include" \
		LDFLAGS="-L$(STAGEDIR)/usr/lib" \
		$(CONFIGURE) --prefix=/usr --bindir=/usr/sbin --libdir=/usr/lib \
		--disable-openssl --disable-debug-mode \
	)

libevent-2.0.21-install: libevent-2.0.21
	install -D $(STAGEDIR)/usr/lib/libevent-2.0.so.5 $(INSTALLDIR)/$</usr/lib/libevent-2.0.so.5
	$(STRIP) $(INSTALLDIR)/$</usr/lib/libevent-2.0.so*

libevent-2.0.21-clean:
	[ ! -f libevent-2.0.21/Makefile ] || $(MAKE) -C libevent-2.0.21 distclean
	@rm -f libevent-2.0.21/Makefile

tor: $(OPENSSL) zlib libevent-2.0.21 tor/Makefile
	@$(SEP)
	$(MAKE) -C $@ $(PARALLEL_BUILD)

tor/Makefile:
	(cd tor ; $(CONFIGURE) --with-libevent-dir=$(STAGEDIR)/usr \
		--with-openssl-dir=$(TOP)/$(OPENSSL) --with-zlib-dir=$(TOP)/zlib \
		--disable-asciidoc --disable-unittests \
		--disable-tool-name-check --disable-unittests \
		CFLAGS="-I$(TOP)/$(OPENSSL)/include" \
		CPPFLAGS="-I$(TOP)/$(OPENSSL)/include")

tor-install:
	install -D tor/src/app/tor $(INSTALLDIR)/tor/usr/sbin/Tor
	$(STRIP) $(INSTALLDIR)/tor/usr/sbin/Tor

tor-clean:
	[ ! -f tor/Makefile ] || $(MAKE) -C tor clean
	@rm -f tor/Makefile

iproute2:
	@$(SEP)
	@$(MAKE) -C $@ KERNEL_INCLUDE=$(LINUX_INC_DIR)/include EXTRACFLAGS="$(EXTRACFLAGS) $(if $(RTCONFIG_IPV6),-DUSE_IPV6,-DNO_IPV6)" $(PARALLEL_BUILD)

iproute2-install: iproute2
	install -D iproute2/tc/tc $(INSTALLDIR)/iproute2/usr/sbin/tc
	install -D iproute2/tc/tc $(INSTALLDIR)/iproute2/usr/sbin/realtc
	$(STRIP) $(INSTALLDIR)/iproute2/usr/sbin/tc
	$(STRIP) $(INSTALLDIR)/iproute2/usr/sbin/realtc
	install -D iproute2/ip/ip $(INSTALLDIR)/iproute2/usr/sbin/ip
	$(STRIP) $(INSTALLDIR)/iproute2/usr/sbin/ip

iproute2-3.x: kernel_header iptables-1.4.x
	@$(SEP)
	@$(MAKE) -C $@ IPTABLES_DIR=$(TOP)/iptables-1.4.x KERNEL_INCLUDE=$(TOP)/kernel_header/include EXTRACFLAGS="$(EXTRACFLAGS) $(if $(RTCONFIG_IPV6),-DUSE_IPV6,-DNO_IPV6)" && $(MAKE) -C $@ stage

iproute2-3.x-install: iproute2-3.x
	install -D iproute2-3.x/tc/tc $(INSTALLDIR)/iproute2-3.x/usr/sbin/tc
	install -D iproute2-3.x/tc/tc $(INSTALLDIR)/iproute2-3.x/usr/sbin/realtc
	$(STRIP) $(INSTALLDIR)/iproute2-3.x/usr/sbin/tc
	$(STRIP) $(INSTALLDIR)/iproute2-3.x/usr/sbin/realtc
	install -D iproute2-3.x/ip/ip $(INSTALLDIR)/iproute2-3.x/usr/sbin/ip
	$(STRIP) $(INSTALLDIR)/iproute2-3.x/usr/sbin/ip
	@if [ -e iproute2-3.x/tc/m_xt.so ] ; then \
		install -D iproute2-3.x/tc/m_xt.so $(INSTALLDIR)/iproute2-3.x/usr/lib/tc/m_xt.so ; \
		ln -sf m_xt.so $(INSTALLDIR)/iproute2-3.x/usr/lib/tc/m_ipt.so ; \
		$(STRIP) $(INSTALLDIR)/iproute2-3.x/usr/lib/tc/*.so ; \
	fi

iproute2-3.x-clean:
	-@$(MAKE) -C iproute2-3.x clean
	-rm -f iproute2-3.x/Config

iproute2-3.15.0: kernel_header iptables-1.4.21
	@$(SEP)
	@$(MAKE) -C $@ IPTABLES_DIR=$(TOP)/iptables-1.4.21 KERNEL_INCLUDE=$(TOP)/kernel_header/include EXTRACFLAGS="$(EXTRACFLAGS) $(if $(RTCONFIG_IPV6),-DUSE_IPV6,-DNO_IPV6)"

iproute2-3.15.0-install: iproute2-3.15.0
	install -D iproute2-3.15.0/tc/tc $(INSTALLDIR)/iproute2-3.15.0/usr/sbin/tc
	$(STRIP) $(INSTALLDIR)/iproute2-3.15.0/usr/sbin/tc
	install -D iproute2-3.15.0/ip/ip $(INSTALLDIR)/iproute2-3.15.0/usr/sbin/ip
	$(STRIP) $(INSTALLDIR)/iproute2-3.15.0/usr/sbin/ip
	@if [ -e iproute2-3.15.0/tc/m_xt.so ] ; then \
		install -D iproute2-3.15.0/tc/m_xt.so $(INSTALLDIR)/iproute2-3.15.0/usr/lib/tc/m_xt.so ; \
		ln -sf m_xt.so $(INSTALLDIR)/iproute2-3.15.0/usr/lib/tc/m_ipt.so ; \
		$(STRIP) $(INSTALLDIR)/iproute2-3.15.0/usr/lib/tc/*.so ; \
	fi

iproute2-3.15.0-clean:
	-@$(MAKE) -C iproute2-3.15.0 clean
	-rm -f iproute2-3.15.0/Config

iproute2-4.3:
	touch iproute2-4.3/iproute2-4.3.0/configure
	$(MAKE) -C iproute2-4.3

iproute2-4.3-install:
	install -D iproute2-4.3/iproute2-4.3.0/tc/tc $(INSTALLDIR)/iproute2-4.3/usr/sbin/tc
	install -D iproute2-4.3/iproute2-4.3.0/tc/tc  $(INSTALL_DIR)/iproute2-4.3/usr/sbin/realtc
	$(STRIP) $(INSTALLDIR)/iproute2-4.3/usr/sbin/tc
	$(STRIP) $(INSTALLDIR)/iproute2-4.3/usr/sbin/realtc
	install -D iproute2-4.3/iproute2-4.3.0/ip/ip $(INSTALLDIR)/iproute2-4.3/usr/sbin/ip
	$(STRIP) $(INSTALLDIR)/iproute2-4.3/usr/sbin/ip

iproute2-4.3-clean:
	-@$(MAKE) -C iproute2-4.3 clean
	-rm -f $(INSTALL_DIR)/usr/sbin/tc
	-rm -f $(INSTALL_DIR)/usr/sbin/realtc
	-rm -f $(INSTALL_DIR)/usr/sbin/ip
	-rm -f iproute2-4.3/iproute2-4.3.0/Config

ntpclient: nvram$(BCMEX)$(EX7) shared

ntpclient-install:
	$(MAKE) -C ntpclient INSTALLDIR=$(INSTALLDIR)/ntpclient install

rstats: nvram$(BCMEX)$(EX7) shared

rstats-install:
	$(MAKE) -C rstats INSTALLDIR=$(INSTALLDIR)/rstats install

dropbear/config.h.in: $(if $(RTCONFIG_PROTECTION_SERVER),protect_srv-stage,)

dropbear/config.h: dropbear/config.h.in
	cd dropbear && \
		CPPFLAGS="-O2 -Wall $(EXTRACFLAGS) -DARGTYPE=3 -ffunction-sections -fdata-sections -I$(STAGEDIR)/usr/include \
			$(if $(RTCONFIG_PROTECTION_SERVER),-DSECURITY_NOTIFY,)" \
		LDFLAGS="-ffunction-sections -fdata-sections -Wl,--gc-sections -L$(STAGEDIR)/usr/lib" \
		LIBS="$(if $(RTCONFIG_PROTECTION_SERVER),-lptcsrv)" \
		$(CONFIGURE) --disable-harden --disable-zlib --disable-pam \
		--enable-openpty --enable-syslog --enable-shadow --enable-bundled-libtom \
		--disable-lastlog \
		--disable-utmp --disable-utmpx \
		--disable-wtmp --disable-wtmpx \
		--disable-loginfunc \
		--disable-pututline --disable-pututxline

dropbear: dropbear/config.h
	@$(SEP)
	@$(MAKE) -C $@ PROGRAMS="dropbear dbclient dropbearkey scp" MULTI=1 $(PARALLEL_BUILD)

dropbear-install:
	install -D dropbear/dropbearmulti $(INSTALLDIR)/dropbear/usr/bin/dropbearmulti
	$(STRIP) $(INSTALLDIR)/dropbear/usr/bin/dropbearmulti
	cd $(INSTALLDIR)/dropbear/usr/bin && \
	ln -sf dropbearmulti dropbearkey && \
	ln -sf dropbearmulti dbclient && \
	ln -sf dropbearmulti ssh && \
	ln -sf dropbearmulti scp
	install -d $(INSTALLDIR)/dropbear/usr/sbin
	cd $(INSTALLDIR)/dropbear/usr/sbin && \
	ln -sf ../bin/dropbearmulti dropbear

dropbear-clean:
	-@$(MAKE) -C dropbear clean
	@rm -f dropbear/config.h

wtfast-configure:
	@true

wtfast-install:
ifeq ($(RTCONFIG_QCA),y)
	$(info FIXME wtfast)
else
	install -D wtfast/wtfslhd/wtfslhd$(BCMEX)$(EX7)/wtfslhd $(INSTALLDIR)/wtfast/usr/sbin/wtfslhd
endif

# Media libraries

sqlite/stamp-h1:
	cd sqlite && \
	CC=$(CC) CFLAGS="-O2 $(EXTRACFLAGS) -ffunction-sections -fdata-sections -fPIC" \
		LDFLAGS="-ffunction-sections -fdata-sections -Wl,--gc-sections -lpthread -ldl" \
		$(CONFIGURE) --prefix=/usr --enable-shared --enable-static \
		--disable-readline --disable-dynamic-extensions --enable-threadsafe \
		--disable-dependency-tracking
	touch $@

sqlite: sqlite/stamp-h1
	@$(MAKE) -C sqlite all

sqlite-clean:
	-@$(MAKE) -C sqlite clean
	@rm -f sqlite/stamp-h1

sqlite-install: sqlite
	@$(SEP)
	install -D sqlite/.libs/libsqlite3.so.0 $(INSTALLDIR)/sqlite/usr/lib/libsqlite3.so.0
	install -D sqlite/.libs/sqlite3 $(INSTALLDIR)/sqlite/usr/sbin/sqlite3
	$(STRIP) $(INSTALLDIR)/sqlite/usr/lib/libsqlite3.so.0
	$(STRIP) $(INSTALLDIR)/sqlite/usr/sbin/sqlite3

# sqlite encrpted version
sqlCipher/stamp-h1:
	cd sqlCipher && \
        CC=$(CC) CFLAGS="-Os $(EXTRACFLAGS) -DSQLITE_HAS_CODEC -ffunction-sections -fdata-sections -I$(SRCBASE)/router/openssl/include  -fPIC" \
                LDFLAGS="-ffunction-sections -fdata-sections -Wl,--gc-sections -lpthread -ldl -L$(SRCBASE)/router/openssl -lcrypto" \
                $(CONFIGURE) --prefix=/usr --enable-shared --enable-static \
                --disable-readline --disable-dynamic-extensions --enable-threadsafe \
                --disable-dependency-tracking --enable-tempstore=yes --disable-tcl
	touch $@

sqlCipher: sqlCipher/stamp-h1
	@$(MAKE) -C sqlCipher all

sqlCipher-clean:
	-@$(MAKE) -C sqlCipher clean
	@rm -f sqlCipher/stamp-h1

sqlCipher-install: sqlCipher
	install -D sqlCipher/.libs/libsqlcipher.so.0.8.6 $(INSTALLDIR)/sqlCipher/usr/lib/libsqlcipher.so.0
	$(STRIP) $(INSTALLDIR)/sqlCipher/usr/lib/libsqlcipher.so.0
	@$(SEP)

# commented out for mt-daapd-svn-1696
ifneq ($(MEDIA_SERVER_STATIC),y)
	install -D sqlite/.libs/libsqlite3.so.0 $(INSTALLDIR)/sqlite/usr/lib/libsqlite3.so.0
	$(STRIP) $(INSTALLDIR)/sqlite/usr/lib/libsqlite3.so.0
endif
ifeq ($(RTCONFIG_FREERADIUS),y)
	install -D sqlite/.libs/sqlite3 $(INSTALLDIR)/sqlite/usr/sbin/sqlite3
	$(STRIP) $(INSTALLDIR)/sqlite/usr/sbin/sqlite3
endif

FFMPEG_FILTER_CONFIG= $(foreach c, $(2), --$(1)="$(c)")

FFMPEG_DECODERS:=aac ac3 atrac3 h264 jpegls mp3 mpeg1video mpeg2video mpeg4 mpegvideo png wmav1 wmav2
FFMPEG_CONFIGURE_DECODERS:=$(call FFMPEG_FILTER_CONFIG,enable-decoder,$(FFMPEG_DECODERS))

FFMPEG_PARSERS:=aac ac3 h264 mpeg4video mpegaudio mpegvideo
FFMPEG_CONFIGURE_PARSERS:=$(call FFMPEG_FILTER_CONFIG,enable-parser,$(FFMPEG_PARSERS))

FFMPEG_PROTOCOLS:=file
FFMPEG_CONFIGURE_PROTOCOLS:=$(call FFMPEG_FILTER_CONFIG,enable-protocol,$(FFMPEG_PROTOCOLS))

FFMPEG_DISABLED_DEMUXERS:=aa acm act adf adp ads adx afc aix amr amrnb amrwb apc ape apng aptx aptx_hd aqtitle asf_o ass ast avr bethsoftvid bfi bfstm bit bmv boa brstm c93 cdxl cine codec2 codec2raw concat data daud dcstr dfa dirac dnxhd dsf dsicin dss dtshd dvbsub dvbtxt dxa epaf ffmetadata fits frm fsb g722 g723_1 g726 g726le g729 gdv genh gif gsm gxf hevc hls hnm ico idcin idf iff ilbc image2 image2pipe image_bmp_pipe image_dds_pipe image_dpx_pipe image_exr_pipe image_j2k_pipe image_jpeg_pipe image_jpegls_pipe image_pam_pipe image_pbm_pipe image_pcx_pipe image_pgm_pipe image_pgmyuv_pipe image_pictor_pipe image_png_pipe image_ppm_pipe image_psd_pipe image_qdraw_pipe image_sgi_pipe image_sunrast_pipe image_svg_pipe image_tiff_pipe image_webp_pipe image_xpm_pipe ingenient ipmovie ircam ivf ivr jacosub jv live_flv lmlm4 loas lrc lvf lxf mgsts microdvd mjpeg_2000 mlv mm mmf mpjpeg mpl2 mpsub msf msnwc_tcp mtaf mtv musx mv mxf mxg nistsphere nsp nsv nut oma paf pjs pmp pva pvf rawvideo realtext redspark rl2 roq rpl rsd rso s337m sami sbc sbg scc sdr2 sds sdx segafilm shorten siff sln smacker smjpeg smush sol spdif srt stl str subviewer subviewer1 sup svag tak tedcaptions thp threedostr tiertexseq tta tty txd ty v210 v210x vag vivo vmd vobsub voc vpk vplayer wc3 webm_dash_manifest webvtt wsaud wsd wsvqa wtv wve xa xbin xmv xvag xwma yuv4mpegpipe
FFMPEG_CONFIGURE_DEMUXERS:=$(call FFMPEG_FILTER_CONFIG,disable-demuxer,$(FFMPEG_DISABLED_DEMUXERS))

ffmpeg/stamp-h1: $(if $(FFMPEG_ZLIB_REQD),zlib,)
	cd ffmpeg && symver_asm_label=no symver_gnu_asm=no symver=no CC=$(CC) LDFLAGS="-ldl"\
		./configure --enable-cross-compile --arch=$(ARCH) --target_os=linux \
		--cross-prefix=$(CROSS_COMPILE) --enable-gpl \
		$(if $(MEDIA_SERVER_STATIC),,--disable-static --enable-shared) --enable-small \
		--disable-runtime-cpudetect --disable-mipsfpu --disable-mipsdsp --disable-mipsdspr2 \
		--disable-programs --disable-doc \
		--disable-avdevice --disable-swresample --disable-swscale --disable-postproc \
		--disable-avfilter --enable-pthreads --disable-network \
		--disable-encoders \
		--disable-decoders $(FFMPEG_CONFIGURE_DECODERS) \
		--disable-hwaccels \
		--disable-muxers \
		--enable-demuxers $(FFMPEG_CONFIGURE_DEMUXERS) \
		--disable-parsers $(FFMPEG_CONFIGURE_PARSERS) \
		--disable-bsfs \
		--disable-protocols $(FFMPEG_CONFIGURE_PROTOCOLS) \
		--disable-devices --disable-filters \
		--extra-cflags="-Os $(EXTRACFLAGSx) -ffunction-sections -fdata-sections -fPIC $(if $(FFMPEG_ZLIB_REQD),-I$(TOP)/zlib,)" \
		--extra-ldflags="-ffunction-sections -fdata-sections -Wl,--gc-sections -fPIC" \
		$(if $(FFMPEG_ZLIB_REQD),--extra-libs="-L$(TOP)/zlib -lz" --enable-zlib,--disable-zlib) \
		--disable-debug --prefix=''
	touch $@

ffmpeg: ffmpeg/stamp-h1 $(if $(FFMPEG_ZLIB_REQD),zlib,)
	$(MAKE) -C ffmpeg all $(PARALLEL_BUILD)

ffmpeg-clean:
	-@$(MAKE) -C ffmpeg clean
	@rm -f ffmpeg/stamp-h1 ffmpeg/config.h ffmpeg/config.mak

ffmpeg-install: ffmpeg
	@$(SEP)
ifneq ($(MEDIA_SERVER_STATIC),y)
	install -D ffmpeg/libavformat/libavformat.so.58 $(INSTALLDIR)/ffmpeg/usr/lib/libavformat.so.58
	install -D ffmpeg/libavcodec/libavcodec.so.58 $(INSTALLDIR)/ffmpeg/usr/lib/libavcodec.so.58
	install -D ffmpeg/libavutil/libavutil.so.56 $(INSTALLDIR)/ffmpeg/usr/lib/libavutil.so.56
	$(STRIP) $(INSTALLDIR)/ffmpeg/usr/lib/libavformat.so.58
	$(STRIP) $(INSTALLDIR)/ffmpeg/usr/lib/libavcodec.so.58
	$(STRIP) $(INSTALLDIR)/ffmpeg/usr/lib/libavutil.so.56
endif

.PHONY: ffmpeg

libogg/stamp-h1:
	cd libogg && autoreconf -i -f && \
	CFLAGS="-Os $(EXTRACFLAGS) -fPIC -ffunction-sections -fdata-sections" \
	LDFLAGS="-fPIC -ffunction-sections -fdata-sections -Wl,--gc-sections" \
	$(CONFIGURE) --enable-shared --enable-static --prefix=''
	touch $@
	touch libogg/aclocal.m4

libogg: libogg/stamp-h1
	@$(MAKE) -C libogg all

libogg-clean:
	-@$(MAKE) -C libogg clean
	@rm -f libogg/stamp-h1

libogg-install: libogg
	@$(SEP)
ifneq ($(MEDIA_SERVER_STATIC),y)
	install -D libogg/src/.libs/libogg.so.0 $(INSTALLDIR)/libogg/usr/lib/libogg.so.0
	$(STRIP) $(INSTALLDIR)/libogg/usr/lib/libogg.so.0
endif

flac/stamp-h1: libogg
	cd flac && \
	CFLAGS="-Os -fPIC -ffunction-sections -fdata-sections" \
	LDFLAGS="-L$(TOP)/libogg/src/.libs -fPIC -ffunction-sections -fdata-sections -Wl,--gc-sections" \
	$(CONFIGURE) --enable-shared --enable-static --prefix='' --disable-rpath \
		--disable-doxygen-docs --disable-xmms-plugin --disable-cpplibs \
		--without-libiconv-prefix --disable-altivec --disable-3dnow --disable-sse \
		--with-ogg-libraries=$(TOP)/libogg/src/.libs --with-ogg-includes=$(TOP)/libogg/include
	touch $@

flac: flac/stamp-h1 libogg
	@$(MAKE) -C flac/src/libFLAC all $(PARALLEL_BUILD)

flac-clean:
	-@$(MAKE) -C flac clean
	@rm -f flac/stamp-h1

flac-install: flac
	@$(SEP)
ifneq ($(MEDIA_SERVER_STATIC),y)
	install -D flac/src/libFLAC/.libs/libFLAC.so.8 $(INSTALLDIR)/flac/usr/lib/libFLAC.so.8
	$(STRIP) $(INSTALLDIR)/flac/usr/lib/libFLAC.so.8
endif

jpeg/stamp-h1:
	cd jpeg && \
	CFLAGS="-Os $(EXTRACFLAGS) -fPIC" CC=$(CC) AR2="touch" $(CONFIGURE) --enable-maxmem=1 --enable-shared --enable-static --prefix=''
	touch $@

jpeg: jpeg/stamp-h1
	@$(MAKE) -C jpeg LIBTOOL="" O=o A=a CC=$(CC) AR2="touch" libjpeg.a libjpeg.so $(PARALLEL_BUILD)

jpeg-clean:
	-@$(MAKE) -C jpeg clean
	@rm -f jpeg/stamp-h1

jpeg-install:
	@$(SEP)
ifneq ($(MEDIA_SERVER_STATIC),y)
	install -D jpeg/libjpeg.so $(INSTALLDIR)/jpeg/usr/lib/libjpeg.so
	$(STRIP) $(INSTALLDIR)/jpeg/usr/lib/libjpeg.so
endif

libexif/stamp-h1:
	cd libexif && CFLAGS="-Os -Wall $(EXTRACFLAGS) -fPIC -ffunction-sections -fdata-sections" \
	LDFLAGS="-fPIC -ffunction-sections -fdata-sections -Wl,--gc-sections" \
	$(CONFIGURE) --enable-shared --enable-static --prefix='' \
		--disable-docs --disable-rpath --disable-nls --without-libiconv-prefix --without-libintl-prefix
	touch $@

libexif: libexif/stamp-h1
	@$(MAKE) -C libexif all $(PARALLEL_BUILD)

libexif-clean:
	-@$(MAKE) -C libexif clean
	@rm -f libexif/stamp-h1

libexif-install: libexif
	@$(SEP)
ifneq ($(MEDIA_SERVER_STATIC),y)
	install -D libexif/libexif/.libs/libexif.so.12 $(INSTALLDIR)/libexif/usr/lib/libexif.so.12
	$(STRIP) $(INSTALLDIR)/libexif/usr/lib/libexif.so.12
endif

zlib/stamp-h1:
	cd zlib && \
	CC=$(CC) AR="ar rc" RANLIB=$(RANLIB) LD=$(LD) CFLAGS="-Os -Wall $(EXTRACFLAGS) -fPIC" LDSHAREDLIBC="$(EXTRALDFLAGS)" \
	./configure --shared --prefix=/usr --libdir=/usr/lib
	touch $@

zlib: zlib/stamp-h1
	@$(MAKE) -C zlib CC=$(CC) AR="ar rc" RANLIB=$(RANLIB) LD=$(LD) all && $(MAKE) $@-stage

zlib-clean:
	-@$(MAKE) -C zlib clean
	@rm -f zlib/stamp-h1

zlib-install:
	@$(SEP)
# commented out for mt-daapd-svn-1696
ifneq ($(MEDIA_SERVER_STATIC),y)
	install -d $(INSTALLDIR)/zlib/usr/lib
	install -D zlib/libz.so.1 $(INSTALLDIR)/zlib/usr/lib/
	$(STRIP) $(INSTALLDIR)/zlib/usr/lib/libz.so.1
endif
ifeq ($(or $(RTCONFIG_USB_BECEEM),$(RTCONFIG_MEDIA_SERVER),$(RTCONFIG_CLOUDSYNC),$(RTCONFIG_FRS_FEEDBACK)),y)
	install -d $(INSTALLDIR)/zlib/usr/lib
	install -D zlib/libz.so.1 $(INSTALLDIR)/zlib/usr/lib/
	$(STRIP) $(INSTALLDIR)/zlib/usr/lib/libz.so.1
endif

libid3tag/stamp-h1: zlib
	cd libid3tag && \
	touch NEWS && touch AUTHORS && touch ChangeLog && autoreconf -i -f && \
	CFLAGS="-Os -Wall $(EXTRACFLAGS) -ffunction-sections -fdata-sections" CPPFLAGS="-I$(TOP)/zlib" \
	LDFLAGS="-L$(TOP)/zlib -fPIC -ffunction-sections -fdata-sections -Wl,--gc-sections" \
	$(CONFIGURE) --enable-shared --enable-static --prefix='' \
		--disable-debugging --disable-profiling --disable-dependency-tracking
	touch $@

libid3tag: libid3tag/stamp-h1 zlib
	@$(MAKE) -C libid3tag all $(PARALLEL_BUILD)

libid3tag-clean:
	-@$(MAKE) -C libid3tag clean
	@rm -f libid3tag/stamp-h1

libid3tag-install: libid3tag
	@$(SEP)
#commented out for mt-daapd-svn-1696
ifneq ($(MEDIA_SERVER_STATIC),y)
	install -D libid3tag/.libs/libid3tag.so.0 $(INSTALLDIR)/libid3tag/usr/lib/libid3tag.so.0
	$(STRIP) $(INSTALLDIR)/libid3tag/usr/lib/libid3tag.so.0
endif


libvorbis/stamp-h1: libogg
	cd libvorbis && \
	CFLAGS="-Os -Wall $(EXTRACFLAGS) -fPIC -ffunction-sections -fdata-sections" \
	CPPFLAGS="-I$(TOP)/libogg/include" \
	LDFLAGS="-L$(TOP)/libogg/src/.libs -fPIC -ffunction-sections -fdata-sections -Wl,--gc-sections -ldl" \
	$(CONFIGURE) --enable-shared --enable-static --prefix='' --disable-oggtest \
		--with-ogg-includes="$(TOP)/libogg/include" \
		--with-ogg-libraries="$(TOP)/libogg/src/.libs"
	touch $@
	touch libvorbis/aclocal.m4

libvorbis: libvorbis/stamp-h1
	@$(MAKE) -C libvorbis/lib all $(PARALLEL_BUILD)

libvorbis-clean:
	-@$(MAKE) -C libvorbis clean
	@rm -f libvorbis/stamp-h1

libvorbis-install: libvorbis
	@$(SEP)
ifneq ($(MEDIA_SERVER_STATIC),y)
	install -D libvorbis/lib/.libs/libvorbis.so.0 $(INSTALLDIR)/libvorbis/usr/lib/libvorbis.so.0
	$(STRIP) $(INSTALLDIR)/libvorbis/usr/lib/libvorbis.so.0
endif

minidlna: zlib sqlite ffmpeg libogg flac jpeg libexif libid3tag libvorbis minidlna/Makefile
	@$(SEP)
	@cd minidlna && ./genosver.sh
	$(MAKE) -C minidlna CC=$(CC) $(if $(MEDIA_SERVER_STATIC),STATIC=1) $(if $(RTCONFIG_MEDIASERVER_LIMIT),MS_LIMIT=1) minidlna

libgdbm/stamp-h1:
	cd libgdbm && \
	CFLAGS="-Os -Wall $(EXTRACFLAGS) -fPIC -ffunction-sections -fdata-sections" \
	CPPFLAGS="-I$(TOP)/zlib" \
	LDFLAGS="-fPIC -ffunction-sections -fdata-sections -Wl,--gc-sections" \
	$(CONFIGURE) --enable-shared --enable-static --prefix=''
	touch $@

libgdbm: libgdbm/stamp-h1
	@$(MAKE) -C libgdbm

libgdbm-clean:
	-@$(MAKE) -C libgdbm clean
	@rm -f libgdbm/stamp-h1

libgdbm-install:
	@$(SEP)
ifneq ($(MEDIA_SERVER_STATIC),y)
	install -D libgdbm/.libs/libgdbm.so.3.0.0 $(INSTALLDIR)/libgdbm/usr/lib/libgdbm.so.3.0.0
	$(STRIP) $(INSTALLDIR)/libgdbm/usr/lib/libgdbm.so.3.0.0
	cd $(INSTALLDIR)/libgdbm/usr/lib && \
		ln -sf libgdbm.so.3.0.0 libgdbm.so.3 && \
		ln -sf libgdbm.so.3.0.0 libgdbm.so
endif

mt-daapd: zlib libid3tag libgdbm
	@$(SEP)
	@$(MAKE) -C mt-daapd CC=$(CC) $(if $(MEDIA_SERVER_STATIC),STATIC=1) all $(PARALLEL_BUILD)

mt-daapd-svn-1696/stamp-h1: zlib libid3tag sqlite
	cd mt-daapd-svn-1696 && $(CONFIGURE) --prefix=/usr \
	CC=$(CC) \
	LDFLAGS="-L$(TOP)/sqlite -L$(TOP)/libid3tag -L$(TOP)/zlib -ldl" \
	CFLAGS="-I$(TOP)/zlib" \
	--with-id3tag=$(TOP)/libid3tag \
	--enable-sqlite3 --with-sqlite3-includes=$(TOP)/sqlite \
	--disable-rpath --disable-dependency-tracking \
	ac_cv_func_setpgrp_void=yes ac_cv_lib_id3tag_id3_file_open=yes ac_cv_lib_sqlite3_sqlite3_open=yes
	touch $@

mt-daapd-svn-1696: mt-daapd-svn-1696/stamp-h1
	@$(SEP)
	@$(MAKE) -C mt-daapd-svn-1696 all

mt-daapd-svn-1696-clean:
	-@$(MAKE) -C mt-daapd-svn-1696 distclean
	@rm -f mt-daapd-svn-1696/stamp-h1

mt-daapd-svn-1696-install:
	rm -rf $(INSTALLDIR)/rom/mt-daapd/admin-root
	rm -rf $(INSTALLDIR)/rom/mt-daapd/plugins
	install -d $(INSTALLDIR)/mt-daapd-svn-1696/rom/mt-daapd/plugins
	rm -rf $(INSTALLDIR)/mt-daapd-svn-1696/rom/mt-daapd
	cp -rf mt-daapd-svn-1696/admin-root $(INSTALLDIR)/mt-daapd-svn-1696/rom/mt-daapd
	find $(INSTALLDIR)/mt-daapd-svn-1696/rom/mt-daapd -name 'Makefile*' -exec rm -rf {} +
	cp -rf mt-daapd-svn-1696/src/plugins/.libs/*.so $(INSTALLDIR)/mt-daapd-svn-1696/rom/mt-daapd/plugins
	install -D mt-daapd-svn-1696/src/.libs/mt-daapd $(INSTALLDIR)/mt-daapd-svn-1696/usr/sbin/mt-daapd
	$(STRIP) $(INSTALLDIR)/mt-daapd-svn-1696/usr/sbin/mt-daapd

mDNSResponder:
	@$(SEP)
	@$(MAKE) -C mDNSResponder CC=$(CC) all $(PARALLEL_BUILD)

igmpproxy/Makefile:
	cd igmpproxy && autoreconf -i -f && CFLAGS="-O2 -Wall $(EXTRACFLAGS) -ffunction-sections -fdata-sections" \
	LDFLAGS="-ffunction-sections -fdata-sections -Wl,--gc-sections" \
	$(CONFIGURE) --prefix=/usr --disable-dependency-tracking

igmpproxy: igmpproxy/Makefile
	@$(SEP)
	@$(MAKE) -C igmpproxy/src

igmpproxy-install: igmpproxy
	install -D igmpproxy/src/igmpproxy $(INSTALLDIR)/igmpproxy/usr/sbin/igmpproxy
	$(STRIP) $(INSTALLDIR)/igmpproxy/usr/sbin/igmpproxy

igmpproxy-clean:
	[ ! -f igmpproxy/Makefile ] || $(MAKE) -C igmpproxy distclean
	@rm -f igmpproxy/Makefile

pci-utils:
	$(MAKE) -C pciutils-3.5.0 clean
	$(MAKE) -C pciutils-3.5.0

snooper:
ifeq ($(or $(RTCONFIG_QCA),$(RTCONFIG_REALTEK),$(RTCONFIG_ALPINE),$(RTCONFIG_LANTIQ)),y)
	@true
else
	$(MAKE) -C snooper EXTRACFLAGS="-I$(SRCBASE)/include $(EXTRACFLAGS)" \
		SWITCH=$(if $(RTCONFIG_RALINK),ralink,broadcom)
endif

snooper-install:
ifeq ($(or $(RTCONFIG_QCA),$(RTCONFIG_REALTEK),$(RTCONFIG_ALPINE),$(RTCONFIG_LANTIQ)),y)
	@true
else
	install -D snooper/snooper $(INSTALLDIR)/snooper/usr/sbin/snooper
	$(STRIP) $(INSTALLDIR)/snooper/usr/sbin/snooper
endif

snooper-clean:
	$(MAKE) -C snooper clean

udpxy:
	$(MAKE) -C $@ release NO_UDPXREC=yes \
	CDEFS="-O2 -ffunction-sections -fdata-sections $(if $(RTCONFIG_REALTEK),-fno-strict-aliasing,) $(EXTRACFLAGS)" \
	LDFLAGS="-Wl,--gc-sections"

udpxy-install:
	install -D udpxy/udpxy $(INSTALLDIR)/udpxy/usr/sbin/udpxy
	$(STRIP) $(INSTALLDIR)/udpxy/usr/sbin/udpxy

netconf: $(IPTABLES)
	+$(MAKE) LINUXDIR=$(LINUX_INC_DIR) -C netconf

igmp: netconf
	$(MAKE) -C igmp

igmp-install: netconf
	install -d $(TARGETDIR)
	+$(MAKE) -C igmp INSTALLDIR=$(INSTALLDIR) install

igmp-clean:
	$(MAKE) -C igmp clean

wps$(BCMEX)$(EX7): nvram$(BCMEX)$(EX7) shared libupnp$(BCMEX)$(EX7)
ifeq ($(RTCONFIG_WPS),y)
	-rm -rf $(OLD_SRC)/wps
	-ln -s $(SRCBASE)/wps $(OLD_SRC)/wps
	[ ! -f wps$(BCMEX)$(EX7)/Makefile ] || $(MAKE) -C wps$(BCMEX)$(EX7) EXTRA_LDFLAGS=$(EXTRALDFLAGS)
else
	# Prevent to use generic rules"
	@true
endif

wps$(BCMEX)$(EX7)-install:
ifeq ($(RTCONFIG_WPS),y)
	[ ! -f wps$(BCMEX)$(EX7)/Makefile ] || $(MAKE) -C wps$(BCMEX)$(EX7) INSTALLDIR=$(INSTALLDIR) install
else
	# Prevent to use generic rules"
	@true
endif

wps$(BCMEX)$(EX7)-clean:
ifeq ($(RTCONFIG_WPS),y)
	[ ! -f wps$(BCMEX)$(EX7)/Makefile ] || $(MAKE) -C wps$(BCMEX)$(EX7) clean || true
else
	# Prevent to use generic rules"
	@true
endif

sysstate:
	@$(SEP)
	echo "build sysstate"
	$(MAKE) -C sysstate

sysstate-clean:
	echo "$(RTCONFIG_SYSSTATE)"
	echo "clean sysstate"
	$(MAKE) -C sysstate clean

sysstate-install:
	echo "install sysstate"
	$(MAKE) -C sysstate install

ahs: libasc json-c
	@$(SEP)
	echo "build ahs"
	$(MAKE) -C ahs

ahs-clean:
	echo "clean ahs"
	$(MAKE) -C ahs clean

ahs-install:
	echo "install ahs"
	$(MAKE) -C ahs install

libasc: openssl $(CURL)
	@$(SEP)
	echo "build libasc"
	$(MAKE) -C libasc

libasc-clean:
	echo "clean libasc"
	$(MAKE) -C libasc clean

libasc-install:
	echo "install libasc"
	$(MAKE) -C libasc install

qsr10g_image:
aqr107_image:

CHIP=0
CLM_BLOBS=router
CLM_BLOB_IMAGES := $(CLM_BLOBS:=.clm_bin)
OBJCOPY		:= $(CROSS_COMPILE)objcopy
OBJCOPYFLAGS	:= -R .reginfo -R .note -R .comment -R .mdebug -R .logstrs -R .lognums -S
OBJCOPYBIN	:= $(OBJCOPY) -O binary $(OBJCOPYFLAGS)
CLMBASE=$(SRCBASE_FW)/wl/clm
ifeq ($(wildcard $(CLMBASE)/private),)
%.clm_bin: $(info "CLM In $(CLMBASE)/src/ NOT CREATING new clm_blob ...");
else
%.clm_bin: CHIPID := $(shell if [[ $(CHIP) -gt 5999 ]] ; then echo $(CHIP); else echo $$((0x$(CHIP))); fi)
%.clm_bin: $(CLMBASE)/types/%.clm $(CLMBASE)/private/wlc_clm_data.xml
	@echo ClmCompiling config file $*.clm to $*.clm_bin and $*.clm_bin. Config file content:
	cat $(CLMBASE)/types/$*.clm
	$(SRCBASE_FW)/tools/build/ClmCompiler --clmapi_include_dir $(CLMBASE)/include --bcmwifi_include_dir $(SRCBASE_FW)/shared/bcmwifi/include --config_file $(CLMBASE)/types/$*.clm $(CLMBASE)/private/wlc_clm_data.xml $(CLMBASE)/src/$*.c
	#@echo C compile $*.c to $*.o
	##$(LOUD)$(CC) $(call file_cflags,$*.c) -D_FILENAME_=\"$*.c\" -c -o $*.o $*.c
	$(LOUD)$(CC) $(call file_cflags,$*.c) -D_FILENAME_=\"$*.c\" -I$(CLMBASE)/include -I$(SRCBASE_FW)/shared/bcmwifi/include -c -o $(CLMBASE)/src/$*.o $(CLMBASE)/src/$*.c
	#@echo Linking $*.o to $*.exe
	( \
		echo 'SECTIONS {'; \
		echo '  . = 0;'; \
		echo '  .clmdata : {'; \
		echo '      *(.*.clm_header)'; \
		echo '      *(.rodata.*)'; \
		echo '   }'; \
		echo '}'; \
	) >$(CLMBASE)/src/$*.lds
	@echo Done $*.lds .....
	##$(LD) -S -Map=$*.map -T $*.lds -o $*.exe $*.o
	$(LD) -S -Map=$(CLMBASE)/src/$*.map -T $(CLMBASE)/src/$*.lds -o $(CLMBASE)/src/$*.exe $(CLMBASE)/src/$*.o
	#$(SIZE) $(CLMBASE)/src/$*.exe
	@echo Done $*.exe .....
	#@echo objcopy $*.exe to $*.clm_bin
	$(OBJCOPYBIN) $(CLMBASE)/src/$*.exe $(CLMBASE)/src/$*.clm_bin
	@echo Done $*.clm_bin
	@echo Create clm_blob .....
	python $(SRCBASE_FW)/tools/build/blob.py $(CLMBASE)/src/$*.clm_bin $(CLMBASE)/src/$*.clm_blob '$(CHIPID)'
	$(RM) $(CLMBASE)/src/$*.o $(CLMBASE)/src/$*.lds $(CLMBASE)/src/$*.map $(CLMBASE)/src/$*.exe $(CLMBASE)/src/$*.clm_bin
endif

clmb: $(CLM_BLOB_IMAGES)
	@echo CLM_BLOBS = $(CLM_BLOBS) copy to generated - needed for release builds ....
	@if [ ! -d $(WLAN_SrcBaseA)/generated/wl/clm/src ]; then \
		echo "CLMB: create dir $(WLAN_SrcBaseA)/generated/wl/clm/src" && \
		mkdir -p $(WLAN_SrcBaseA)/generated/wl/clm/src; \
	fi
	$(foreach clmx,$(CLM_BLOBS), \
		if [ -e $(WLAN_SrcBaseA)/wl/clm/src/$(clmx).clm_blob ]; then \
			echo "CLMB: Copy $(WLAN_SrcBaseA)/wl/clm/src/$(clmx).clm_blob to generated" && \
			cp -p $(WLAN_SrcBaseA)/wl/clm/src/$(clmx).clm_blob $(WLAN_SrcBaseA)/generated/wl/clm/src/$(clmx).clm_blob; \
		fi )

clmb-install:
	@echo clmb-install INSTALLDIR = $(INSTALLDIR) ....
	@echo clmb-install TARGETDIR = $(TARGETDIR) ....
	@echo clmb-install WLAN_SrcBaseA = $(WLAN_SrcBaseA) .....
	@echo clmb-install CLM_BLOBS = $(CLM_BLOBS) ....
	rm -rf $(TARGETDIR)/brcm/clm
	-install -d $(TARGETDIR)/brcm/clm
	$(foreach clmx,$(CLM_BLOBS), \
		if [ -e $(WLAN_SrcBaseA)/generated/wl/clm/src/$(clmx).clm_blob ]; then \
			echo "clm-install-check $(WLAN_SrcBaseA)/generated/wl/clm/src/$(clmx).clm_blob" && \
			-install -D $(WLAN_SrcBaseA)/generated/wl/clm/src/$(clmx).clm_blob $(TARGETDIR)/brcm/clm/$(clmx).clm_blob; \
		fi )
	-install -D $(SRCBASE_FW)/wl/clm/src/*.clm_blob $(TARGETDIR)/brcm/clm

clmb-clean:
	@echo clmb-clean CLMBASE = $(CLMBASE) ....
	$(foreach clmx,$(CLM_BLOBS), \
		@echo Removing from $(CLMBASE)/src $(clmx).clm_bin \
		$(RM) $(WLAN_SrcBaseA)/src/$(clmx).clm_bin; \
	)

clmb-clean-all:
	@echo clmb-clean-all CLMBASE = $(CLMBASE) ....
	$(foreach clmb,$(CLM_BLOBS), \
		@echo Removing from $(CLMBASE)/src $(clmb).c $(clmb).clm_bin $(clmb).clm_blob; \
		$(RM) $(CLMBASE)/src/$(clmb).c; \
		$(RM) $(CLMBASE)/src/$(clmb).clm_bin; \
		$(RM) $(TARGETDIR)/etc/brcm/clm/$(clmb).clm_blob )

clm-install:
	@echo clm-install INSTALLDIR = $(INSTALLDIR) ....
	@echo clm-install TARGETDIR = $(TARGETDIR) ....
	-install -d $(TARGETDIR)/brcm/clm
	-install -D $(SRCBASE_FW)/wl/clm/src/*.clm_blob $(TARGETDIR)/brcm/clm

clm-clean:
	$(foreach clmb,$(CLM_BLOBS), \
		@echo Removing from $(CLMBASE)/src $(clmb).c $(clmb).clm_bin $(clmb).clm_blob; \
		$(RM) $(CLMBASE)/src/$(clmb).c; \
		$(RM) $(CLMBASE)/src/$(clmb).clm_bin; \
		$(RM) $(TARGETDIR)/brcm/clm/$(clmb).clm_blob )

SRC_WLEXE = $(SRCBASE_SYS)/wl/exe
SRC_PRE_WLEXE = $(SRCBASE)/wl/exe

.PHONY: wlexe

$(SRC_WLEXE)/../../include/epivers.h :
ifneq ($(wildcard $(SRC_WLEXE)/GNUmakefile),)
	$(MAKE) -C $(SRC_WLEXE)/../../include
endif

wlexe: $(SRC_WLEXE)/../../include/epivers.h
ifeq ($(RTCONFIG_WLEXE),y)
ifneq ($(wildcard $(SRC_WLEXE)/*.c),)

ifneq ($(wildcard $(SRC_WLEXE)/GNUmakefile),)
ifeq ($(ARCH),arm)
	$(MAKE) TARGETARCH=arm_le ARCH_SFX="" TARGET_PREFIX=$(CROSS_COMPILE) -C $(SRC_WLEXE)
else
	$(MAKE) TARGETARCH=mips ARCH_SFX="" TARGET_PREFIX=$(CROSS_COMPILE) -C $(SRC_WLEXE)
endif
	[ -d wlexe ] || install -d wlexe
	install $(SRC_WLEXE)/wl wlexe

ifeq ($(ARCH),arm)
	install $(SRC_WLEXE)/socket_noasd/arm_le/wl_server_socket wlexe
else
	install $(SRC_WLEXE)/socket_noasd/mips/wl_server_socket wlexe
endif
endif

else
	[ -d wlexe ] || install -d wlexe
ifneq ($(wildcard $(SRC_PRE_WLEXE)/prebuilt/$(BUILD_NAME)/wl),)
	install $(SRC_PRE_WLEXE)/prebuilt/$(BUILD_NAME)/wl wlexe
else
	install $(SRC_PRE_WLEXE)/prebuilt/wl wlexe
endif

endif
endif
	@true

.PHONY: wbd wbd-install wbd-clean
wbd:
ifeq ($(RTCONFIG_WBD), y)
ifneq ($(wildcard $(WBDSOURCE_DIR)),)
	+$(MAKE) -C $(WBDSOURCE_DIR) CROSS=$(CROSS_COMPILE) EXTRA_LDFLAGS=$(EXTRA_LDFLAGS)
endif
endif

wbd-install:
ifeq ($(RTCONFIG_WBD),y)
	+$(MAKE) -C $(WBDSOURCE_DIR) CROSS=$(CROSS_COMPILE) install
endif

wbd-clean:
ifeq ($(RTCONFIG_WBD),y)
ifneq ($(wildcard $(WBDSOURCE_DIR)),)
	+$(MAKE) -C $(WBDSOURCE_DIR) CROSS=$(CROSS_COMPILE) clean
endif
endif


.PHONY: wlexe-clean
wlexe-clean:
ifneq ($(wildcard $(SRC_WLEXE)/GNUmakefile),)
	$(MAKE) TARGETARCH=arm_le TARGET_PREFIX=$(CROSS_COMPILE) -C $(SRC_WLEXE) clean
	$(RM) wlexe/wl
	$(RM) wlexe/wl_server_socket
endif

.PHONY: wlexe-install
wlexe-install:
ifeq ($(RTCONFIG_WLEXE),y)
ifneq ($(wildcard $(SRC_WLEXE)/GNUmakefile),)
	[ ! -d wlexe ] || install -D -m 755 wlexe/wl $(INSTALLDIR)/wlexe/usr/sbin/wl
	[ ! -d wlexe ] || install -D -m 755 wlexe/wl_server_socket $(INSTALLDIR)/wlexe/usr/sbin/wl_server_socket
	[ ! -d wlexe ] || $(STRIP) $(INSTALLDIR)/wlexe/usr/sbin/wl
	[ ! -d wlexe ] || $(STRIP) $(INSTALLDIR)/wlexe/usr/sbin/wl_server_socket
endif
endif

udev:
	$(MAKE) -C $@ CROSS_COMPILE=$(CROSS_COMPILE) EXTRACFLAGS="$(EXTRACFLAGS)" \
		PROGRAMS=udevtrigger

udev-install: udev
	install -d $(INSTALLDIR)
	install -d $(TARGETDIR)
	$(MAKE) -C udev DESTDIR=$(INSTALLDIR) prefix=/udev install-udevtrigger

hotplug2:
	$(MAKE) -C $@ CROSS_COMPILE=$(CROSS_COMPILE) EXTRACFLAGS="$(EXTRACFLAGS)"

hotplug2-install: hotplug2
	$(MAKE) -C hotplug2 install PREFIX=$(INSTALLDIR)/hotplug2 SUBDIRS=""
	$(MAKE) -C hotplug2/examples install PREFIX=$(INSTALLDIR)/hotplug2/rom KERNELVER=$(LINUX_KERNEL)

hotplug2_hnd:
	+$(MAKE) -C hotplug2_hnd CROSS_COMPILE=$(CROSS_COMPILE)

hotplug2_hnd-install:
	install -d $(TARGETDIR)
	install -d $(INSTALLDIR)/hotplug2
	+$(MAKE) install -C hotplug2_hnd \
		CROSS_COMPILE=$(CROSS_COMPILE) PREFIX=$(INSTALLDIR)/hotplug2_hnd

hotplug2_hnd-clean:
	$(MAKE) -C hotplug2_hnd clean

hotplug-e2-helper/Makefile:
	cd hotplug-e2-helper && \
	CFLAGS="-Os -Wall $(EXTRACFLAGS)" \
	$(CONFIGURE) --prefix=/usr

hotplug-e2-helper: hotplug-e2-helper/Makefile
	$(MAKE) -C $@ bdpoll

hotplug-e2-helper-install:
	install -D hotplug-e2-helper/bdpoll $(INSTALLDIR)/hotplug-e2-helper/usr/bin/bdpoll
	$(STRIP) -s $(INSTALLDIR)/hotplug-e2-helper/usr/bin/bdpoll

hotplug-e2-helper-clean:
	[ ! -f hotplug-e2-helper/Makefile ] || $(MAKE) -C hotplug-e2-helper distclean
	@rm -f hotplug-e2-helper/Makefile

emf$(BCMEX)$(EX7):
	$(MAKE) -C emf$(BCMEX)$(EX7)/emfconf CROSS=$(CROSS_COMPILE)

emf$(BCMEX)$(EX7)-install:
ifeq ($(RTCONFIG_EMF),y)
	install -d $(TARGETDIR)
	$(MAKE) -C emf$(BCMEX)$(EX7)/emfconf CROSS=$(CROSS_COMPILE) INSTALLDIR=$(INSTALLDIR) install
endif

emf$(BCMEX)$(EX7)-clean:
	-@$(MAKE) -C emf$(BCMEX)$(EX7)/emfconf clean

igs$(BCMEX)$(EX7):
	$(MAKE) -C emf$(BCMEX)$(EX7)/igsconf CROSS=$(CROSS_COMPILE)

igs$(BCMEX)$(EX7)-install:
ifeq ($(RTCONFIG_EMF),y)
	install -d $(TARGETDIR)
	$(MAKE) -C emf$(BCMEX)$(EX7)/igsconf CROSS=$(CROSS_COMPILE) INSTALLDIR=$(INSTALLDIR) install
endif

igs$(BCMEX)$(EX7)-clean:
	-@$(MAKE) -C emf$(BCMEX)$(EX7)/igsconf clean

ifeq ($(HND_ROUTER),y)
EBK_INC=$(TOOL_SYS_INCLUDE_64)
else
EBK_INC=$(TOP)/kernel_header/include
endif

ebtables: kernel_header dummy
	$(MAKE) -C ebtables $(PARALLEL_BUILD) $(if $(RTCONFIG_HND_ROUTER),CC=$(CROSS_COMPILE_64)gcc LD=$(CROSS_COMPILE_64)ld CURRENT_ARCH=aarch64,CC=$(CC) LD=$(LD)) \
	CFLAGS="-Os -Wall -Wunused $(if $(RTCONFIG_HND_ROUTER),-DHND_ROUTER,)" \
	BINDIR="/usr/sbin" LIBDIR="/usr/lib/ebtables" KERNEL_INCLUDES=$(EBK_INC) $(if $(RTCONFIG_IPV6),DO_IPV6=1,) $(if $(OLD_QCA),USE_ARPNAT=1,)

ebtables-install: ebtables
	install -D ebtables/ebtables $(INSTALLDIR)/ebtables/usr/sbin/ebtables

	install -d $(INSTALLDIR)/ebtables/usr/lib
	install -d $(INSTALLDIR)/ebtables/usr/lib/ebtables
	install -D ebtables/*.so $(INSTALLDIR)/ebtables/usr/lib/
	install -D ebtables/extensions/*.so $(INSTALLDIR)/ebtables/usr/lib/ebtables/

ifeq ($(HND_ROUTER),y)
	$(STRIP_64) $(INSTALLDIR)/ebtables/usr/sbin/ebtables
	$(STRIP_64) $(INSTALLDIR)/ebtables/usr/lib/ebtables/*.so
	$(STRIP_64) $(INSTALLDIR)/ebtables/usr/lib/libebt*.so
else
	$(STRIP) $(INSTALLDIR)/ebtables/usr/sbin/ebtables
	$(STRIP) $(INSTALLDIR)/ebtables/usr/lib/ebtables/*.so
	$(STRIP) $(INSTALLDIR)/ebtables/usr/lib/libebt*.so
endif

ebtables-clean:
	-@make -C ebtables clean

lzo/stamp-h1:
	cd lzo && \
	CFLAGS="-O3 -Wall $(EXTRACFLAGS)" $(CONFIGURE) --enable-shared --enable-static \
		--prefix=/usr \
		--bindir=/usr/sbin \
		--libdir=/usr/lib
	touch $@

lzo: lzo/stamp-h1
	$(MAKE) -C lzo $(PARALLEL_BUILD) && $(MAKE) $@-stage

lzo-clean:
	-@$(MAKE) -C lzo clean
	@rm -f lzo/stamp-h1

lzo-install:
	install -D lzo/src/.libs/liblzo2.so $(INSTALLDIR)/lzo/usr/lib/liblzo2.so.2
	$(STRIP) $(INSTALLDIR)/lzo/usr/lib/liblzo2.so.2
	cd $(INSTALLDIR)/lzo/usr/lib && ln -sf liblzo2.so.2 liblzo2.so

lz4:
	$(MAKE) -C $@ && $(MAKE) $@-stage

lz4-stage:
	$(MAKE) -C lz4 install DESTDIR=$(STAGEDIR) PREFIX=/usr LIBDIR=/usr/lib

lz4-install:
	install -D lz4/lib/liblz4.so.1.8.3 $(INSTALLDIR)/lz4/usr/lib/liblz4.so.1.8.3
	$(STRIP) $(INSTALLDIR)/lz4/usr/lib/liblz4.so.1.8.3
	cd $(INSTALLDIR)/lz4/usr/lib && ln -sf liblz4.so.1.8.3 liblz4.so.1
	cd $(INSTALLDIR)/lz4/usr/lib && ln -sf liblz4.so.1.8.3 liblz4.so

openpam: openpam/Makefile
	$(MAKE) -C $@ $(PARALLEL_BUILD) && $(MAKE) $@-stage

openpam/Makefile:
	( cd openpam ; \
		LDFLAGS=-ldl \
		$(CONFIGURE) \
		--without-doc --with-pam-unix \
	)

openpam-install: openpam
	install -D openpam/lib/libpam/.libs/libpam.so.2.0.0 $(INSTALLDIR)/openpam/usr/lib/libpam.so.2
	$(STRIP) -s $(INSTALLDIR)/openpam/usr/lib/libpam.so.2
	install -D openpam/modules/pam_unix/.libs/pam_unix.so.2.0.0 $(INSTALLDIR)/openpam/usr/lib/pam_unix.so
	$(STRIP) -s $(INSTALLDIR)/openpam/usr/lib/pam_unix.so

openpam-clean:
	[ ! -f openpam/Makefile ] || $(MAKE) -C openpam distclean
	@rm -f openpam/Makefile

openvpn: shared $(OPENSSL) lzo openpam zlib openvpn/Makefile
	$(MAKE) -C $@ $(PARALLEL_BUILD)

openvpn/Makefile:
	( cd openvpn ; ./autogen.sh ; \
		OPENSSL_CFLAGS="-I$(TOP)/$(OPENSSL)/include" \
		OPENSSL_LIBS="-L$(TOP)/$(OPENSSL)/ -lcrypto -lssl" \
		LIBPAM_CFLAGS="-I$(TOP)/openpam/include" \
		LIBPAM_LIBS="-L$(TOP)/openpam/lib/libpam/.libs -lpam" \
		LZO_CFLAGS="-I$(TOP)/lzo/include" \
		LZO_LIBS="-L$(TOP)/lzo/src/.libs -llzo2" \
		LZ4_CFLAGS="-I$(TOP)/lz4/lib" \
		LZ4_LIBS="-L$(TOP)/lz4/lib -llz4" \
		CFLAGS="-O3 -Wall $(EXTRACFLAGS) -ffunction-sections -fdata-sections \
			-DASUSWRT" \
		LDFLAGS="$(EXTRALDFLAGS) -ffunction-sections -fdata-sections \
			-Wl,--gc-sections \
			-lpthread -ldl \
			-L$(TOP)/zlib -lz" \
		IPROUTE="/usr/sbin/ip" IFCONFIG="/sbin/ifconfig" ROUTE="/sbin/route" \
		$(CONFIGURE) --prefix=/usr --bindir=/usr/sbin --libdir=/usr/lib \
			--disable-debug --enable-management --disable-small \
			--disable-selinux \
			--enable-plugin-auth-pam \
			ac_cv_lib_resolv_gethostbyname=no \
        )
#IPROUTE="/usr/sbin/ip" IFCONFIG="/sbin/ifconfig" ROUTE="/sbin/route" \

openvpn-clean:
	[ ! -f openvpn/Makefile ] || $(MAKE) -C openvpn clean
	@rm -f openvpn/Makefile

openvpn-install:
	if [ -f openvpn/Makefile ] ; then \
		install -D openvpn/src/openvpn/.libs/openvpn $(INSTALLDIR)/openvpn/usr/sbin/openvpn ; \
		$(STRIP) -s $(INSTALLDIR)/openvpn/usr/sbin/openvpn ; \
		chmod 0500 $(INSTALLDIR)/openvpn/usr/sbin/openvpn ; \
		install -D openvpn/src/plugins/auth-pam/.libs/openvpn-plugin-auth-pam.so $(INSTALLDIR)/openvpn/usr/lib/openvpn-plugin-auth-pam.so ; \
		$(STRIP) -s $(INSTALLDIR)/openvpn/usr/lib/openvpn-plugin-auth-pam.so ; \
		mkdir -p $(TARGETDIR)/rom/$(EX_ROM)/easy-rsa ; \
		install easy-rsa/2.0/* $(TARGETDIR)/rom/$(EX_ROM)/easy-rsa ; \
#		install -D openvpn/dh2048.pem $(INSTALLDIR)/openvpn/rom/dh2048.pem ; \
	fi

sdparm-1.02: sdparm-1.02/Makefile
	$(MAKE) -C $@

sdparm-1.02/Makefile: sdparm-1.02/configure
	cd sdparm-1.02 && \
	CFLAGS="-Os -Wall $(EXTRACFLAGS) -ffunction-sections -fdata-sections" \
	LDFLAGS="$(EXTRALDFLAGS) -ffunction-sections -fdata-sections -Wl,--gc-sections" \
	$(CONFIGURE) \
		--prefix=/usr \
		--bindir=/usr/bin \
		--libdir=/usr/lib

sdparm-1.02/configure:
	cd sdparm-1.02 && ./autogen.sh

sdparm-1.02-install: sdparm-1.02
	@[ ! -d sdparm-1.02 ] || install -D sdparm-1.02/src/sdparm $(INSTALLDIR)/sdparm-1.02/usr/bin/sdparm
	@$(STRIP) $(INSTALLDIR)/sdparm-1.02/usr/bin/sdparm

sdparm-1.02-clean:
	[ ! -f sdparm-1.02/Makefile ] || $(MAKE) -C sdparm-1.02 distclean
	@rm -f sdparm-1.02/Makefile

.PHONY: termcap
termcap: termcap/Makefile
	$(MAKE) -C $@

termcap/Makefile:
	( cd termcap && $(CONFIGURE) && touch termcap.info)

termcap-install:
	# We don't need to install termcap to target filesystem.

termcap-clean:
	[ ! -f termcap/Makefile ] || $(MAKE) -C termcap distclean
	@rm -f termcap/Makefile

.PHONY: gdb
gdb: termcap gdb/Makefile
	$(MAKE) -C $@

gdb/Makefile:
	( cd gdb && \
		TUI_LIBRARY=$(TOP)/termcap/libtermcap.a \
		LDFLAGS=-L$(TOP)/termcap \
		CFLAGS_FOR_BUILD= \
		$(CONFIGURE) --bindir=/sbin \
	)

gdb-install:
	@install -D gdb/gdb/gdb $(INSTALLDIR)/gdb/sbin/gdb
	@install -D gdb/gdb/gdbserver/gdbserver $(INSTALLDIR)/gdb/sbin/gdbserver
	@$(STRIP) $(INSTALLDIR)/gdb/sbin/gdb
	@$(STRIP) $(INSTALLDIR)/gdb/sbin/gdbserver

gdb-clean:
	[ ! -f gdb/Makefile ] || $(MAKE) -C gdb distclean
	@rm -f gdb/Makefile

.PHONY: openlldp
openlldp: openlldp/Makefile
	$(MAKE) -C $@

openlldp/Makefile:
	( cd openlldp && \
		$(CONFIGURE) --bindir=/sbin \
	)

openlldp-install:
	@install -D openlldp/src/lldpd $(INSTALLDIR)/openlldp/sbin/lldpd
	@$(STRIP) $(INSTALLDIR)/openlldp/sbin/lldpd

openlldp-clean:
	[ ! -f openlldp/Makefile ] || $(MAKE) -C openlldp distclean
	@rm -f openlldp/Makefile


nas$(BCMEX)$(EX7): nvram$(BCMEX)$(EX7)

wlconf$(BCMEX)$(EX7): nvram$(BCMEX)$(EX7)

hspot_ap$(BCMEX)$(EX7): shared nvram$(BCMEX)$(EX7)
	@echo "do nothing"

hspot_ap$(BCMEX)$(EX7)-install:
	@echo "do nothing"

eapd$(BCMEX)$(EX7):
	make -C eapd$(BCMEX)$(EX7)/linux

eapd$(BCMEX)$(EX7)-install:
	make -C eapd$(BCMEX)$(EX7)/linux install INSTALLDIR=$(INSTALLDIR)/eapd$(BCMEX)$(EX7)

eapd$(BCMEX)$(EX7)-clean:
	-@cd eapd$(BCMEX)$(EX7)/linux && make clean

libdisk: $(if $(RTCONFIG_PERMISSION_MANAGEMENT),PMS_DBapis)

lighttpd-1.4.39/Makefile:
	@$(SEP)
	cd lighttpd-1.4.39 && ./autogen.sh

lighttpd-1.4.39/stamp-h1: lighttpd-1.4.39/Makefile
ifeq ($(HND_ROUTER),y)
	cd lighttpd-1.4.39 && ./preconfigure-script-hnd
else
	cd lighttpd-1.4.39 && ./preconfigure-script
endif
	@touch $@

lighttpd-1.4.39: shared nvram$(BCMEX)$(EX7) libpasswd libdisk samba-3.5.8 pcre-8.31 libxml2 sqlite libexif openssl $(CURL) $(if $(RTCONFIG_PERMISSION_MANAGEMENT),PMS_DBapis) lighttpd-1.4.39/stamp-h1
	$(MAKE) -C lighttpd-1.4.39 $(PARALLEL_BUILD)

lighttpd-1.4.39-install:
	if [ -f lighttpd-1.4.39/Makefile ] ; then \
		install -D lighttpd-1.4.39/src/.libs/lighttpd $(INSTALLDIR)/lighttpd-1.4.39/usr/sbin/lighttpd ; \
		install -D lighttpd-1.4.39/src/.libs/lighttpd-monitor $(INSTALLDIR)/lighttpd-1.4.39/usr/sbin/lighttpd-monitor ; \
		install -D lighttpd-1.4.39/src/.libs/lighttpd-arpping $(INSTALLDIR)/lighttpd-1.4.39/usr/sbin/lighttpd-arpping ; \
		ln -sf lighttpd $(INSTALLDIR)/lighttpd-1.4.39/usr/sbin/uamsrv ; \
		$(STRIP) -s $(INSTALLDIR)/lighttpd-1.4.39/usr/sbin/lighttpd ; \
		$(STRIP) -s $(INSTALLDIR)/lighttpd-1.4.39/usr/sbin/lighttpd-monitor ; \
		$(STRIP) -s $(INSTALLDIR)/lighttpd-1.4.39/usr/sbin/lighttpd-arpping ; \
		install -d $(INSTALLDIR)/lighttpd-1.4.39/usr/lib/ ; \
		install -D lighttpd-1.4.39/src/.libs/*.so $(INSTALLDIR)/lighttpd-1.4.39/usr/lib/ ; \
		if [ -d lighttpd-1.4.39/prebuild$(EXHND) ] ; then \
			install -D lighttpd-1.4.39/prebuild$(EXHND)/*.so $(INSTALLDIR)/lighttpd-1.4.39/usr/lib/ ; \
		fi ; \
		install -D samba-3.5.8/source3/bin/libsmbclient.so.0 $(INSTALLDIR)/lighttpd-1.4.39/usr/lib/libsmbclient.so.0 ; \
		install -D libexif/libexif/.libs/libexif.so.12 $(INSTALLDIR)/lighttpd-1.4.39/usr/lib/libexif.so.12 ; \
		mkdir -p $(INSTALLDIR)/lighttpd-1.4.39/usr/lighttpd/css && mkdir -p $(INSTALLDIR)/lighttpd-1.4.39/usr/lighttpd/js ; \
		cp -rf lighttpd-1.4.39/external_file/css/ $(INSTALLDIR)/lighttpd-1.4.39/usr/lighttpd ; \
		cp -rf lighttpd-1.4.39/external_file/js/ $(INSTALLDIR)/lighttpd-1.4.39/usr/lighttpd ; \
		cp -f APP-IPK/AiCloud-tmp/CONTROL/control-aicloud $(INSTALLDIR)/lighttpd-1.4.39/usr/lighttpd/control ; \
		cp -f APP-IPK/AiCloud-tmp/CONTROL/control-smartsync-arm $(INSTALLDIR)/lighttpd-1.4.39/usr/lighttpd/smartsync_control ; \
		$(STRIP) -s $(INSTALLDIR)/lighttpd-1.4.39/usr/lib/*.so ; \
		$(STRIP) -s $(INSTALLDIR)/lighttpd-1.4.39/usr/lib/*.so.0 ; \
	fi

lighttpd-1.4.39-clean:
	-@$(MAKE) -C lighttpd-1.4.39 clean
	@rm -f lighttpd-1.4.39/stamp-h1

pcre-8.12/stamp-h1:
	cd pcre-8.12 && \
	CC=$(CC) CXX=$(CXX) AR=$(AR) RANLIB=$(RANLIB) LD=$(LD) CFLAGS="-Os -Wall $(EXTRACFLAGS)" \
	./$(CONFIGURE) --prefix=/usr --disable-dependency-tracking
	touch $@
	[ -d pcre-8.12/m4 ] || mkdir pcre-8.12/m4

pcre-8.12: pcre-8.12/stamp-h1

pcre-8.12-install: pcre-8.12
	@$(SEP)
	install -D pcre-8.12/.libs/libpcre.so.0.0.1 $(INSTALLDIR)/pcre-8.12/usr/lib/libpcre.so.0
	$(STRIP) -s $(INSTALLDIR)/pcre-8.12/usr/lib/libpcre.so.0

pcre-8.12-clean:
	-@$(MAKE) -C pcre-8.12 clean
	@rm -f pcre-8.12/stamp-h1

pcre-8.31/stamp-h1:
	cd pcre-8.31 && \
	CC=$(CC) CXX=$(CXX) AR=$(AR) RANLIB=$(RANLIB) LD=$(LD) CFLAGS="-Os -Wall $(EXTRACFLAGS)" LIBS="$(EXTRALDFLAGS)" \
	./$(CONFIGURE) --prefix=/usr --disable-dependency-tracking
	touch $@
	[ -d pcre-8.31/m4 ] || mkdir pcre-8.31/m4

pcre-8.31: pcre-8.31/stamp-h1

pcre-8.31-install: pcre-8.31
	@$(SEP)
	install -D pcre-8.31/.libs/libpcre.so.1.0.1 $(INSTALLDIR)/pcre-8.31/usr/lib/libpcre.so.1.0.1
	cd $(INSTALLDIR)/pcre-8.31/usr/lib && ln -sf libpcre.so.1.0.1 libpcre.so.1
	cd $(INSTALLDIR)/pcre-8.31/usr/lib && ln -sf libpcre.so.1.0.1 libpcre.so
	$(STRIP) -s $(INSTALLDIR)/pcre-8.31/usr/lib/libpcre.so.1.0.1
	install -D pcre-8.31/.libs/libpcreposix.so.0.0.1 $(INSTALLDIR)/pcre-8.31/usr/lib/libpcreposix.so.0.0.1
	cd $(INSTALLDIR)/pcre-8.31/usr/lib && ln -sf libpcreposix.so.0.0.1 libpcreposix.so.0
	cd $(INSTALLDIR)/pcre-8.31/usr/lib && ln -sf libpcreposix.so.0.0.1 libpcreposix.so
	$(STRIP) -s $(INSTALLDIR)/pcre-8.31/usr/lib/libpcreposix.so.0.0.1

pcre-8.31-clean:
	-@$(MAKE) -C pcre-8.31 clean
	@rm -f pcre-8.31/stamp-h1

libxml2/stamp-h1:
	cd libxml2 && mkdir -p m4 && autoreconf -i -f && \
	CC=$(CC) AR=$(AR) RANLIB=$(RANLIB) CFLAGS="-Os -Wall $(EXTRACFLAGS)" LDFLAGS="-ldl $(EXTRALDFLAGS)" \
	./$(CONFIGURE) --prefix=/usr --without-python --disable-dependency-tracking
	touch $@

libxml2: libxml2/stamp-h1
	$(MAKE) -C libxml2 all $(PARALLEL_BUILD) && $(MAKE) $@-stage

libxml2-install:
	@$(SEP)
	install -D libxml2/.libs/libxml2.so.2 $(INSTALLDIR)/libxml2/usr/lib/libxml2.so.2
	$(STRIP) $(INSTALLDIR)/libxml2/usr/lib/libxml2.so.2
	cd $(INSTALLDIR)/libxml2/usr/lib && ln -sf libxml2.so.2 libxml2.so

libxml2-clean:
	-@$(MAKE) -C libxml2 clean
	@rm -f libxml2/stamp-h1

#libiconv-1.14
libiconv-1.14/stamp-h1:
	cd libiconv-1.14 && \
	$(CONFIGURE) CC=$(CC) --prefix=/usr
	touch $@

libiconv-1.14:libiconv-1.14/stamp-h1
	@$(MAKE) -C $@ CFLAGS="$(CFLAGS) $(if $(filter-out y,$(HND_ROUTER)),-DHND_ROUTER,)" && $(MAKE) $@-stage

libiconv-1.14-install:
	@$(SEP)
	install -D libiconv-1.14/lib/.libs/libiconv.so.2.5.1 $(INSTALLDIR)/libiconv-1.14/usr/lib/libiconv.so.2.5.1
	$(STRIP) $(INSTALLDIR)/libiconv-1.14/usr/lib/libiconv.so.2.5.1
	cd $(INSTALLDIR)/libiconv-1.14/usr/lib && ln -sf libiconv.so.2.5.1 libiconv.so && ln -sf libiconv.so.2.5.1 libiconv.so.2
ifeq ($(RTCONFIG_USB_SMS_MODEM),y)
	install -D libiconv-1.14/src/.libs/iconv_no_i18n $(INSTALLDIR)/libiconv-1.14/usr/bin/iconv
	$(STRIP) $(INSTALLDIR)/libiconv-1.14/usr/bin/iconv
endif

libiconv-1.14-clean:
	-@$(MAKE) -C libiconv-1.14 clean
	@rm -f libiconv-1.14/stamp-h1

#smartsync_api add by tina
smartsync_api:
	$(MAKE) -C smartsync_api all

smartsync_api-install:
	@$(SEP)
	install -D smartsync_api/libsmartsync_api.so $(INSTALLDIR)/smartsync_api/usr/lib/libsmartsync_api.so
	$(STRIP) $(INSTALLDIR)/smartsync_api/usr/lib/libsmartsync_api.so

smartsync_api-clean:
	-@$(MAKE) -C smartsync_api clean

#ftpclient
ftpclient/stamp-h1:
	@$(MAKE) -C ftpclient

ftpclient:ftpclient/stamp-h1 libiconv-1.14

ftpclient-install:
	@$(SEP)
	install -D ftpclient/ftpclient $(INSTALLDIR)/ftpclient/usr/sbin/ftpclient
	$(STRIP) $(INSTALLDIR)/ftpclient/usr/sbin/ftpclient
ifeq ($(RTCONFIG_BCMARM),y)
ifeq ($(HND_ROUTER),y)
	install -D $(TOOLCHAIN)/arm-buildroot-linux-gnueabi/lib/libstdc++.so.6 $(INSTALLDIR)/ftpclient/usr/lib/libstdc++.so.6
else
	install -D $(shell dirname $(shell which $(CXX)))/../arm-brcm-linux-uclibcgnueabi/lib/libstdc++.so.6 $(INSTALLDIR)/ftpclient/usr/lib/libstdc++.so.6
endif
else
	install -D $(shell dirname $(shell which $(CXX)))/../lib/libstdc++.so.6 $(INSTALLDIR)/ftpclient/usr/lib/libstdc++.so.6
endif

ftpclient-clean:
	-@$(MAKE) -C ftpclient clean

#sambaclient
sambaclient/stamp-h1:
	touch $@

sambaclient: sambaclient/stamp-h1
	@$(MAKE) -C sambaclient

sambaclient-install:
	@$(SEP)
	install -D sambaclient/sambaclient $(INSTALLDIR)/sambaclient/usr/sbin/sambaclient
	$(STRIP) $(INSTALLDIR)/sambaclient/usr/sbin/sambaclient
ifeq ($(RTCONFIG_BCMARM),y)
ifeq ($(HND_ROUTER),y)
	install -D $(TOOLCHAIN)/arm-buildroot-linux-gnueabi/lib/libstdc++.so.6 $(INSTALLDIR)/ftpclient/usr/lib/libstdc++.so.6
else
	install -D $(shell dirname $(shell which $(CXX)))/../arm-brcm-linux-uclibcgnueabi/lib/libstdc++.so.6 $(INSTALLDIR)/ftpclient/usr/lib/libstdc++.so.6
endif
else
	install -D $(shell dirname $(shell which $(CXX)))/../lib/libstdc++.so.6 $(INSTALLDIR)/sambaclient/usr/lib/libstdc++.so.6
endif

sambaclient-clean:
	-@$(MAKE) -C sambaclient clean
	rm -rf sambaclient/stamp-h1

#usbclient
usbclient/stamp-h1:
	touch $@

usbclient: usbclient/stamp-h1
	@$(MAKE) -C usbclient

usbclient-install:
	@$(SEP)
	install -D usbclient/usbclient $(INSTALLDIR)/usbclient/usr/sbin/usbclient
	$(STRIP) $(INSTALLDIR)/usbclient/usr/sbin/usbclient
ifeq ($(RTCONFIG_BCMARM),y)
ifeq ($(HND_ROUTER),y)
	install -D $(TOOLCHAIN)/arm-buildroot-linux-gnueabi/lib/libstdc++.so.6 $(INSTALLDIR)/ftpclient/usr/lib/libstdc++.so.6
else
	install -D $(shell dirname $(shell which $(CXX)))/../arm-brcm-linux-uclibcgnueabi/lib/libstdc++.so.6 $(INSTALLDIR)/ftpclient/usr/lib/libstdc++.so.6
endif
else
	install -D $(shell dirname $(shell which $(CXX)))/../lib/libstdc++.so.6 $(INSTALLDIR)/usbclient/usr/lib/libstdc++.so.6
endif

usbclient-clean:
	-@$(MAKE) -C usbclient clean
	rm -rf usbclient/stamp-h1

##strongswan/IPSEC
strongswan/configure:
	cd strongswan && autoreconf -i

strongswan/Makefile: strongswan/configure
	cd strongswan && \
	$(CONFIGURE) \
	--prefix=/usr/ --bindir=/usr/sbin --sysconfdir=/etc/ --localstatedir=/var/ --libexecdir=/usr/lib \
	--enable-silent-rules \
	--disable-gmp --enable-openssl \
	--enable-acert --enable-agent \
	--enable-md4 \
	--enable-eap-identity --enable-eap-md5 --enable-eap-mschapv2 --enable-eap-tls --enable-eap-peap \
	--enable-cmd --enable-libipsec \
	--enable-shared --disable-static \
	--with-ipsecdir=/usr/lib/ipsec \
	--with-strongswan-conf=/etc/strongswan.conf \
	--with-user=admin \
	CFLAGS="-O2 -Wall -Wno-format -Wno-format-security -Wno-pointer-sign \
		-I$(TOP)/$(OPENSSL)/include -I$(STAGEDIR)/usr/include $(EXTRACFLAGS) \
		$(if $(RTCONFIG_HND_ROUTER),-DHND_ROUTER,)" \
	LDFLAGS="-L$(TOP)/$(OPENSSL) -L$(STAGEDIR)/usr/lib $(EXTRALDFLAGS)" \
	LIBS="-lssl -lcrypto -lpthread -ldl -lm"

strongswan: $(OPENSSL) strongswan/Makefile
	@$(SEP)
	$(MAKE) -j 8 -C strongswan

strongswan-install: strongswan
	@$(SEP)
	$(MAKE) -C strongswan install-strip DESTDIR=$(INSTALLDIR)/strongswan/ ; chmod 755 $(INSTALLDIR)/strongswan/usr/lib
	rm -rf $(INSTALLDIR)/strongswan/usr/etc
	@rm -fr $(INSTALLDIR)/strongswan-5.2.1/usr/lib/ipsec/{*.a,*.la} $(INSTALLDIR)/strongswan-5.2.1/usr/lib/ipsec/plugins/{*.a,*.la} $(INSTALLDIR)/strongswan-5.2.1/usr/share/man
	mv $(INSTALLDIR)/strongswan/etc $(INSTALLDIR)/strongswan/usr/

strongswan-clean:
	[ ! -f strongswan/Makefile ] || $(MAKE) -C strongswan distclean
	@rm -f strongswan/Makefile

sw-hw-auth:
	cd sw-hw-auth && \
	CC=$(CC) AR=$(AR) RANLIB=$(RANLIB) LD=$(LD) CFLAGS="-Os -Wall $(EXTRACFLAGS)" \
	make all

sw-hw-auth-clean:
	cd sw-hw-auth && \
	CC=$(CC) AR=$(AR) RANLIB=$(RANLIB) LD=$(LD) CFLAGS="-Os -Wall $(EXTRACFLAGS)" \
        make clean

#add by alan
#add install neon
neon/Makefile neon/config.h:
	cd neon && \
	$(CONFIGURE) CC=$(CC) \
		--prefix=/usr \
		--bindir=/usr/sbin \
		--libdir=/usr/lib \
		--enable-shared --disable-static --disable-nls --with-zlib --with-ssl=openssl --with-libxml2 \
		--with-libs=$(STAGEDIR)/usr \
		CFLAGS='-g -O2 -I$(STAGEDIR)/usr/include' \
		LDFLAGS='-L$(STAGEDIR)/usr/lib' \
		LIBS='-lxml2 -lssl -lcrypto -lpthread -ldl -lm' \
		XML2_CONFIG='$(STAGEDIR)/usr/bin/xml2-config --prefix=$(STAGEDIR)/usr'
	cp -f neon/config.h neon/src/config.h
	touch $@

neon: libxml2 $(OPENSSL) neon/Makefile neon/config.h
	$(MAKE) -C neon && $(MAKE) $@-stage

neon-install:
	@$(SEP)
	install -D neon/src/.libs/libneon.so.27.3.2 $(INSTALLDIR)/neon/usr/lib/libneon.so.27.3.2
	$(STRIP) $(INSTALLDIR)/neon/usr/lib/libneon.so.27.3.2
	cd $(INSTALLDIR)/neon/usr/lib && ln -sf libneon.so.27.3.2 libneon.so && ln -sf libneon.so.27.3.2 libneon.so.27

neon-clean:
	[ ! -f neon/Makefile ] || $(MAKE) -C neon distclean
	@rm -f neon/Makefile

neon-stage:
	@$(MAKE) -C neon install DESTDIR=$(STAGEDIR)
	@cp -f neon/src/webdav_base.h $(STAGEDIR)/usr/include

#webdav_client
webdav_client/stamp-h1:
	touch $@

webdav_client: webdav_client/stamp-h1 nvram$(BCMEX)$(EX7) zlib libxml2 neon
	@$(MAKE) -C webdav_client

webdav_client-install: webdav_client
	@$(SEP)
	install -D webdav_client/webdav_client $(INSTALLDIR)/webdav_client/usr/sbin/webdav_client
	$(STRIP) $(INSTALLDIR)/webdav_client/usr/sbin/webdav_client

webdav_client-clean:
	-@$(MAKE) -C webdav_client clean
	rm -rf webdav_client/stamp-h1

#fbwifi
fb_wifi/stamp-h1:
	touch $@

fb_wifi: $(CURL) fb_wifi/stamp-h1
	@$(MAKE) -C fb_wifi

fb_wifi-install: fb_wifi
	@$(SEP)
	install -D fb_wifi/fb_wifi_check $(INSTALLDIR)/fb_wifi/usr/sbin/fb_wifi_check
	install -D fb_wifi/fb_wifi_register $(INSTALLDIR)/fb_wifi/usr/sbin/fb_wifi_register
	install -D fb_wifi/libfbwifi.so $(INSTALLDIR)/fb_wifi/usr/lib/libfbwifi.so
	$(STRIP) $(INSTALLDIR)/fb_wifi/usr/sbin/fb_wifi_check
	$(STRIP) $(INSTALLDIR)/fb_wifi/usr/sbin/fb_wifi_register
	$(STRIP) $(INSTALLDIR)/fb_wifi/usr/lib/libfbwifi.so

fb_wifi-clean:
	-@$(MAKE) -C fb_wifi clean
	rm -rf fb_wifi/stamp-h1

#libcurl
curl/configure:
	@cd curl && ./buildconf

curl/Makefile: curl/configure
	@cd curl && $(CONFIGURE) CC=$(CC) \
		--prefix=/usr --bindir=/usr/sbin --libdir=/usr/lib \
		--enable-silent-rules \
		--disable-debug --disable-curldebug \
		--enable-http --enable-ftp --enable-file \
		--disable-ldap --disable-ldaps --disable-rtsp \
		--disable-proxy --disable-dict --disable-telnet \
		--disable-tftp  \
		--disable-gopher \
		--disable-manual --disable-libcurl-option $(if $(RTCONFIG_IPV6),--enable-ipv6,--disable-ipv6) \
		--disable-threaded-resolver --disable-ntlm-wb \
		--disable-doh --disable-netrc --without-zlib \
		--with-ssl=$(TOP)/openssl \
		--with-ca-bundle=/etc/ssl/certs/ca-certificates.crt --with-ca-fallback \
		CFLAGS="-Os -Wall -ffunction-sections -fdata-sections" \
		CPPFLAGS="-I$(STAGEDIR)/usr/include" \
		LDFLAGS="-Wl,--gc-sections $(LDFLAGS) -L$(TOP)/openssl -L$(STAGEDIR)/usr/lib" \
		LIBS="-ldl $(if $(RTCONFIG_OPENSSL11),-lpthread,) -lcrypto -lssl"

curl: openssl curl/Makefile
	@$(SEP)
# temporary curl-7.21.7 path compatibility
	[ "$(notdir $(realpath $curl-7.21.7))" = "$@" ] || (rm -f curl-7.21.7 && ln -s $@ curl-7.21.7)
	$(MAKE) -C $@ && $(MAKE) $@-stage && sed 's|/usr/lib|$(STAGEDIR)/usr/lib|g' -i $(STAGEDIR)/usr/lib/libcurl.la

curl-install:
	@$(SEP)
	install -D curl/lib/.libs/libcurl.so.4.6.0 $(INSTALLDIR)/curl/usr/lib/libcurl.so.4.6.0
	$(STRIP) $(INSTALLDIR)/curl/usr/lib/libcurl.so.4.6.0
	cd $(INSTALLDIR)/curl/usr/lib && \
		ln -sf libcurl.so.4.6.0 libcurl.so && \
		ln -sf libcurl.so.4.6.0 libcurl.so.4
#ifeq ($(or $(RTCONFIG_SPEEDTEST),$(RTCONFIG_LETSENCRYPT)),y)
	# for speedtest
	install -D curl/src/.libs/curl $(INSTALLDIR)/curl/usr/sbin/curl
	$(STRIP) $(INSTALLDIR)/curl/usr/sbin/curl
#endif

curl-clean:
	[ ! -f curl/Makefile ] || $(MAKE) -C curl distclean
	@rm -f curl/Makefile
# temporary curl-7.21.7 path compatibility
	rm -f curl-7.21.7

#snmp
net-snmp-5.7.2/stamp-h1:
	cd $(TOP)/net-snmp-5.7.2 && $(CONFIGURE) --prefix=$(INSTALLDIR)/net-snmp-5.7.2/usr \
		--disable-embedded-perl --with-perl-modules=no --disable-debugging --enable-mini-agent \
		--with-transports=UDP --without-kmem-usage --disable-applications --disable-mib-loading \
		--disable-scripts --disable-mibs --disable-manuals --with-openssl=$(TOP)/$(OPENSSL) \
		--with-ldflags="-L$(TOP)/$(OPENSSL)" --with-libs="$(EXTRA_FLAG) -pthread" \
		--with-cflags="$(SNMPD_CFLAGS)" --with-default-snmp-version="3" \
		--with-sys-location=Unknown --with-logfile=/var/log/snmpd.log \
		--with-persistent-directory=/var/net-snmp --with-sys-contact=root@localhost \
		--enable-static=no --with-mib-modules="\
		agent/extend, \
		host/hr_device,\
		host/hr_disk,\
		host/hr_filesys,\
		host/hr_network,\
		host/hr_partition,\
		host/hr_proc,\
		host/hr_storage,\
		host/hr_system,\
		if-mib/ifXTable,\
		mibII/at,\
		mibII/icmp,\
		mibII/ifTable,\
		mibII/ip,\
		mibII/snmp_mib,\
		mibII/sysORTable,\
		mibII/system_mib,\
		mibII/tcp,\
		mibII/udp,\
		mibII/vacm_context,\
		mibII/vacm_vars,\
		tunnel,\
		ucd-snmp/disk,\
		ucd-snmp/dlmod,\
		ucd-snmp/extensible,\
		ucd-snmp/loadave,\
		ucd-snmp/memory,\
		ucd-snmp/pass,\
		ucd-snmp/proc,\
		ucd-snmp/vmstat,\
		util_funcs"
	@touch net-snmp-5.7.2/stamp-h1

net-snmp-5.7.2: net-snmp-5.7.2/stamp-h1
	@$(MAKE) -C net-snmp-5.7.2

net-snmp-5.7.2-install:
	@$(MAKE) -C net-snmp-5.7.2 install

net-snmp-5.7.2-clean:
	@[ ! -f net-snmp-5.7.2/Makefile ] || $(MAKE) -C net-snmp-5.7.2 clean
	@rm -f net-snmp-5.7.2/Makefile net-snmp-5.7.2/stamp-h1

asuswebstorage/stamp-h1:
	touch $@

asuswebstorage: asuswebstorage/stamp-h1
	@$(MAKE) -C asuswebstorage

asuswebstorage-install:
	@$(SEP)
	install -D asuswebstorage/asuswebstorage $(INSTALLDIR)/asuswebstorage/usr/sbin/asuswebstorage
	$(STRIP) $(INSTALLDIR)/asuswebstorage/usr/sbin/asuswebstorage

asuswebstorage-clean:
	-@$(MAKE) -C asuswebstorage clean
	rm -rf asuswebstorage/stamp-h1

#google_client
google_client/stamp-h1:
	touch $@

google_client: google_client/stamp-h1
	@$(MAKE) -C google_client

google_client-install:
	@$(SEP)
	install -D google_client/google_client $(INSTALLDIR)/google_client/usr/sbin/google_client
	$(STRIP) $(INSTALLDIR)/google_client/usr/sbin/google_client

google_client-clean:
	-@$(MAKE) -C google_client clean
	rm -rf google_client/stamp-h1

#dropbox_client
dropbox_client/stamp-h1:
	touch $@

dropbox_client: dropbox_client/stamp-h1
	@$(MAKE) -C dropbox_client

dropbox_client-install:
	@$(SEP)
	install -D dropbox_client/dropbox_client $(INSTALLDIR)/dropbox_client/usr/sbin/dropbox_client
	$(STRIP) $(INSTALLDIR)/dropbox_client/usr/sbin/dropbox_client

dropbox_client-clean:
	-@$(MAKE) -C dropbox_client clean
	rm -rf dropbox_client/stamp-h1

#inotify
inotify:
	@$(MAKE) -C inotify

inotify-install: inotify
	@$(SEP)
	install -D inotify/inotify $(INSTALLDIR)/inotify/usr/sbin/inotify
	$(STRIP) $(INSTALLDIR)/inotify/usr/sbin/inotify

inotify-clean:
	-@$(MAKE) -C inotify clean

wl$(BCMEX)$(EX7):
	-@$(MAKE) -C wl$(BCMEX)$(EX7)

wl$(BCMEX)$(EX7)-install:
	@$(SEP)

ifeq ($(HND_ROUTER),y)
hnd_extra:
	@$(SEP)

hnd_extra-install:
	@$(SEP)
endif

rtl_bin:
	-@$(MAKE) -C rtl_bin

rtl_bin-install:
	@$(SEP)

#libgpg-error-1.10
libgpg-error-1.10/stamp-h1:
	cd $(TOP)/libgpg-error-1.10 && \
	$(CONFIGURE) --prefix=/usr
	touch $@

libgpg-error-1.10: libgpg-error-1.10/stamp-h1
	@$(SEP)
	$(MAKE) -C libgpg-error-1.10

libgpg-error-1.10-install:
	install -D libgpg-error-1.10/src/.libs/libgpg-error.so.0.8.0 $(INSTALLDIR)/libgpg-error-1.10/usr/lib/libgpg-error.so.0.8.0
	$(STRIP) $(INSTALLDIR)/libgpg-error-1.10/usr/lib/libgpg-error.so.0.8.0
	cd $(INSTALLDIR)/libgpg-error-1.10/usr/lib && ln -sf libgpg-error.so.0.8.0 libgpg-error.so.0

libgpg-error-1.10-clean:
	-@$(MAKE) -C libgpg-error-1.10 clean
	@rm -f libgpg-error-1.10/stamp-h1

#libgcrypt-1.5.1
libgcrypt-1.5.1/stamp-h1: libgpg-error-1.10
	cd $(TOP)/libgcrypt-1.5.1 && \
	$(CONFIGURE) --prefix=/usr --with-gpg-error-prefix=$(TOP)/libgpg-error-1.10/src \
	LDFLAGS="-L$(TOP)/libgpg-error-1.10/src/.libs"
	touch $@

libgcrypt-1.5.1: libgcrypt-1.5.1/stamp-h1
	@$(SEP)
	@$(MAKE) -C libgcrypt-1.5.1

libgcrypt-1.5.1-install:
	install -D libgcrypt-1.5.1/src/.libs/libgcrypt.so.11.8.0 $(INSTALLDIR)/libgcrypt-1.5.1/usr/lib/libgcrypt.so.11.8.0
	$(STRIP) $(INSTALLDIR)/libgcrypt-1.5.1/usr/lib/libgcrypt.so.11.8.0
	cd $(INSTALLDIR)/libgcrypt-1.5.1/usr/lib && ln -sf libgcrypt.so.11.8.0 libgcrypt.so.11

libgcrypt-1.5.1-clean:
	-@$(MAKE) -C libgcrypt-1.5.1 clean
	@rm -f libgcrypt-1.5.1/stamp-h1

#db-4.8.30
db-4.8.30/build_unix/stamp-h1:
	cd $(TOP)/db-4.8.30/build_unix && \
	../dist/$(CONFIGURE) \
	--prefix=/usr \
	--enable-cxx CFLAGS="-Os $(if $(QCA),$(EXTRACFLAGS))" \
	--disable-cryptography \
	--disable-hash \
	--disable-queue \
	--disable-replication \
	--disable-statistics \
	--disable-verify \
	--disable-compat185 \
	--disable-cxx \
	--disable-diagnostic \
	--disable-dump185 \
	--disable-java \
	--disable-mingw \
	--disable-o_direct \
	--enable-posixmutexes \
	--disable-smallbuild \
	--disable-tcl \
	--disable-test \
	--disable-uimutexes \
	--enable-umrw \
	--disable-libtool-lock
	touch $@

##	--enable-compat185 --enable-dbm --enable-cxx CFLAGS="-Os" --disable-mutexsupport

db-4.8.30: db-4.8.30/build_unix/stamp-h1
	@$(SEP)
	@$(MAKE) -C db-4.8.30/build_unix $(PARALLEL_BUILD)

db-4.8.30-install:
	install -D db-4.8.30/build_unix/.libs/libdb-4.8.so $(INSTALLDIR)/db-4.8.30/usr/lib/libdb-4.8.so
	$(STRIP) $(INSTALLDIR)/db-4.8.30/usr/lib/libdb-4.8.so
	cd $(INSTALLDIR)/db-4.8.30/usr/lib && ln -sf libdb-4.8.so libdb.so
	cd $(INSTALLDIR)/db-4.8.30/usr/lib && ln -sf libdb-4.8.so libdb-4.so

#	@$(MAKE) -C db-4.8.30/build_unix install

db-4.8.30-clean:
	-@$(MAKE) -C db-4.8.30 clean
	-@$(MAKE) -C db-4.8.30/build_unix clean
	@rm -f db-4.8.30/build_unix/stamp-h1

netatalk-3.0.5-dep: $(OPENSSL) libgcrypt-1.5.1 db-4.8.30

netaconfig netatalk-3.0.5/stamp-h1:
	if [ ! -f netatalk-3.0.5/stamp-h1 ] ; then \
		$(MAKE) netatalk-3.0.5-dep ; \
		touch $(TOP)/netatalk-3.0.5/* ; \
		cd $(TOP)/netatalk-3.0.5 && \
		$(CONFIGURE) CPPFLAGS="-I$(TOP)/db-4.8.30/build_unix -I$(TOP)/libgcrypt-1.5.1/src" \
		LDFLAGS="-L$(TOP)/db-4.8.30/build_unix/.libs -L$(TOP)/libgcrypt-1.5.1/src/.libs" \
		LIBS="-L$(TOP)/libgpg-error-1.10/src/.libs -lgpg-error -L$(TOP)/libgcrypt-1.5.1/src/.libs -lgcrypt" \
		ac_cv_path_LIBGCRYPT_CONFIG=$(TOP)/libgcrypt-1.5.1/src/libgcrypt-config \
		--without-kerberos \
		--with-bdb=$(TOP)/db-4.8.30/build_unix \
		--prefix=/usr \
		--with-dtrace=no \
		--with-ssl-dir=$(TOP)/$(OPENSSL) \
		--with-libgcrypt-dir=$(TOP)/libgcrypt-1.5.1 \
		--with-ld-library-path=$(SRCBASE)/toolchains/hndtools-arm-linux-2.6.36-uclibc-4.5.3/lib ; \
		touch stamp-h1 ; \
	fi

netatalk-3.0.5: netatalk-3.0.5/stamp-h1
	@$(SEP)
	@$(MAKE) -C netatalk-3.0.5 $(PARALLEL_BUILD)

netatalk-3.0.5-install:
	if [ -f netatalk-3.0.5/Makefile ] ; then \
		install -D netatalk-3.0.5/etc/afpd/.libs/afpd $(INSTALLDIR)/netatalk-3.0.5/usr/sbin/afpd ; \
		install -D netatalk-3.0.5/etc/cnid_dbd/.libs/cnid_dbd $(INSTALLDIR)/netatalk-3.0.5/usr/sbin/cnid_dbd ; \
		install -D netatalk-3.0.5/etc/cnid_dbd/.libs/cnid_metad $(INSTALLDIR)/netatalk-3.0.5/usr/sbin/cnid_metad ; \
		if [ -e $(TOP)/netatalk-3.0.5/bin/ad/.libs/ad ] ; then \
			install -D netatalk-3.0.5/bin/ad/.libs/ad $(INSTALLDIR)/netatalk-3.0.5/usr/bin/ad ; \
		fi ; \
		install -D netatalk-3.0.5/bin/afppasswd/.libs/afppasswd $(INSTALLDIR)/netatalk-3.0.5/usr/bin/afppasswd ; \
		install -D netatalk-3.0.5/etc/cnid_dbd/.libs/dbd $(INSTALLDIR)/netatalk-3.0.5/usr/bin/dbd ; \
		install -D netatalk-3.0.5/bin/uniconv/.libs/uniconv $(INSTALLDIR)/netatalk-3.0.5/usr/bin/uniconv ; \
		install -D netatalk-3.0.5/libatalk/.libs/libatalk.so.6.0.0 $(INSTALLDIR)/netatalk-3.0.5/usr/lib/libatalk.so.6.0.0 ; \
		install -D netatalk-3.0.5/etc/uams/.libs/uams_randnum.so $(INSTALLDIR)/netatalk-3.0.5/usr/lib/netatalk/uams_randnum.so ; \
		install -D netatalk-3.0.5/etc/uams/.libs/uams_passwd.so $(INSTALLDIR)/netatalk-3.0.5/usr/lib/netatalk/uams_passwd.so ; \
		install -D netatalk-3.0.5/etc/uams/.libs/uams_guest.so $(INSTALLDIR)/netatalk-3.0.5/usr/lib/netatalk/uams_guest.so ; \
		install -D netatalk-3.0.5/etc/uams/.libs/uams_dhx_passwd.so $(INSTALLDIR)/netatalk-3.0.5/usr/lib/netatalk/uams_dhx_passwd.so ; \
		install -D netatalk-3.0.5/etc/uams/.libs/uams_dhx2_passwd.so $(INSTALLDIR)/netatalk-3.0.5/usr/lib/netatalk/uams_dhx2_passwd.so ; \
		$(STRIP) $(INSTALLDIR)/netatalk-3.0.5/usr/sbin/afpd ; \
		$(STRIP) $(INSTALLDIR)/netatalk-3.0.5/usr/sbin/cnid_dbd ; \
		$(STRIP) $(INSTALLDIR)/netatalk-3.0.5/usr/sbin/cnid_metad ; \
		if [ -e $(TOP)/netatalk-3.0.5/bin/ad/.libs/ad ] ; then \
			$(STRIP) $(INSTALLDIR)/netatalk-3.0.5/usr/bin/ad ; \
		fi ; \
		$(STRIP) $(INSTALLDIR)/netatalk-3.0.5/usr/bin/afppasswd ; \
		$(STRIP) $(INSTALLDIR)/netatalk-3.0.5/usr/bin/dbd ; \
		$(STRIP) $(INSTALLDIR)/netatalk-3.0.5/usr/bin/uniconv ; \
		$(STRIP) $(INSTALLDIR)/netatalk-3.0.5/usr/lib/libatalk.so.6.0.0 ; \
		$(STRIP) $(INSTALLDIR)/netatalk-3.0.5/usr/lib/netatalk/uams_randnum.so ; \
		$(STRIP) $(INSTALLDIR)/netatalk-3.0.5/usr/lib/netatalk/uams_passwd.so ; \
		$(STRIP) $(INSTALLDIR)/netatalk-3.0.5/usr/lib/netatalk/uams_guest.so ; \
		$(STRIP) $(INSTALLDIR)/netatalk-3.0.5/usr/lib/netatalk/uams_dhx_passwd.so ; \
		$(STRIP) $(INSTALLDIR)/netatalk-3.0.5/usr/lib/netatalk/uams_dhx2_passwd.so ; \
		cd $(INSTALLDIR)/netatalk-3.0.5/usr/lib && ln -sf libatalk.so.6.0.0 libatalk.so.6 ; \
		cd $(INSTALLDIR)/netatalk-3.0.5/usr/lib/netatalk && ln -sf uams_passwd.so uams_clrtxt.so ; \
		cd $(INSTALLDIR)/netatalk-3.0.5/usr/lib/netatalk && ln -sf uams_dhx_passwd.so uams_dhx.so ; \
		cd $(INSTALLDIR)/netatalk-3.0.5/usr/lib/netatalk && ln -sf uams_dhx2_passwd.so uams_dhx2.so ; \
	fi

netatalk-3.0.5-clean:
	-@$(MAKE) -C netatalk-3.0.5 distclean
	@rm -f netatalk-3.0.5/stamp-h1

hndck:
	echo $(obj-y)

expat-2.0.1/stamp-h1:
	cd $(TOP)/expat-2.0.1 && \
	$(CONFIGURE) --prefix=/usr
	touch $@

expat-2.0.1: expat-2.0.1/stamp-h1
	@$(SEP)
	@$(MAKE) -C expat-2.0.1 $(PARALLEL_BUILD) && $(MAKE) $@-stage
	sed 's|/usr/lib|$(STAGEDIR)/usr/lib|g' -i $(STAGEDIR)/usr/lib/libexpat.la

expat-2.0.1-install:
	install -D expat-2.0.1/.libs/libexpat.so.1.5.2 $(INSTALLDIR)/expat-2.0.1/usr/lib/libexpat.so.1.5.2
	$(STRIP) $(INSTALLDIR)/expat-2.0.1/usr/lib/libexpat.so.1.5.2
	cd $(INSTALLDIR)/expat-2.0.1/usr/lib && ln -sf libexpat.so.1.5.2 libexpat.so.1

expat-2.0.1-clean:
	-@$(MAKE) -C expat-2.0.1 clean
	@rm -f expat-2.0.1/stamp-h1

avahi: expat-2.0.1 libdaemon avahi/Makefile
	@$(SEP)
	@$(MAKE) -j 8 -C $@

avahi/Makefile: avahi/configure
	cd avahi && $(CONFIGURE) \
		LDFLAGS="$(LDFLAGS) -L$(STAGEDIR)/usr/lib -ldl -lpthread $(EXTRA_LDFLAGS)" \
		CFLAGS="-Os $(CFLAGS) -I$(STAGEDIR)/usr/include" \
		--prefix=/usr --sysconfdir=/tmp localstatedir=/var --with-distro=none \
		--disable-nls --disable-glib --disable-gobject \
		--enable-introspection=no \
		--disable-qt3 --disable-qt4 --disable-gtk --disable-gtk3 \
		--disable-dbus \
		--disable-gdbm \
		--disable-python --disable-pygtk --disable-python-dbus \
		--disable-mono --disable-monodoc \
		--disable-autoipd \
		--disable-doxygen-doc --disable-manpages --disable-xmltoman \
		--with-xml=expat \
		--with-avahi-user="nobody" --with-avahi-group="nobody" \
		--disable-dependency-tracking \
		--disable-stack-protector \
		avahi_runtime_dir=/var/run \
		servicedir=/tmp/avahi/services \
		LIBDAEMON_LIBS="-L$(STAGEDIR)/usr/lib -ldaemon" \
		LIBDAEMON_CFLAGS="-I$(STAGEDIR)/usr/include"

avahi-install: avahi
	install -D avahi/avahi-daemon/.libs/avahi-daemon $(INSTALLDIR)/avahi/usr/sbin/avahi-daemon
	install -D avahi/avahi-common/.libs/libavahi-common.so.3.5.3 $(INSTALLDIR)/avahi/usr/lib/libavahi-common.so.3.5.3
	install -D avahi/avahi-core/.libs/libavahi-core.so.7.0.2 $(INSTALLDIR)/avahi/usr/lib/libavahi-core.so.7.0.2
	$(STRIP) $(INSTALLDIR)/avahi/usr/sbin/avahi-daemon
	$(STRIP) $(INSTALLDIR)/avahi/usr/lib/libavahi-common.so.3.5.3
	$(STRIP) $(INSTALLDIR)/avahi/usr/lib/libavahi-core.so.7.0.2
	cd $(INSTALLDIR)/avahi/usr/lib && ln -sf libavahi-common.so.3.5.3 libavahi-common.so.3
	cd $(INSTALLDIR)/avahi/usr/lib && ln -sf libavahi-core.so.7.0.2 libavahi-core.so.7

avahi-clean:
	[ ! -f avahi/Makefile ] || $(MAKE) -C avahi distclean
	@rm -f avahi/Makefile

#avahi-0.6.31
avahi-0.6.31: shared nvram$(BCMEX)$(EX7) expat-2.0.1 libdaemon avahi-0.6.31/Makefile
	@$(SEP)
	@$(MAKE) -C avahi-0.6.31 $(PARALLEL_BUILD)

avahi-0.6.31/Makefile:
	( cd avahi-0.6.31 ; $(CONFIGURE) LDFLAGS="$(LDFLAGS) -L$(STAGEDIR)/usr/lib -ldl -lpthread $(EXTRA_LDFLAGS)" \
		CFLAGS="$(CFLAGS) -I$(STAGEDIR)/usr/include -I$(TOP)/shared -I$(SRCBASE)/include $(if $(RTCONFIG_BCMARM),-I$(SRCBASE)/shared/bcmwifi/include)" \
		--prefix=/usr --with-distro=archlinux \
		--disable-glib --disable-gobject --disable-qt3 --disable-qt4 --disable-gtk \
		--disable-dbus --disable-gdbm --disable-python \
		--disable-pygtk --disable-python-dbus --disable-mono --disable-monodoc \
		--disable-gtk3 --with-xml=expat \
		--disable-silent-rules \
		LIBDAEMON_LIBS="-L$(STAGEDIR)/usr/lib -ldaemon -L$(TOP)/nvram$(BCMEX)${EX7} ${EXTRA_NV_LDFLAGS} -lnvram -L$(TOP)/shared -lshared $(if $(RTCONFIG_QTN),-L$(TOP)/libqcsapi_client -lqcsapi_client)" \
		LIBDAEMON_CFLAGS="-I$(STAGEDIR)/usr/include" --disable-autoipd --disable-stack-protector --with-avahi-user="admin" --with-avahi-group="root" \
	)
	touch $@

avahi-0.6.31-install:
	if [ -f avahi-0.6.31/Makefile ] ; then \
		install -D avahi-0.6.31/avahi-daemon/.libs/avahi-daemon $(INSTALLDIR)/avahi-0.6.31/usr/sbin/avahi-daemon ; \
		install -D avahi-0.6.31/avahi-common/.libs/libavahi-common.so.3.5.3 $(INSTALLDIR)/avahi-0.6.31/usr/lib/libavahi-common.so.3.5.3 ; \
		install -D avahi-0.6.31/avahi-core/.libs/libavahi-core.so.7.0.2 $(INSTALLDIR)/avahi-0.6.31/usr/lib/libavahi-core.so.7.0.2 ; \
		$(STRIP) $(INSTALLDIR)/avahi-0.6.31/usr/sbin/avahi-daemon ; \
		$(STRIP) $(INSTALLDIR)/avahi-0.6.31/usr/lib/libavahi-common.so.3.5.3 ; \
		$(STRIP) $(INSTALLDIR)/avahi-0.6.31/usr/lib/libavahi-core.so.7.0.2 ; \
		cd $(INSTALLDIR)/avahi-0.6.31/usr/lib && ln -sf libavahi-common.so.3.5.3 libavahi-common.so.3 ; \
		cd $(INSTALLDIR)/avahi-0.6.31/usr/lib && ln -sf libavahi-core.so.7.0.2 libavahi-core.so.7 ; \
	fi

avahi-0.6.31-clean:
	[ ! -f avahi-0.6.31/Makefile ] || $(MAKE) -C avahi-0.6.31 clean
	@rm -f avahi-0.6.31/Makefile

madwimax-0.1.1/stamp-h1:
	cd $(TOP)/madwimax-0.1.1 && \
	LDFLAGS="$(LDFLAGS) -ldl" $(CONFIGURE) --prefix=/usr --with-script=wl500g --without-man-pages --with-udev-dir=$(TOP)/madwimax-0.1.1/build libusb1_CFLAGS=-I$(TOP)/libusb10/libusb libusb1_LIBS="-L$(TOP)/libusb10/libusb/.libs -lusb-1.0"
	touch $@

madwimax-0.1.1: libusb10 madwimax-0.1.1/stamp-h1
	@$(SEP)
	@$(MAKE) -C madwimax-0.1.1 all

madwimax-0.1.1-install: madwimax-0.1.1
	#install -D madwimax-0.1.1/scripts/events/event.sh $(INSTALLDIR)/madwimax-0.1.1/usr/sbin/event.sh
	install -D madwimax-0.1.1/src/madwimax $(INSTALLDIR)/madwimax-0.1.1/usr/sbin/madwimax
	$(STRIP) $(INSTALLDIR)/madwimax-0.1.1/usr/sbin/madwimax

madwimax-0.1.1-clean:
	-@$(MAKE) -C madwimax-0.1.1 clean
	@cd $(TOP)/madwimax-0.1.1 && rm -f config.log config.status
	@cd $(TOP)/madwimax-0.1.1 && rm -f `find -name Makefile`
	@cd $(TOP)/madwimax-0.1.1 && rm -rf include/config.h scripts/udev/z60_madwimax.rules src/.deps
	@rm -f madwimax-0.1.1/stamp-h1

ufsd: kernel_header kernel
	@$(MAKE) -C ufsd all

ufsd-install: ufsd
	@$(MAKE) -C ufsd install INSTALLDIR=$(INSTALLDIR)/ufsd

tuxera:
	@echo "do nothing"

tuxera-install:
	@echo [tuxera-install]
	@[ ! -d tuxera ] || $(MAKE) -C tuxera install INSTALLDIR=$(INSTALLDIR)/tuxera

netstat-nat-clean:
	-@$(MAKE) -C netstat-nat clean
	@rm -f netstat-nat/Makefile
	@rm -f netstat-nat/stamp-h1

netstat-nat-install: netstat-nat
	install -D netstat-nat/netstat-nat $(INSTALLDIR)/netstat-nat/usr/sbin/netstat-nat
	$(STRIP) -s $(INSTALLDIR)/netstat-nat/usr/sbin/netstat-nat

netstat-nat/stamp-h1:
	cd netstat-nat && autoreconf -fi && \
	CC=$(CC) CFLAGS="-Os -Wall $(EXTRACFLAGS) -ffunction-sections -fdata-sections" \
		LDFLAGS="-ffunction-sections -fdata-sections -Wl,--gc-sections -fPIC" \
		$(CONFIGURE)
	@touch $@

netstat-nat: netstat-nat/stamp-h1
	$(MAKE) -C netstat-nat

sd-idle: sd-idle/sd-idle-2.6
	cd sd-idle && \
	CFLAGS="-Os -Wall $(EXTRACFLAGS) -ffunction-sections -fdata-sections" \
	LDFLAGS="-ffunction-sections -fdata-sections -Wl,--gc-sections -fPIC" \
	$(CC) sd-idle-2.6.c -o sd-idle-2.6

sd-idle-install: sd-idle-2.6
	install -D sd-idle/sd-idle-2.6 $(INSTALLDIR)/sd-idle/usr/sbin/sd-idle-2.6
	$(STRIP) -s $(INSTALLDIR)/sd-idle/usr/sbin/sd-idle-2.6

sd-idle-clean:
	@rm -f sd-idle/sd-idle-2.6


tftp:
	cd tftp && CC=$(CC) && $(MAKE)

tftp-clean:
	cd tftp && $(MAKE) clean

tftp-install:
	# TPTP server
	install -D tftp/tftpd $(INSTALLDIR)/tftp/usr/sbin/tftpd
	$(STRIP) -s $(INSTALLDIR)/tftp/usr/sbin/tftpd
	# TFTP client
	#install -D tftp/tftpc $(INSTALLDIR)/tftp/usr/sbin/tftpc
	#$(STRIP) -s $(INSTALLDIR)/tftp/usr/sbin/tftpc

tftp-hpa:
	@$(SEP)
	$(MAKE) -C $@

tftp-hpa-install: tftp-hpa
	install -D -m 755 tftp-hpa/tftpd/tftpd $(INSTALLDIR)/tftp-hpa/usr/sbin/in.tftpd
	$(STRIP) $(INSTALLDIR)/tftp-hpa/usr/sbin/in.tftpd

tftp-hpa-clean:
	[ ! -f tftp-hpa/Makefile ] || $(MAKE) -C tftp-hpa distclean

bwdpi_source: $(if $(RTCONFIG_HND_ROUTER),bcm_flashutil bcm_util bcm_boardctl)
	cd bwdpi_source && CC=$(CC) && $(MAKE) all

bwdpi_source-clean:
	cd bwdpi_source && $(MAKE) clean

bwdpi_source-install: bwdpi_source
	cd bwdpi_source && CC=$(CC) && $(MAKE) install

traffic_limiter: sqlite
	cd traffic_limiter && CC=$(CC) && $(MAKE)

traffic_limiter-clean:
	cd traffic_limiter && $(MAKE) clean

traffic_limiter-install: traffic_limiter

coovachilli: coovachilli/Makefile
	@$(MAKE) -C coovachilli $(PARALLEL_BUILD)

coovachilli/Makefile:
	$(MAKE) coovachilli-configure

coovachilli-configure:
	cd coovachilli && autoreconf -fi && \
	$(CONFIGURE) CC=$(CC) --prefix="" --exec_prefix=/usr --enable-shared=no --with-openssl --enable-multilan --with-ipv6 \
	CFLAGS="$(EXTRACFLAGS) -g -Os -pipe -funit-at-a-time -Drpl_malloc=malloc -I$(SRCBASE) -I$(SRCBASE)/include -I. -I$(TOP)/shared $(if $(RTCONFIG_BCMARM),-I$(SRCBASE)/shared/bcmwifi/include) -I$(SRCBASE)/router/openssl/include" \
	LDFLAGS="-lgcc_s -L$(TOP)/nvram${BCMEX} -L$(TOP)/shared -lshared -lcrypt -lpthread -L$(SRCBASE)/router/openssl" \
	LIBS="-lnvram -lcrypto -lssl"

coovachilli-install:coovachilli
	@$(SEP)
	install -D coovachilli/src/chilli $(INSTALLDIR)/coovachilli/usr/sbin/chilli
	install -D coovachilli/src/chilli_opt $(INSTALLDIR)/coovachilli/usr/sbin/chilli_opt
	install -D coovachilli/src/chilli_query $(INSTALLDIR)/coovachilli/usr/sbin/chilli_query
	install -D coovachilli/src/chilli_radconfig $(INSTALLDIR)/coovachilli/usr/sbin/chilli_radconfig
	install -D coovachilli/src/chilli_response $(INSTALLDIR)/coovachilli/usr/sbin/chilli_response
	$(STRIP) $(INSTALLDIR)/coovachilli/usr/sbin/*

coovachilli-clean:
	-@$(MAKE) -C coovachilli clean

#talloc
talloc-2.1.1/stamp-h1:
ifeq ($(RTCONFIG_FREERADIUS),y)
ifeq ($(or $(wildcard talloc-2.1.1/$(SRCBASEDIR).answer),$(shell which qemu-${ARCH})),)
	$(error To configure talloc, please install qemu!)
endif
	echo $(CONFIGURE)
	cd talloc-2.1.1 && \
	./configure --cross-compile --without-gettext \
		$(if $(wildcard talloc-2.1.1/$(SRCBASEDIR).answer),--cross-answers=$(SRCBASEDIR).answer,--cross-execute="qemu-${ARCH} -L $(TOOLS)")
	touch $@
endif

talloc-2.1.1: talloc-2.1.1/stamp-h1
ifeq ($(RTCONFIG_FREERADIUS),y)
	@$(MAKE) -C talloc-2.1.1
	cd $(TOP)/talloc-2.1.1/bin/default && ln -sf libtalloc.so libtalloc.so.2
endif

talloc-2.1.1-install: talloc-2.1.1
ifeq ($(RTCONFIG_FREERADIUS),y)
	@$(SEP)
	install -D talloc-2.1.1/bin/default/libtalloc.so $(INSTALLDIR)/talloc-2.1.1/usr/lib/libtalloc.so
	$(STRIP) $(INSTALLDIR)/talloc-2.1.1/usr/lib/libtalloc.so
	cd $(INSTALLDIR)/talloc-2.1.1/usr/lib && ln -sf libtalloc.so libtalloc.so.2
endif

talloc-2.1.1-clean:
ifeq ($(RTCONFIG_FREERADIUS),y)
	-@$(MAKE) -C talloc-2.1.1 clean
endif
.PHONY: talloc-2.1.1-clean

#freeradius
freeradius-server-3.0.0/stamp-h1:
	cd freeradius-server-3.0.0 && ./autogen.sh && \
	$(CONFIGURE) CC=$(CC)  CFLAGS="$(EXTRACFLAGS) -I$(SRCBASE) -I$(SRCBASE)/include -I$(TOP)/pcrc-8.31" \
	LDFLAGS="$(EXTRACFLAGS) -L$(TOP)/pcre-8.31/.libs -lpcre -L$(TOP)/talloc-2.1.1/bin/default -Wl,-rpath=$(TOP)/talloc-2.1.1/bin/default -lpthread -ldl" \
	--prefix=/usr/freeradius --datarootdir=/usr/freeradius/share --with-raddbdir=/usr/freeradius/raddb \
	--with-openssl-includes=$(TOP)/openssl/include --with-openssl-libraries=$(TOP)/openssl \
	--with-talloc-lib-dir=$(TOP)/talloc-2.1.1/bin/default --with-talloc-include-dir=$(TOP)/talloc-2.1.1 \
	--with-sqlite-lib-dir=$(TOP)/sqlite/.libs --with-sqlite-include-dir=$(TOP)/sqlite \
	--with-pcre-lib-dir=$(TOP)/pcre-8.31/.libs  --with-pcre-include-dir=$(TOP)/pcrc-8.31
	touch $@

freeradius-server-3.0.0: pcre-8.31 freeradius-server-3.0.0/stamp-h1
	@$(MAKE) -C $@

freeradius-server-3.0.0-install: freeradius-server-3.0.0
	@$(SEP)
	install -D $</build/bin/radiusd $(INSTALLDIR)/$</usr/sbin/radiusd
	$(STRIP) $(INSTALLDIR)/$</usr/sbin/radiusd
	mkdir -p $(INSTALLDIR)/$</usr/freeradius/lib
	mkdir -p $(INSTALLDIR)/$</usr/freeradius/share/freeradius && mkdir -p $(INSTALLDIR)/$</usr/freeradius/raddb
	mkdir -p $(INSTALLDIR)/$</usr/freeradius/raddb/certs
	mkdir -p $(INSTALLDIR)/$</usr/freeradius/raddb/mods-available
	mkdir -p $(INSTALLDIR)/$</usr/freeradius/raddb/mods-config/attr_filter
	mkdir -p $(INSTALLDIR)/$</usr/freeradius/raddb/mods-config/preprocess
	mkdir -p $(INSTALLDIR)/$</usr/freeradius/raddb/mods-config/files
	mkdir -p $(INSTALLDIR)/$</usr/freeradius/raddb/mods-config/sql/cui/sqlite
	mkdir -p $(INSTALLDIR)/$</usr/freeradius/raddb/mods-config/sql/ippool/sqlite
	mkdir -p $(INSTALLDIR)/$</usr/freeradius/raddb/mods-config/sql/ippool-dhcp/sqlite
	mkdir -p $(INSTALLDIR)/$</usr/freeradius/raddb/mods-config/sql/main/sqlite
	mkdir -p $(INSTALLDIR)/$</usr/freeradius/raddb/mods-enabled
	mkdir -p $(INSTALLDIR)/$</usr/freeradius/raddb/policy.d
	mkdir -p $(INSTALLDIR)/$</usr/freeradius/raddb/sites-available
	mkdir -p $(INSTALLDIR)/$</usr/freeradius/raddb/sites-enabled
	install -D $</build/lib/.libs/libfreeradius-eap.so $(INSTALLDIR)/$</usr/freeradius/lib/libfreeradius-eap.so
	install -D $</build/lib/.libs/libfreeradius-radius.so $(INSTALLDIR)/$</usr/freeradius/lib/libfreeradius-radius.so
	install -D $</build/lib/.libs/libfreeradius-server.so $(INSTALLDIR)/$</usr/freeradius/lib/libfreeradius-server.so
	install -D $</build/lib/.libs/rlm_always.so $(INSTALLDIR)/$</usr/freeradius/lib/rlm_always.so
	install -D $</build/lib/.libs/rlm_attr_filter.so $(INSTALLDIR)/$</usr/freeradius/lib/rlm_attr_filter.so
	install -D $</build/lib/.libs/rlm_cache.so $(INSTALLDIR)/$</usr/freeradius/lib/rlm_cache.so
	install -D $</build/lib/.libs/rlm_chap.so $(INSTALLDIR)/$</usr/freeradius/lib/rlm_chap.so
	install -D $</build/lib/.libs/rlm_detail.so $(INSTALLDIR)/$</usr/freeradius/lib/rlm_detail.so
	install -D $</build/lib/.libs/rlm_dhcp.so $(INSTALLDIR)/$</usr/freeradius/lib/rlm_dhcp.so
	install -D $</build/lib/.libs/rlm_digest.so $(INSTALLDIR)/$</usr/freeradius/lib/rlm_digest.so
	install -D $</build/lib/.libs/rlm_dynamic_clients.so $(INSTALLDIR)/$</usr/freeradius/lib/rlm_dynamic_clients.so
	install -D $</build/lib/.libs/rlm_eap.so $(INSTALLDIR)/$</usr/freeradius/lib/rlm_eap.so
	install -D $</build/lib/.libs/rlm_eap_gtc.so $(INSTALLDIR)/$</usr/freeradius/lib/rlm_eap_gtc.so
	install -D $</build/lib/.libs/rlm_eap_leap.so $(INSTALLDIR)/$</usr/freeradius/lib/rlm_eap_leap.so
	install -D $</build/lib/.libs/rlm_eap_md5.so $(INSTALLDIR)/$</usr/freeradius/lib/rlm_eap_md5.so
	install -D $</build/lib/.libs/rlm_eap_mschapv2.so $(INSTALLDIR)/$</usr/freeradius/lib/rlm_eap_mschapv2.so
	install -D $</build/lib/.libs/rlm_eap_peap.so $(INSTALLDIR)/$</usr/freeradius/lib/rlm_eap_peap.so
#	install -D $</build/lib/.libs/rlm_eap_pwd.so $(INSTALLDIR)/$</usr/freeradius/lib/rlm_eap_pwd.so
#	install -D $</build/lib/.libs/rlm_eap_sim.so $(INSTALLDIR)/$</usr/freeradius/lib/rlm_eap_sim.so
	install -D $</build/lib/.libs/rlm_eap_tls.so $(INSTALLDIR)/$</usr/freeradius/lib/rlm_eap_tls.so
	install -D $</build/lib/.libs/rlm_eap_ttls.so $(INSTALLDIR)/$</usr/freeradius/lib/rlm_eap_ttls.so
	install -D $</build/lib/.libs/rlm_exec.so $(INSTALLDIR)/$</usr/freeradius/lib/rlm_exec.so
	install -D $</build/lib/.libs/rlm_expiration.so $(INSTALLDIR)/$</usr/freeradius/lib/rlm_expiration.so
	install -D $</build/lib/.libs/rlm_expr.so $(INSTALLDIR)/$</usr/freeradius/lib/rlm_expr.so
	install -D $</build/lib/.libs/rlm_files.so $(INSTALLDIR)/$</usr/freeradius/lib/rlm_files.so
	install -D $</build/lib/.libs/rlm_linelog.so $(INSTALLDIR)/$</usr/freeradius/lib/rlm_linelog.so
	install -D $</build/lib/.libs/rlm_logintime.so $(INSTALLDIR)/$</usr/freeradius/lib/rlm_logintime.so
	install -D $</build/lib/.libs/rlm_mschap.so $(INSTALLDIR)/$</usr/freeradius/lib/rlm_mschap.so
	install -D $</build/lib/.libs/rlm_pap.so $(INSTALLDIR)/$</usr/freeradius/lib/rlm_pap.so
	install -D $</build/lib/.libs/rlm_passwd.so $(INSTALLDIR)/$</usr/freeradius/lib/rlm_passwd.so
	install -D $</build/lib/.libs/rlm_preprocess.so $(INSTALLDIR)/$</usr/freeradius/lib/rlm_preprocess.so
	install -D $</build/lib/.libs/rlm_radutmp.so $(INSTALLDIR)/$</usr/freeradius/lib/rlm_radutmp.so
	install -D $</build/lib/.libs/rlm_realm.so $(INSTALLDIR)/$</usr/freeradius/lib/rlm_realm.so
	install -D $</build/lib/.libs/rlm_replicate.so $(INSTALLDIR)/$</usr/freeradius/lib/rlm_replicate.so
	install -D $</build/lib/.libs/rlm_soh.so $(INSTALLDIR)/$</usr/freeradius/lib/rlm_soh.so
	install -D $</build/lib/.libs/rlm_sql.so $(INSTALLDIR)/$</usr/freeradius/lib/rlm_sql.so
	install -D $</build/lib/.libs/rlm_sqlcounter.so $(INSTALLDIR)/$</usr/freeradius/lib/rlm_sqlcounter.so
	install -D $</build/lib/.libs/rlm_sqlippool.so $(INSTALLDIR)/$</usr/freeradius/lib/rlm_sqlippool.so
	install -D $</build/lib/.libs/rlm_sql_sqlite.so $(INSTALLDIR)/$</usr/freeradius/lib/rlm_sql_sqlite.so
	install -D $</build/lib/.libs/rlm_unix.so $(INSTALLDIR)/$</usr/freeradius/lib/rlm_unix.so
	install -D $</build/lib/.libs/rlm_utf8.so $(INSTALLDIR)/$</usr/freeradius/lib/rlm_utf8.so
	$(STRIP) $(INSTALLDIR)/$</usr/freeradius/lib/libfreeradius-eap.so
	$(STRIP) $(INSTALLDIR)/$</usr/freeradius/lib/libfreeradius-radius.so
	$(STRIP) $(INSTALLDIR)/$</usr/freeradius/lib/libfreeradius-server.so
	$(STRIP) $(INSTALLDIR)/$</usr/freeradius/lib/rlm_always.so
	$(STRIP) $(INSTALLDIR)/$</usr/freeradius/lib/rlm_attr_filter.so
	$(STRIP) $(INSTALLDIR)/$</usr/freeradius/lib/rlm_cache.so
	$(STRIP) $(INSTALLDIR)/$</usr/freeradius/lib/rlm_chap.so
	$(STRIP) $(INSTALLDIR)/$</usr/freeradius/lib/rlm_detail.so
	$(STRIP) $(INSTALLDIR)/$</usr/freeradius/lib/rlm_dhcp.so
	$(STRIP) $(INSTALLDIR)/$</usr/freeradius/lib/rlm_digest.so
	$(STRIP) $(INSTALLDIR)/$</usr/freeradius/lib/rlm_dynamic_clients.so
	$(STRIP) $(INSTALLDIR)/$</usr/freeradius/lib/rlm_eap.so
	$(STRIP) $(INSTALLDIR)/$</usr/freeradius/lib/rlm_eap_gtc.so
	$(STRIP) $(INSTALLDIR)/$</usr/freeradius/lib/rlm_eap_leap.so
	$(STRIP) $(INSTALLDIR)/$</usr/freeradius/lib/rlm_eap_md5.so
	$(STRIP) $(INSTALLDIR)/$</usr/freeradius/lib/rlm_eap_mschapv2.so
	$(STRIP) $(INSTALLDIR)/$</usr/freeradius/lib/rlm_eap_peap.so
#	$(STRIP) $(INSTALLDIR)/$</usr/freeradius/lib/rlm_eap_pwd.so
#	$(STRIP) $(INSTALLDIR)/$</usr/freeradius/lib/rlm_eap_sim.so
	$(STRIP) $(INSTALLDIR)/$</usr/freeradius/lib/rlm_eap_tls.so
	$(STRIP) $(INSTALLDIR)/$</usr/freeradius/lib/rlm_eap_ttls.so
	$(STRIP) $(INSTALLDIR)/$</usr/freeradius/lib/rlm_exec.so
	$(STRIP) $(INSTALLDIR)/$</usr/freeradius/lib/rlm_expiration.so
	$(STRIP) $(INSTALLDIR)/$</usr/freeradius/lib/rlm_expr.so
	$(STRIP) $(INSTALLDIR)/$</usr/freeradius/lib/rlm_files.so
	$(STRIP) $(INSTALLDIR)/$</usr/freeradius/lib/rlm_linelog.so
	$(STRIP) $(INSTALLDIR)/$</usr/freeradius/lib/rlm_logintime.so
	$(STRIP) $(INSTALLDIR)/$</usr/freeradius/lib/rlm_mschap.so
	$(STRIP) $(INSTALLDIR)/$</usr/freeradius/lib/rlm_pap.so
	$(STRIP) $(INSTALLDIR)/$</usr/freeradius/lib/rlm_passwd.so
	$(STRIP) $(INSTALLDIR)/$</usr/freeradius/lib/rlm_preprocess.so
	$(STRIP) $(INSTALLDIR)/$</usr/freeradius/lib/rlm_radutmp.so
	$(STRIP) $(INSTALLDIR)/$</usr/freeradius/lib/rlm_realm.so
	$(STRIP) $(INSTALLDIR)/$</usr/freeradius/lib/rlm_replicate.so
	$(STRIP) $(INSTALLDIR)/$</usr/freeradius/lib/rlm_soh.so
	$(STRIP) $(INSTALLDIR)/$</usr/freeradius/lib/rlm_sql.so
	$(STRIP) $(INSTALLDIR)/$</usr/freeradius/lib/rlm_sqlcounter.so
	$(STRIP) $(INSTALLDIR)/$</usr/freeradius/lib/rlm_sqlippool.so
	$(STRIP) $(INSTALLDIR)/$</usr/freeradius/lib/rlm_sql_sqlite.so
	$(STRIP) $(INSTALLDIR)/$</usr/freeradius/lib/rlm_unix.so
	$(STRIP) $(INSTALLDIR)/$</usr/freeradius/lib/rlm_utf8.so
	cp -rf $</share/* $(INSTALLDIR)/$</usr/freeradius/share/freeradius
	cp -f $</raddb/dictionary $(INSTALLDIR)/$</usr/freeradius/raddb/dictionary
	cp -f $</raddb/radiusd.conf $(INSTALLDIR)/$</usr/freeradius/raddb/radiusd.conf
	cp -f $</raddb/test_user.sql $(INSTALLDIR)/$</usr/freeradius/raddb/test_user.sql
	install -D $</raddb/mods-available/always $(INSTALLDIR)/$</usr/freeradius/raddb/mods-available/always
	install -D $</raddb/mods-available/attr_filter $(INSTALLDIR)/$</usr/freeradius/raddb/mods-available/attr_filter
	install -D $</raddb/mods-available/cache_eap $(INSTALLDIR)/$</usr/freeradius/raddb/mods-available/cache_eap
	install -D $</raddb/mods-available/chap $(INSTALLDIR)/$</usr/freeradius/raddb/mods-available/chap
	install -D $</raddb/mods-available/detail $(INSTALLDIR)/$</usr/freeradius/raddb/mods-available/detail
	install -D $</raddb/mods-available/detail.log $(INSTALLDIR)/$</usr/freeradius/raddb/mods-available/detail.log
	install -D $</raddb/mods-available/dhcp $(INSTALLDIR)/$</usr/freeradius/raddb/mods-available/dhcp
	install -D $</raddb/mods-available/digest $(INSTALLDIR)/$</usr/freeradius/raddb/mods-available/digest
	install -D $</raddb/mods-available/dynamic_clients $(INSTALLDIR)/$</usr/freeradius/raddb/mods-available/dynamic_clients
	install -D $</raddb/mods-available/eap $(INSTALLDIR)/$</usr/freeradius/raddb/mods-available/eap
	install -D $</raddb/mods-available/echo $(INSTALLDIR)/$</usr/freeradius/raddb/mods-available/echo
	install -D $</raddb/mods-available/exec $(INSTALLDIR)/$</usr/freeradius/raddb/mods-available/exec
	install -D $</raddb/mods-available/expiration $(INSTALLDIR)/$</usr/freeradius/raddb/mods-available/expiration
	install -D $</raddb/mods-available/expr $(INSTALLDIR)/$</usr/freeradius/raddb/mods-available/expr
	install -D $</raddb/mods-available/files $(INSTALLDIR)/$</usr/freeradius/raddb/mods-available/files
	install -D $</raddb/mods-available/linelog $(INSTALLDIR)/$</usr/freeradius/raddb/mods-available/linelog
	install -D $</raddb/mods-available/logintime $(INSTALLDIR)/$</usr/freeradius/raddb/mods-available/logintime
	install -D $</raddb/mods-available/mschap $(INSTALLDIR)/$</usr/freeradius/raddb/mods-available/mschap
	install -D $</raddb/mods-available/ntlm_auth $(INSTALLDIR)/$</usr/freeradius/raddb/mods-available/ntlm_auth
	install -D $</raddb/mods-available/pap $(INSTALLDIR)/$</usr/freeradius/raddb/mods-available/pap
	install -D $</raddb/mods-available/passwd $(INSTALLDIR)/$</usr/freeradius/raddb/mods-available/passwd
	install -D $</raddb/mods-available/preprocess $(INSTALLDIR)/$</usr/freeradius/raddb/mods-available/preprocess
	install -D $</raddb/mods-available/radutmp $(INSTALLDIR)/$</usr/freeradius/raddb/mods-available/radutmp
	install -D $</raddb/mods-available/realm $(INSTALLDIR)/$</usr/freeradius/raddb/mods-available/realm
	install -D $</raddb/mods-available/replicate $(INSTALLDIR)/$</usr/freeradius/raddb/mods-available/replicate
	install -D $</raddb/mods-available/soh $(INSTALLDIR)/$</usr/freeradius/raddb/mods-available/soh
	install -D $</raddb/mods-available/sql $(INSTALLDIR)/$</usr/freeradius/raddb/mods-available/sql
	install -D $</raddb/mods-available/sradutmp $(INSTALLDIR)/$</usr/freeradius/raddb/mods-available/sradutmp
	install -D $</raddb/mods-available/unix $(INSTALLDIR)/$</usr/freeradius/raddb/mods-available/unix
	install -D $</raddb/mods-available/utf8 $(INSTALLDIR)/$</usr/freeradius/raddb/mods-available/utf8
	cp -rf $</raddb/mods-config/attr_filter/* $(INSTALLDIR)/$</usr/freeradius/raddb/mods-config/attr_filter/
	cp -rf $</raddb/mods-config/preprocess/* $(INSTALLDIR)/$</usr/freeradius/raddb/mods-config/preprocess/
	cp -rf $</raddb/mods-config/files/* $(INSTALLDIR)/$</usr/freeradius/raddb/mods-config/files/
	cp -rf $</raddb/mods-config/sql/cui/sqlite/* $(INSTALLDIR)/$</usr/freeradius/raddb/mods-config/sql/cui/sqlite/
	cp -rf $</raddb/mods-config/sql/ippool/sqlite/* $(INSTALLDIR)/$</usr/freeradius/raddb/mods-config/sql/ippool/sqlite/
	cp -rf $</raddb/mods-config/sql/ippool-dhcp/sqlite/* $(INSTALLDIR)/$</usr/freeradius/raddb/mods-config/sql/ippool-dhcp/sqlite/
	cp -rf $</raddb/mods-config/sql/main/sqlite/* $(INSTALLDIR)/$</usr/freeradius/raddb/mods-config/sql/main/sqlite/
	cp -rf $</raddb/mods-enabled/* $(INSTALLDIR)/$</usr/freeradius/raddb/mods-enabled/
	cp -rf $</raddb/policy.d/* $(INSTALLDIR)/$</usr/freeradius/raddb/policy.d/
	cp -rf $</raddb/sites-available/default $(INSTALLDIR)/$</usr/freeradius/raddb/sites-available/
	cp -rf $</raddb/sites-available/inner-tunnel $(INSTALLDIR)/$</usr/freeradius/raddb/sites-available/
	cp -rf $</raddb/sites-enabled/* $(INSTALLDIR)/$</usr/freeradius/raddb/sites-enabled/
	cd $(TOP)/$</raddb/certs && make
	cp -f $(TOP)/$</raddb/certs/server.pem $(INSTALLDIR)/$</usr/freeradius/raddb/certs/
	cp -f $(TOP)/$</raddb/certs/ca.pem $(INSTALLDIR)/$</usr/freeradius/raddb/certs/
	cp -f $(TOP)/$</raddb/certs/dh $(INSTALLDIR)/$</usr/freeradius/raddb/certs/
	cd $(INSTALLDIR)/$</usr/freeradius/raddb/mods-enabled && ln -sf ../mods-available/sql sql

freeradius-server-3.0.0-clean:
	-@$(MAKE) -C freeradius-server-3.0.0 distclean

NORTON_DIR := $(SRCBASE)/router/norton${BCMEX}

.PHONY: norton${BCMEX} norton${BCMEX}-install norton${BCMEX}-clean


norton${BCMEX}:
	+$(MAKE) -C $(NORTON_DIR)

norton${BCMEX}-install:
	+$(MAKE) -C $(NORTON_DIR) install INSTALLDIR=$(INSTALLDIR)/norton${BCMEX}

norton${BCMEX}-clean:
	[ ! -f $(NORTEON_DIR)/Makefile ] || -@$(MAKE) -C $(NORTON_DIR) clean

.PHONY : email-3.1.3 email-3.1.3-clean

ifeq ($(RTCONFIG_NOTIFICATION_CENTER),y)
email-3.1.3/Makefile: $(OPENSSL)
	cd $(TOP)/email-3.1.3 && \
	$(CONFIGURE) --with-ssl --sysconfdir=/etc \
		CFLAGS="-Os -Wall -I$(SRCBASE)/router/$(OPENSSL)/include -I$(TOP)/nt_center/lib -I$(TOP)/sqlite -DRTCONFIG_NOTIFICATION_CENTER" \
		LDFLAGS="-L$(SRCBASE)/router/$(OPENSSL) -L$(TOP)/nt_center/lib -L$(TOP)/sqlite/.libs" \
		LIBS="-lnt -lsqlite3 -lpthread -lcrypto -lssl $(if $(RTCONFIG_QCA), -ldl)"
	touch $@
else
email-3.1.3/Makefile: $(OPENSSL)
	cd $(TOP)/email-3.1.3 && \
	$(CONFIGURE) --with-ssl --sysconfdir=/etc \
		CFLAGS="-Os -Wall -I$(SRCBASE)/router/$(OPENSSL)/include" \
		LDFLAGS="-L$(SRCBASE)/router/$(OPENSSL)" \
		LIBS="-lcrypto -lssl $(if $(RTCONFIG_QCA), -ldl)"
	touch $@
endif

email-3.1.3: email-3.1.3/Makefile
	$(MAKE) -C email-3.1.3

email-3.1.3-clean:
	-[ ! -f email-3.1.3/Makefile ] || $(MAKE) -C email-3.1.3 distclean
	@rm -f email-3.1.3/Makefile

email-3.1.3-install:
	if [ -f email-3.1.3/Makefile ] ; then \
		install -D email-3.1.3/src/email $(INSTALLDIR)/email-3.1.3/usr/sbin/email ; \
		$(STRIP) $(INSTALLDIR)/email-3.1.3/usr/sbin/email ; \
	fi

dblog:
	@$(SEP)
	echo "build dblog"
	$(MAKE) -C dblog

dblog-clean:
	echo "clean dblog"
	$(MAKE) -C dblog clean

dblog-install:
	echo "install dblog"
	$(MAKE) -C dblog install

#diskdev_cmds-332.14
diskdev_cmds-332.14: openssl
	@$(SEP)
	cd $(TOP)/diskdev_cmds-332.14 && \
	make -f Makefile.lnx

diskdev_cmds-332.14-install: diskdev_cmds-332.14
	install -D diskdev_cmds-332.14/newfs_hfs.tproj/newfs_hfs $(INSTALLDIR)/diskdev_cmds-332.14/usr/sbin/mkfs.hfsplus
	install -D diskdev_cmds-332.14/fsck_hfs.tproj/fsck_hfs $(INSTALLDIR)/diskdev_cmds-332.14/usr/sbin/fsck.hfsplus
	$(STRIP) $(INSTALLDIR)/diskdev_cmds-332.14/usr/sbin/mkfs.hfsplus
	$(STRIP) $(INSTALLDIR)/diskdev_cmds-332.14/usr/sbin/fsck.hfsplus
	cd $(INSTALLDIR)/diskdev_cmds-332.14/usr/sbin && \
	rm -f mkfs.hfs && \
	rm -f fsck.hfs && \
	ln -s mkfs.hfsplus mkfs.hfs && \
	ln -s fsck.hfsplus fsck.hfs

diskdev_cmds-332.14-clean:
	cd $(TOP)/diskdev_cmds-332.14 && \
	make -f Makefile.lnx clean
	rm -f $(INSTALLDIR)/diskdev_cmds-332.14/usr/sbin/mkfs.hfs
	rm -f $(INSTALLDIR)/diskdev_cmds-332.14/usr/sbin/fsck.hfs

GeoIP-1.6.2/stamp-h1:
	cd GeoIP-1.6.2 && autoreconf -i -f && $(CONFIGURE) \
	--bindir=/sbin ac_cv_func_malloc_0_nonnull=yes \
	ac_cv_func_realloc_0_nonnull=yes --disable-dependency-tracking \
	--datadir=/usr/share
	touch $@

GeoIP-1.6.2: GeoIP-1.6.2/stamp-h1
	$(MAKE) -C $@

GeoIP-1.6.2-configure:
	( cd GeoIP-1.6.2 && $(CONFIGURE) \
	--bindir=/sbin ac_cv_func_malloc_0_nonnull=yes \
	ac_cv_func_realloc_0_nonnull=yes --disable-dependency-tracking \
	--datadir=/usr/share)

GeoIP-1.6.2-install: GeoIP-1.6.2
#	install -D GeoIP-1.6.2/apps/.libs/geoiplookup $(INSTALLDIR)/GeoIP-1.6.2/usr/sbin/geoiplookup
	install -D GeoIP-1.6.2/data/GeoIP.dat $(INSTALLDIR)/GeoIP-1.6.2/usr/share/GeoIP/GeoIP.dat
	install -D GeoIP-1.6.2/libGeoIP/.libs/libGeoIP.so.1.6.2 $(INSTALLDIR)/GeoIP-1.6.2/usr/lib/libGeoIP.so.1.6.2
#	$(STRIP) $(INSTALLDIR)/GeoIP-1.6.2/usr/sbin/geoiplookup
	$(STRIP) $(INSTALLDIR)/GeoIP-1.6.2/usr/lib/*.so.*
	cd $(INSTALLDIR)/GeoIP-1.6.2/usr/lib && \
		ln -sf libGeoIP.so.1.6.2 libGeoIP.so && \
		ln -sf libGeoIP.so.1.6.2 libGeoIP.so.1

GeoIP-1.6.2-clean:
	-@[ ! -f GeoIP-1.6.2/Makefile ] || $(MAKE) -C GeoIP-1.6.2 distclean
	@rm -f GeoIP-1.6.2/stamp-h1

wget/Makefile.in: wget/Makefile.am
	cd wget && autoreconf -fi

wget/Makefile: wget/Makefile.in
	cd wget && $(CONFIGURE) \
		--with-ssl=openssl --prefix=/usr --sysconfdir=/etc \
		--disable-opie --disable-ntlm --disable-debug --disable-nls --disable-rpath \
		$(if $(RTCONFIG_IPV6),,--disable-ipv6) --disable-iri --without-included-regex  \
		--disable-dependency-tracking \
		OPENSSL_LIBS="-L$(TOP)/$(OPENSSL) -lcrypto -lssl" \
		OPENSSL_CFLAGS="-I$(TOP)/$(OPENSSL)/include" \
		ZLIB_CFLAGS="-I$(TOP)zlib" \
		ZLIB_LIBS="-L$(TOP)/zlib -lz "\
		CFLAGS="-Os -Wall $(EXTRACFLAGS) -ffunction-sections -fdata-sections -I$(STAGEDIR)/usr/include" \
		LDFLAGS="$(EXTRALDFLAGS) -Wl,--gc-sections -pthread"

<<<<<<< HEAD
wget: $(OPENSSL) zlib wget/Makefile
	$(MAKE) -C $@
=======
wget: $(OPENSSLDIR) zlib wget/Makefile
	$(MAKE) -C $@ $(PARALLEL_BUILD)
>>>>>>> 57c9334f

wget-clean:
	[ ! -f wget/Makefile ] || $(MAKE) -C wget distclean
	@rm -f wget/Makefile

wget-install:
	install -D wget/src/wget $(INSTALLDIR)/wget/usr/sbin/wget
	$(STRIP) $(INSTALLDIR)/wget/usr/sbin/wget
	install -d $(INSTALLDIR)/wget/rom/etc
	echo "ca_certificate=/etc/ssl/certs/ca-certificates.crt" > $(INSTALLDIR)/wget/rom/etc/wgetrc

rtk_wifi_eventd: $(if $(RTCONFIG_CFGSYNC), cfg_mnt)

cfg_mnt: $(if $(RTCONFIG_NOTIFICATION_CENTER),nt_center sqlite wlc_nt) $(if $(RTCONFIG_AMAS), amas-utils) $(if $(RTCONFIG_LANTIQ),libfapi-0.1)

qca-wifi-fw-qca9888/stamp-h1:
	touch $@

qca-wifi-fw-qca9888: qca-wifi-fw-qca9888/stamp-h1
	$(MAKE) -C $@

qca-wifi-fw-qca9888-install: 
	$(MAKE) -C qca-wifi-fw-qca9888 install

qca-wifi.collard-10.4: iproute2-3.x
	$(MAKE) -C $@ && $(MAKE) $@-stage

qca-wifi.collard-10.4-install: qca-wifi.collard-10.4
	$(MAKE) -C $< INSTALLDIR=$(INSTALLDIR)/$< install

qca-wifi.collard-10.4-clean:
	$(MAKE) -C qca-wifi.collard-10.4 clean
	$(RM) -f qca-wifi.collard-10.4/source/lsdk_flags

qca-wifi.collard-10.4-stage:
	$(MAKE) -C qca-wifi.collard-10.4 stage


#qca-wifi.ipq40xx: qca-nss-drv.ipq40xx iproute2-3.x
qca-wifi.ipq40xx: iproute2-3.x
	$(MAKE) -C $@ && $(MAKE) $@-stage

qca-wifi.ipq40xx-install: qca-wifi.ipq40xx
	$(MAKE) -C $< INSTALLDIR=$(INSTALLDIR)/$< install

qca-wifi.ipq40xx-clean:
	$(MAKE) -C qca-wifi.ipq40xx clean
	$(RM) -f qca-wifi.ipq40xx/source/lsdk_flags

qca-wifi.ipq40xx-stage:
	$(MAKE) -C qca-wifi.ipq40xx stage

qca-wifi-qca9990: qca-nss-drv
	$(MAKE) -C $@ && $(MAKE) $@-stage

qca-wifi-qca9990-install: qca-wifi-qca9990
	$(MAKE) -C $< INSTALLDIR=$(INSTALLDIR)/$< install

qca-wifi-qca9990-clean:
	$(MAKE) -C qca-wifi-qca9990 clean
	$(RM) -f qca-wifi-qca9990/lsdk_flags

qca-wifi-qca9990-stage:
	$(MAKE) -C qca-wifi-qca9990 stage

qca-hostap-collard.10.4: qca-wifi.collard-10.4 libnl-bf openssl
	$(MAKE) -C $@ && $(MAKE) $@-stage

.PHONY: qca-hostap.ipq40xx qca-nss-drv.ipq40xx qca-nss-gmac.ipq40xx qca-rfs.ipq40xx qca-ssdk.ipq40xx qca-ssdk-shell.ipq40xx
qca-hostap.ipq40xx: qca-wifi.ipq40xx libnl-bf openssl
	$(MAKE) -C $@ && $(MAKE) $@-stage

qca-nss-drv.ipq40xx: qca-nss-gmac.ipq40xx
	$(MAKE) -C $@ && $(MAKE) $@-stage

qca-nss-drv.ipq40xx-stage:
	$(MAKE) -C qca-nss-drv.ipq40xx stage

qca-nss-gmac.ipq40xx:
	$(MAKE) -C $@ && $(MAKE) $@-stage

qca-nss-gmac.ipq40xx-stage:
	$(MAKE) -C qca-nss-gmac.ipq40xx && $(MAKE) -C qca-nss-gmac.ipq40xx stage

qca-rfs.ipq40xx:
	$(MAKE) -C $@ && $(MAKE) $@-stage

qca-rfs.ipq40xx-stage:
	$(MAKE) -C qca-rfs.ipq40xx stage

qca-ssdk.ipq40xx:
	$(MAKE) -C $@ && $(MAKE) $@-stage

qca-ssdk.ipq40xx-stage:
	$(MAKE) -C qca-ssdk.ipq40xx stage

qca-ssdk-shell.ipq40xx:
	$(MAKE) -C $@

qca-ssdk.collard:
	$(MAKE) -C $@ && $(MAKE) $@-stage

qca-ssdk.collard-stage:
	$(MAKE) -C qca-ssdk.collard stage

qca-ssdk-shell.collard:
	$(MAKE) -C $@

qca-hyfi-qdisc.ipq40xx:
	$(MAKE) -C $@ && $(MAKE) $@-stage

qca-hyfi-qdisc.ipq40xx-stage:
	$(MAKE) -C qca-hyfi-qdisc.ipq40xx && $(MAKE) -C qca-hyfi-qdisc.ipq40xx stage

qca-hyfi-qdisc.ipq40xx-install: qca-hyfi-qdisc.ipq40xx
	$(MAKE) -C $< INSTALLDIR=$(INSTALLDIR)/$< install

qca-hyfi-bridge.ipq40xx:
	$(MAKE) -C $@ && $(MAKE) $@-stage

qca-hyfi-bridge.ipq40xx-stage:
	$(MAKE) -C qca-hyfi-bridge.ipq40xx && $(MAKE) -C qca-hyfi-bridge.ipq40xx stage

qca-hyfi-bridge.ipq40xx-install: qca-hyfi-bridge.ipq40xx
	$(MAKE) -C $< INSTALLDIR=$(INSTALLDIR)/$< install

shortcut-fe.ipq40xx: libnl-bf
	$(MAKE) -C $@ && $(MAKE) $@-stage

shortcut-fe.ipq40xx-stage:
	$(MAKE) -C shortcut-fe.ipq40xx stage

qca-hostap-qca9990: qca-wifi-qca9990
	$(MAKE) -C $@ && $(MAKE) $@-stage

qca-ssdk:
	$(MAKE) -C $@ && $(MAKE) $@-stage

qca-ssdk-stage:
	$(MAKE) -C qca-ssdk stage

qca-ssdk30:
	$(MAKE) -C $@ && $(MAKE) $@-stage

qca-ssdk30-stage:
	$(MAKE) -C qca-ssdk30 stage

.PHONY: lm-sensors-master btconfig ethtool-3.7 i2c-tools-3.1.2 i2c-tools-2013-12-15 bluez-5.41
ethtool-3.7/configure:
	cd ethtool-3.7 && ./autogen.sh

ethtool-3.7/Makefile: ethtool-3.7/configure
	cd ethtool-3.7 && $(CONFIGURE) \
		--with-kernel=$(LINUXDIR)

ethtool-3.7: ethtool-3.7/Makefile
	$(MAKE) -C $@ KERNEL_DIR=$(LINUXDIR)

ethtool-3.7-clean:
	[ ! -f ethtool-3.7/Makefile ] || $(MAKE) -C ethtool-3.7 distclean
	@rm -f ethtool-3.7/Makefile

ethtool-3.7-install: ethtool-3.7
	install -D ethtool-3.7/ethtool $(INSTALLDIR)/ethtool-3.7/usr/bin/ethtool
	$(STRIP) $(INSTALLDIR)/ethtool-3.7/usr/bin/ethtool

i2c-tools-2013-12-15:
	$(MAKE) -C $@

i2c-tools-2013-12-15-clean:
	-$(MAKE) -C i2c-tools-2013-12-15 clean

i2c-tools-2013-12-15-install: i2c-tools-2013-12-15
	install -D i2c-tools-2013-12-15/tools/i2cdump $(INSTALLDIR)/i2c-tools-2013-12-15/usr/bin/i2cdump
	install -D i2c-tools-2013-12-15/tools/i2cget $(INSTALLDIR)/i2c-tools-2013-12-15/usr/bin/i2cget
	install -D i2c-tools-2013-12-15/tools/i2cset $(INSTALLDIR)/i2c-tools-2013-12-15/usr/bin/i2cset
	install -D i2c-tools-2013-12-15/tools/i2cdetect $(INSTALLDIR)/i2c-tools-2013-12-15/usr/bin/i2cdetect
	install -D i2c-tools-2013-12-15/lib/libi2c.so.0.1.0 $(INSTALLDIR)/i2c-tools-2013-12-15/lib/libi2c.so.0.1.0
	$(STRIP) $(INSTALLDIR)/i2c-tools-2013-12-15/usr/bin/i2cdump
	$(STRIP) $(INSTALLDIR)/i2c-tools-2013-12-15/usr/bin/i2cget
	$(STRIP) $(INSTALLDIR)/i2c-tools-2013-12-15/usr/bin/i2cset
	$(STRIP) $(INSTALLDIR)/i2c-tools-2013-12-15/usr/bin/i2cdetect
	$(STRIP) $(INSTALLDIR)/i2c-tools-2013-12-15/lib/libi2c.so.0.1.0
	cd $(INSTALLDIR)/i2c-tools-2013-12-15/lib && \
		ln -sf libi2c.so.0.1.0 libi2c.so.0 && \
		ln -sf libi2c.so.0.1.0 libi2c.so

i2c-tools-3.1.2:
	$(MAKE) -C $@

i2c-tools-3.1.2-clean:
	$(MAKE) -C i2c-tools-3.1.2 clean

i2c-tools-3.1.2-install: i2c-tools-3.1.2
	install -D i2c-tools-3.1.2/tools/i2cdump $(INSTALLDIR)/i2c-tools-3.1.2/usr/bin/i2cdump
	install -D i2c-tools-3.1.2/tools/i2cget $(INSTALLDIR)/i2c-tools-3.1.2/usr/bin/i2cget
	install -D i2c-tools-3.1.2/tools/i2cset $(INSTALLDIR)/i2c-tools-3.1.2/usr/bin/i2cset
	install -D i2c-tools-3.1.2/tools/i2cdetect $(INSTALLDIR)/i2c-tools-3.1.2/usr/bin/i2cdetect
	# install -D i2c-tools-3.1.2/lib/libi2c.so.0.1.0 $(INSTALLDIR)/i2c-tools-3.1.2/lib/libi2c.so.0.1.0
	$(STRIP) $(INSTALLDIR)/i2c-tools-3.1.2/usr/bin/i2cdump
	$(STRIP) $(INSTALLDIR)/i2c-tools-3.1.2/usr/bin/i2cget
	$(STRIP) $(INSTALLDIR)/i2c-tools-3.1.2/usr/bin/i2cset
	$(STRIP) $(INSTALLDIR)/i2c-tools-3.1.2/usr/bin/i2cdetect
	# $(STRIP) $(INSTALLDIR)/i2c-tools-3.1.2/lib/libi2c.so.0.1.0
	# cd $(INSTALLDIR)/i2c-tools-3.1.2/lib && \
	#	ln -sf libi2c.so.0.1.0 libi2c.so.0 && \
	#	ln -sf libi2c.so.0.1.0 libi2c.so

ppacmd:
	cd ppacmd; make

libhelper-1.4.0.2:
	cd libhelper-1.4.0.2; make

libhelper-1.4.0.2-install:
	mkdir -p $(TARGETDIR)/usr/lib
	install -D libhelper-1.4.0.2/libhelper.so $(TARGETDIR)/usr/lib/

libfapi-0.1: fapi_wlan_common-05.04.00.131
	cd libfapi-0.1; make clean; make

libfapi-0.1-install:
	cd libfapi-0.1; make clean; make
	install -D libfapi-0.1/libfapi.so $(TARGETDIR)/usr/lib/

fapi_wlan_common-05.04.00.131: ncurses-6.0 readline-6.2 libhelper-1.4.0.2
	cd fapi_wlan_common-05.04.00.131; make clean; make

fapi_wlan_common-05.04.00.131-install:
	mkdir -p $(TARGETDIR)/usr/lib
	install -D fapi_wlan_common-05.04.00.131/libfapiwlancommon.so $(TARGETDIR)/usr/lib/
	install -D fapi_wlan_common-05.04.00.131/fapi_wlan_beerock_cli $(TARGETDIR)/usr/lib/

hostapd-2.6: libnl-bf openssl
	cd hostapd-2.6/hostapd;	make clean; make hostapd; make hostapd_cli
	cd hostapd-2.6/wpa_supplicant; make clean; make wpa_supplicant; make wpa_cli

hostapd-2.6-install:
	mkdir -p $(TARGETDIR)/bin
	install -D hostapd-2.6/hostapd/hostapd $(TARGETDIR)/bin/
	install -D hostapd-2.6/hostapd/hostapd_cli $(TARGETDIR)/bin/
	install -D hostapd-2.6/wpa_supplicant/wpa_supplicant $(TARGETDIR)/bin/
	install -D hostapd-2.6/wpa_supplicant/wpa_cli $(TARGETDIR)/bin/

hostapd-2.6-clean:
	cd hostapd-2.6/hostapd;	make clean
	cd hostapd-2.6/wpa_supplicant; make clean

btconfig:
ifeq ($(RTCONFIG_LANTIQ),y)
	install -D btconfig/btconfig $(TARGETDIR)/usr/bin/btconfig
endif

lm-sensors-master:
	cd lm-sensors-master; make clean; make all


AQIS = --enable-extaqis

bluez-5.41/stamp-h1:
ifeq ($(wildcard bluez-5.41/prebuild),)
	cd bluez-5.41 && ./autogen.sh --no-configure
	cd bluez-5.41 && $(CONFIGURE) \
		--enable-library --program-prefix= --program-suffix= --prefix=/usr --exec-prefix=/usr --bindir=/usr/bin --sbindir=/usr/sbin --libexecdir=/usr/lib --sysconfdir=/etc\
		--datadir=/usr/share --localstatedir=/var --mandir=/usr/man --infodir=/usr/info --disable-systemd --with-udevdir=$(STAGEDIR)/usr/lib/udev\
		--enable-experimental --enable-maintainer-mode $(AQIS) \
		UDEV_CFLAGS="-I$(STAGEDIR)/usr/include" UDEV_LIBS="$(STAGEDIR)/usr/lib/libudev.so" \
		CFLAGS="-I$(STAGEDIR)/usr/include -I$(STAGEDIR)/usr/lib/dbus-1.0/include -I$(STAGEDIR)/usr/local/include -I$(SRCBASE)/include -I$(STAGEDIR)/usr/local/include/glib-2.0 -I$(STAGEDIR)/usr/local/lib/glib-2.0/include -I$(TOP)/shared -I$(TOP)/json-c -DENCRYPT -D$(MODEL)" \
		LDFLAGS="-L$(STAGEDIR)/lib -L$(STAGEDIR)/usr/lib -ldbus-1 -liconv -ldl -lpthread -L$(STAGEDIR)/usr/local/lib -lglib-2.0 -lical -licalvcal -L$(TOP)/openssl -lssl -lcrypto -L$(TOP)/nvram -L$(INSTALLDIR)/nvram/usr/lib -lnvram -L$(TOP)/shared -L$(INSTALLDIR)/shared/usr/lib -lshared -L$(INSTALLDIR)/zlib/usr/lib -lz -lm -lc -ljson-c"
		touch $@
endif
bluez-5.41: bluez-5.41/stamp-h1
	$(MAKE) -C $@ && $(MAKE) $@-stage

bluez-5.41-clean:
	[ ! -f bluez-5.41/Makefile ] || $(MAKE) -C bluez-5.41 distclean
	@rm -f bluez-5.41/stamp-h1

bluez-5.41-install: btconfig bluez-5.41
	mkdir -p $(TARGETDIR)/rom/etc/bluetooth
ifeq ($(RTCONFIG_REALTEK),y)
	mkdir -p $(TARGETDIR)/lib/
	install $(LIBDIR)/librt.so.1 $(TARGETDIR)/lib/
	install $(LIBDIR)/libubacktrace.so.1 $(TARGETDIR)/lib/
endif
	install -D bluez-5.41/tools/bccmd $(INSTALLDIR)/bluez-5.41/usr/bin/bccmd
	install -D bluez-5.41/tools/bluemoon $(INSTALLDIR)/bluez-5.41/usr/bin/bluemoon
	install -D bluez-5.41/tools/ciptool $(INSTALLDIR)/bluez-5.41/usr/bin/ciptool
	install -D bluez-5.41/tools/hcitool $(INSTALLDIR)/bluez-5.41/usr/bin/hcitool
	install -D bluez-5.41/tools/hcidump $(INSTALLDIR)/bluez-5.41/usr/bin/hcidump
	install -D bluez-5.41/tools/hciattach $(INSTALLDIR)/bluez-5.41/usr/bin/hciattach
	install -D bluez-5.41/tools/hciconfig $(INSTALLDIR)/bluez-5.41/usr/bin/hciconfig
	install -D bluez-5.41/tools/hid2hci $(INSTALLDIR)/bluez-5.41/usr/bin/hid2hci
	install -D bluez-5.41/tools/l2ping $(INSTALLDIR)/bluez-5.41/usr/bin/l2ping
	install -D bluez-5.41/tools/l2test $(INSTALLDIR)/bluez-5.41/usr/bin/l2test
	install -D bluez-5.41/client/bluetoothctl $(INSTALLDIR)/bluez-5.41/usr/bin/bluetoothctl
	install -D bluez-5.41/tools/mpris-proxy $(INSTALLDIR)/bluez-5.41/usr/bin/mpris-proxy
	install -D bluez-5.41/tools/rctest $(INSTALLDIR)/bluez-5.41/usr/bin/rctest
	install -D bluez-5.41/tools/rfcomm $(INSTALLDIR)/bluez-5.41/usr/bin/rfcomm
	install -D bluez-5.41/tools/sdptool $(INSTALLDIR)/bluez-5.41/usr/bin/sdptool
	install -D bluez-5.41/tools/btmgmt $(INSTALLDIR)/bluez-5.41/usr/bin/btmgmt
ifeq ($(RTCONFIG_SOC_IPQ40XX),y)
	install -D bluez-5.41/btconfig_1.16 $(INSTALLDIR)/bluez-5.41/usr/bin/btconfig
	install -D bluez-5.41/btchk.sh $(INSTALLDIR)/bluez-5.41/usr/bin/btchk.sh
else ifeq ($(or $(QCA953X),$(QCA955X),$(QCA956X)),y)
	install -D bluez-5.41/btconfig_4.02 $(INSTALLDIR)/bluez-5.41/usr/bin/btconfig
else ifeq ($(RTCONFIG_LANTIQ),y)
	install -D btconfig/btconfig $(TARGETDIR)/usr/bin/btconfig
endif
	install -D bluez-5.41/lib/.libs/libbluetooth.so.$(LIBBLUETOOTH_VER) $(TARGETDIR)/usr/lib/libbluetooth.so.$(LIBBLUETOOTH_VER)
	install -D bluez-5.41/src/bluetoothd $(INSTALLDIR)/bluez-5.41/usr/bin/bluetoothd
	install -D bluez-5.41/attrib/gatttool $(INSTALLDIR)/bluez-5.41/usr/bin/gatttool
ifeq ($(BUILD_NAME), $(filter $(BUILD_NAME), MAP-AC3000))
	install -D bluez-5.41/3000000.psr $(TARGETDIR)/rom/etc/3000000.psr
endif
	$(STRIP) $(INSTALLDIR)/bluez-5.41/usr/bin/bccmd
	$(STRIP) $(INSTALLDIR)/bluez-5.41/usr/bin/bluemoon
	$(STRIP) $(INSTALLDIR)/bluez-5.41/usr/bin/ciptool
	$(STRIP) $(INSTALLDIR)/bluez-5.41/usr/bin/hcitool
	$(STRIP) $(INSTALLDIR)/bluez-5.41/usr/bin/hcidump
	$(STRIP) $(INSTALLDIR)/bluez-5.41/usr/bin/hciattach
	$(STRIP) $(INSTALLDIR)/bluez-5.41/usr/bin/hciconfig
	$(STRIP) $(INSTALLDIR)/bluez-5.41/usr/bin/hid2hci
	$(STRIP) $(INSTALLDIR)/bluez-5.41/usr/bin/l2ping
	$(STRIP) $(INSTALLDIR)/bluez-5.41/usr/bin/l2test
	$(STRIP) $(INSTALLDIR)/bluez-5.41/usr/bin/bluetoothctl
	$(STRIP) $(INSTALLDIR)/bluez-5.41/usr/bin/mpris-proxy
	$(STRIP) $(INSTALLDIR)/bluez-5.41/usr/bin/rctest
	$(STRIP) $(INSTALLDIR)/bluez-5.41/usr/bin/rfcomm
	$(STRIP) $(INSTALLDIR)/bluez-5.41/usr/bin/sdptool
	$(STRIP) $(INSTALLDIR)/bluez-5.41/usr/bin/btmgmt
	$(STRIP) $(INSTALLDIR)/bluez-5.41/usr/bin/bluetoothd
	$(STRIP) $(INSTALLDIR)/bluez-5.41/usr/bin/gatttool
	# $(STRIP) $(INSTALLDIR)/bluez-5.41/usr/bin/btconfig
	$(STRIP) $(TARGETDIR)/usr/lib/libbluetooth.so.$(LIBBLUETOOTH_VER)
ifeq ($(RTCONFIG_LANTIQ),y)
	cp -f bluez-5.41/src/main.conf $(TARGETDIR)/rom/etc/bluetooth
endif
	cp -f bluez-5.41/profiles/aqis/bleencrypt/pem2048/public.pem $(TARGETDIR)/rom/etc/bluetooth
	cp -f bluez-5.41/profiles/aqis/bleencrypt/pem2048/private.pem $(TARGETDIR)/rom/etc/bluetooth
	rm -rf $(TARGETDIR)/usr/obex
	cd $(TARGETDIR)/usr/lib && \
		ln -sf libbluetooth.so.$(LIBBLUETOOTH_VER) libbluetooth.so.3 && \
		ln -sf libbluetooth.so.3 libbluetooth.so
	mkdir -p $(TARGETDIR)/lib
	cd $(TARGETDIR)/lib && \
		ln -sf libc.so.0 libc.so.1 && \
		ln -sf libpthread.so.0 libpthread.so.1

jansson-2.7/Makefile:
	@cd jansson-2.7 && autoreconf -i -f && $(CONFIGURE) CC=$(CC) \
		--prefix=/usr --exec-prefix=/usr --bindir=/usr/bin --sbindir=/usr/sbin --libexecdir=/usr/lib \
		--sysconfdir=/etc --datadir=/usr/share --localstatedir=/var --mandir=/usr/man --infodir=/usr/info

jansson-2.7: jansson-2.7/Makefile
	@$(MAKE) -C $@ && $(MAKE) $@-stage
	## a workaround to avoid libtool error
	sed 's|/usr/lib|$(STAGEDIR)/usr/lib|g' -i $(STAGEDIR)/usr/lib/libjansson.la

jansson-2.7-install: jansson-2.7
	install -D jansson-2.7/src/.libs/libjansson.so $(INSTALLDIR)/jansson-2.7/usr/lib/libjansson.so
	$(STRIP) $(INSTALLDIR)/jansson-2.7/usr/lib/libjansson.so
	cd $(INSTALLDIR)/jansson-2.7/usr/lib && \
		ln -sf libjansson.so libjansson.so.4

jansson-2.7-clean:
	[ ! -f jansson-2.7/Makefile ] || $(MAKE) -C jansson-2.7 clean
	@rm -f jansson-2.7/Makefile

qca-whc-lbd.ipq40xx: jansson-2.7 qca-libhyficommon.ipq40xx qca-wifi.ipq40xx kernel_header
	[ -f $@/compile ] || $(MAKE) -C $@ && $(MAKE) -C $@ stage

qca-whc-lbd.ipq40xx-install: qca-whc-lbd.ipq40xx/compile
	$(MAKE) -C qca-whc-lbd.ipq40xx INSTALLDIR=$(INSTALLDIR)/qca-whc-lbd.ipq40xx install

libffi-3.0.11/Makefile: libffi-3.0.11/configure
	cd libffi-3.0.11 && $(CONFIGURE) --prefix=$(STAGEDIR)/usr/local

libffi-3.0.11: libffi-3.0.11/Makefile
	$(MAKE) -C $@ && $(MAKE) -C $@ install

libffi-3.0.11-clean:
	[ ! -f libffi-3.0.11/Makefile ] || $(MAKE) -C libffi-3.0.11 distclean

libffi-3.0.11-install: libffi-3.0.11
	install -D $(STAGEDIR)/usr/local/lib/libffi.so.6.0.0 $(INSTALLDIR)/libffi-3.0.11/usr/lib/libffi.so.6.0.0
	$(STRIP) $(INSTALLDIR)/libffi-3.0.11/usr/lib/libffi.so.6.0.0
	cd $(INSTALLDIR)/libffi-3.0.11/usr/lib && \
		ln -sf libffi.so.6.0.0 libffi.so.6 && \
		ln -sf libffi.so.6.0.0 libffi.so

udev-173/configure:
	-cd udev-173 && ./autogen.sh --host --force
	cd udev-173 &&  autoreconf --force --install

udev-173/Makefile: udev-173/configure
	cd udev-173 && $(CONFIGURE)\
		--libdir=/usr/lib --prefix=/usr --exec_prefix=/usr --bindir=/usr/bin --sbindir=/usr/sbin --libexecdir=/usr/lib --sysconfdir=/etc\
		--datadir=/usr/share --localstatedir=/var --mandir=/usr/man --infodir=/usr/info --disable-nls --prefix=/usr --exec-prefix= --sysconfdir=/etc --disable-hwdb\
		--disable-keymap --disable-gudev --disable-introspection --libexecdir=/lib/udev --disable-gtk-doc-html --sbindir=/sbin

udev-173: udev-173/Makefile
	$(MAKE) -C $@ && $(MAKE) $@-stage

udev-173-clean:
	[ ! -f udev-173/Makefile ] || $(MAKE) -C udev-173 distclean

udev-173-install: udev-173
	install -D udev-173/libudev/.libs/libudev.so.0.12.0 $(INSTALLDIR)/udev-173/usr/lib/libudev.so.0.12.0
	$(STRIP) $(INSTALLDIR)/udev-173/usr/lib/libudev.so.0.12.0
	cd $(INSTALLDIR)/udev-173/usr/lib && \
		ln -sf libudev.so.0.12.0 libudev.so.0 && \
		ln -sf libudev.so.0.12.0 libudev.so

libical-2.0.0/Makefile: libical-2.0.0/CMakeLists.txt
	cd libical-2.0.0 && cmake -DCMAKE_INSTALL_PREFIX=/usr \
	-DCMAKE_BUILD_TYPE=Release \
	-DCMAKE_EXE_LINKER_FLAGS="-L$(STAGEDIR)/usr/local/lib -ldl -lpthread" 

libical-2.0.0: libical-2.0.0/Makefile
	$(MAKE) -C $@ && $(MAKE) $@-stage

libical-2.0.0-clean:
	[ ! -f libical-2.0.0/Makefile ] || $(MAKE) -C libical-2.0.0 clean
	@rm -f libical-2.0.0/Makefile

libical-2.0.0-install:
	install -D libical-2.0.0/lib/libical_cxx.so.2.0.0 $(INSTALLDIR)/libical-2.0.0/usr/lib/libical_cxx.so.2.0.0
	install -D libical-2.0.0/lib/libical.so.2.0.0 $(INSTALLDIR)/libical-2.0.0/usr/lib/libical.so.2.0.0
	install -D libical-2.0.0/lib/libicalss_cxx.so.2.0.0 $(INSTALLDIR)/libical-2.0.0/usr/lib/libicalss_cxx.so.2.0.0
	install -D libical-2.0.0/lib/libicalss.so.2.0.0 $(INSTALLDIR)/libical-2.0.0/usr/lib/libicalss.so.2.0.0
	install -D libical-2.0.0/lib/libicalvcal.so.2.0.0 $(INSTALLDIR)/libical-2.0.0/usr/lib/libicalvcal.so.2.0.0
	$(STRIP) $(INSTALLDIR)/libical-2.0.0/usr/lib/libical_cxx.so.2.0.0
	$(STRIP) $(INSTALLDIR)/libical-2.0.0/usr/lib/libical.so.2.0.0
	$(STRIP) $(INSTALLDIR)/libical-2.0.0/usr/lib/libicalss_cxx.so.2.0.0
	$(STRIP) $(INSTALLDIR)/libical-2.0.0/usr/lib/libicalss.so.2.0.0
	$(STRIP) $(INSTALLDIR)/libical-2.0.0/usr/lib/libicalvcal.so.2.0.0
	cd $(INSTALLDIR)/libical-2.0.0/usr/lib && \
		ln -sf libical_cxx.so.2.0.0 libical_cxx.so.2.0 &&\
		ln -sf libical_cxx.so.2.0.0 libical_cxx.so.2 &&\
		ln -sf libical.so.2.0.0 libical.so.2.0 &&\
		ln -sf libical.so.2.0.0 libical.so.2 &&\
		ln -sf libicalss_cxx.so.2.0.0 libicalss_cxx.so.2.0 &&\
		ln -sf libicalss_cxx.so.2.0.0 libicalss_cxx.so.2 &&\
		ln -sf libicalss.so.2.0.0 libicalss.so.2.0 &&\
		ln -sf libicalss.so.2.0.0 libicalss.so.2 &&\
		ln -sf libicalvcal.so.2.0.0 libicalvcal.so.2.0 &&\
		ln -sf libicalvcal.so.2.0.0 libicalvcal.so.2

libconfuse/Makefile:
	cd libconfuse && $(CONFIGURE) --prefix=/usr --disable-shared \
		--disable-examples --disable-nls \
		--without-libiconv-prefix --without-libintl-prefix \
		CFLAGS="-Wall -Os -ffunction-sections -fdata-sections -fPIC $(EXTRACFLAGS)" \
		LDFLAGS="-Wl,--gc-sections $(LDFLAGS)"

libconfuse: libconfuse/Makefile
	$(MAKE) -C $@ && $(MAKE) $@-stage

libconfuse-install:
	@true

libconfuse-clean:
	[ ! -f libconfuse/Makefile ] || $(MAKE) -C libconfuse distclean
	@rm -f libconfuse/Makefile

inadyn/configure:
	cd inadyn && ./autogen.sh

inadyn/Makefile: inadyn/configure
	cd inadyn && $(CONFIGURE) --prefix=/usr --sysconfdir=/etc --localstatedir=/var \
		--enable-openssl \
		confuse_CFLAGS="-I$(STAGEDIR)/usr/include" \
		confuse_LIBS="-L$(STAGEDIR)/usr/lib -lconfuse" \
		OpenSSL_CFLAGS="-I$(TOP)/$(OPENSSL)/include" \
		OpenSSL_LIBS="-L$(TOP)/$(OPENSSL) -lcrypto -lssl $(if $(RTCONFIG_OPENSSL11),-lpthread,)" \
		CFLAGS="-Wall -Os -I$(TOP)/shared -I$(SRCBASE)/include -DASUSWRT $(if $(RTCONFIG_LETSENCRYPT),-DASUSWRT_LE,) \
			-I$(STAGEDIR)/usr/include  -ffunction-sections -fdata-sections $(EXTRACFLAGS)" \
		LDFLAGS="-L$(TOP)/nvram$(BCMEX)$(EX7) -L$(TOP)/shared $(EXTRA_NV_LDFLAGS) \
			 -L$(STAGEDIR)/usr/lib -Wl,--gc-sections $(LDFLAGS) $(EXTRALDFLAGS)" \
		LIBS="-lnvram -lshared $(if $(RTCONFIG_QTN),-L$(TOP)/libqcsapi_client -lqcsapi_client) -ldl"

inadyn: shared nvram$(BCMEX)$(EX7) libconfuse inadyn/Makefile
	$(MAKE) -C $@

inadyn-install:
	install -D inadyn/src/inadyn $(INSTALLDIR)/inadyn/usr/sbin/inadyn
	$(STRIP) $(INSTALLDIR)/inadyn/usr/sbin/inadyn

inadyn-clean:
	[ ! -f inadyn/Makefile ] || $(MAKE) -C inadyn distclean
	@rm -f inadyn/Makefile

ncurses-6.0/Makefile: ncurses-6.0/configure
	cd ncurses-6.0 && $(CONFIGURE) \
		CFLAGS="$(EXTRACFLAGS) -Os -I$(STAGEDIR)/usr/include -ffunction-sections -fdata-sections -fPIC" \
		LDFLAGS="$(LDFLAGS) -ffunction-sections -fdata-sections -Wl,--gc-sections -L$(STAGEDIR)/usr/lib" \
		CPPFLAGS="-P" \
		--prefix=/usr --without-cxx --without-cxx-binding \
		--enable-echo --enable-const --enable-overwrite --disable-rpath --without-ada \
		$(if $(RTCONFIG_BCMARM),--enable-widec,) \
		--without-debug --without-manpages --without-profile --without-progs --without-tests \
		--disable-home-terminfo --with-normal --with-shared --with-build-cppflags=-D_GNU_SOURCE \
		--enable-pc-files \
		--disable-termcap --disable-database --with-fallbacks="xterm,vt100,vt200,linux,ansi,xterm-256color"
#		--with-default-terminfo-dir=/usr/share/terminfo --with-terminfo-dirs=/usr/share/terminfo

ncurses-6.0: ncurses-6.0/Makefile
	@$(SEP)
	cd ncurses-6.0 && $(MAKE) -C ncurses && $(MAKE) -C misc pc-files

ncurses-6.0-clean:
	[ ! -f ncurses-6.0/Makefile ] || $(MAKE) -C ncurses-6.0 distclean

ncurses-6.0-install: ncurses-6.0
ifeq ($(RTCONFIG_BCMARM),y)
	install -D ncurses-6.0/lib/libncursesw.so.6.0 $(INSTALLDIR)/ncurses-6.0/usr/lib/libncursesw.so.6.0
	cd $(INSTALLDIR)/ncurses-6.0/usr/lib && \
		ln -sf libncursesw.so.6.0 libncursesw.so.6 &&\
		ln -sf libncursesw.so.6.0 libncursesw.so
else
	install -D ncurses-6.0/lib/libncurses.so.6.0 $(INSTALLDIR)/ncurses-6.0/usr/lib/libncurses.so.6.0
	cd $(INSTALLDIR)/ncurses-6.0/usr/lib && \
		ln -sf libncurses.so.6.0 libncurses.so.6 &&\
		ln -sf libncurses.so.6.0 libncurses.so
endif
	$(STRIP) $(INSTALLDIR)/ncurses-6.0/usr/lib/*.so.*

# Start merlin components
nano/Makefile:
	cd nano && \
	autoreconf -i -f && $(CONFIGURE) --prefix=$(INSTALLDIR)/nano/usr --sysconfdir=/jffs/configs \
		CFLAGS="$(EXTRACFLAGS) -Os -I$(TOP)/ncurses-6.0/include -ffunction-sections -fdata-sections" \
		LDFLAGS="$(LDFLAGS) -L$(TOP)/ncurses-6.0/lib -ffunction-sections -fdata-sections -Wl,--gc-sections" \
		PKG_CONFIG_LIBDIR="$(TOP)/ncurses-6.0/misc" PKG_CONFIG_PATH="$(TOP)/ncurses-6.0/misc" \
		$(if $(RTCONFIG_BCMARM),ac_cv_lib_ncursesw_get_wch=yes --enable-utf8,ac_cv_lib_ncursesw_get_wch=no --enable-tiny) \
		--disable-speller --disable-extra --disable-tabcomp --enable-wrapping --disable-glibtest \
		--disable-libmagic --disable-nls

nano-clean:
	-@$(MAKE) -C nano distclean
	@rm -f nano/Makefile

nano-install:
	@$(MAKE) -C nano install-exec INSTALLDIR=$(INSTALLDIR)/nano/usr/bin/nano
	$(STRIP) $(INSTALLDIR)/nano/usr/bin/nano

nano: ncurses-6.0 nano/Makefile
	@$(SEP)
	$(MAKE) -C $@

nettle/stamp-h1:
	@cd nettle && \
	CPPFLAGS="-I$(TOP)/gmp" \
	CFLAGS="-O2 -Wall $(EXTRACFLAGS) -fPIC -ffunction-sections -fdata-sections" \
	LDFLAGS="-L$(TOP)/gmp/.libs -ffunction-sections -fdata-sections -Wl,--gc-sections -fPIC" \
	$(CONFIGURE) prefix=$(TOP)/nettle --enable-mini-gmp --disable-documentation --disable-shared
	@touch nettle/stamp-h1

nettle: nettle/stamp-h1
	@$(SEP)
	@$(MAKE) -C nettle $(PARALLEL_BUILD)
	@$(MAKE) -C nettle install

nettle-clean:
	-@$(MAKE) -C nettle clean
	@rm -f nettle/stamp-h1
	@rm -rf nettle/include nettle/lib

samba-3.6.x: libiconv-1.14
	@$(MAKE) -C samba-3.6.x $(PARALLEL_BUILD)
samba-3.5.8:
	@$(MAKE) -C samba-3.5.8 $(PARALLEL_BUILD)

ipset:
	$(MAKE) -C ipset binaries $(PARALLEL_BUILD)

ipset-install:
	install -D ipset/ipset $(INSTALLDIR)/ipset/usr/sbin/ipset
	install -d $(INSTALLDIR)/ipset/usr/lib/
	install ipset/*.so $(INSTALLDIR)/ipset/usr/lib/
	$(STRIP) $(INSTALLDIR)/ipset/usr/lib/*.so
	$(STRIP) $(INSTALLDIR)/ipset/usr/sbin/ipset

libnfnetlink/stamp-h1:
	cd $(TOP)/libnfnetlink && CC=$(CC) STRIP=$(STRIP) \
		CFLAGS="-Os -Wall $(EXTRACFLAGS) -ffunction-sections -fdata-sections" \
		LDFLAGS="-ffunction-sections -fdata-sections -Wl,--gc-sections" \
		$(CONFIGURE) --prefix=/usr --enable-shared --enable-static
	touch libnfnetlink/stamp-h1

libnfnetlink: libnfnetlink/stamp-h1
	@$(SEP)
	$(MAKE) -C libnfnetlink

libnfnetlink-clean:
	-@$(MAKE) -C libnfnetlink distclean
	@rm -f libnfnetlink/stamp-h1

libnfnetlink-install:
	install -D libnfnetlink/src/.libs/libnfnetlink.so.0.2.0 $(INSTALLDIR)/libnfnetlink/usr/lib/libnfnetlink.so.0.2.0
	$(STRIP) -s $(INSTALLDIR)/libnfnetlink/usr/lib/libnfnetlink.so.0.2.0
	cd $(INSTALLDIR)/libnfnetlink/usr/lib/ && \
		ln -sf libnfnetlink.so.0.2.0 libnfnetlink.so.0 && \
		ln -sf libnfnetlink.so.0.2.0 libnfnetlink.so

libmnl/stamp-h1:
	cd $(TOP)/libmnl && CC=$(CC) STRIP=$(STRIP) \
	CFLAGS="-Os -Wall $(EXTRACFLAGS) -ffunction-sections -fdata-sections" \
	LDFLAGS="-ffunction-sections -fdata-sections -Wl,--gc-sections" \
	$(CONFIGURE) --prefix=/usr
	touch libmnl/stamp-h1

libmnl: libmnl/stamp-h1
	$(MAKE) -C libmnl
	$(MAKE) -C libmnl DESTDIR=$(TOP)/libmnl/staged install

libmnl-install: libmnl
	install -d $(INSTALLDIR)/libmnl/usr/lib/
	install libmnl/src/.libs/libmnl.so.0.1.0 $(INSTALLDIR)/libmnl/usr/lib/libmnl.so.0.1.0
	$(STRIP) $(INSTALLDIR)/libmnl/usr/lib/libmnl.so.0.1.0
	cd $(INSTALLDIR)/libmnl/usr/lib/ && \
		ln -sf libmnl.so.0.1.0 libmnl.so.0 && \
		ln -sf libmnl.so.0.1.0 libmnl.so

libmnl-clean:
	-@$(MAKE) -C libmnl distclean
	-@rm -rf libmnl/stamp-h1
	-@rm -rf libmnl/staged

ipset_arm/stamp-h1: libmnl
	cd $(TOP)/ipset_arm && CC=$(CC) STRIP=$(STRIP) \
	autoreconf -i -f && \
	CFLAGS="-Os -Wall $(EXTRACFLAGS) -ffunction-sections -fdata-sections" \
	LDFLAGS="-ffunction-sections -fdata-sections -Wl,--gc-sections" \
	libmnl_CFLAGS="-I$(TOP)/libmnl/staged/usr/include" \
	libmnl_LIBS="-L$(TOP)/libmnl/staged/usr/lib -lmnl" \
	$(CONFIGURE) --prefix=/usr --with-kmod=no --with-kbuild=$(LINUXDIR)
	touch ipset_arm/stamp-h1

ipset_arm: ipset_arm/stamp-h1
	$(MAKE) -C ipset_arm
	$(MAKE) -C ipset_arm modules

ipset_arm-install:
	install -D ipset_arm/src/ipset $(INSTALLDIR)/ipset_arm/usr/sbin/ipset
	install -d $(INSTALLDIR)/ipset_arm/usr/lib/
	install ipset_arm/lib/.libs/libipset.so.3.6.0 $(INSTALLDIR)/ipset_arm/usr/lib/libipset.so.3.6.0
	$(STRIP) $(INSTALLDIR)/ipset_arm/usr/lib/libipset.so.3.6.0
	$(STRIP) $(INSTALLDIR)/ipset_arm/usr/sbin/ipset
	cd $(INSTALLDIR)/ipset_arm/usr/lib/ && \
		ln -sf libipset.so.3.6.0 libipset.so.3 && \
		ln -sf libipset.so.3.6.0 libipset.so

ipset_arm-clean:
	-@$(MAKE) -C ipset_arm clean
	-@$(MAKE) -C ipset_arm modules_clean
	-@rm -rf ipset_arm/Makefile ipset_arm/stamp-h1

nfs-utils/stamp-h1:
	cd nfs-utils && CPPFLAGS="$(EXTRACFLAGS) -Os" knfsd_cv_bsd_signals=no \
	CC_FOR_BUILD=$(CC) $(CONFIGURE) --enable-nfsv3 --disable-nfsv4 --disable-ipv6 \
	--disable-uuid --disable-gss --disable-mount --without-tcp-wrappers
	@touch $@

nfs-utils: nfs-utils/stamp-h1
	$(MAKE) -C $@ $(PARALLEL_BUILD)

nfs-utils-clean:
	-@$(MAKE) -C nfs-utils distclean
	@rm -f nfs-utils/stamp-h1

nfs-utils-install:
	install -D nfs-utils/utils/nfsd/nfsd $(INSTALLDIR)/nfs-utils/usr/sbin/nfsd
	install -D nfs-utils/utils/mountd/mountd $(INSTALLDIR)/nfs-utils/usr/sbin/mountd
	install -D nfs-utils/utils/exportfs/exportfs $(INSTALLDIR)/nfs-utils/usr/sbin/exportfs
	install -D nfs-utils/utils/showmount/showmount $(INSTALLDIR)/nfs-utils/usr/sbin/showmount
	install -D nfs-utils/utils/statd/statd $(INSTALLDIR)/nfs-utils/usr/sbin/statd
	install -D nfs-utils/support/lib/libnfs.so $(INSTALLDIR)/nfs-utils/usr/lib/libnfs.so
	$(STRIP) $(INSTALLDIR)/nfs-utils/usr/sbin/* $(INSTALLDIR)/nfs-utils/usr/lib/libnfs.so

nfs-utils-1.3.4/stamp-h1:
	cd nfs-utils-1.3.4 && CPPFLAGS="$(EXTRACFLAGS) -Os" knfsd_cv_bsd_signals=no \
	CC_FOR_BUILD=$(CC) $(CONFIGURE) --enable-nfsv3 --disable-nfsv4 --disable-nfsv41 \
	--disable-ipv6 --disable-tirpc --disable-nfsdcltrack \
	--disable-uuid --disable-gss --disable-mount --without-tcp-wrappers
	@touch $@

nfs-utils-1.3.4: nfs-utils-1.3.4/stamp-h1
	$(MAKE) -C $@

nfs-utils-1.3.4-clean:
	-@$(MAKE) -C nfs-utils-1.3.4 distclean
	@rm -f nfs-utils-1.3.4/stamp-h1

nfs-utils-1.3.4-install:
	install -D nfs-utils-1.3.4/utils/nfsd/nfsd $(INSTALLDIR)/nfs-utils-1.3.4/usr/sbin/nfsd
	install -D nfs-utils-1.3.4/utils/mountd/mountd $(INSTALLDIR)/nfs-utils-1.3.4/usr/sbin/mountd
	install -D nfs-utils-1.3.4/utils/exportfs/exportfs $(INSTALLDIR)/nfs-utils-1.3.4/usr/sbin/exportfs
	install -D nfs-utils-1.3.4/utils/showmount/showmount $(INSTALLDIR)/nfs-utils-1.3.4/usr/sbin/showmount
	install -D nfs-utils-1.3.4/utils/statd/statd $(INSTALLDIR)/nfs-utils-1.3.4/usr/sbin/statd
	$(STRIP) $(INSTALLDIR)/nfs-utils-1.3.4/usr/sbin/*

portmap: portmap/Makefile
	$(MAKE) -C $@  EXTRACFLAGS="$(EXTRACFLAGS) -Os" NO_TCP_WRAPPER=y RPCUSER=nobody

portmap-install:
	install -D portmap/portmap $(INSTALLDIR)/portmap/usr/sbin/portmap
	$(STRIP) $(INSTALLDIR)/portmap/usr/sbin/portmap

libvpn: shared nvram$(BCMEX)$(EX7)
	@$(SEP)
	$(MAKE) -C libvpn

wsdd2:
	@$(SEP)
	$(MAKE) CFLAGS+="-DASUSWRT -Os" -C $@

wsdd2-install:
	install -D wsdd2/wsdd2 $(INSTALLDIR)/wsdd2/usr/sbin/wsdd2
	$(STRIP) $(INSTALLDIR)/wsdd2/usr/sbin/wsdd2

wsdd2-clean:
	$(MAKE) -C wsdd2 clean

# End merlin components

readline-6.2/Makefile: readline-6.2/configure
	cd readline-6.2 && $(CONFIGURE)\
		--prefix=/usr --exec_prefix=/usr --bindir=/usr/bin --sbindir=/usr/sbin --libexecdir=/usr/lib\
		--sysconfdir=/etc --disable-static --enable-shared\
		CFLAGS="-I$(STAGEDIR)/usr/local/include"\
		LDFLAGS="-L$(STAGEDIR)/usr/local/lib -L$(STAGEDIR)/usr/lib -L$(TOP)/ncurese-2.0/lib -ldl -lpthread" \

readline-6.2: readline-6.2/Makefile
	$(MAKE) SHLIB_LIBS="-lncurses" -C $@ && $(MAKE) $@-stage

readline-6.2-clean:
	[ ! -f readline-6.2/Makefile ] || $(MAKE) -C readline-6.2 distclean

readline-6.2-install: readline-6.2
	install -D readline-6.2/shlib/libhistory.so.6.2 $(INSTALLDIR)/readline-6.2/usr/lib/libhistory.so.6.2
	install -D readline-6.2/shlib/libreadline.so.6.2 $(INSTALLDIR)/readline-6.2/usr/lib/libreadline.so.6.2
	$(STRIP) $(INSTALLDIR)/readline-6.2/usr/lib/libhistory.so.6.2
	$(STRIP) $(INSTALLDIR)/readline-6.2/usr/lib/libreadline.so.6.2
	cd $(INSTALLDIR)/readline-6.2/usr/lib && \
		ln -sf libhistory.so.6.2 libhistory.so.6 &&\
		ln -sf libhistory.so.6.2 libhistory.so &&\
		ln -sf libreadline.so.6.2 libreadline.so.6 &&\
		ln -sf libreadline.so.6.2 libreadline.so

dbus-1.8.8/stamp-h1:
	cd dbus-1.8.8 && ./autogen.sh --no-configure
	cd dbus-1.8.8 && $(CONFIGURE)\
		--prefix=/usr --exec-prefix=/usr --bindir=/usr/bin --sbindir=/usr/sbin --libexecdir=/usr/lib --sysconfdir=/etc \
		--datadir=/usr/share --localstatedir=/var --mandir=/usr/man --infodir=/usr/info --disable-nls --disable-abstract-sockets --disable-ansi --disable-asserts \
		--disable-console-owner-file --disable-doxygen-docs --disable-compiler_coverage --disable-selinux --disable-tests --disable-verbose-mode --disable-xml-docs --with-xml=expat \
		--with-dbus-user=root --with-dbus-daemondir=/usr/sbin --with-system-socket=/var/run/dbus/system_bus_socket --with-system-pid-file=/var/run/dbus.pid \
		--without-x --libexecdir=/usr/lib/dbus-1 \
		CFLAGS="-I$(STAGEDIR)/usr/include -I$(STAGEDIR)/usr/local/include" \
		LDFLAGS="-L$(STAGEDIR)/usr/lib -ldl -lpthread -L$(STAGEDIR)/usr/local/lib -ldl -lpthread"
	touch $@

dbus-1.8.8: dbus-1.8.8/stamp-h1
	$(MAKE) -C $@ && $(MAKE) $@-stage

dbus-1.8.8-clean:
	[ ! -f dbus-1.8.8/Makefile ] || $(MAKE) -C dbus-1.8.8 distclean
	@rm -f dbus-1.8.8/stamp-h1

dbus-1.8.8-install: dbus-1.8.8
	install -D dbus-1.8.8/dbus/.libs/libdbus-1.so.3.8.7 $(INSTALLDIR)/dbus-1.8.8/usr/lib/libdbus-1.so.3.8.7
	install -D dbus-1.8.8/bus/dbus-daemon $(INSTALLDIR)/dbus-1.8.8/usr/sbin/dbus-daemon
	install -D dbus-1.8.8/tools/dbus-launch $(INSTALLDIR)/dbus-1.8.8/usr/bin/dbus-launch
	install -D dbus-1.8.8/tools/.libs/dbus-uuidgen $(INSTALLDIR)/dbus-1.8.8/usr/bin/dbus-uuidgen
	install -d $(TARGETDIR)/rom/etc/dbus-1
	@cp -af dbus-1.8.8/etc_dbus-1/* $(TARGETDIR)/rom/etc/dbus-1/
	$(STRIP) $(INSTALLDIR)/dbus-1.8.8/usr/lib/libdbus-1.so.3.8.7
	$(STRIP) $(INSTALLDIR)/dbus-1.8.8/usr/sbin/dbus-daemon
	$(STRIP) $(INSTALLDIR)/dbus-1.8.8/usr/bin/dbus-launch
	$(STRIP) $(INSTALLDIR)/dbus-1.8.8/usr/bin/dbus-uuidgen
	cd $(INSTALLDIR)/dbus-1.8.8/usr/lib && \
		ln -sf libdbus-1.so.3.8.7 libdbus-1.so.3 && \
		ln -sf libdbus-1.so.3.8.7 libdbus-1.so

GLIB_2.37.7_CONF=
ifeq ($(RTCONFIG_REALTEK),y)
GLIB_2.37.7_CONF=--enable-iconv=no --with-libiconv=gnu
endif

glib-2.37.7/configure:
	cd glib-2.37.7 && ./autogen.sh

glib-2.37.7/Makefile: glib-2.37.7/configure
	cd glib-2.37.7 && $(CONFIGURE) --disable-nls --enable-debug=no --disable-selinux --disable-fam $(GLIB_2.37.7_CONF)\
		LIBFFI_CFLAGS="-I$(STAGEDIR)/usr/local/lib/libffi-3.0.11/include" \
		LIBFFI_LIBS="$(STAGEDIR)/usr/local/lib/libffi.so" \
		CFLAGS="-I$(TOP)/libiconv-1.14/include -I$(TOP)/glib-2.37.7 -I$(STAGEDIR)/usr/include" \
		LDFLAGS="-L$(TOP)/libiconv-1.14/lib/.libs -liconv -L$(STAGEDIR)/usr/lib -ldl -lpthread -lz -L$(STAGEDIR)/usr/local/lib -lffi"

glib-2.37.7: glib-2.37.7/Makefile
	$(MAKE) -C $@ && $(MAKE) $@-stage
	@sed 's|/usr/lib/libiconv.la|$(STAGEDIR)/usr/lib/libiconv.la|g' -i $(STAGEDIR)/usr/local/lib/libgio-2.0.la
	@sed 's|/usr/lib/libiconv.la|$(STAGEDIR)/usr/lib/libiconv.la|g' -i $(STAGEDIR)/usr/local/lib/libglib-2.0.la
	@sed 's|/usr/lib/libiconv.la|$(STAGEDIR)/usr/lib/libiconv.la|g' -i $(STAGEDIR)/usr/local/lib/libgmodule-2.0.la
	@sed 's|/usr/lib/libiconv.la|$(STAGEDIR)/usr/lib/libiconv.la|g' -i $(STAGEDIR)/usr/local/lib/libgobject-2.0.la
	@sed 's|/usr/lib/libiconv.la|$(STAGEDIR)/usr/lib/libiconv.la|g' -i $(STAGEDIR)/usr/local/lib/libgthread-2.0.la

glib-2.37.7-clean:
	[ ! -f glib-2.37.7/Makefile ] || $(MAKE) -C glib-2.37.7 distclean

glib-2.37.7-install: glib-2.37.7
	install -D glib-2.37.7/gio/.libs/libgio-2.0.so.0.3707.0 $(INSTALLDIR)/glib-2.37.7/usr/lib/libgio-2.0.so.0.3707.0
	install -D glib-2.37.7/glib/.libs/libglib-2.0.so.0.3707.0 $(INSTALLDIR)/glib-2.37.7/usr/lib/libglib-2.0.so.0.3707.0
	install -D glib-2.37.7/gmodule/.libs/libgmodule-2.0.so.0.3707.0 $(INSTALLDIR)/glib-2.37.7/usr/lib/libgmodule-2.0.so.0.3707.0
	install -D glib-2.37.7/gobject/.libs/libgobject-2.0.so.0.3707.0 $(INSTALLDIR)/glib-2.37.7/usr/lib/libgobject-2.0.so.0.3707.0
	install -D glib-2.37.7/gthread/.libs/libgthread-2.0.so.0.3707.0 $(INSTALLDIR)/glib-2.37.7/usr/lib/libgthread-2.0.so.0.3707.0
	$(STRIP) $(INSTALLDIR)/glib-2.37.7/usr/lib/libgio-2.0.so.0.3707.0
	$(STRIP) $(INSTALLDIR)/glib-2.37.7/usr/lib/libglib-2.0.so.0.3707.0
	$(STRIP) $(INSTALLDIR)/glib-2.37.7/usr/lib/libgmodule-2.0.so.0.3707.0
	$(STRIP) $(INSTALLDIR)/glib-2.37.7/usr/lib/libgobject-2.0.so.0.3707.0
	$(STRIP) $(INSTALLDIR)/glib-2.37.7/usr/lib/libgthread-2.0.so.0.3707.0
	cd $(INSTALLDIR)/glib-2.37.7/usr/lib && \
		ln -sf libgio-2.0.so.0.3707.0 libgio-2.0.so.0 && \
		ln -sf libgio-2.0.so.0.3707.0 libgio-2.0.so && \
		ln -sf libglib-2.0.so.0.3707.0 libglib-2.0.so.0 && \
		ln -sf libglib-2.0.so.0.3707.0 libglib-2.0.so && \
		ln -sf libgmodule-2.0.so.0.3707.0 libgmodule-2.0.so.0 && \
		ln -sf libgmodule-2.0.so.0.3707.0 libgmodule-2.0.so && \
		ln -sf libgobject-2.0.so.0.3707.0 libgobject-2.0.so.0 && \
		ln -sf libgobject-2.0.so.0.3707.0 libgobject-2.0.so && \
		ln -sf libgthread-2.0.so.0.3707.0 libgthread-2.0.so.0 && \
		ln -sf libgthread-2.0.so.0.3707.0 libgthread-2.0.so

stage-tags: dummy
	ctags -aR -f $(SRCBASE)/tags $(STAGEDIR)/usr/include

sysstat-10.0.3-install:
	$(MAKE) -C sysstat-10.0.3 install_base DESTDIR=$(INSTALLDIR)/sysstat-10.0.3 INSTALL_DOC=n
	mv $(INSTALLDIR)/sysstat-10.0.3/etc $(INSTALLDIR)/sysstat-10.0.3/etc_sysstat
	rm -rf $(INSTALLDIR)/sysstat-10.0.3/var

asd: shared nvram$(BCMEX)$(EX7) $(CURL) openssl libasc
	$(MAKE) -C $@

asd-install:
	install -D asd/asd $(INSTALLDIR)/asd/usr/bin/asd
	$(STRIP) $(INSTALLDIR)/asd/usr/bin/asd

asd-clean:
	$(MAKE) -C asd clean


#
# tunnel related
#

appx:
	$(MAKE) -C appx all

.PHONY : appx

asusnatnl: openssl
	$(MAKE) -C $@ $(shell if [[ "$(HND_ROUTER)" = "y" ]] ; then echo "LD="""; else echo ""; fi)

asusnatnl-clean:
	$(MAKE) -C asusnatnl clean

asusnatnl-install:
	if [ -f asusnatnl/natnl/libasusnatnl.so ] ; then \
		install -d $(INSTALLDIR)/asusnatnl/usr/lib/ ; \
		install -D asusnatnl/natnl/libasusnatnl.so $(INSTALLDIR)/asusnatnl/usr/lib/libasusnatnl.so ; \
		$(STRIP) -s $(INSTALLDIR)/asusnatnl/usr/lib/libasusnatnl.so ; \
	fi

mastiff: shared nvram${BCMEX}$(EX7) wb
	cd aaews && \
	CC=$(CC) AR=$(AR) RANLIB=$(RANLIB) LD=$(LD) CFLAGS="-Os -Wall $(EXTRACFLAGS)" \
	$(MAKE) mastiff

mastiff-install:
	install -d $(INSTALLDIR)/wb/usr/lib/
	install -D aaews/mastiff $(INSTALLDIR)/wb/usr/sbin/mastiff
	$(STRIP) -s $(INSTALLDIR)/wb/usr/sbin/mastiff

mastiff-clean:
	cd aaews && make clean
	echo $(INSTALLDIR)

lantiq_cmd:
	cd lantiq_cmd && \
	CC=$(CC) CXX=$(CXX) AR=$(AR) RANLIB=$(RANLIB) LD=$(LD) CFLAGS="-Os -Wall $(EXTRACFLAGS)" \
	make router

lantiq_cmd-install:
	install -D lantiq_cmd/lantiq_cmd $(INSTALLDIR)/lantiq_cmd/usr/sbin/lantiq_cmd
	$(STRIP) -s $(INSTALLDIR)/lantiq_cmd/usr/sbin/lantiq_cmd

lantiq_cmd-clean:
	cd lantiq_cmd && make clean


#aaews: wb

#wb: shared nvram $(CURL) openssl libxml2 asusnatnl
aaews: wb
	cd aaews && \
	CC=$(CC) CXX=$(CXX) AR=$(AR) RANLIB=$(RANLIB) LD=$(LD) CFLAGS="-Os -Wall $(EXTRACFLAGS)" \
	make router
#make static-lib && \

#$(MAKE)
#CC=mipsel-uclibc-g++ AR=$(AR) RANLIB=$(RANLIB) LD=$(LD) CFLAGS="-Os -Wall $(EXTRACFLAGS)" \

aaews-install:
	install -d $(INSTALLDIR)/wb/usr/lib/
	install -D wb/libws.so $(INSTALLDIR)/wb/usr/lib/libws.so
	$(STRIP) -s $(INSTALLDIR)/wb/usr/lib/libws.so
	install -D aaews/aaews $(INSTALLDIR)/wb/usr/sbin/aaews
	$(STRIP) -s $(INSTALLDIR)/wb/usr/sbin/aaews
	install -D aaews/mastiff $(INSTALLDIR)/wb/usr/sbin/mastiff
	$(STRIP) -s $(INSTALLDIR)/wb/usr/sbin/mastiff
ifeq ($(RTCONFIG_BCMARM),y)
ifeq ($(HND_ROUTER),y)
	install -D $(TOOLCHAIN)/arm-buildroot-linux-gnueabi/lib/libstdc++.so.6 $(INSTALLDIR)/ftpclient/usr/lib/libstdc++.so.6
else
	install -D $(shell dirname $(shell which $(CXX)))/../arm-brcm-linux-uclibcgnueabi/lib/libstdc++.so.6 $(INSTALLDIR)/ftpclient/usr/lib/libstdc++.so.6
endif
else ifeq ($(RTCONFIG_REALTEK),y)
	install -D $(LIBDIR)/librt.so.0 $(TARGETDIR)/lib/librt.so.0
	install -D $(LIBDIR)/libc.so.0 $(TARGETDIR)/lib/libc.so.0
	install -D $(LIBDIR)/libgcc_s.so.1 $(TARGETDIR)/lib/libgcc_s.so.1
	install -D $(LIBDIR)/libstdc++.so.6 $(TARGETDIR)/lib/libstdc++.so.6
else ifeq ($(RTCONFIG_RALINK),y)
	install -D $(shell dirname $(shell which $(CXX)))/../lib/librt.so.0 $(INSTALLDIR)/wb/lib/librt.so.0
	install -D $(shell dirname $(shell which $(CXX)))/../lib/libstdc++.so.6 $(INSTALLDIR)/wb/lib/libstdc++.so.6
else
	install -D $(shell dirname $(shell which $(CXX)))/../lib/libstdc++.so.6 $(INSTALLDIR)/wb/usr/lib/libstdc++.so.6
endif

aaews-clean:
	cd aaews && make clean

amas-utils: json-c openssl nvram${BCMEX}$(EX7)
	cd amas-utils && \
        CC=$(CC) CXX=$(CXX) AR=$(AR) RANLIB=$(RANLIB) LD=$(LD) CFLAGS="-Os -Wall $(EXTRACFLAGS)" \
        make all
        
amas-utils-clean:
	cd amas-utils && make clean

amas-utils-install:
	install -d $(INSTALLDIR)/amas-utils/usr/lib/
	install -D amas-utils/libamas-utils.so $(INSTALLDIR)/amas-utils/usr/lib/libamas-utils.so
	$(STRIP) -s $(INSTALLDIR)/amas-utils/usr/lib/libamas-utils.so
	install -D amas-utils/amas-utils-cli $(INSTALLDIR)/amas-utils/usr/sbin/amas-utils-cli
	$(STRIP) -s $(INSTALLDIR)/amas-utils/usr/sbin/amas-utils-cli

json-c/stamp-h1:
ifeq ($(RTCONFIG_LANTIQ),y)
	cd $(TOP)/json-c && \
	$(CONFIGURE) --prefix=/usr --enable-shared --disable-static \
	ac_cv_func_realloc_0_nonnull=yes ac_cv_func_malloc_0_nonnull=yes ac_cv_have_decl__isnan=no \
	CFLAGS="-Os -Wno-error $(EXTRACFLAGS)" \
	LDFLAGS="$(EXTRALDFLAGS) -Wl,--as-needed -lm"
	touch $@
else
	cd $(TOP)/json-c && \
	$(CONFIGURE) --prefix=/usr --enable-shared --disable-static \
	ac_cv_func_realloc_0_nonnull=yes ac_cv_func_malloc_0_nonnull=yes \
	CFLAGS="-Os -Wno-error $(EXTRACFLAGS)" \
	LDFLAGS="$(EXTRALDFLAGS) -Wl,--as-needed -lm"
	touch $@
endif

json-c: json-c/stamp-h1
	$(MAKE) -C $@ && $(MAKE) $@-stage

json-c-install:
	install -D json-c/.libs/libjson-c.so.2.0.2 $(INSTALLDIR)/json-c/usr/lib/libjson-c.so.2.0.2
	$(STRIP) $(INSTALLDIR)/json-c/usr/lib/libjson-c.so.2.0.2
	cd $(INSTALLDIR)/json-c/usr/lib && \
		ln -sf libjson-c.so.2.0.2 libjson-c.so && \
		ln -sf libjson-c.so.2.0.2 libjson-c.so.2

json-c-clean:
	-@[ ! -f json-c/Makefile ] || $(MAKE) -C json-c clean
	-@rm -f json-c/stamp-h1

phddns/stamp-h1:
ifeq ($(HND_ROUTER),y)
	cd phddns && $(CONFIGURE) --prefix="" \
		CFLAGS="-Os -I$(SRCBASE)/include -I$(TOP)/shared $(EXTRACFLAGS)" \
		LDFLAGS="-L$(TOP)/nvram$(BCMEX)$(EX7) -L$(TOP)/wlcsm -L$(TOP)/shared $(if $(RTCONFIG_QTN),-L$(TOP)/libqcsapi_client) $(EXTRALDFLAGS)" \
		LIBS="-lnvram -lwlcsm -lshared $(if $(RTCONFIG_QTN),-lqcsapi_client)"
	@touch $@
else
	cd phddns && $(CONFIGURE) --prefix="" \
		CFLAGS="-Os -I$(SRCBASE)/include -I$(TOP)/shared $(EXTRACFLAGS)" \
		LDFLAGS="-L$(TOP)/nvram$(BCMEX)$(EX7) -L$(TOP)/shared $(if $(RTCONFIG_QTN),-L$(TOP)/libqcsapi_client) $(EXTRALDFLAGS)" \
		LIBS="-lnvram -lshared $(if $(RTCONFIG_QTN),-lqcsapi_client)"
	@touch $@
endif

phddns: phddns/stamp-h1
	$(MAKE) -C phddns

phddns-install:
	install -D phddns/src/phddns $(INSTALLDIR)/phddns/usr/sbin/phddns
	$(STRIP) $(INSTALLDIR)/phddns/usr/sbin/phddns

phddns-clean:
	@[ ! -f phddns/Makefile ] || $(MAKE) -C phddns clean
	@rm -f phddns/stamp-h1

quicksec-7.0:
	@$(SEP)
	@$(MAKE) -C quicksec-7.0/build/quicksec/linux/policymanager

quicksec-7.0-install:
	@install -D quicksec-7.0/build/quicksec/linux/policymanager/quicksecpm $(INSTALLDIR)/quicksec-7.0/usr/sbin/quicksecpm
	@$(STRIP) $(INSTALLDIR)/quicksec-7.0/usr/sbin/quicksecpm

quicksec-7.0-clean:
	-@$(MAKE) -C quicksec-7.0/build/quicksec/linux/policymanager clean
	
PMS_DBapis/stamp-h1:
	@touch $@ 

PMS_DBapis:PMS_DBapis/stamp-h1
	CC=$(CC) $(MAKE) -C PMS_DBapis

PMS_DBapis-clean:
	cd PMS_DBapis && $(MAKE) clean
	-@rm -f PMS_DBapis/stamp-h1

PMS_DBapis-install:PMS_DBapis
	cd PMS_DBapis && CC=$(CC) && $(MAKE) install

wlceventd: $(if $(RTCONFIG_NOTIFICATION_CENTER),nt_center sqlite,)

hapdevent: $(if $(RTCONFIG_NOTIFICATION_CENTER),nt_center sqlite,) $(HOSTAPD_PKG)

iwevent: $(if $(RTCONFIG_NOTIFICATION_CENTER),nt_center sqlite,)

wlc_nt: $(if $(RTCONFIG_NOTIFICATION_CENTER),nt_center sqlite,)

visdcoll: libxml2 nvram$(BCMEX)$(EX7)
ifeq ($(RTCONFIG_VISUALIZATION),y)
ifneq ($(wildcard $(VISDCOLL_DIR)),)
	[ -f $(VISDCOLL_DIR)/Makefile ] || \
	(cd $(VISDCOLL_DIR) && autoreconf -i -f && $(CONFIGURE) CC=$(CC) \
		--prefix=$(VISSOURCE_BASE_DIR)/installbin)
	+$(MAKE) -C $(VISDCOLL_DIR) EXTRA_LDFLAGS=$(EXTRA_LDFLAGS)
	+$(MAKE) -C $(VISDCOLL_DIR) install-strip
endif
endif

visdcoll-install:
ifeq ($(RTCONFIG_VISUALIZATION),y)
	install -d $(INSTALLDIR)/visdcoll/usr/sbin
	cp -rf $(VISSOURCE_BASE_DIR)/installbin/bin/vis-datacollector $(INSTALLDIR)/visdcoll/usr/sbin
endif

visdcoll-clean:
ifeq ($(RTCONFIG_VISUALIZATION),y)
ifneq ($(wildcard $(VISDCOLL_DIR)),)
	-$(MAKE) -C $(VISDCOLL_DIR) clean
endif
endif

sqlite3/stamp-h1:
ifeq ($(RTCONFIG_VISUALIZATION),y)
	cd $(SQLITE3_DIR) && autoreconf -i -f && \
	CC=$(CC) CFLAGS="-Os $(EXTRACFLAGS) -ffunction-sections -fdata-sections -fPIC" \
		LDFLAGS="-ffunction-sections -fdata-sections -Wl,--gc-sections -lpthread -ldl" \
		$(CONFIGURE) --prefix=/usr --enable-static \
		--disable-readline --disable-dynamic-extensions --enable-threadsafe \
		--disable-dependency-tracking
	touch $(SQLITE3_DIR)/stamp-h1
	touch $(SQLITE3_DIR)/aclocal.m4
endif

sqlite3: sqlite3/stamp-h1
ifeq ($(RTCONFIG_VISUALIZATION),y)
	@$(MAKE) -C $(SQLITE3_DIR) all
endif

sqlite3-clean:
ifeq ($(RTCONFIG_VISUALIZATION),y)
	-@$(MAKE) -C $(SQLITE3_DIR) clean
	@rm -f $(SQLITE3_DIR)/stamp-h1
endif

visdcon: sqlite3 json-c libxml2 nvram$(BCMEX)$(EX7)
ifeq ($(RTCONFIG_VISUALIZATION),y)
ifneq ($(wildcard $(VISDCON_DIR)),)
	[ -f $(VISDCON_DIR)/Makefile ] || \
	(cd $(VISDCON_DIR) && autoreconf -i -f && $(CONFIGURE) CC=$(CC) \
		--prefix=$(VISSOURCE_BASE_DIR)/installbin)
	+$(MAKE) -C $(VISDCON_DIR) EXTRA_LDFLAGS=$(EXTRA_LDFLAGS)
	+$(MAKE) -C $(VISDCON_DIR) install-strip
endif
endif

visdcon-install:
ifeq ($(RTCONFIG_VISUALIZATION),y)
	install -d $(INSTALLDIR)/visdcon/usr/sbin
	cp -rf $(VISSOURCE_BASE_DIR)/installbin/bin/vis-dcon $(INSTALLDIR)/visdcon/usr/sbin
endif

visdcon-clean:
ifeq ($(RTCONFIG_VISUALIZATION),y)
ifneq ($(wildcard $(VISDCON_DIR)),)
	-$(MAKE) -C $(VISDCON_DIR) clean
endif
endif

##### hnd_router apps/libs #####
wlcsm:
	$(MAKE) -C wlcsm MODEL=$(MODEL)
	install -m 755 $@/libwlcsm.so $(INSTALL_DIR)/lib

.PHONY : wlcsm


wlan: wlcsm libxml2 json-c sqlite
	$(MAKE) -C wlan

.PHONY : wlan

websockets: openssl openssl-install
	$(MAKE) -C websockets

websockets-install:
	$(MAKE) -C websockets INSTALLDIR=$(INSTALLDIR)/websockets install

.PHONY : websockets

bcm_util:
	$(MAKE) -C bcm_util

.PHONY : bcm_util

#cms_msg: bcm_util
#	$(MAKE) -C cms_msg CURRENT_ARCH=arm
#	$(MAKE) -C cms_msg CURRENT_ARCH=aarch64

#.PHONY : cms_msg

rastatus6: cms_msg cms_util bcm_flashutil cms_boardctl tmctl vlanctl seltctl bridgeutil pwrctl
	$(MAKE) -C rastatus6

.PHONY : rastatus6

#cms_util: bcm_util
#	$(MAKE) -C cms_util

#.PHONY : cms_util

bcm_flashutil: bcm_util
	$(MAKE) -C bcm_flashutil

bcm_flashutil-install:
	$(MAKE) -C bcm_flashutil INSTALLDIR=$(INSTALLDIR)/bcm_flashutil install

.PHONY : bcm_flashutil

bcm_flasher: bcm_flashutil
	$(MAKE) -C bcm_flasher

bcm_flasher-install:
	$(MAKE) -C bcm_flasher INSTALLDIR=$(INSTALLDIR)/bcm_flasher install

.PHONY : bcm_flasher

cms_boardctl: bcm_util
	$(MAKE) -C cms_boardctl

.PHONY : cms_boardctl


bcm_boardctl:
	$(MAKE) -C bcm_boardctl

.PHONY : bcm_boardctl

#tmctl:  tmctl_lib cms_msg cms_util bcm_flashutil cms_boardctl
ifneq ($(PREBUILT_BCMBIN),1)
tmctl:  tmctl_lib bcm_boardctl
else
tmctl:
endif
	$(MAKE) -C tmctl

tmctl-install:
	$(MAKE) -C tmctl INSTALLDIR=$(INSTALLDIR)/tmctl install

.PHONY : tmctl


ifneq ($(PREBUILT_BCMBIN),1)
tmctl_lib: ethswctl rdpactl bcmtm
else
tmctl_lib:
endif
	$(MAKE) -C tmctl_lib

tmctl_lib-install:
	$(MAKE) -C tmctl_lib INSTALLDIR=$(INSTALLDIR)/tmctl_lib install

.PHONY : tmctl_lib

ifneq ($(PREBUILT_BCMBIN),1)
ethswctl: ethswctl_lib bcm_flashutil public/libs/bcm_util
else
ethswctl:
endif
	$(MAKE) -C ethswctl

ethswctl-install:
	$(MAKE) -C ethswctl INSTALLDIR=$(INSTALLDIR)/ethswctl install

.PHONY : ethswctl

ethswctl_lib:
	$(MAKE) -C ethswctl_lib

.PHONY : ethswctl_lib

rdpactl:
	$(MAKE) -C rdpactl

.PHONY : rdpactl

bcmtm_lib:
	$(MAKE) -C bcmtm_lib

.PHONY : bcmtm_lib

ifneq ($(PREBUILT_BCMBIN),1)
bcmtm: bcmtm_lib
else
bcmtm:
endif
	$(MAKE) -C bcmtm

.PHONY : bcmtm

ifneq ($(PREBUILT_BCMBIN),1)
vlanctl: vlanctl_lib bcm_flashutil
else
vlanctl:
endif
	$(MAKE) -C vlanctl

vlanctl-install:
	$(MAKE) -C vlanctl INSTALLDIR=$(INSTALLDIR)/vlanctl install

.PHONY : vlanctl

vlanctl_lib:
	$(MAKE) -C vlanctl_lib

.PHONY : vlanctl_lib

#seltctl: cms_msg cms_util bcm_flashutil cms_boardctl
ifneq ($(PREBUILT_BCMBIN),1)
seltctl: bcm_flashutil
else
seltctl:
endif
	$(MAKE) -C seltctl

seltctl-install:
	$(MAKE) -C seltctl INSTALLDIR=$(INSTALLDIR)/seltctl install

.PHONY : seltctl

bridgeutil:
	$(MAKE) -C bridgeutil

.PHONY : bridgeutil

#pwrctl: pwrctl_lib cms_msg cms_util bcm_flashutil cms_boardctl bcm_util
ifneq ($(PREBUILT_BCMBIN),1)
pwrctl: pwrctl_lib bcm_flashutil bcm_util ethswctl ethswctl_lib
else
pwrctl:
endif
	$(MAKE) -C pwrctl

pwrctl-install:
	$(MAKE) -C pwrctl INSTALLDIR=$(INSTALLDIR)/pwrctl install

.PHONY : pwrctl

pwrctl_lib:
	$(MAKE) -C pwrctl_lib

.PHONY : pwrctl_lib

bridge-utils:
	$(MAKE) -C bridge-utils

.PHONY : bridge-utils

iperf-2.0.5: stlport
	$(MAKE) -C iperf-2.0.5

.PHONY : iperf-2.0.5

stlport:
	$(MAKE) -C stlport EXTRA_CFLAGS=""

stlport-install:
	@echo done

.PHONY : stlport

mmc-utils:
	$(MAKE) -C mmc-utils

.PHONY : mmc-utils

mtd:
	$(MAKE) -C mtd

.PHONY : mtd

sysstat:
	$(MAKE) -C sysstat

.PHONY : sysstat

urlfilterd:
	$(MAKE) -C urlfilterd $(BUILD_URLFILTER)

urlfilterd-install:
	$(MAKE) -C urlfilterd INSTALLDIR=$(INSTALLDIR)/urlfilterd install

.PHONY : urlfilterd

bpmctl:
	$(MAKE) -C bpmctl $(BUILD_BPMCTL)

.PHONY : bpmctl

dnsspoof:
	$(MAKE) -C dnsspoof $(BUILD_DNSSPOOF)

.PHONY : dnsspoof

ethctl_lib:
	$(MAKE) -C ethctl_lib

.PHONY : ethctl_lib

ifneq ($(PREBUILT_BCMBIN),1)
ethctl: ethctl_lib
else
ethctl:
endif
	$(MAKE) -C ethctl dynamic

.PHONY : ethctl

ifneq ($(PREBUILT_BCMBIN),1)
fcctl: fcctl_lib
else
fcctl:
endif
	$(MAKE) -C fcctl $(BUILD_FCCTL)

.PHONY : fcctl

fcctl_lib:
	$(MAKE) -C fcctl_lib

.PHONY : fcctl_lib

scripts:
	$(MAKE) -C scripts

.PHONY : scripts

stress:
	$(MAKE) -C stress

.PHONY : stress

vpmstats:
	$(MAKE) -C vpmstats

.PHONY : vpmstats

bcm_boot_launcher:
	$(MAKE) -C bcm_boot_launcher

.PHONY : bcm_boot_launcher

#bdmf_shell: cms_msg cms_util bcm_flashutil cms_boardctl
bdmf_shell: bcm_flashutil
	$(MAKE) -C bdmf_shell

bdmf_shell-install:
	$(MAKE) -C bdmf_shell INSTALLDIR=$(INSTALLDIR)/bdmf_shell install

.PHONY : bdmf_shell

dhrystone:
	$(MAKE) -C dhrystone

.PHONY : dhrystone

ipsec-tools: openssl
	$(MAKE) -C ipsec-tools

ipsec-tools-install:
	$(MAKE) -C ipsec-tools INSTALLDIR=$(INSTALLDIR)/ipsec-tools install

.PHONY : ipsec-tools

psictl:
	$(MAKE) -C psictl

.PHONY : psictl

scratchpadctl:
	$(MAKE) -C scratchpadctl

.PHONY : scratchpadctl

drvlogs_scripts:
	$(MAKE) -C drvlogs_scripts

.PHONY : drvlogs_scripts

wdtctl:
	$(MAKE) -C wdtctl

.PHONY : wdtctl

bcmmcastctl: bcmmcast
	$(MAKE) -C bcmmcastctl

.PHONY : bcmmcastctl

bcmmcast:
	$(MAKE) -C bcmmcast

.PHONY : bcmmcast

mcpctl:
	$(MAKE) -C mcpctl

.PHONY : mcpctl

mcpd: bcm_util bcmmcast bridgeutil bcm_flashutil
	$(MAKE) -C mcpd

.PHONY : mcpd

#bcm_sslconf: expat-2.0.1 openssl
#	$(MAKE) -C bcm_sslconf

#.PHONY : bcm_sslconf

#expat:
#	$(MAKE) -C expat
#	#install $(LIBDIR)/libexpat.so.1.6.0 $(TARGETDIR)/lib/

#.PHONY : expat

httpdshared:
	$(MAKE) -C httpdshared

.PHONY : httpdshared

mdk:
	$(MAKE) -C mdk

.PHONY : mdk

ifneq ($(PREBUILT_BCMBIN),1)
#swmdk: mdk cms_msg cms_util bcm_flashutil cms_boardctl ethswctl_lib
swmdk: mdk bcm_flashutil ethswctl_lib
else
swmdk:
endif
	$(MAKE) -C swmdk

swmdk-install:
	$(MAKE) -C swmdk INSTALLDIR=$(INSTALLDIR)/swmdk install

.PHONY : swmdk

jqplot:
	$(MAKE) -C jqplot

.PHONY : jqplot

jquery:
	$(MAKE) -C jquery

.PHONY : jquery

tablesorter:
	$(MAKE) -C tablesorter

.PHONY : tablesorter

#
# include rules for platform specific software packages
#
-include $(wildcard mak/*.mak)

libestr-configure:
	( cd $(TOP)/libestr && \
		$(CONFIGURE) \
		--prefix=/usr \
		--bindir=/usr/sbin \
		--libdir=/usr/lib \
	)

libestr-install:
	install -D libestr/src/.libs/libestr.so.0.0.0 $(INSTALLDIR)/libestr/usr/lib/libestr.so.0.0.0
	$(STRIP) $(INSTALLDIR)/libestr/usr/lib/libestr.so.0.0.0
	cd $(INSTALLDIR)/libestr/usr/lib && ln -sf libestr.so.0.0.0 libestr.so.0 && ln -sf libestr.so.0.0.0 libestr.so

libfastjson-configure:
	( cd $(TOP)/libfastjson && \
		./missing aclocal && \
		./missing automake && \
		$(CONFIGURE) \
		--prefix=/usr \
		--bindir=/usr/sbin \
		--libdir=/usr/lib \
	)

libfastjson-install:
	install -D libfastjson/.libs/libfastjson.so.4.2.0 $(INSTALLDIR)/libfastjson/usr/lib/libfastjson.so.4.2.0
	$(STRIP) $(INSTALLDIR)/libfastjson/usr/lib/libfastjson.so.4.2.0
	cd $(INSTALLDIR)/libfastjson/usr/lib && ln -sf libfastjson.so.4.2.0 libfastjson.so.4 && ln -sf libfastjson.so.4.2.0 libfastjson.so

rsyslog-configure:
	( cd $(TOP)/rsyslog && \
		./missing aclocal && \
		./missing automake && \
		$(CONFIGURE) \
		--prefix=/usr \
		--bindir=/usr/sbin \
		--libdir=/usr/lib \
		LIBESTR_CFLAGS="-I$(TOP)/libestr/include" \
		LIBESTR_LIBS="-L$(TOP)/libestr/src/.libs -lestr" \
		LIBFASTJSON_CFLAGS="-I$(TOP)/libfastjson" \
		LIBFASTJSON_LIBS="-L$(TOP)/libfastjson/.libs -lfastjson -lm" \
		ZLIB_CFLAGS="-I$(STAGEDIR)/usr/include" \
		ZLIB_LIBS="-L$(STAGEDIR)/usr/lib -lz" \
		LIBUUID_CFLAGS="-I$(STAGEDIR)/usr/include" \
		LIBUUID_LIBS="-L$(STAGEDIR)/usr/lib -luuid" \
		CURL_CFLAGS="-I$(STAGEDIR)/usr/include" \
		CURL_LIBS="-L$(STAGEDIR)/usr/lib -lcurl" \
		--disable-libgcrypt \
		--disable-default-tests \
		ac_cv_search_getifaddrs="$(EXTRALDFLAGS) $(EXTRALDFLAGS2)" \
	)

rsyslog-install:
	install -D rsyslog/tools/.libs/rsyslogd $(INSTALLDIR)/rsyslog/usr/sbin/rsyslogd
	$(STRIP) $(INSTALLDIR)/rsyslog/usr/sbin/rsyslogd
	install -D rsyslog/runtime/.libs/lmnet.so $(INSTALLDIR)/rsyslog/usr/lib/rsyslog/lmnet.so
	$(STRIP) $(INSTALLDIR)/rsyslog/usr/lib/rsyslog/lmnet.so
	install -D rsyslog/runtime/.libs/lmnetstrms.so $(INSTALLDIR)/rsyslog/usr/lib/rsyslog/lmnetstrms.so
	$(STRIP) $(INSTALLDIR)/rsyslog/usr/lib/rsyslog/lmnetstrms.so
	install -D rsyslog/runtime/.libs/lmnsd_ptcp.so $(INSTALLDIR)/rsyslog/usr/lib/rsyslog/lmnsd_ptcp.so
	$(STRIP) $(INSTALLDIR)/rsyslog/usr/lib/rsyslog/lmnsd_ptcp.so
	install -D rsyslog/runtime/.libs/lmregexp.so $(INSTALLDIR)/rsyslog/usr/lib/rsyslog/lmregexp.so
	$(STRIP) $(INSTALLDIR)/rsyslog/usr/lib/rsyslog/lmregexp.so
	install -D rsyslog/runtime/.libs/lmstrmsrv.so $(INSTALLDIR)/rsyslog/usr/lib/rsyslog/lmstrmsrv.so
	$(STRIP) $(INSTALLDIR)/rsyslog/usr/lib/rsyslog/lmstrmsrv.so
	install -D rsyslog/runtime/.libs/lmtcpclt.so $(INSTALLDIR)/rsyslog/usr/lib/rsyslog/lmtcpclt.so
	$(STRIP) $(INSTALLDIR)/rsyslog/usr/lib/rsyslog/lmtcpclt.so
	install -D rsyslog/runtime/.libs/lmtcpsrv.so $(INSTALLDIR)/rsyslog/usr/lib/rsyslog/lmtcpsrv.so
	$(STRIP) $(INSTALLDIR)/rsyslog/usr/lib/rsyslog/lmtcpsrv.so
	install -D rsyslog/runtime/.libs/lmzlibw.so $(INSTALLDIR)/rsyslog/usr/lib/rsyslog/lmzlibw.so
	$(STRIP) $(INSTALLDIR)/rsyslog/usr/lib/rsyslog/lmzlibw.so
	install -D rsyslog/contrib/fmhash/.libs/fmhash.so $(INSTALLDIR)/rsyslog/usr/lib/rsyslog/fmhash.so
	$(STRIP) $(INSTALLDIR)/rsyslog/usr/lib/rsyslog/fmhash.so
	install -D rsyslog/plugins/mmexternal/.libs/mmexternal.so $(INSTALLDIR)/rsyslog/usr/lib/rsyslog/mmexternal.so
	$(STRIP) $(INSTALLDIR)/rsyslog/usr/lib/rsyslog/mmexternal.so
	install -D rsyslog/plugins/imudp/.libs/imudp.so $(INSTALLDIR)/rsyslog/usr/lib/rsyslog/imudp.so
	$(STRIP) $(INSTALLDIR)/rsyslog/usr/lib/rsyslog/imudp.so
	install -D rsyslog/plugins/omtesting/.libs/omtesting.so $(INSTALLDIR)/rsyslog/usr/lib/rsyslog/omtesting.so
	$(STRIP) $(INSTALLDIR)/rsyslog/usr/lib/rsyslog/omtesting.so
	install -D rsyslog/plugins/imklog/.libs/imklog.so $(INSTALLDIR)/rsyslog/usr/lib/rsyslog/imklog.so
	$(STRIP) $(INSTALLDIR)/rsyslog/usr/lib/rsyslog/imklog.so
	install -D rsyslog/plugins/imuxsock/.libs/imuxsock.so $(INSTALLDIR)/rsyslog/usr/lib/rsyslog/imuxsock.so
	$(STRIP) $(INSTALLDIR)/rsyslog/usr/lib/rsyslog/imuxsock.so
	install -D rsyslog/plugins/immark/.libs/immark.so $(INSTALLDIR)/rsyslog/usr/lib/rsyslog/immark.so
	$(STRIP) $(INSTALLDIR)/rsyslog/usr/lib/rsyslog/immark.so
	install -D rsyslog/plugins/imtcp/.libs/imtcp.so $(INSTALLDIR)/rsyslog/usr/lib/rsyslog/imtcp.so
	$(STRIP) $(INSTALLDIR)/rsyslog/usr/lib/rsyslog/imtcp.so
	install -D rsyslog/plugins/fmhttp/.libs/fmhttp.so $(INSTALLDIR)/rsyslog/usr/lib/rsyslog/fmhttp.so
	$(STRIP) $(INSTALLDIR)/rsyslog/usr/lib/rsyslog/fmhttp.so

#
# lite-auth
# for 3rd party, sw-hw-auth lite version with static library
#
lite-auth-3rd-install:
	cd lite-auth-3rd && CC=$(CC) && AR=$(AR) && $(MAKE) all
	tar -jcvf `date +%Y%m%d-%H%M`-lite-auth-3rd.tar.bz2 --exclude="*.o" --exclude="auth.c" lite-auth-3rd

#
# Generic rules
#

%:
	@[ ! -d $* ] || [ -f $*/Makefile ] || $(MAKE) $*-configure
	@[ ! -d $* ] || ( $(SEP); $(MAKE) -C $* )


%-clean:
	-@[ ! -d $* ] || $(MAKE) -C $* clean

%-install: %
	@echo $* install
	@[ ! -d $* ] || $(MAKE) -C $* install INSTALLDIR=$(INSTALLDIR)/$*
ifeq ($(HND_ROUTER),y)
	@-mkdir -p $(BCM_FSBUILD_DIR)/public/lib$(BCM_INSTALL_SUFFIX_DIR)
	@-mkdir -p $(BCM_FSBUILD_DIR)/public/bin$(BCM_INSTALL_SUFFIX_DIR)
	@-mkdir -p $(BCM_FSBUILD_DIR)/public/sbin$(BCM_INSTALL_SUFFIX_DIR)
	@[ ! -d $* ] || $(MAKE) -C $* install INSTALLDIR=$(BCM_FSBUILD_DIR)/public
endif

%-stage:
	@echo $* stage
	@[ ! -d $* ] || $(MAKE) -C $* install DESTDIR=$(STAGEDIR) INSTALLDIR=$(INSTALLDIR)/$*

%-build:
	$(MAKE) $*-clean $*

%/Makefile:
	[ ! -d $* ] || $(MAKE) $*-configure

%-configure:
	@[ ! -d $* ] || ( cd $* ; \
		$(CONFIGURE) \
		--prefix=/usr \
		--bindir=/usr/sbin \
		--libdir=/usr/lib \
	)

#
# Generic rules for platform specific software packages.
#
ifneq ($(PLATFORM_ROUTER),)
$(PLATFORM_ROUTER)/%:
	@[ ! -d $(SRCBASE)/$(PLATFORM_ROUTER)/$* ] || $(MAKE) -C $(SRCBASE) $(PLATFORM_ROUTER)/$*

$(PLATFORM_ROUTER)/%-clean:
	@[ ! -d $(SRCBASE)/$(PLATFORM_ROUTER)/$* ] || $(MAKE) -C $(SRCBASE) $(PLATFORM_ROUTER)/$*-clean

$(PLATFORM_ROUTER)/%-install:
	@[ ! -d $(SRCBASE)/$(PLATFORM_ROUTER)/$* ] || $(MAKE) -C $(SRCBASE) $(PLATFORM_ROUTER)/$*-install

$(PLATFORM_ROUTER)/%-stage:
	@[ ! -d $(SRCBASE)/$(PLATFORM_ROUTER)/$* ] || $(MAKE) -C $(SRCBASE) $(PLATFORM_ROUTER)/$*-stage

$(PLATFORM_ROUTER)/%-build:
	@[ ! -d $(SRCBASE)/$(PLATFORM_ROUTER)/$* ] || $(MAKE) -C $(SRCBASE) $(PLATFORM_ROUTER)/$*-build
endif

$(obj-y) $(obj-n) $(obj-clean) $(obj-install): dummy

.PHONY: all clean distclean mrproper install package image
.PHONY: conf mconf oldconf kconf kmconf config menuconfig oldconfig
.PHONY: dummy libnet libpcap

<|MERGE_RESOLUTION|>--- conflicted
+++ resolved
@@ -6489,13 +6489,8 @@
 		CFLAGS="-Os -Wall $(EXTRACFLAGS) -ffunction-sections -fdata-sections -I$(STAGEDIR)/usr/include" \
 		LDFLAGS="$(EXTRALDFLAGS) -Wl,--gc-sections -pthread"
 
-<<<<<<< HEAD
 wget: $(OPENSSL) zlib wget/Makefile
-	$(MAKE) -C $@
-=======
-wget: $(OPENSSLDIR) zlib wget/Makefile
 	$(MAKE) -C $@ $(PARALLEL_BUILD)
->>>>>>> 57c9334f
 
 wget-clean:
 	[ ! -f wget/Makefile ] || $(MAKE) -C wget distclean
