--- conflicted
+++ resolved
@@ -297,7 +297,6 @@
 }
 #endif
 
-<<<<<<< HEAD
 static int
 log_pass_handler(char *url)
 {
@@ -338,8 +337,6 @@
 		fprintf(stderr, "Open %s Error!\n", path);
 }
 
-=======
->>>>>>> 682d2096
 void sethost(char *host)
 {
 	size_t len;
