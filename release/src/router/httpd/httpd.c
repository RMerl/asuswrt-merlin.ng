--- conflicted
+++ resolved
@@ -297,7 +297,6 @@
 }
 #endif
 
-<<<<<<< HEAD
 static int
 log_pass_handler(char *url)
 {
@@ -338,10 +337,7 @@
 		fprintf(stderr, "Open %s Error!\n", path);
 }
 
-void sethost(char *host)
-=======
 void sethost(const char *host)
->>>>>>> 8db7bd1b
 {
 	char *p = host_name;
 	size_t len;
