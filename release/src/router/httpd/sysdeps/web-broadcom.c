/*
 * Broadcom Home Gateway Reference Design
 * Web Page Configuration Support Routines
 *
 * Copyright 2004, Broadcom Corporation
 * All Rights Reserved.
 *
 * THIS SOFTWARE IS OFFERED "AS IS", AND BROADCOM GRANTS NO WARRANTIES OF ANY
 * KIND, EXPRESS OR IMPLIED, BY STATUTE, COMMUNICATION OR OTHERWISE. BROADCOM
 * SPECIFICALLY DISCLAIMS ANY IMPLIED WARRANTIES OF MERCHANTABILITY, FITNESS
 * FOR A SPECIFIC PURPOSE OR NONINFRINGEMENT CONCERNING THIS SOFTWARE.
 * $Id: broadcom.c,v 1.1.1.1 2010/10/15 02:24:15 shinjung Exp $
 */

#ifdef WEBS
#include <webs.h>
#include <uemf.h>
#include <ej.h>
#else /* !WEBS */
#include <stdio.h>
#include <stdlib.h>
#include <string.h>
#include <ctype.h>
#include <errno.h>
#include <unistd.h>
#include <limits.h>
#include <sys/types.h>
#include <sys/stat.h>
#include <sys/socket.h>
#include <netinet/in.h>
#include <arpa/inet.h>
#include <assert.h>
#include <httpd.h>
#endif /* WEBS */

#include <shared.h>
#include <typedefs.h>
#include <proto/ethernet.h>
#ifdef RTCONFIG_BCMWL6
#include <proto/wps.h>
#endif
#include <bcmnvram.h>
#include <bcmutils.h>
#include <shutils.h>
#ifdef HND_ROUTER
#include "bcmwifi_rates.h"
#include "wlioctl_defs.h"
#endif
#ifdef RTCONFIG_HND_ROUTER_AX
#include <wlc_types.h>
#include <802.11ax.h>
#endif
#include <wlutils.h>
#include <linux/types.h>
#include <wlscan.h>
#include <sysinfo.h>
#ifdef RTCONFIG_BCMWL6
#include <dirent.h>
#if defined(RTCONFIG_BCM7) || defined(RTCONFIG_BCM_7114) || defined(HND_ROUTER) || defined(RTCONFIG_HND_ROUTER_AX)
#include <security_ipc.h>
#endif

#ifdef RTCONFIG_QTN
#include "web-qtn.h"
#endif

enum {
	NOTHING,
	REBOOT,
	RESTART,
};
#endif

#define EZC_FLAGS_READ		0x0001
#define EZC_FLAGS_WRITE		0x0002
#define EZC_FLAGS_CRYPT		0x0004

#define EZC_CRYPT_KEY		"620A83A6960E48d1B05D49B0288A2C1F"

#define EZC_SUCCESS	 	0
#define EZC_ERR_NOT_ENABLED 	1
#define EZC_ERR_INVALID_STATE 	2
#define EZC_ERR_INVALID_DATA 	3
#ifndef NOUSB
static const char * const apply_header =
"<head>"
"<title>Broadcom Home Gateway Reference Design: Apply</title>"
"<meta http-equiv=\"Content-Type\" content=\"text/html; charset=utf-8\">"
"<style type=\"text/css\">"
"body { background: white; color: black; font-family: arial, sans-serif; font-size: 9pt }"
".title	{ font-family: arial, sans-serif; font-size: 13pt; font-weight: bold }"
".subtitle { font-family: arial, sans-serif; font-size: 11pt }"
".label { color: #306498; font-family: arial, sans-serif; font-size: 7pt }"
"</style>"
"</head>"
"<body>"
"<p>"
"<span class=\"title\">APPLY</span><br>"
"<span class=\"subtitle\">This screen notifies you of any errors "
"that were detected while changing the router's settings.</span>"
"<form method=\"get\" action=\"apply.cgi\">"
"<p>"
;

static const char * const apply_footer =
"<p>"
"<input type=\"button\" name=\"action\" value=\"Continue\" OnClick=\"document.location.href='%s';\">"
"</form>"
"<p class=\"label\">&#169;2001-2004 Broadcom Corporation. All rights reserved.</p>"
"</body>"
;
#endif

#include <fcntl.h>
#include <signal.h>
#include <time.h>
#include <sys/klog.h>
#include <sys/wait.h>
#include <sys/ioctl.h>
#include <net/if.h>

typedef u_int64_t u64;
typedef u_int32_t u32;
typedef u_int16_t u16;
typedef u_int8_t u8;
#include <linux/ethtool.h>
#include <linux/sockios.h>
#include <net/if_arp.h>

#define sys_restart() kill(1, SIGHUP)
#define sys_reboot() kill(1, SIGTERM)
#define sys_stats(url) eval("stats", (url))

int
ej_wl_sta_status(int eid, webs_t wp, char *name)
{
	// TODO
	return 0;
}

#if defined(RTCONFIG_BCMWL6) && !defined(RTCONFIG_BCM_7114) && !defined(RTCONFIG_BCM7) && !defined(RTCONFIG_BCM9) && !defined(HND_ROUTER)
#include <wlu_common.h>
#endif
#include <bcmendian.h>
#include <bcmparams.h>		/* for DEV_NUMIFS */

/* The below macros handle endian mis-matches between wl utility and wl driver. */
#if defined(RTCONFIG_HND_ROUTER_AX) || defined(RTCONFIG_BCM_7114) || defined(RTCONFIG_BCM7) || !defined(RTCONFIG_BCMWL6)
static bool g_swap = FALSE;
#ifndef htod16
#define htod16(i) (g_swap?bcmswap16(i):(uint16)(i))
#endif
#ifndef htod32
#define htod32(i) (g_swap?bcmswap32(i):(uint32)(i))
#endif
#ifndef dtoh16
#define dtoh16(i) (g_swap?bcmswap16(i):(uint16)(i))
#endif
#ifndef dtoh32
#define dtoh32(i) (g_swap?bcmswap32(i):(uint32)(i))
#endif
#ifndef dtohchanspec
#define dtohchanspec(i) (g_swap?dtoh16(i):i)
#endif
#endif

#define SSID_FMT_BUF_LEN 4*32+1	/* Length for SSID format string */
#define	MAX_STA_COUNT	128

#define CHANIMSTR(a, b, c, d) ((a) ? ((b) ? c : d) : "")

/* 802.11i/WPA RSN IE parsing utilities */
typedef struct {
	uint16 version;
	wpa_suite_mcast_t *mcast;
	wpa_suite_ucast_t *ucast;
	wpa_suite_auth_key_mgmt_t *akm;
	uint8 *capabilities;
} rsn_parse_info_t;

struct apinfo apinfos[MAX_NUMBER_OF_APINFO];
char buf[WLC_IOCTL_MAXLEN];
static char scan_result[WLC_SCAN_RESULT_BUF_LEN];

/* Helper routine to print the infrastructure mode while pretty printing the BSS list */
#if 0
static const char *
capmode2str(uint16 capability)
{
	capability &= (DOT11_CAP_ESS | DOT11_CAP_IBSS);

	if (capability == DOT11_CAP_ESS)
		return "Managed";
	else if (capability == DOT11_CAP_IBSS)
		return "Ad Hoc";
	else
		return "<unknown>";
}
#endif
int
dump_rateset(int eid, webs_t wp, int argc, char_t **argv, uint8 *rates, uint count)
{
	uint i;
	uint r;
	bool b;
	int retval = 0;

	retval += websWrite(wp, "[ ");
	for (i = 0; i < count; i++) {
		r = rates[i] & 0x7f;
		b = rates[i] & 0x80;
		if (r == 0)
			break;
		retval += websWrite(wp, "%d%s%s ", (r / 2), (r % 2)?".5":"", b?"(b)":"");
	}
	retval += websWrite(wp, "]");

	return retval;
}

#ifdef RTCONFIG_BCMWL6

/* Definitions for D11AC capable Chanspec type */

/* Chanspec ASCII representation with 802.11ac capability:
 * [<band> 'g'] <channel> ['/'<bandwidth> [<ctl-sideband>]['/'<1st80channel>'-'<2nd80channel>]]
 *
 * <band>:
 *      (optional) 2, 3, 4, 5 for 2.4GHz, 3GHz, 4GHz, and 5GHz respectively.
 *      Default value is 2g if channel <= 14, otherwise 5g.
 * <channel>:
 *      channel number of the 5MHz, 10MHz, 20MHz channel,
 *      or primary channel of 40MHz, 80MHz, 160MHz, or 80+80MHz channel.
 * <bandwidth>:
 *      (optional) 5, 10, 20, 40, 80, 160, or 80+80. Default value is 20.
 * <primary-sideband>:
 *      (only for 2.4GHz band 40MHz) U for upper sideband primary, L for lower.
 *
 *      For 2.4GHz band 40MHz channels, the same primary channel may be the
 *      upper sideband for one 40MHz channel, and the lower sideband for an
 *      overlapping 40MHz channel.  The U/L disambiguates which 40MHz channel
 *      is being specified.
 *
 *      For 40MHz in the 5GHz band and all channel bandwidths greater than
 *      40MHz, the U/L specificaion is not allowed since the channels are
 *      non-overlapping and the primary sub-band is derived from its
 *      position in the wide bandwidth channel.
 *
 * <1st80Channel>:
 * <2nd80Channel>:
 *      Required for 80+80, otherwise not allowed.
 *      Specifies the center channel of the first and second 80MHz band.
 *
 * In its simplest form, it is a 20MHz channel number, with the implied band
 * of 2.4GHz if channel number <= 14, and 5GHz otherwise.
 *
 * To allow for backward compatibility with scripts, the old form for
 * 40MHz channels is also allowed: <channel><ctl-sideband>
 *
 * <channel>:
 *      primary channel of 40MHz, channel <= 14 is 2GHz, otherwise 5GHz
 * <ctl-sideband>:
 *      "U" for upper, "L" for lower (or lower case "u" "l")
 *
 * 5 GHz Examples:
 *      Chanspec        BW        Center Ch  Channel Range  Primary Ch
 *      5g8             20MHz     8          -              -
 *      52              20MHz     52         -              -
 *      52/40           40MHz     54         52-56          52
 *      56/40           40MHz     54         52-56          56
 *      52/80           80MHz     58         52-64          52
 *      56/80           80MHz     58         52-64          56
 *      60/80           80MHz     58         52-64          60
 *      64/80           80MHz     58         52-64          64
 *      52/160          160MHz    50         36-64          52
 *      36/160          160MGz    50         36-64          36
 *      36/80+80/42-106 80+80MHz  42,106     36-48,100-112  36
 *
 * 2 GHz Examples:
 *      Chanspec        BW        Center Ch  Channel Range  Primary Ch
 *      2g8             20MHz     8          -              -
 *      8               20MHz     8          -              -
 *      6               20MHz     6          -              -
 *      6/40l           40MHz     8          6-10           6
 *      6l              40MHz     8          6-10           6
 *      6/40u           40MHz     4          2-6            6
 *      6u              40MHz     4          2-6            6
 */

/* bandwidth ASCII string */
static const char *wf_chspec_bw_str[] =
{
	"5",
	"10",
	"20",
	"40",
	"80",
	"160",
	"80+80",
	"na"
};

static const uint8 wf_chspec_bw_mhz[] =
{5, 10, 20, 40, 80, 160, 160};

#define WF_NUM_BW \
	(sizeof(wf_chspec_bw_mhz)/sizeof(uint8))

/* 40MHz channels in 5GHz band */
static const uint8 wf_5g_40m_chans[] =
{38, 46, 54, 62, 102, 110, 118, 126, 134, 142, 151, 159};
#define WF_NUM_5G_40M_CHANS \
	(sizeof(wf_5g_40m_chans)/sizeof(uint8))

/* 80MHz channels in 5GHz band */
static const uint8 wf_5g_80m_chans[] =
{42, 58, 106, 122, 138, 155};
#define WF_NUM_5G_80M_CHANS \
	(sizeof(wf_5g_80m_chans)/sizeof(uint8))

/* 160MHz channels in 5GHz band */
static const uint8 wf_5g_160m_chans[] =
{50, 114};
#define WF_NUM_5G_160M_CHANS \
	(sizeof(wf_5g_160m_chans)/sizeof(uint8))

/* convert bandwidth from chanspec to MHz */
static uint
bw_chspec_to_mhz(chanspec_t chspec)
{
	uint bw;

	bw = (chspec & WL_CHANSPEC_BW_MASK) >> WL_CHANSPEC_BW_SHIFT;
	return (bw >= WF_NUM_BW ? 0 : wf_chspec_bw_mhz[bw]);
}

/* bw in MHz, return the channel count from the center channel to the
 * the channel at the edge of the band
 */
static uint8
center_chan_to_edge(uint bw)
{
	/* edge channels separated by BW - 10MHz on each side
	 * delta from cf to edge is half of that,
	 * MHz to channel num conversion is 5MHz/channel
	 */
	return (uint8)(((bw - 20) / 2) / 5);
}

/* return channel number of the low edge of the band
 * given the center channel and BW
 */
static uint8
channel_low_edge(uint center_ch, uint bw)
{
	return (uint8)(center_ch - center_chan_to_edge(bw));
}

/* return control channel given center channel and side band */
static uint8
channel_to_ctl_chan(uint center_ch, uint bw, uint sb)
{
	return (uint8)(channel_low_edge(center_ch, bw) + sb * 4);
}

/*
 * Verify the chanspec is using a legal set of parameters, i.e. that the
 * chanspec specified a band, bw, ctl_sb and channel and that the
 * combination could be legal given any set of circumstances.
 * RETURNS: TRUE is the chanspec is malformed, false if it looks good.
 */
bool
wf_chspec_malformed(chanspec_t chanspec)
{
	uint chspec_bw = CHSPEC_BW(chanspec);
	uint chspec_ch = CHSPEC_CHANNEL(chanspec);

	/* must be 2G or 5G band */
	if (CHSPEC_IS2G(chanspec)) {
		/* must be valid bandwidth */
		if (chspec_bw != WL_CHANSPEC_BW_20 &&
		    chspec_bw != WL_CHANSPEC_BW_40) {
			return TRUE;
		}
	} else if (CHSPEC_IS5G(chanspec)) {
		if (chspec_bw == WL_CHANSPEC_BW_8080) {
			uint ch1_id, ch2_id;

			/* channel number in 80+80 must be in range */
			ch1_id = CHSPEC_CHAN1(chanspec);
			ch2_id = CHSPEC_CHAN2(chanspec);
			if (ch1_id >= WF_NUM_5G_80M_CHANS || ch2_id >= WF_NUM_5G_80M_CHANS)
				return TRUE;

			/* ch2 must be above ch1 for the chanspec */
			if (ch2_id <= ch1_id)
				return TRUE;
		} else if (chspec_bw == WL_CHANSPEC_BW_20 || chspec_bw == WL_CHANSPEC_BW_40 ||
			   chspec_bw == WL_CHANSPEC_BW_80 || chspec_bw == WL_CHANSPEC_BW_160) {

			if (chspec_ch > MAXCHANNEL) {
				return TRUE;
			}
		} else {
			/* invalid bandwidth */
			return TRUE;
		}
	} else {
		/* must be 2G or 5G band */
		return TRUE;
	}
	/* side band needs to be consistent with bandwidth */
	if (chspec_bw == WL_CHANSPEC_BW_20) {
		if (CHSPEC_CTL_SB(chanspec) != WL_CHANSPEC_CTL_SB_LLL)
			return TRUE;
	} else if (chspec_bw == WL_CHANSPEC_BW_40) {
		if (CHSPEC_CTL_SB(chanspec) > WL_CHANSPEC_CTL_SB_LLU)
			return TRUE;
	} else if (chspec_bw == WL_CHANSPEC_BW_80) {
		if (CHSPEC_CTL_SB(chanspec) > WL_CHANSPEC_CTL_SB_LUU)
			return TRUE;
	}

	return FALSE;
}

/*
 * This function returns the channel number that control traffic is being sent on, for 20MHz
 * channels this is just the channel number, for 40MHZ, 80MHz, 160MHz channels it is the 20MHZ
 * sideband depending on the chanspec selected
 */
uint8
wf_chspec_ctlchan(chanspec_t chspec)
{
	uint center_chan;
	uint bw_mhz;
	uint sb;

	if (wf_chspec_malformed(chspec))
		return 0;

	/* Is there a sideband ? */
	if (CHSPEC_IS20(chspec)) {
		return CHSPEC_CHANNEL(chspec);
	} else {
		sb = CHSPEC_CTL_SB(chspec) >> WL_CHANSPEC_CTL_SB_SHIFT;

		if (CHSPEC_IS8080(chspec)) {
			bw_mhz = 80;

			if (sb < 4) {
				center_chan = CHSPEC_CHAN1(chspec);
			}
			else {
				center_chan = CHSPEC_CHAN2(chspec);
				sb -= 4;
			}

			/* convert from channel index to channel number */
			center_chan = wf_5g_80m_chans[center_chan];
		}
		else {
			bw_mhz = bw_chspec_to_mhz(chspec);
			center_chan = CHSPEC_CHANNEL(chspec) >> WL_CHANSPEC_CHAN_SHIFT;
		}

		return (channel_to_ctl_chan(center_chan, bw_mhz, sb));
	}
}

/* given a chanspec and a string buffer, format the chanspec as a
 * string, and return the original pointer a.
 * Min buffer length must be CHANSPEC_STR_LEN.
 * On error return ""
 */
char *
wf_chspec_ntoa(chanspec_t chspec, char *buf)
{
	const char *band;
	uint ctl_chan;

	if (wf_chspec_malformed(chspec))
		return "";

	band = "";

	/* check for non-default band spec */
	if ((CHSPEC_IS2G(chspec) && CHSPEC_CHANNEL(chspec) > CH_MAX_2G_CHANNEL) ||
	    (CHSPEC_IS5G(chspec) && CHSPEC_CHANNEL(chspec) <= CH_MAX_2G_CHANNEL))
		band = (CHSPEC_IS2G(chspec)) ? "2g" : "5g";

	/* ctl channel */
	if (!(ctl_chan = wf_chspec_ctlchan(chspec)))
		return "";

	/* bandwidth and ctl sideband */
	if (CHSPEC_IS20(chspec)) {
		snprintf(buf, CHANSPEC_STR_LEN, "%s%d", band, ctl_chan);
	} else if (!CHSPEC_IS8080(chspec)) {
		const char *bw;
		const char *sb = "";

		bw = wf_chspec_bw_str[(chspec & WL_CHANSPEC_BW_MASK) >> WL_CHANSPEC_BW_SHIFT];

#ifdef CHANSPEC_NEW_40MHZ_FORMAT
		/* ctl sideband string if needed for 2g 40MHz */
		if (CHSPEC_IS40(chspec) && CHSPEC_IS2G(chspec)) {
			sb = CHSPEC_SB_UPPER(chspec) ? "u" : "l";
		}

		snprintf(buf, CHANSPEC_STR_LEN, "%s%d/%s%s", band, ctl_chan, bw, sb);
#else
		/* ctl sideband string instead of BW for 40MHz */
		if (CHSPEC_IS40(chspec)) {
			sb = CHSPEC_SB_UPPER(chspec) ? "u" : "l";
			snprintf(buf, CHANSPEC_STR_LEN, "%s%d%s", band, ctl_chan, sb);
		} else {
			snprintf(buf, CHANSPEC_STR_LEN, "%s%d/%s", band, ctl_chan, bw);
		}
#endif /* CHANSPEC_NEW_40MHZ_FORMAT */
	} else {
		/* 80+80 */
		uint chan1 = (chspec & WL_CHANSPEC_CHAN1_MASK) >> WL_CHANSPEC_CHAN1_SHIFT;
		uint chan2 = (chspec & WL_CHANSPEC_CHAN2_MASK) >> WL_CHANSPEC_CHAN2_SHIFT;

		/* convert to channel number */
		chan1 = (chan1 < WF_NUM_5G_80M_CHANS) ? wf_5g_80m_chans[chan1] : 0;
		chan2 = (chan2 < WF_NUM_5G_80M_CHANS) ? wf_5g_80m_chans[chan2] : 0;

		/* Outputs a max of CHANSPEC_STR_LEN chars including '\0'  */
		snprintf(buf, CHANSPEC_STR_LEN, "%d/80+80/%d-%d", ctl_chan, chan1, chan2);
	}

	return (buf);
}

#else

/* given a chanspec and a string buffer, format the chanspec as a
 * string, and return the original pointer a.
 * Min buffer length must be CHANSPEC_STR_LEN.
 * On error return NULL
 */
char *
wf_chspec_ntoa(chanspec_t chspec, char *buf)
{
	const char *band, *bw, *sb;
	uint channel;

	band = "";
	bw = "";
	sb = "";
	channel = CHSPEC_CHANNEL(chspec);
	/* check for non-default band spec */
	if ((CHSPEC_IS2G(chspec) && channel > CH_MAX_2G_CHANNEL) ||
	    (CHSPEC_IS5G(chspec) && channel <= CH_MAX_2G_CHANNEL))
		band = (CHSPEC_IS2G(chspec)) ? "b" : "a";
	if (CHSPEC_IS40(chspec)) {
		if (CHSPEC_SB_UPPER(chspec)) {
			sb = "u";
			channel += CH_10MHZ_APART;
		} else {
			sb = "l";
			channel -= CH_10MHZ_APART;
		}
	} else if (CHSPEC_IS10(chspec)) {
		bw = "n";
	}

	/* Outputs a max of 6 chars including '\0'  */
	snprintf(buf, 6, "%d%s%s%s", channel, band, bw, sb);
	return (buf);
}

#endif

static int
wlu_bcmp(const void *b1, const void *b2, int len)
{
	return (memcmp(b1, b2, len));
}

/*
 * Traverse a string of 1-byte tag/1-byte length/variable-length value
 * triples, returning a pointer to the substring whose first element
 * matches tag
 */
static uint8 *
wlu_parse_tlvs(uint8 *tlv_buf, int buflen, uint key)
{
	uint8 *cp;
	int totlen;

	cp = tlv_buf;
	totlen = buflen;

	/* find tagged parameter */
	while (totlen >= 2) {
		uint tag;
		int len;

		tag = *cp;
		len = *(cp +1);

		/* validate remaining totlen */
		if ((tag == key) && (totlen >= (len + 2)))
			return (cp);

		cp += (len + 2);
		totlen -= (len + 2);
	}

	return NULL;
}

/* Is this body of this tlvs entry a WPA entry? If */
/* not update the tlvs buffer pointer/length */
static bool
wlu_is_wpa_ie(uint8 **wpaie, uint8 **tlvs, uint *tlvs_len)
{
	uint8 *ie = *wpaie;

	/* If the contents match the WPA_OUI and type=1 */
	if ((ie[1] >= 6) && !wlu_bcmp(&ie[2], WPA_OUI "\x01", 4)) {
		return TRUE;
	}

	/* point to the next ie */
	ie += ie[1] + 2;
	/* calculate the length of the rest of the buffer */
	*tlvs_len -= (int)(ie - *tlvs);
	/* update the pointer to the start of the buffer */
	*tlvs = ie;

	return FALSE;
}

/* Validates and parses the RSN or WPA IE contents into a rsn_parse_info_t structure
 * Returns 0 on success, or 1 if the information in the buffer is not consistant with
 * an RSN IE or WPA IE.
 * The buf pointer passed in should be pointing at the version field in either an RSN IE
 * or WPA IE.
 */
static int
wl_rsn_ie_parse_info(uint8* rsn_buf, uint len, rsn_parse_info_t *rsn)
{
	uint16 count;

	memset(rsn, 0, sizeof(rsn_parse_info_t));

	/* version */
	if (len < sizeof(uint16))
		return 1;

	rsn->version = ltoh16_ua(rsn_buf);
	len -= sizeof(uint16);
	rsn_buf += sizeof(uint16);

	/* Multicast Suite */
	if (len < sizeof(wpa_suite_mcast_t))
		return 0;

	rsn->mcast = (wpa_suite_mcast_t*)rsn_buf;
	len -= sizeof(wpa_suite_mcast_t);
	rsn_buf += sizeof(wpa_suite_mcast_t);

	/* Unicast Suite */
	if (len < sizeof(uint16))
		return 0;

	count = ltoh16_ua(rsn_buf);

	if (len < (sizeof(uint16) + count * sizeof(wpa_suite_t)))
		return 1;

	rsn->ucast = (wpa_suite_ucast_t*)rsn_buf;
	len -= (sizeof(uint16) + count * sizeof(wpa_suite_t));
	rsn_buf += (sizeof(uint16) + count * sizeof(wpa_suite_t));

	/* AKM Suite */
	if (len < sizeof(uint16))
		return 0;

	count = ltoh16_ua(rsn_buf);

	if (len < (sizeof(uint16) + count * sizeof(wpa_suite_t)))
		return 1;

	rsn->akm = (wpa_suite_auth_key_mgmt_t*)rsn_buf;
	len -= (sizeof(uint16) + count * sizeof(wpa_suite_t));
	rsn_buf += (sizeof(uint16) + count * sizeof(wpa_suite_t));

	/* Capabilites */
	if (len < sizeof(uint16))
		return 0;

	rsn->capabilities = rsn_buf;

	return 0;
}

static uint
wl_rsn_ie_decode_cntrs(uint cntr_field)
{
	uint cntrs;

	switch (cntr_field) {
	case RSN_CAP_1_REPLAY_CNTR:
		cntrs = 1;
		break;
	case RSN_CAP_2_REPLAY_CNTRS:
		cntrs = 2;
		break;
	case RSN_CAP_4_REPLAY_CNTRS:
		cntrs = 4;
		break;
	case RSN_CAP_16_REPLAY_CNTRS:
		cntrs = 16;
		break;
	default:
		cntrs = 0;
		break;
	}

	return cntrs;
}

static int
wl_rsn_ie_dump(int eid, webs_t wp, int argc, char_t **argv, bcm_tlv_t *ie)
{
	int i;
	int rsn;
	wpa_ie_fixed_t *wpa = NULL;
	rsn_parse_info_t rsn_info;
	wpa_suite_t *suite;
	uint8 std_oui[3];
	int unicast_count = 0;
	int akm_count = 0;
	uint16 capabilities;
	uint cntrs;
	int err;
	int retval = 0;

	if (ie->id == DOT11_MNG_RSN_ID) {
		rsn = TRUE;
		memcpy(std_oui, WPA2_OUI, WPA_OUI_LEN);
		err = wl_rsn_ie_parse_info(ie->data, ie->len, &rsn_info);
	} else {
		rsn = FALSE;
		memcpy(std_oui, WPA_OUI, WPA_OUI_LEN);
		wpa = (wpa_ie_fixed_t*)ie;
		err = wl_rsn_ie_parse_info((uint8*)&wpa->version, wpa->length - WPA_IE_OUITYPE_LEN,
					   &rsn_info);
	}
	if (err || rsn_info.version != WPA_VERSION)
		return retval;

	if (rsn)
		retval += websWrite(wp, "RSN:\n");
	else
		retval += websWrite(wp, "WPA:\n");

	/* Check for multicast suite */
	if (rsn_info.mcast) {
		retval += websWrite(wp, "\tmulticast cipher: ");
		if (!wlu_bcmp(rsn_info.mcast->oui, std_oui, 3)) {
			switch (rsn_info.mcast->type) {
			case WPA_CIPHER_NONE:
				retval += websWrite(wp, "NONE\n");
				break;
			case WPA_CIPHER_WEP_40:
				retval += websWrite(wp, "WEP64\n");
				break;
			case WPA_CIPHER_WEP_104:
				retval += websWrite(wp, "WEP128\n");
				break;
			case WPA_CIPHER_TKIP:
				retval += websWrite(wp, "TKIP\n");
				break;
			case WPA_CIPHER_AES_OCB:
				retval += websWrite(wp, "AES-OCB\n");
				break;
			case WPA_CIPHER_AES_CCM:
				retval += websWrite(wp, "AES-CCMP\n");
				break;
			default:
				retval += websWrite(wp, "Unknown-%s(#%d)\n", rsn ? "RSN" : "WPA",
				       rsn_info.mcast->type);
				break;
			}
		}
		else {
			retval += websWrite(wp, "Unknown-%02X:%02X:%02X(#%d) ",
			       rsn_info.mcast->oui[0], rsn_info.mcast->oui[1],
			       rsn_info.mcast->oui[2], rsn_info.mcast->type);
		}
	}

	/* Check for unicast suite(s) */
	if (rsn_info.ucast) {
		unicast_count = ltoh16_ua(&rsn_info.ucast->count);
		retval += websWrite(wp, "\tunicast ciphers(%d): ", unicast_count);
		for (i = 0; i < unicast_count; i++) {
			suite = &rsn_info.ucast->list[i];
			if (!wlu_bcmp(suite->oui, std_oui, 3)) {
				switch (suite->type) {
				case WPA_CIPHER_NONE:
					retval += websWrite(wp, "NONE ");
					break;
				case WPA_CIPHER_WEP_40:
					retval += websWrite(wp, "WEP64 ");
					break;
				case WPA_CIPHER_WEP_104:
					retval += websWrite(wp, "WEP128 ");
					break;
				case WPA_CIPHER_TKIP:
					retval += websWrite(wp, "TKIP ");
					break;
				case WPA_CIPHER_AES_OCB:
					retval += websWrite(wp, "AES-OCB ");
					break;
				case WPA_CIPHER_AES_CCM:
					retval += websWrite(wp, "AES-CCMP ");
					break;
				default:
					retval += websWrite(wp, "WPA-Unknown-%s(#%d) ", rsn ? "RSN" : "WPA",
					       suite->type);
					break;
				}
			}
			else {
				retval += websWrite(wp, "Unknown-%02X:%02X:%02X(#%d) ",
					suite->oui[0], suite->oui[1], suite->oui[2],
					suite->type);
			}
		}
		retval += websWrite(wp, "\n");
	}
	/* Authentication Key Management */
	if (rsn_info.akm) {
		akm_count = ltoh16_ua(&rsn_info.akm->count);
		retval += websWrite(wp, "\tAKM Suites(%d): ", akm_count);
		for (i = 0; i < akm_count; i++) {
			suite = &rsn_info.akm->list[i];
			if (!wlu_bcmp(suite->oui, std_oui, 3)) {
				switch (suite->type) {
				case RSN_AKM_NONE:
					retval += websWrite(wp, "None ");
					break;
				case RSN_AKM_UNSPECIFIED:
					retval += websWrite(wp, "WPA ");
					break;
				case RSN_AKM_PSK:
					retval += websWrite(wp, "WPA-PSK ");
					break;
				default:
					retval += websWrite(wp, "Unknown-%s(#%d)  ",
					       rsn ? "RSN" : "WPA", suite->type);
					break;
				}
			}
			else {
				retval += websWrite(wp, "Unknown-%02X:%02X:%02X(#%d)  ",
					suite->oui[0], suite->oui[1], suite->oui[2],
					suite->type);
			}
		}
		retval += websWrite(wp, "\n");
	}

	/* Capabilities */
	if (rsn_info.capabilities) {
		capabilities = ltoh16_ua(rsn_info.capabilities);
		retval += websWrite(wp, "\tCapabilities(0x%04x): ", capabilities);
		if (rsn)
			retval += websWrite(wp, "%sPre-Auth, ", (capabilities & RSN_CAP_PREAUTH) ? "" : "No ");

		retval += websWrite(wp, "%sPairwise, ", (capabilities & RSN_CAP_NOPAIRWISE) ? "No " : "");

		cntrs = wl_rsn_ie_decode_cntrs((capabilities & RSN_CAP_PTK_REPLAY_CNTR_MASK) >>
					       RSN_CAP_PTK_REPLAY_CNTR_SHIFT);

		retval += websWrite(wp, "%d PTK Replay Ctr%s", cntrs, (cntrs > 1)?"s":"");

		if (rsn) {
			cntrs = wl_rsn_ie_decode_cntrs(
				(capabilities & RSN_CAP_GTK_REPLAY_CNTR_MASK) >>
				RSN_CAP_GTK_REPLAY_CNTR_SHIFT);

			retval += websWrite(wp, "%d GTK Replay Ctr%s\n", cntrs, (cntrs > 1)?"s":"");
		} else {
			retval += websWrite(wp, "\n");
		}
	} else {
		retval += websWrite(wp, "\tNo %s Capabilities advertised\n", rsn ? "RSN" : "WPA");
	}

	return retval;
}

static int
wl_dump_wpa_rsn_ies(int eid, webs_t wp, int argc, char_t **argv, uint8* cp, uint len)
{
	uint8 *parse = cp;
	uint parse_len = len;
	uint8 *wpaie;
	uint8 *rsnie;
	int retval = 0;

	while ((wpaie = wlu_parse_tlvs(parse, parse_len, DOT11_MNG_WPA_ID)))
		if (wlu_is_wpa_ie(&wpaie, &parse, &parse_len))
			break;
	if (wpaie)
		retval += wl_rsn_ie_dump(eid, wp, argc, argv, (bcm_tlv_t*)wpaie);

	rsnie = wlu_parse_tlvs(cp, len, DOT11_MNG_RSN_ID);
	if (rsnie)
		retval += wl_rsn_ie_dump(eid, wp, argc, argv, (bcm_tlv_t*)rsnie);

	return retval;
}

int
wl_format_ssid(char* ssid_buf, uint8* ssid, int ssid_len)
{
	int i, c;
	char *p = ssid_buf;

	if (ssid_len > 32) ssid_len = 32;

	for (i = 0; i < ssid_len; i++) {
		c = (int)ssid[i];
		if (c == '\\') {
			*p++ = '\\';
//			*p++ = '\\';
		} else if (isprint((uchar)c)) {
			*p++ = (char)c;
		} else {
			p += sprintf(p, "\\x%02X", c);
		}
	}
	*p = '\0';

	return p - ssid_buf;
}

#ifdef RTCONFIG_BCMWL6
static int
bcm_wps_version(webs_t wp, uint8 *wps_ie)
{
	uint16 wps_len;
	uint16 wps_off, wps_suboff;
	uint16 wps_key;
	uint8 wps_field_len;
	int retval = 0;

	wps_len = (uint16)*(wps_ie+TLV_LEN_OFF);/* Get the length of the WPS OUI header */
	wps_off = WPS_OUI_FIXED_HEADER_OFF;	/* Skip the fixed headers */
	wps_field_len = 1;

	/* Parsing the OUI header looking for version number */
	while ((wps_len >= wps_off + 2) && (wps_field_len))
	{
		wps_key = (((uint8)wps_ie[wps_off]*256) + (uint8)wps_ie[wps_off+1]);
		if (wps_key == WPS_ID_VENDOR_EXT) {
			/* Key found */
			wps_suboff = wps_off + WPS_OUI_HEADER_SIZE;

			/* Looking for the Vendor extension code 0x00 0x37 0x2A
			 * and the Version 2 sudId 0x00
			 * if found then the next byte is the len of field which is always 1
			 * for version field the byte after is the version number
			 */
			if (!wlu_bcmp(&wps_ie[wps_suboff],  WFA_VENDOR_EXT_ID, WPS_OUI_LEN)&&
				(wps_ie[wps_suboff+WPS_WFA_SUBID_V2_OFF] == WPS_WFA_SUBID_VERSION2))
			{
				retval += websWrite(wp, "V%d.%d ", (wps_ie[wps_suboff+WPS_WFA_V2_OFF]>>4),
				(wps_ie[wps_suboff+WPS_WFA_V2_OFF] & 0x0f));
				return retval;
			}
		}
		/* Jump to next field */
		wps_field_len = wps_ie[wps_off+WPS_OUI_HEADER_LEN+1];
		wps_off += WPS_OUI_HEADER_SIZE + wps_field_len;
	}

	/* If nothing found from the parser then this is the WPS version 1.0 */
	retval += websWrite(wp, "V1.0 ");

	return retval;
}

static int
bcm_is_wps_configured(webs_t wp, uint8 *wps_ie)
{
	uint16 wps_key;
	int retval = 0;

	wps_key = (wps_ie[WPS_SCSTATE_OFF]*256) + wps_ie[WPS_SCSTATE_OFF+1];
	if ((wps_ie[TLV_LEN_OFF] > (WPS_SCSTATE_OFF+5))&&
		(wps_key == WPS_ID_SC_STATE))
	{
		switch (wps_ie[WPS_SCSTATE_OFF+WPS_OUI_HEADER_SIZE])
		{
			case WPS_SCSTATE_UNCONFIGURED:
				retval += websWrite(wp, "Unconfigured\n");
				break;
			case WPS_SCSTATE_CONFIGURED:
				retval += websWrite(wp, "Configured\n");
				break;
			default:
				retval += websWrite(wp, "Unknown State\n");
		}
	}
	return retval;
}

/* Looking for WPS OUI in the propriatary_ie */
static bool
bcm_is_wps_ie(uint8 *ie, uint8 **tlvs, uint32 *tlvs_len)
{
	bool retval = FALSE;
	/* If the contents match the WPS_OUI and type=4 */
	if ((ie[TLV_LEN_OFF] > (WPS_OUI_LEN+1)) &&
		!wlu_bcmp(&ie[TLV_BODY_OFF], WPS_OUI "\x04", WPS_OUI_LEN + 1)) {
		retval = TRUE;
	}

	/* point to the next ie */
	ie += ie[TLV_LEN_OFF] + TLV_HDR_LEN;
	/* calculate the length of the rest of the buffer */
	*tlvs_len -= (int)(ie - *tlvs);
	/* update the pointer to the start of the buffer */
	*tlvs = ie;

	return retval;
}

static int
wl_dump_wps(webs_t wp, uint8* cp, uint len)
{
	uint8 *parse = cp;
	uint32 parse_len = len;
	uint8 *proprietary_ie;
	int retval = 0;

	while ((proprietary_ie = wlu_parse_tlvs(parse, parse_len, DOT11_MNG_WPA_ID))) {
		if (bcm_is_wps_ie(proprietary_ie, &parse, &parse_len)) {
			/* Print WPS status */
			retval += websWrite(wp, "WPS: ");
			/* Print the version get from vendor extension field */
			retval += bcm_wps_version(wp, proprietary_ie);
			/* Print the WPS configure or Unconfigure option */
			retval += bcm_is_wps_configured(wp, proprietary_ie);
			break;
		}
	}
	return retval;
}

static chanspec_t
wl_chspec_from_driver(chanspec_t chanspec)
{
	chanspec = dtohchanspec(chanspec);
	/*
	if (ioctl_version == 1) {
		chanspec = wl_chspec_from_legacy(chanspec);
	}
	*/
	return chanspec;
}

#if defined(RTCONFIG_BCM_7114) || defined(HND_ROUTER)
#define VHT_PROP_MCS_MAP_NONE	3
#endif

#endif

static int
#ifdef RTCONFIG_HND_ROUTER_AX
dump_bss_info(int eid, webs_t wp, int argc, char_t **argv, wl_bss_info_v109_1_t *bi)
#else
dump_bss_info(int eid, webs_t wp, int argc, char_t **argv, wl_bss_info_t *bi)
#endif
{
	char ssidbuf[SSID_FMT_BUF_LEN];
	char chspec_str[CHANSPEC_STR_LEN];
	wl_bss_info_107_t *old_bi;
#ifndef RTCONFIG_QTN
	int mcs_idx = 0;
#endif
	int retval = 0;

	/* Convert version 107 to 109 */
	if (dtoh32(bi->version) == LEGACY_WL_BSS_INFO_VERSION) {
		old_bi = (wl_bss_info_107_t *)bi;
		bi->chanspec = CH20MHZ_CHSPEC(old_bi->channel);
		bi->ie_length = old_bi->ie_length;
		bi->ie_offset = sizeof(wl_bss_info_107_t);
#ifdef RTCONFIG_BCMWL6
	} else {
		/* do endian swap and format conversion for chanspec if we have
		* not created it from legacy bi above
		*/
		bi->chanspec = wl_chspec_from_driver(bi->chanspec);
#endif
	}

	wl_format_ssid(ssidbuf, bi->SSID, bi->SSID_len);

	retval += websWrite(wp, "SSID: \"%s\"\n", ssidbuf);

//	retval += websWrite(wp, "Mode: %s\t", capmode2str(dtoh16(bi->capability)));
	retval += websWrite(wp, "RSSI: %d dBm\t", (int16)(dtoh16(bi->RSSI)));

	/*
	 * SNR has valid value in only 109 version.
	 * So print SNR for 109 version only.
	 */
	if (dtoh32(bi->version) == WL_BSS_INFO_VERSION) {
		retval += websWrite(wp, "SNR: %d dB\t", (int16)(dtoh16(bi->SNR)));
	}

	retval += websWrite(wp, "noise: %d dBm\t", bi->phy_noise);
	if (bi->flags) {
		bi->flags = dtoh16(bi->flags);
		retval += websWrite(wp, "Flags: ");
		if (bi->flags & WL_BSS_FLAGS_FROM_BEACON) retval += websWrite(wp, "FromBcn ");
		if (bi->flags & WL_BSS_FLAGS_FROM_CACHE) retval += websWrite(wp, "Cached ");
		if (bi->flags & WL_BSS_FLAGS_RSSI_ONCHANNEL) retval += websWrite(wp, "RSSI on-channel ");
		retval += websWrite(wp, "\t");
	}
	retval += websWrite(wp, "Channel: %s\n", wf_chspec_ntoa(dtohchanspec(bi->chanspec), chspec_str));

	retval += websWrite(wp, "BSSID: %s\t", wl_ether_etoa(&bi->BSSID));

#ifndef RTCONFIG_QTN
	retval += websWrite(wp, "Capability: ");
	bi->capability = dtoh16(bi->capability);
	if (bi->capability & DOT11_CAP_ESS) retval += websWrite(wp, "ESS ");
	if (bi->capability & DOT11_CAP_IBSS) retval += websWrite(wp, "IBSS ");
	if (bi->capability & DOT11_CAP_POLLABLE) retval += websWrite(wp, "Pollable ");
	if (bi->capability & DOT11_CAP_POLL_RQ) retval += websWrite(wp, "PollReq ");
	if (bi->capability & DOT11_CAP_PRIVACY) retval += websWrite(wp, "WEP ");
	if (bi->capability & DOT11_CAP_SHORT) retval += websWrite(wp, "ShortPre ");
	if (bi->capability & DOT11_CAP_PBCC) retval += websWrite(wp, "PBCC ");
	if (bi->capability & DOT11_CAP_AGILITY) retval += websWrite(wp, "Agility ");
	if (bi->capability & DOT11_CAP_SHORTSLOT) retval += websWrite(wp, "ShortSlot ");
	if (bi->capability & DOT11_CAP_CCK_OFDM) retval += websWrite(wp, "CCK-OFDM ");
#endif
	retval += websWrite(wp, "\n");

	retval += websWrite(wp, "Supported Rates: ");
	retval += dump_rateset(eid, wp, argc, argv, bi->rateset.rates, dtoh32(bi->rateset.count));
	retval += websWrite(wp, "\n");
	if (dtoh32(bi->ie_length))
		retval += wl_dump_wpa_rsn_ies(eid, wp, argc, argv, (uint8 *)(((uint8 *)bi) + dtoh16(bi->ie_offset)),
				    dtoh32(bi->ie_length));
#ifndef RTCONFIG_QTN
	if (dtoh32(bi->version) != LEGACY_WL_BSS_INFO_VERSION && bi->n_cap) {
#ifdef RTCONFIG_BCMWL6
		if (bi->vht_cap)
			retval += websWrite(wp, "VHT Capable:\n");
		else
			retval += websWrite(wp, "HT Capable:\n");
		retval += websWrite(wp, "\tChanspec: %sGHz channel %d %dMHz (0x%x)\n",
			CHSPEC_IS2G(bi->chanspec)?"2.4":"5", CHSPEC_CHANNEL(bi->chanspec),
		       (CHSPEC_IS160(bi->chanspec) ?
			160 : CHSPEC_IS80(bi->chanspec) ?
				80 : (CHSPEC_IS40(bi->chanspec) ?
			      		40 : (CHSPEC_IS20(bi->chanspec) ? 20 : 10))),
			bi->chanspec);
		retval += websWrite(wp, "\tPrimary channel: %d\n", bi->ctl_ch);
		retval += websWrite(wp, "\tHT Capabilities: ");
#else
		retval += websWrite(wp, "802.11N Capable:\n");
		bi->chanspec = dtohchanspec(bi->chanspec);
		retval += websWrite(wp, "\tChanspec: %sGHz channel %d %dMHz (0x%x)\n",
			CHSPEC_IS2G(bi->chanspec)?"2.4":"5", CHSPEC_CHANNEL(bi->chanspec),
			CHSPEC_IS40(bi->chanspec) ? 40 : (CHSPEC_IS20(bi->chanspec) ? 20 : 10),
			bi->chanspec);
		retval += websWrite(wp, "\tControl channel: %d\n", bi->ctl_ch);
		retval += websWrite(wp, "\t802.11N Capabilities: ");
#endif
		if (dtoh32(bi->nbss_cap) & HT_CAP_40MHZ)
			retval += websWrite(wp, "40Mhz ");
		if (dtoh32(bi->nbss_cap) & HT_CAP_SHORT_GI_20)
			retval += websWrite(wp, "SGI20 ");
		if (dtoh32(bi->nbss_cap) & HT_CAP_SHORT_GI_40)
			retval += websWrite(wp, "SGI40 ");
		retval += websWrite(wp, "\n\tSupported MCS : [ ");
		for (mcs_idx = 0; mcs_idx < (MCSSET_LEN * 8); mcs_idx++)
			if (isset(bi->basic_mcs, mcs_idx))
				retval += websWrite(wp, "%d ", mcs_idx);
		retval += websWrite(wp, "]\n");

#ifdef RTCONFIG_BCMWL6
		if (bi->vht_cap) {
			int i;
			uint mcs;
#if defined(RTCONFIG_BCM_7114) || defined(HND_ROUTER)
 			uint prop_mcs = VHT_PROP_MCS_MAP_NONE;
#endif
			retval += websWrite(wp, "\tVHT Capabilities: \n");
			retval += websWrite(wp, "\tSupported VHT (tx) Rates:\n");
			for (i = 1; i <= VHT_CAP_MCS_MAP_NSS_MAX; i++) {
				mcs = VHT_MCS_MAP_GET_MCS_PER_SS(i, dtoh16(bi->vht_txmcsmap));
#if defined(RTCONFIG_BCM_7114) || defined(HND_ROUTER)
				if (dtoh16(bi->length) >= (OFFSETOF(wl_bss_info_t,
					vht_txmcsmap_prop) +
					ROUNDUP(dtoh32(bi->ie_length), 4) +
					sizeof(uint16))) {
						prop_mcs = VHT_MCS_MAP_GET_MCS_PER_SS(i,
						dtoh16(bi->vht_txmcsmap_prop));
				}
#endif
				if (mcs != VHT_CAP_MCS_MAP_NONE){
#if defined(RTCONFIG_BCM_7114) || defined(HND_ROUTER)
					if (prop_mcs != VHT_PROP_MCS_MAP_NONE)
						retval += websWrite(wp, "\t\tNSS: %d MCS: %s\n", i,
							(mcs == VHT_CAP_MCS_MAP_0_9 ? "0-11" :
							(mcs == VHT_CAP_MCS_MAP_0_8 ? "0-8, 10-11" : "0-7, 10-11")));
					else
#endif
					retval += websWrite(wp, "\t\tNSS: %d MCS: %s\n", i,
						(mcs == VHT_CAP_MCS_MAP_0_9 ? "0-9" :
						(mcs == VHT_CAP_MCS_MAP_0_8 ? "0-8" : "0-7")));
				}
			}
			retval += websWrite(wp, "\tSupported VHT (rx) Rates:\n");
			for (i = 1; i <= VHT_CAP_MCS_MAP_NSS_MAX; i++) {
				mcs = VHT_MCS_MAP_GET_MCS_PER_SS(i, dtoh16(bi->vht_rxmcsmap));
#if defined(RTCONFIG_BCM_7114) || defined(HND_ROUTER)
				if (dtoh16(bi->length) >= (OFFSETOF(wl_bss_info_t,
					vht_txmcsmap_prop) +
					ROUNDUP(dtoh32(bi->ie_length), 4) +
					sizeof(uint16))) {
						prop_mcs = VHT_MCS_MAP_GET_MCS_PER_SS(i,
						dtoh16(bi->vht_txmcsmap_prop));
				}
#endif

				if (mcs != VHT_CAP_MCS_MAP_NONE) {
#if defined(RTCONFIG_BCM_7114) || defined(HND_ROUTER)
					if (prop_mcs != VHT_PROP_MCS_MAP_NONE)
						retval += websWrite(wp, "\t\tNSS: %d MCS: %s\n", i,
							(mcs == VHT_CAP_MCS_MAP_0_9 ? "0-11" :
							(mcs == VHT_CAP_MCS_MAP_0_8 ? "0-8, 10-11" : "0-7, 10-11")));
					else
#endif
					retval += websWrite(wp, "\t\tNSS: %d MCS: %s\n", i,
						(mcs == VHT_CAP_MCS_MAP_0_9 ? "0-9" :
						(mcs == VHT_CAP_MCS_MAP_0_8 ? "0-8" : "0-7")));
				}
			}
		}
#ifdef RTCONFIG_HND_ROUTER_AX
		if (bi->he_cap) {
			int i, nss, neg = 0;
			static const char zero[sizeof(uint16) * WL_HE_CAP_MCS_MAP_NSS_MAX] = { 0 };
			uint16 *he_mcsmap;
			uint16 he_txmcsmap, he_rxmcsmap;
			char *mcs_str, *bw_str;
			uint rx_mcs, tx_mcs;

			retval += websWrite(wp, "\tHE Capabilities: \n");
			if (bi->he_neg_bw80_tx_mcs != 0xffff) {
				he_mcsmap = &bi->he_neg_bw80_tx_mcs;
				neg = 1;
			} else {
				he_mcsmap = &bi->he_sup_bw80_tx_mcs;
			}

			if (he_mcsmap == NULL || !memcmp(he_mcsmap, zero, sizeof(uint16) * WL_HE_CAP_MCS_MAP_NSS_MAX)) {
				goto SKIP;
			}

			if(neg)
				retval += websWrite(wp, "\tNegotiated HE (tx) Rates:\n");
			else
				retval += websWrite(wp, "\tSupported HE (tx) Rates:\n");
			for (i = 0; i < 3; i++) {
				if (i == 0) {
					bw_str = "80 Mhz";
				} else if (i == 1) {
					bw_str = "160 Mhz";
				} else {
					bw_str = "80+80 Mhz";
				}

				/* get he bw80, bw160, bw80p80 tx mcs from mcsset[0], mcsset[2], and mcsset[4] */
				he_txmcsmap = dtoh16(he_mcsmap[i * 2]);

				for (nss = 1; nss <= HE_CAP_MCS_MAP_NSS_MAX; nss++) {
					tx_mcs = HE_CAP_MAX_MCS_NSS_GET_MCS(nss, he_txmcsmap);
					mcs_str =
						(tx_mcs == HE_CAP_MAX_MCS_0_11 ? "0-11" :
						(tx_mcs == HE_CAP_MAX_MCS_0_9 ? "0-9" :
						(tx_mcs == HE_CAP_MAX_MCS_0_7 ? "0-7" :
						"---")));
					if ((tx_mcs != HE_CAP_MAX_MCS_NONE)) {
						if (nss == 1)
							retval += websWrite(wp, "\t    %s:\n", bw_str);
						retval += websWrite(wp, "\t\tNSS: %d MCS: %s\n", nss, mcs_str);
					}
				}
			}

			if(neg)
				retval += websWrite(wp, "\tNegotiated HE (rx) Rates:\n");
			else
				retval += websWrite(wp, "\tSupported HE (rx) Rates:\n");
			for (i = 0; i < 3; i++) {
				if (i == 0) {
					bw_str = "80 Mhz";
				} else if (i == 1) {
					bw_str = "160 Mhz";
				} else {
					bw_str = "80+80 Mhz";
				}

				/* get he bw80, bw160, bw80p80 rx mcs from mcsset[1], mcsset[3], and mcsset[5] */
				he_rxmcsmap = dtoh16(he_mcsmap[(i * 2) + 1]);

				for (nss = 1; nss <= HE_CAP_MCS_MAP_NSS_MAX; nss++) {
					rx_mcs = HE_CAP_MAX_MCS_NSS_GET_MCS(nss, he_rxmcsmap);
					mcs_str =
						(rx_mcs == HE_CAP_MAX_MCS_0_11 ? "0-11" :
						(rx_mcs == HE_CAP_MAX_MCS_0_9 ? "0-9" :
						(rx_mcs == HE_CAP_MAX_MCS_0_7 ? "0-7" :
						"---")));
					if ((rx_mcs != HE_CAP_MAX_MCS_NONE)) {
						if (nss == 1)
							retval += websWrite(wp, "\t    %s:\n", bw_str);
						retval += websWrite(wp, "\t\tNSS: %d MCS: %s\n", nss, mcs_str);
					}
				}
			}
SKIP:
		;
		}//he_cap
#endif	//AX
#endif
	}
#endif

#ifdef RTCONFIG_BCMWL6
	if (dtoh32(bi->ie_length))
	{
		retval += wl_dump_wps(wp, (uint8 *)(((uint8 *)bi) + dtoh16(bi->ie_offset)),
			dtoh32(bi->ie_length));
	}
#endif

	retval += websWrite(wp, "\n");

	return retval;
}

static int
wl_status(int eid, webs_t wp, int argc, char_t **argv, int unit)
{
	int ret;
	struct ether_addr bssid;
	wlc_ssid_t ssid;
	char ssidbuf[SSID_FMT_BUF_LEN];
#ifdef RTCONFIG_HND_ROUTER_AX
        wl_bss_info_v109_1_t *bi;
#else
        wl_bss_info_t *bi;
#endif
	int retval = 0;
	char tmp[128], prefix[] = "wlXXXXXXXXXX_";
	char *name;
	uint32 chanim_enab = 0;
	uint32 interference = 0;
	static union {
		char bufdata[WLC_IOCTL_SMLEN];
		uint32 alignme;
	} bufstruct;
	char *retbuf = (char*) &bufstruct.bufdata;

	snprintf(prefix, sizeof(prefix), "wl%d_", unit);
	name = nvram_safe_get(strcat_r(prefix, "ifname", tmp));

	if ((ret = wl_ioctl(name, WLC_GET_BSSID, &bssid, ETHER_ADDR_LEN)) == 0) {
		/* The adapter is associated. */
		*(uint32*)buf = htod32(WLC_IOCTL_MAXLEN);
		if ((ret = wl_ioctl(name, WLC_GET_BSS_INFO, buf, WLC_IOCTL_MAXLEN)) < 0)
			return 0;
#ifdef RTCONFIG_HND_ROUTER_AX
		bi = (wl_bss_info_v109_1_t*)(buf + 4);
#else
		bi = (wl_bss_info_t*)(buf + 4);
#endif
		if (dtoh32(bi->version) == WL_BSS_INFO_VERSION ||
		    dtoh32(bi->version) == LEGACY2_WL_BSS_INFO_VERSION ||
		    dtoh32(bi->version) == LEGACY_WL_BSS_INFO_VERSION)
		{
			retval += dump_bss_info(eid, wp, argc, argv, bi);

			if (wl_iovar_getint(name, "chanim_enab", (int*)(void*)&chanim_enab))
				chanim_enab = 0;

			if (chanim_enab && !wl_iovar_getbuf(name, "chanim_state", &bi->chanspec, sizeof(chanspec_t), retbuf, WLC_IOCTL_SMLEN)) {
				interference = *(int*)retbuf;
				ret += websWrite(wp, "Interference Level: %s\n", CHANIMSTR(chanim_enab, interference, "Severe", "Acceptable"));
			}
		}
		else
			retval += websWrite(wp, "Sorry, your driver has bss_info_version %d "
				"but this program supports only version %d.\n",
				bi->version, WL_BSS_INFO_VERSION);
	} else {
		retval += websWrite(wp, "Not associated. Last associated with ");

		if ((ret = wl_ioctl(name, WLC_GET_SSID, &ssid, sizeof(wlc_ssid_t))) < 0) {
			retval += websWrite(wp, "\n");
			return 0;
		}

		wl_format_ssid(ssidbuf, ssid.SSID, dtoh32(ssid.SSID_len));
		retval += websWrite(wp, "SSID: \"%s\"\n", ssidbuf);
	}

	return retval;
}

sta_info_t *
wl_sta_info(char *ifname, struct ether_addr *ea)
{
	static char buf[sizeof(sta_info_t)];
	sta_info_t *sta = NULL;

	strcpy(buf, "sta_info");
	memcpy(buf + strlen(buf) + 1, (void *)ea, ETHER_ADDR_LEN);

	if (!wl_ioctl(ifname, WLC_GET_VAR, buf, sizeof(buf))) {
		sta = (sta_info_t *)buf;
		sta->ver = dtoh16(sta->ver);

		/* Report unrecognized version */
		if (sta->ver > WL_STA_VER) {
			dbg(" ERROR: unknown driver station info version %d\n", sta->ver);
			return NULL;
		}

		sta->len = dtoh16(sta->len);
		sta->cap = dtoh16(sta->cap);
#ifdef RTCONFIG_BCMARM
		sta->aid = dtoh16(sta->aid);
#endif
		sta->flags = dtoh32(sta->flags);
		sta->idle = dtoh32(sta->idle);
		sta->rateset.count = dtoh32(sta->rateset.count);
		sta->in = dtoh32(sta->in);
		sta->listen_interval_inms = dtoh32(sta->listen_interval_inms);
#ifdef RTCONFIG_BCMARM
		sta->ht_capabilities = dtoh16(sta->ht_capabilities);
		sta->vht_flags = dtoh16(sta->vht_flags);
#endif
	}

	return sta;
}

char *
print_rate_buf(int raw_rate, char *buf)
{
	if (!buf) return NULL;

	if (raw_rate == -1) sprintf(buf, "        ");
	else if ((raw_rate % 1000) == 0)
		sprintf(buf, "%6dM ", raw_rate / 1000);
	else
		sprintf(buf, "%6.1fM ", (double) raw_rate / 1000);

	return buf;
}

char *
print_rate_buf_compact(int raw_rate, char *buf)
{
	if (!buf) return NULL;

	if (raw_rate == -1)
		sprintf(buf, "        ");
	else if ((raw_rate % 1000) == 0)
		sprintf(buf, "%d", raw_rate / 1000);
	else
		sprintf(buf, "%.1f", (double) raw_rate / 1000);

	return buf;
}

int wl_control_channel(int unit);

#ifdef RTCONFIG_QTN
extern int wl_status_5g(int eid, webs_t wp, int argc, char_t **argv);
extern int ej_wl_status_5g(int eid, webs_t wp, int argc, char_t **argv);
extern int wl_status_5g_array(int eid, webs_t wp, int argc, char_t **argv);
extern int ej_wl_status_5g_array(int eid, webs_t wp, int argc, char_t **argv);
#endif

int
ej_wl_status(int eid, webs_t wp, int argc, char_t **argv, int unit)
{
	char tmp[128], prefix[] = "wlXXXXXXXXXX_";
	char *name;
	char name_vif[] = "wlX.Y_XXXXXXXXXX";
	struct maclist *auth = NULL;
	char *macs = NULL, *next = NULL;
	char mac[100];
	int len = 0;
	sta_info_t *sta = NULL;
	char sta_buf[sizeof(sta_info_t)];
	int mac_list_size;
	int i, ii, val = 0, ret = 0;
	char ea[ETHER_ADDR_STR_LEN];
	scb_val_t scb_val;
	char rate_buf[8];
	int hr, min, sec;
#ifdef RTCONFIG_BCMWL6
	wl_dfs_status_t *dfs_status;
	char chanspec_str[CHANSPEC_STR_LEN];
	uint bitmap;
	uint channel;
	uint32 chanspec_arg;
	int first = 0, last = MAXCHANNEL, minutes;
	bool all = TRUE;
#endif

	snprintf(prefix, sizeof(prefix), "wl%d_", unit);
#ifdef RTCONFIG_PROXYSTA
	if (psta_exist_except(unit))
	{
		ret += websWrite(wp, "%s radio is disabled\n",
			(wl_control_channel(unit) > 0) ?
			((wl_control_channel(unit) > CH_MAX_2G_CHANNEL) ? "5 GHz" : "2.4 GHz") :
			(nvram_match(strcat_r(prefix, "nband", tmp), "1") ? "5 GHz" : "2.4 GHz"));
		return ret;
	}
#endif
	name = nvram_safe_get(strcat_r(prefix, "ifname", tmp));
#ifdef RTCONFIG_QTN
	if (unit && rpc_qtn_ready())
	{
		ret = qcsapi_wifi_rfstatus((qcsapi_unsigned_int *) &val);
		if (ret < 0)
			dbG("qcsapi_wifi_rfstatus error, return: %d\n", ret);
		else
			val = !val;
	}
	else
#endif
	{
		wl_ioctl(name, WLC_GET_RADIO, &val, sizeof(val));
		val &= WL_RADIO_SW_DISABLE | WL_RADIO_HW_DISABLE;
	}

#ifdef RTCONFIG_QTN
	if (unit && !rpc_qtn_ready())
	{
		ret += websWrite(wp, "5 GHz radio is not ready\n");
		return ret;
	}
	else
#endif
	if (val)
	{
		ret += websWrite(wp, "%s radio is disabled\n",
			(wl_control_channel(unit) > 0) ?
			((wl_control_channel(unit) > CH_MAX_2G_CHANNEL) ? "5 GHz" : "2.4 GHz") :
			(nvram_match(strcat_r(prefix, "nband", tmp), "1") ? "5 GHz" : "2.4 GHz"));
		return ret;
	}

	if (nvram_match(strcat_r(prefix, "mode", tmp), "wds")) {
		// dump static info only for wds mode:
		// ret += websWrite(wp, "SSID: %s\n", nvram_safe_get(strcat_r(prefix, "ssid", tmp)));
		ret += websWrite(wp, "Channel: %d\n", wl_control_channel(unit));
	}
	else {
#ifdef RTCONFIG_QTN
		if (unit)
			ret += wl_status_5g(eid, wp, argc, argv);
		else
#endif
		ret += wl_status(eid, wp, argc, argv, unit);
	}

	if (nvram_match(strcat_r(prefix, "mode", tmp), "ap"))
	{
		if (nvram_match(strcat_r(prefix, "lazywds", tmp), "1") ||
			nvram_invmatch(strcat_r(prefix, "wds", tmp), ""))
			ret += websWrite(wp, "Mode	: Hybrid\n");
		else	ret += websWrite(wp, "Mode	: AP Only\n");
	}
	else if (nvram_match(strcat_r(prefix, "mode", tmp), "wds"))
	{
		ret += websWrite(wp, "Mode	: WDS Only\n");
		return ret;
	}
	else if (nvram_match(strcat_r(prefix, "mode", tmp), "sta"))
	{
		ret += websWrite(wp, "Mode	: Stations\n");
		ret += ej_wl_sta_status(eid, wp, name);
		return ret;
	}
	else if (nvram_match(strcat_r(prefix, "mode", tmp), "wet"))
	{
//		ret += websWrite(wp, "Mode	: Ethernet Bridge\n");
#ifdef RTCONFIG_WIRELESSREPEATER
		if ((sw_mode() == SW_MODE_REPEATER)
			&& (nvram_get_int("wlc_band") == unit))
			sprintf(prefix, "wl%d.%d_", unit, 1);
#endif
		ret += websWrite(wp, "Mode	: Repeater [ SSID local: \"%s\" ]\n", nvram_safe_get(strcat_r(prefix, "ssid", tmp)));
//		ret += ej_wl_sta_status(eid, wp, name);
//		return ret;
	}
#ifdef RTCONFIG_PROXYSTA
	else if (nvram_match(strcat_r(prefix, "mode", tmp), "psta"))
	{
		if ((sw_mode() == SW_MODE_AP) &&
			(nvram_get_int("wlc_psta") == 1) &&
			(nvram_get_int("wlc_band") == unit))
		ret += websWrite(wp, "Mode	: Media Bridge\n");
	}
#endif

#ifdef RTCONFIG_QTN
	if (unit && rpc_qtn_ready())
	{
		ret += ej_wl_status_5g(eid, wp, argc, argv);
		return ret;
	}
#endif

#ifdef RTCONFIG_WIRELESSREPEATER
	if ((sw_mode() == SW_MODE_REPEATER)
		&& (nvram_get_int("wlc_band") == unit))
	{
		sprintf(name_vif, "wl%d.%d", unit, 1);
		name = name_vif;
	}
#endif

	if (!strlen(name))
		goto exit;

#ifdef RTCONFIG_BCMWL6
	if (nvram_match(strcat_r(prefix, "reg_mode", tmp), "off"))
		goto wds_list;

	memset(buf, 0, sizeof(buf));
	strcpy(buf, "dfs_status");

	if (wl_ioctl(name, WLC_GET_VAR, buf, sizeof(buf)) < 0)
		goto wds_list;

	dfs_status = (wl_dfs_status_t *) buf;
	dfs_status->state = dtoh32(dfs_status->state);
	dfs_status->duration = dtoh32(dfs_status->duration);
	dfs_status->chanspec_cleared = wl_chspec_from_driver(dfs_status->chanspec_cleared);

	if (dfs_status->state >= WL_DFS_CACSTATES) {
		ret += websWrite(wp, "\nDFS status: Unknown DFS state %d\n", dfs_status->state);
	} else {
		const char *dfs_cacstate_str[WL_DFS_CACSTATES] = {
			"IDLE",
			"PRE-ISM Channel Availability Check (CAC)",
			"In-Service Monitoring (ISM)",
			"Channel Switching Announcement (CSA)",
			"POST-ISM Channel Availability Check",
			"PRE-ISM Ouf Of Channels (OOC)",
			"POST-ISM Out Of Channels (OOC)"
		};

		ret += websWrite(wp, "\nDFS status: state %s time elapsed %dms radar channel cleared by DFS ",
			dfs_cacstate_str[dfs_status->state], dfs_status->duration);

		if (dfs_status->chanspec_cleared) {
			ret += websWrite(wp, "channel %s (0x%04X)\n",
				wf_chspec_ntoa(dfs_status->chanspec_cleared, chanspec_str),
				dfs_status->chanspec_cleared);
		}
		else {
			ret += websWrite(wp, "none\n");
		}
	}

	ret += websWrite(wp, "\n");
	ret += websWrite(wp, "Channel Information                     \n");
	ret += websWrite(wp, "----------------------------------------\n");

	for (; first <= last; first++) {
		channel = first;
		chanspec_arg = CH20MHZ_CHSPEC(channel);

		strcpy(buf, "per_chan_info");
		memcpy((char *)(buf + strlen(buf) + 1), (char*)&chanspec_arg, sizeof(chanspec_arg));

		if (wl_ioctl(name, WLC_GET_VAR, buf, sizeof(buf)) < 0)
			break;

		bitmap = dtoh32(*(uint *)buf);
		minutes = (bitmap >> 24) & 0xff;

		if (!(bitmap & WL_CHAN_VALID_HW)) {
			if (!all)
				ret += websWrite(wp, "Invalid Channel\n");
			continue;
		}

		if (!(bitmap & WL_CHAN_VALID_SW)) {
			if (!all)
				ret += websWrite(wp, "Not supported in current locale\n");
			continue;
		}

		ret += websWrite(wp, "Channel %d\t", channel);

		if (bitmap & WL_CHAN_BAND_5G)
			ret += websWrite(wp, "A Band");
		else
			ret += websWrite(wp, "B Band");

		if (bitmap & WL_CHAN_RADAR) {
			ret += websWrite(wp, ", RADAR Sensitive");
		}
		if (bitmap & WL_CHAN_RESTRICTED) {
			ret += websWrite(wp, ", Restricted");
		}
		if (bitmap & WL_CHAN_PASSIVE) {
			ret += websWrite(wp, ", Passive");
		}
		if (bitmap & WL_CHAN_INACTIVE) {
			ret += websWrite(wp, ", Temporarily Out of Service for %d minutes", minutes);
		}
		ret += websWrite(wp, "\n");
	}

wds_list:
#endif
	if ((nvram_match(strcat_r(prefix, "mode", tmp), "ap")
	  || nvram_match(strcat_r(prefix, "mode", tmp), "wds"))
		&& !nvram_match(strcat_r(prefix, "wds", tmp), "")) {
		ret += websWrite(wp, "\n");
		ret += websWrite(wp, "Bridge List                             \n");
		ret += websWrite(wp, "----------------------------------------\n");
		ret += websWrite(wp, "%-4s%-18s%-7s\n", "idx", "MAC", "Status");

		macs = nvram_safe_get(strcat_r(prefix, "wds", tmp));
		i = 1;
		foreach(mac, macs, next) {
			ret += websWrite(wp, "%-3d %17s ", i++, mac);

			len = snprintf(sta_buf, sizeof(sta_buf), "sta_info");
			ether_atoe(mac, (unsigned char *)&sta_buf[len + 1]);
			if (atoi(nvram_safe_get(strcat_r(prefix, "wds_timeout", tmp))) &&
			    !wl_ioctl(name, WLC_GET_VAR, sta_buf, sizeof(sta_buf))) {
				sta = (sta_info_t *)sta_buf;
				ret += websWrite(wp, "%-7s", (sta->flags & WL_STA_WDS_LINKUP) ? "up" : "down");
			}
			else
				ret += websWrite(wp, "%-7s", "unknown");
			ret += websWrite(wp, "\n");
		}
	}

	/* buffers and length */
	mac_list_size = sizeof(auth->count) + MAX_STA_COUNT * sizeof(struct ether_addr);
	auth = malloc(mac_list_size);

	if (!auth)
		goto exit;

	memset(auth, 0, mac_list_size);

	/* query wl for authenticated sta list */
	strcpy((char*)auth, "authe_sta_list");
	if (wl_ioctl(name, WLC_GET_VAR, auth, mac_list_size))
		goto exit;

	ret += websWrite(wp, "\n");
	ret += websWrite(wp, "Stations List                           \n");
	ret += websWrite(wp, "----------------------------------------\n");
#ifdef RTCONFIG_BCMARM
#ifndef RTCONFIG_QTN
#ifdef RTCONFIG_MUMIMO
	ret += websWrite(wp, "%-4s%-18s%-11s%-11s%-8s%-4s%-4s%-5s%-5s%-8s%-8s%-12s\n",
				"idx", "MAC", "Associated", "Authorized", "   RSSI", "PSM", "SGI", "STBC", "MUBF", "Tx rate", "Rx rate", "Connect Time");
#else
	ret += websWrite(wp, "%-4s%-18s%-11s%-11s%-8s%-4s%-4s%-5s%-8s%-8s%-12s\n",
				"idx", "MAC", "Associated", "Authorized", "   RSSI", "PSM", "SGI", "STBC", "Tx rate", "Rx rate", "Connect Time");
#endif // RTCONFIG_MUMIMO
#else
	ret += websWrite(wp, "%-4s%-18s%-11s%-11s%-8s%-8s%-8s%-12s\n",
				"idx", "MAC", "Associated", "Authorized", "   RSSI", "Tx rate", "Rx rate", "Connect Time");
#endif // RTCONFIG_QTN
#else
	ret += websWrite(wp, "%-4s%-18s%-11s%-11s%-8s%-4s%-8s%-8s%-12s\n",
				"idx", "MAC", "Associated", "Authorized", "   RSSI", "PSM", "Tx rate", "Rx rate", "Connect Time");
#endif // RTCONFIG_BCMARM

	/* build authenticated sta list */
	for (i = 0; i < auth->count; i ++) {
		sta = wl_sta_info(name, &auth->ea[i]);
		if (!sta) continue;
		if (!(sta->flags & WL_STA_ASSOC) && !sta->in) continue;

		ret += websWrite(wp, "    ");

		ret += websWrite(wp, "%s ", ether_etoa((void *)&auth->ea[i], ea));

		ret += websWrite(wp, "%-11s%-11s", (sta->flags & WL_STA_ASSOC) ? "Yes" : " ", (sta->flags & WL_STA_AUTHO) ? "Yes" : "");

		memcpy(&scb_val.ea, &auth->ea[i], ETHER_ADDR_LEN);
		if (wl_ioctl(name, WLC_GET_RSSI, &scb_val, sizeof(scb_val_t)))
			ret += websWrite(wp, "%-8s", "");
		else
			ret += websWrite(wp, "%4ddBm ", scb_val.val);

		if (sta->flags & WL_STA_SCBSTATS)
		{
#ifdef RTCONFIG_BCMARM
#ifndef RTCONFIG_QTN
#ifdef RTCONFIG_MUMIMO
			ret += websWrite(wp, "%-4s%-4s%-5s%-5s",
				(sta->flags & WL_STA_PS) ? "Yes" : "No",
				((sta->ht_capabilities & WL_STA_CAP_SHORT_GI_20) || (sta->ht_capabilities & WL_STA_CAP_SHORT_GI_40)) ? "Yes" : "No",
				((sta->ht_capabilities & WL_STA_CAP_TX_STBC) || (sta->ht_capabilities & WL_STA_CAP_RX_STBC_MASK)) ? "Yes" : "No",
				((sta->vht_flags & WL_STA_MU_BEAMFORMER) || (sta->vht_flags & WL_STA_MU_BEAMFORMEE)) ? "Yes" : "No");
#else
			ret += websWrite(wp, "%-4s%-4s%-5s",
				(sta->flags & WL_STA_PS) ? "Yes" : "No",
				((sta->ht_capabilities & WL_STA_CAP_SHORT_GI_20) || (sta->ht_capabilities & WL_STA_CAP_SHORT_GI_40)) ? "Yes" : "No",
				((sta->ht_capabilities & WL_STA_CAP_TX_STBC) || (sta->ht_capabilities & WL_STA_CAP_RX_STBC_MASK)) ? "Yes" : "No");
#endif
#endif
#else
			ret += websWrite(wp, "%-4s",
				(sta->flags & WL_STA_PS) ? "Yes" : "No");
#endif
			ret += websWrite(wp, "%s", print_rate_buf(sta->tx_rate, rate_buf));
			ret += websWrite(wp, "%s", print_rate_buf(sta->rx_rate, rate_buf));

			hr = sta->in / 3600;
			min = (sta->in % 3600) / 60;
			sec = sta->in - hr * 3600 - min * 60;
			ret += websWrite(wp, "%02d:%02d:%02d", hr, min, sec);
		}

		ret += websWrite(wp, "\n");
	}

	for (i = 1; i < 4; i++) {
#ifdef RTCONFIG_WIRELESSREPEATER
		if ((sw_mode() == SW_MODE_REPEATER)
			&& (unit == nvram_get_int("wlc_band")) && (i == 1))
			break;
#endif
		sprintf(prefix, "wl%d.%d_", unit, i);
		if (nvram_match(strcat_r(prefix, "bss_enabled", tmp), "1"))
		{
			sprintf(name_vif, "wl%d.%d", unit, i);

			memset(auth, 0, mac_list_size);

			/* query wl for authenticated sta list */
			strcpy((char*)auth, "authe_sta_list");
			if (wl_ioctl(name_vif, WLC_GET_VAR, auth, mac_list_size))
				goto exit;

			for (ii = 0; ii < auth->count; ii++) {
				sta = wl_sta_info(name_vif, &auth->ea[ii]);
				if (!sta) continue;
				if (!(sta->flags & WL_STA_ASSOC) && !sta->in) continue;

				ret += websWrite(wp, "%-3d ", i);

				ret += websWrite(wp, "%s ", ether_etoa((void *)&auth->ea[ii], ea));

				ret += websWrite(wp, "%-11s%-11s", (sta->flags & WL_STA_ASSOC) ? "Yes" : " ", (sta->flags & WL_STA_AUTHO) ? "Yes" : "");

				memcpy(&scb_val.ea, &auth->ea[ii], ETHER_ADDR_LEN);
				if (wl_ioctl(name_vif, WLC_GET_RSSI, &scb_val, sizeof(scb_val_t)))
					ret += websWrite(wp, "%-8s", "");
				else
					ret += websWrite(wp, "%4ddBm ", scb_val.val);

				if (sta->flags & WL_STA_SCBSTATS)
				{
#ifdef RTCONFIG_BCMARM
#ifdef RTCONFIG_MUMIMO
					ret += websWrite(wp, "%-4s%-4s%-5s%-5s",
						(sta->flags & WL_STA_PS) ? "Yes" : "No",
						((sta->ht_capabilities & WL_STA_CAP_SHORT_GI_20) || (sta->ht_capabilities & WL_STA_CAP_SHORT_GI_40)) ? "Yes" : "No",
						((sta->ht_capabilities & WL_STA_CAP_TX_STBC) || (sta->ht_capabilities & WL_STA_CAP_RX_STBC_MASK)) ? "Yes" : "No",
						((sta->vht_flags & WL_STA_MU_BEAMFORMER) || (sta->vht_flags & WL_STA_MU_BEAMFORMEE)) ? "Yes" : "No");
#else
					ret += websWrite(wp, "%-4s%-4s%-5s",
						(sta->flags & WL_STA_PS) ? "Yes" : "No",
						((sta->ht_capabilities & WL_STA_CAP_SHORT_GI_20) || (sta->ht_capabilities & WL_STA_CAP_SHORT_GI_40)) ? "Yes" : "No",
						((sta->ht_capabilities & WL_STA_CAP_TX_STBC) || (sta->ht_capabilities & WL_STA_CAP_RX_STBC_MASK)) ? "Yes" : "No");
#endif
#else
					ret += websWrite(wp, "%-4s",
						(sta->flags & WL_STA_PS) ? "Yes" : "No");
#endif
					ret += websWrite(wp, "%s", print_rate_buf(sta->tx_rate, rate_buf));
					ret += websWrite(wp, "%s", print_rate_buf(sta->rx_rate, rate_buf));

					hr = sta->in / 3600;
					min = (sta->in % 3600) / 60;
					sec = sta->in - hr * 3600 - min * 60;
					ret += websWrite(wp, "%02d:%02d:%02d", hr, min, sec);
				}

				ret += websWrite(wp, "\n");
			}
		}
	}

	/* error/exit */
exit:
	if (auth) free(auth);

	return ret;
}

int
ej_wl_status_2g(int eid, webs_t wp, int argc, char_t **argv)
{
	int retval = 0;
	int ii = 0;
	char nv_param[NVRAM_MAX_PARAM_LEN];
	char *temp;

	for (ii = 0; ii < DEV_NUMIFS; ii++) {
		sprintf(nv_param, "wl%d_unit", ii);
		temp = nvram_get(nv_param);

		if (temp && strlen(temp) > 0)
		{
			retval += ej_wl_status(eid, wp, argc, argv, ii);
			retval += websWrite(wp, "\n");
		}
	}

	return retval;
}

static int
wl_extent_channel(int unit)
{
	int ret;
	struct ether_addr bssid;
	wl_bss_info_t *bi;
	wl_bss_info_107_t *old_bi;
	char tmp[128], prefix[] = "wlXXXXXXXXXX_";
	char *name;
#ifdef RTCONFIG_QTN
	qcsapi_unsigned_int bw;
#endif

        snprintf(prefix, sizeof(prefix), "wl%d_", unit);
        name = nvram_safe_get(strcat_r(prefix, "ifname", tmp));

	if ((unit == 1) || (unit == 2)) {
#ifdef RTCONFIG_QTN
		if (rpc_qcsapi_get_bw(&bw) >= 0) {
			return bw;
		} else {
			return 0;
		}
#else
		if ((ret = wl_ioctl(name, WLC_GET_BSSID, &bssid, ETHER_ADDR_LEN)) == 0) {
			/* The adapter is associated. */
			*(uint32*)buf = htod32(WLC_IOCTL_MAXLEN);
			if ((ret = wl_ioctl(name, WLC_GET_BSS_INFO, buf, WLC_IOCTL_MAXLEN)) < 0)
				return 0;
			bi = (wl_bss_info_t*)(buf + 4);

			return bw_chspec_to_mhz(bi->chanspec);
		} else {
			return 0;
		}
#endif

	}

	if ((ret = wl_ioctl(name, WLC_GET_BSSID, &bssid, ETHER_ADDR_LEN)) == 0) {
		/* The adapter is associated. */
		*(uint32*)buf = htod32(WLC_IOCTL_MAXLEN);
		if ((ret = wl_ioctl(name, WLC_GET_BSS_INFO, buf, WLC_IOCTL_MAXLEN)) < 0)
			return 0;

		bi = (wl_bss_info_t*)(buf + 4);
		if (dtoh32(bi->version) == WL_BSS_INFO_VERSION ||
		   dtoh32(bi->version) == LEGACY2_WL_BSS_INFO_VERSION ||
		   dtoh32(bi->version) == LEGACY_WL_BSS_INFO_VERSION)
		{
			/* Convert version 107 to 109 */
			if (dtoh32(bi->version) == LEGACY_WL_BSS_INFO_VERSION) {
				old_bi = (wl_bss_info_107_t *)bi;
				bi->chanspec = CH20MHZ_CHSPEC(old_bi->channel);
				bi->ie_length = old_bi->ie_length;
				bi->ie_offset = sizeof(wl_bss_info_107_t);
			}
			if (dtoh32(bi->version) != LEGACY_WL_BSS_INFO_VERSION && bi->n_cap)
				return  CHSPEC_CHANNEL(bi->chanspec);
		}
	}
	return 0;
}

int
ej_wl_extent_channel(int eid, webs_t wp, int argc, char_t **argv)
{

#if defined(RTAC3200) || defined(RTAC5300)
	return websWrite(wp, "[\"%d\", \"%d\", \"%d\"]", wl_extent_channel(0), wl_extent_channel(1), wl_extent_channel(2));
#else
	return websWrite(wp, "[\"%d\", \"%d\"]", wl_extent_channel(0), wl_extent_channel(1));
#endif
}

int
wl_control_channel(int unit)
{
	int ret;
	struct ether_addr bssid;
	wl_bss_info_t *bi;
	wl_bss_info_107_t *old_bi;
	char tmp[128], prefix[] = "wlXXXXXXXXXX_";
	char *name;
#ifdef RTCONFIG_QTN
	qcsapi_unsigned_int channel;
#endif

	snprintf(prefix, sizeof(prefix), "wl%d_", unit);
	name = nvram_safe_get(strcat_r(prefix, "ifname", tmp));

	if ((ret = wl_ioctl(name, WLC_GET_BSSID, &bssid, ETHER_ADDR_LEN)) == 0) {
		/* The adapter is associated. */
		*(uint32*)buf = htod32(WLC_IOCTL_MAXLEN);
		if ((ret = wl_ioctl(name, WLC_GET_BSS_INFO, buf, WLC_IOCTL_MAXLEN)) < 0)
			return 0;

		bi = (wl_bss_info_t*)(buf + 4);
		if (dtoh32(bi->version) == WL_BSS_INFO_VERSION ||
		    dtoh32(bi->version) == LEGACY2_WL_BSS_INFO_VERSION ||
		    dtoh32(bi->version) == LEGACY_WL_BSS_INFO_VERSION)
		{
			/* Convert version 107 to 109 */
			if (dtoh32(bi->version) == LEGACY_WL_BSS_INFO_VERSION) {
				old_bi = (wl_bss_info_107_t *)bi;
				bi->chanspec = CH20MHZ_CHSPEC(old_bi->channel);
				bi->ie_length = old_bi->ie_length;
				bi->ie_offset = sizeof(wl_bss_info_107_t);
			}

			if (dtoh32(bi->version) != LEGACY_WL_BSS_INFO_VERSION && bi->n_cap)
				return bi->ctl_ch;
			else
				return (bi->chanspec & WL_CHANSPEC_CHAN_MASK);
		}
	}

#ifdef RTCONFIG_QTN
	ret = rpc_qcsapi_get_channel(&channel);
	if (ret < 0) return 0;
	else return channel;
#else
	return 0;
#endif
}

int
ej_wl_control_channel(int eid, webs_t wp, int argc, char_t **argv)
{
	int ret = 0;
	char word[256], *next;
	int count_wl_if = 0;

	foreach (word, nvram_safe_get("wl_ifnames"), next)
		count_wl_if++;

	ret = websWrite(wp, "[\"%d\", \"%d\"", wl_control_channel(0), wl_control_channel(1));
	if (count_wl_if >= 3)
		ret += websWrite(wp, ", \"%d\"", wl_control_channel(2));
	ret += websWrite(wp, "]");

	return ret;
}

#define	IW_MAX_FREQUENCIES	32

static int ej_wl_channel_list(int eid, webs_t wp, int argc, char_t **argv, int unit)
{
	int i, retval = 0;
	int channels[MAXCHANNEL+1];
	wl_uint32_list_t *list = (wl_uint32_list_t *) channels;
	char tmp[256], tmp1[256], tmp2[256], prefix[] = "wlXXXXXXXXXX_";
	char tmpx[256];
	char *name;
	uint ch;
	char word[256], *next;
	int unit_max = 0, count = 0;

	sprintf(tmp1, "[\"%d\"]", 0);

	foreach (word, nvram_safe_get("wl_ifnames"), next)
		unit_max++;

	if (unit > (unit_max - 1))
		goto ERROR;

	snprintf(prefix, sizeof(prefix), "wl%d_", unit);
	name = nvram_safe_get(strcat_r(prefix, "ifname", tmp));

	if (is_wlif_up(name) != 1)
	{
		foreach (word, nvram_safe_get(strcat_r(prefix, "chlist", tmp)), next)
			count++;

		if (count < 2)
			goto ERROR;

		i = 0;
		foreach (word, nvram_safe_get(strcat_r(prefix, "chlist", tmp)), next) {
			if (i == 0)
			{
				sprintf(tmp1, "[\"%s\",", word);
			}
			else if (i == (count - 1))
			{
				sprintf(tmpx,  "%s \"%s\"]", tmp1, word);
				strlcpy(tmp1, tmpx, sizeof(tmp1));
			}
			else
			{
				sprintf(tmpx,  "%s \"%s\",", tmp1, word);
				strlcpy(tmp1, tmpx, sizeof(tmp1));
			}

			i++;
		}
		goto ERROR;
	}

	memset(channels, 0, sizeof(channels));
	list->count = htod32(MAXCHANNEL);
	if (wl_ioctl(name, WLC_GET_VALID_CHANNELS , channels, sizeof(channels)) < 0)
	{
		dbg("error doing WLC_GET_VALID_CHANNELS\n");
		sprintf(tmp1, "[\"%d\"]", 0);
		goto ERROR;
	}

	if (dtoh32(list->count) == 0)
	{
		sprintf(tmp1, "[\"%d\"]", 0);
		goto ERROR;
	}

	for (i = 0; i < dtoh32(list->count) && i < IW_MAX_FREQUENCIES; i++) {
		ch = dtoh32(list->element[i]);

		if (i == 0)
		{
			sprintf(tmp1, "[\"%d\",", ch);
			sprintf(tmp2, "%d", ch);
		}
		else if (i == (dtoh32(list->count) - 1))
		{
			sprintf(tmpx,  "%s \"%d\"]", tmp1, ch);
			strlcpy(tmp1, tmpx, sizeof(tmp1));
			sprintf(tmpx,  "%s %d", tmp2, ch);
			strlcpy(tmp2, tmpx, sizeof(tmp2));
		}
		else
		{
			sprintf(tmpx,  "%s \"%d\",", tmp1, ch);
			strlcpy(tmp1, tmpx, sizeof(tmp1));
			sprintf(tmpx,  "%s %d", tmp2, ch);
			strlcpy(tmp2, tmpx, sizeof(tmp2));
		}

		if (strlen(tmp2))
			nvram_set(strcat_r(prefix, "chlist", tmp), tmp2);
	}
ERROR:
	retval += websWrite(wp, "%s", tmp1);
	return retval;
}

static int ej_wl_chanspecs(int eid, webs_t wp, int argc, char_t **argv, int unit)
{
	int i, retval = 0;
	char tmp[1024], tmp1[1024], tmp2[1024], tmpx[1024], prefix[] = "wlXXXXXXXXXX_";
	char *name;
	char word[256], *next;
	int unit_max = 0, count = 0;
	wl_uint32_list_t *list;
	chanspec_t c = 0;
	char data_buf[WLC_IOCTL_MAXLEN];
	char chanbuf[CHANSPEC_STR_LEN];

	sprintf(tmp1, "[\"%d\"]", 0);

#ifdef RTCONFIG_QTN
	 if (unit) goto ERROR;
#endif

	foreach (word, nvram_safe_get("wl_ifnames"), next)
		unit_max++;

	if (unit > (unit_max - 1))
		goto ERROR;

	snprintf(prefix, sizeof(prefix), "wl%d_", unit);
	name = nvram_safe_get(strcat_r(prefix, "ifname", tmp));
	if (is_wlif_up(name) != 1) {
		foreach (word, nvram_safe_get(strcat_r(prefix, "chansps", tmp)), next)
			count++;

		if (count < 2)
			goto ERROR;

		i = 0;
		foreach (word, nvram_safe_get(strcat_r(prefix, "chansps", tmp)), next) {
			if (i == 0) {
				sprintf(tmp1, "[\"%s\",", word);
			} else if (i == (count - 1)) {
				sprintf(tmpx,  "%s \"%s\"]", tmp1, word);
				strlcpy(tmp1, tmpx, sizeof(tmp1));
			} else {
				sprintf(tmpx,  "%s \"%s\",", tmp1, word);
				strlcpy(tmp1, tmpx, sizeof(tmp1));
			}

			i++;
		}

		goto ERROR;
	}

	memset(data_buf, 0, WLC_IOCTL_MAXLEN);
	if (wl_iovar_getbuf(name, "chanspecs", &c, sizeof(chanspec_t), data_buf, WLC_IOCTL_MAXLEN) < 0) {
		dbg("error doing WLC_GET_VAR chanspecs\n");
		sprintf(tmp1, "[\"%d\"]", 0);
		goto ERROR;
	}

	list = (wl_uint32_list_t *)data_buf;
	count = dtoh32(list->count);

	if (!count) {
		dbg("number of valid chanspec is 0\n");
		sprintf(tmp1, "[\"%d\"]", 0);
		goto ERROR;
	} else
	for (i = 0; i < count; i++) {
		c = (chanspec_t)dtoh32(list->element[i]);
		wf_chspec_ntoa(c, chanbuf);

		if (i == 0)
		{
			sprintf(tmp1, "[\"%s\",", chanbuf);
			sprintf(tmp2, "%s", chanbuf);
		}
		else if (i == (count - 1))
		{
			sprintf(tmpx,  "%s \"%s\"]", tmp1, chanbuf);
			strlcpy(tmp1, tmpx, sizeof(tmp1));
			sprintf(tmpx,  "%s %s", tmp2, chanbuf);
			strlcpy(tmp2, tmpx, sizeof(tmp2));
		}
		else
		{
			sprintf(tmpx,  "%s \"%s\",", tmp1, chanbuf);
			strlcpy(tmp1, tmpx, sizeof(tmp1));
			sprintf(tmpx,  "%s %s", tmp2, chanbuf);
			strlcpy(tmp2, tmpx, sizeof(tmp2));
		}

		if (strlen(tmp2))
			nvram_set(strcat_r(prefix, "chansps", tmp), tmp2);
	}

ERROR:
	retval += websWrite(wp, "%s", tmp1);
	return retval;
}

int
ej_wl_channel_list_2g(int eid, webs_t wp, int argc, char_t **argv)
{
	return ej_wl_channel_list(eid, wp, argc, argv, 0);
}

#ifndef RTCONFIG_QTN
int
ej_wl_channel_list_5g(int eid, webs_t wp, int argc, char_t **argv)
{
	return ej_wl_channel_list(eid, wp, argc, argv, 1);
}
#endif

int
ej_wl_channel_list_5g_2(int eid, webs_t wp, int argc, char_t **argv)
{
	return ej_wl_channel_list(eid, wp, argc, argv, 2);
}

int
ej_wl_chanspecs_2g(int eid, webs_t wp, int argc, char_t **argv)
{
	return ej_wl_chanspecs(eid, wp, argc, argv, 0);
}

int
ej_wl_chanspecs_5g(int eid, webs_t wp, int argc, char_t **argv)
{
	return ej_wl_chanspecs(eid, wp, argc, argv, 1);
}

int
ej_wl_chanspecs_5g_2(int eid, webs_t wp, int argc, char_t **argv)
{
	return ej_wl_chanspecs(eid, wp, argc, argv, 2);
}

#define	WL_IW_RSSI_NO_SIGNAL	-91	/* NDIS RSSI link quality cutoffs */

static int ej_wl_rssi(int eid, webs_t wp, int argc, char_t **argv, int unit)
{
	int retval = 0;
	char tmp[256], prefix[] = "wlXXXXXXXXXX_";
	char *name;
	char word[256], *next;
	int unit_max = 0, unit_cur = -1;
	char rssi_buf[32];
#ifdef RTCONFIG_QTN
	int rssi_by_chain[4];
#endif
	char *mode = NULL;
	int sta = 0, wet = 0, psta = 0, psr = 0;
	int rssi = WL_IW_RSSI_NO_SIGNAL;

	memset(rssi_buf, 0, sizeof(rssi_buf));

#ifdef RTCONFIG_QTN
	if (unit != 0) {
		if (!rpc_qtn_ready())
			goto ERROR;

		qcsapi_wifi_get_rssi_by_chain(WIFINAME, 0, &rssi_by_chain[0]);
		qcsapi_wifi_get_rssi_by_chain(WIFINAME, 1, &rssi_by_chain[1]);
		qcsapi_wifi_get_rssi_by_chain(WIFINAME, 2, &rssi_by_chain[2]);
		qcsapi_wifi_get_rssi_by_chain(WIFINAME, 3, &rssi_by_chain[3]);
		rssi = (rssi_by_chain[0] + rssi_by_chain[1] + rssi_by_chain[2] + rssi_by_chain[3]) / 4;

		retval += websWrite(wp, "%d dBm", rssi);

		return retval;
	}
#endif

	foreach (word, nvram_safe_get("wl_ifnames"), next)
		unit_max++;

	if (unit > (unit_max - 1))
		goto ERROR;

	snprintf(prefix, sizeof(prefix), "wl%d_", unit);
	name = nvram_safe_get(strcat_r(prefix, "ifname", tmp));
	mode = nvram_safe_get(strcat_r(prefix, "mode", tmp));
	sta = !strcmp(mode, "sta");
	wet = !strcmp(mode, "wet");
	psta = !strcmp(mode, "psta");
	psr = !strcmp(mode, "psr");

	wl_ioctl(name, WLC_GET_INSTANCE, &unit_cur, sizeof(unit_cur));
	if (unit != unit_cur)
		goto ERROR;
	else if (!(wet || sta || psta || psr))
		goto ERROR;
	else if (wl_ioctl(name, WLC_GET_RSSI, &rssi, sizeof(rssi))) {
		dbg("can not get rssi info of %s\n", name);
		goto ERROR;
	} else {
		rssi = dtoh32(rssi);
		sprintf(rssi_buf, "%d dBm", rssi);
	}

ERROR:
	retval += websWrite(wp, "%s", rssi_buf);
	return retval;
}

int
ej_wl_rssi_2g(int eid, webs_t wp, int argc, char_t **argv)
{
	return ej_wl_rssi(eid, wp, argc, argv, 0);
}

int
ej_wl_rssi_5g(int eid, webs_t wp, int argc, char_t **argv)
{
	return ej_wl_rssi(eid, wp, argc, argv, 1);
}

int
ej_wl_rssi_5g_2(int eid, webs_t wp, int argc, char_t **argv)
{
	return ej_wl_rssi(eid, wp, argc, argv, 2);
}

static int ej_wl_rate(int eid, webs_t wp, int argc, char_t **argv, int unit)
{
	int retval = 0;
	char tmp[256], prefix[] = "wlXXXXXXXXXX_";
	char *name;
	char word[256], *next;
	int unit_max = 0, unit_cur = -1;
	int rate = 0;
	char rate_buf[32];
	struct ether_addr bssid;
	unsigned char bssid_null[6] = { 0x0, 0x0, 0x0, 0x0, 0x0, 0x0 };
	int sta_rate;
	int from_app = 0;

	from_app = check_user_agent(user_agent);

#ifdef RTCONFIG_BCMWL6
	int s = -1;
#endif
#ifdef RTCONFIG_QTN
	uint32_t count = 0, speed;
#endif

	sprintf(rate_buf, "0 Mbps");

#ifdef RTCONFIG_QTN
	if (unit != 0) {
		if (!rpc_qtn_ready()) {
			goto ERROR;
		}
		// if ssid associated, check associations
		if (qcsapi_wifi_get_link_quality(WIFINAME, count, &speed) < 0) {
			// dbg("fail to get link status index %d\n", (int)count);
		} else {
			speed = speed ;  /* 4 antenna? */
			if ((int)speed < 1) {
				sprintf(rate_buf, "auto");
			} else {
				sprintf(rate_buf, "%d Mbps", (int)speed);
			}
		}

		retval += websWrite(wp, "%s", rate_buf);
		return retval;
	}
#endif

	foreach (word, nvram_safe_get("wl_ifnames"), next)
		unit_max++;

	if (unit > (unit_max - 1))
		goto ERROR;

	snprintf(prefix, sizeof(prefix), "wl%d_", unit);
	name = nvram_safe_get(strcat_r(prefix, "ifname", tmp));

	wl_ioctl(name, WLC_GET_INSTANCE, &unit_cur, sizeof(unit_cur));
	if (unit != unit_cur)
		goto ERROR;
	else if (wl_ioctl(name, WLC_GET_RATE, &rate, sizeof(int))) {
		dbg("can not get rate info of %s\n", name);
		goto ERROR;
	} else {
		rate = dtoh32(rate);
		if ((rate == -1) || (rate == 0))
			sprintf(rate_buf, "auto");
		else
			sprintf(rate_buf, "%d%s Mbps", (rate / 2), (rate & 1) ? ".5" : "");
	}

	if (nvram_match(strcat_r(prefix, "mode", tmp), "wet")) {
		if (wl_ioctl(name, WLC_GET_BSSID, &bssid, ETHER_ADDR_LEN) != 0)
			goto ERROR;
		else if (!memcmp(&bssid, bssid_null, 6))
			goto ERROR;

		sta_info_t *sta = wl_sta_info(name, &bssid);
		if (sta && (sta->flags & WL_STA_SCBSTATS)) {

			if ((dtoh32(sta->tx_rate) == -1) &&
				(dtoh32(sta->rx_rate) == -1))
				goto ERROR;

			sta_rate = max(sta->tx_rate, sta->rx_rate);
			rate = max(rate * 500, sta_rate);

			if ((rate % 1000) == 0)
				sprintf(rate_buf, "%6d Mbps", rate / 1000);
			else
				sprintf(rate_buf, "%6.1f Mbps", (double) rate / 1000);
		}
#ifdef RTCONFIG_BCMWL6
	} else if (nvram_match(strcat_r(prefix, "mode", tmp), "psta") ||
		nvram_match(strcat_r(prefix, "mode", tmp), "psr")) {
#if 0
		char eabuf[32];
#endif
		struct ifreq ifr;
		unsigned char wlta[6];

		if (wl_ioctl(name, WLC_GET_BSSID, &bssid, ETHER_ADDR_LEN) != 0)
			goto ERROR;
		else if (!memcmp(&bssid, bssid_null, 6))
			goto ERROR;

		if ((s = socket(AF_INET, SOCK_RAW, IPPROTO_RAW)) < 0)
			goto ERROR;

		strcpy(ifr.ifr_name, "br0");
		if (ioctl(s, SIOCGIFHWADDR, &ifr))
			goto ERROR;

		memcpy(wlta, ifr.ifr_hwaddr.sa_data, ETHER_ADDR_LEN);
		if (nvram_match(strcat_r(prefix, "mode", tmp), "psr"))
			wlta[0] |= 0x02;
#if 0
		dbg("%s TA: %s\n", name, ether_etoa((const unsigned char *)wlta, eabuf));
#endif
		DIR *dir_to_open = NULL;
		char dir_path[128];
		int n, j;
		struct dirent **namelist;

		sprintf(dir_path, "/sys/class/net");
		dir_to_open = opendir(dir_path);
		if (dir_to_open) {
			closedir(dir_to_open);
			n = scandir(dir_path, &namelist, 0, alphasort);

			snprintf(prefix, sizeof(prefix), "wl%d.", unit);

			for (j= 0; j< n; j++) {
				if (namelist[j]->d_name[0] == '.')
				{
					free(namelist[j]);
					continue;
				}
				else if (strncmp(prefix, namelist[j]->d_name, 4))
				{
					free(namelist[j]);
					continue;
				}

				strcpy(tmp, namelist[j]->d_name);
				free(namelist[j]);

				strcpy(ifr.ifr_name, tmp);
				if (ioctl(s, SIOCGIFHWADDR, &ifr))
					goto ERROR;
#if 0
				dbg("%s macaddr: %s\n", tmp, ether_etoa((const unsigned char *)ifr.ifr_hwaddr.sa_data, eabuf));
#endif
				if (!memcmp(wlta, ifr.ifr_hwaddr.sa_data, 6)) {
					sta_info_t *sta = wl_sta_info(tmp, &bssid);
					if (sta && (sta->flags & WL_STA_SCBSTATS)) {
						if ((dtoh32(sta->tx_rate) == -1) &&
							(dtoh32(sta->rx_rate) == -1))
							goto ERROR;

						sta_rate = max(sta->tx_rate, sta->rx_rate);
						rate = max(rate * 500, sta_rate);

						if ((rate % 1000) == 0)
							sprintf(rate_buf, "%6d Mbps", rate / 1000);
						else
							sprintf(rate_buf, "%6.1f Mbps", (double) rate / 1000);
					}

					break;
				}
			}
		}
#endif
	}

ERROR:
#ifdef RTCONFIG_BCMWL6
	close(s);
#endif
	if(from_app == 0)
		retval += websWrite(wp, "%s", rate_buf);
	else
		retval += websWrite(wp, "\"%s\"", rate_buf);
	return retval;
}

int
ej_wl_rate_2g(int eid, webs_t wp, int argc, char_t **argv)
{
	return ej_wl_rate(eid, wp, argc, argv, 0);
}

int
ej_wl_rate_5g(int eid, webs_t wp, int argc, char_t **argv)
{
	return ej_wl_rate(eid, wp, argc, argv, 1);
}

int
ej_wl_rate_5g_2(int eid, webs_t wp, int argc, char_t **argv)
{
	return ej_wl_rate(eid, wp, argc, argv, 2);
}

static int wps_stop_count = 0;

static void reset_wps_status()
{
	if (++wps_stop_count > 30)
	{
		wps_stop_count = 0;
		nvram_set("wps_proc_status_x", "0");
	}
}

char *
getWscStatusStr()
{
	char *status = nvram_safe_get("wps_proc_status_x");

	switch (atoi(status)) {
	case 1: /* WPS_ASSOCIATED */
		wps_stop_count = 0;
		return "Start WPS Process";
		break;
	case 2: /* WPS_OK */
	case 7: /* WPS_MSGDONE */
		reset_wps_status();
		return "Success";
		break;
	case 3: /* WPS_MSG_ERR */
		reset_wps_status();
		return "Fail due to WPS message exchange error!";
		break;
	case 4: /* WPS_TIMEOUT */
		reset_wps_status();
		return "Fail due to WPS time out!";
		break;
	case 5: /* WPS_UI_SENDM2 */
		return "Send M2";
		break;
	case 6: /* WPS_UI_SENDM7 */
		return "Send M7";
		break;
	case 8: /* WPS_PBCOVERLAP */
		reset_wps_status();
		return "Fail due to PBC session overlap!";
		break;
	case 9: /* WPS_UI_FIND_PBC_AP */
		return "Finding a PBC access point...";
		break;
	case 10: /* WPS_UI_ASSOCIATING */
		return "Assciating with access point...";
		break;
	default:
		wps_stop_count = 0;
		if (nvram_match("wps_enable", "1"))
			return "Idle";
		else
			return "Not used";
		break;
	}
}

int
wps_is_oob()
{
	char tmp[16];

	snprintf(tmp, sizeof(tmp), "lan_wps_oob");

	/*
	 * OOB: enabled
	 * Configured: disabled
	 */
	if (nvram_match(tmp, "disabled"))
		return 0;

	return 1;
}

void getWPSAuthMode(int unit, char *ret_str)
{
	char tmp[128], prefix[]="wlXXXXXXX_";

	snprintf(prefix, sizeof(prefix), "wl%d_", unit);

	if (nvram_match(strcat_r(prefix, "auth_mode_x", tmp), "shared"))
		strcpy(ret_str, "Shared Key");
	else if (nvram_match(strcat_r(prefix, "auth_mode_x", tmp), "psk"))
		strcpy(ret_str, "WPA-Personal");
	else if (nvram_match(strcat_r(prefix, "auth_mode_x", tmp), "psk2"))
		strcpy(ret_str, "WPA2-Personal");
	else if (nvram_match(strcat_r(prefix, "auth_mode_x", tmp), "pskpsk2"))
		strcpy(ret_str, "WPA-Auto-Personal");
	else if (nvram_match(strcat_r(prefix, "auth_mode_x", tmp), "wpa"))
		strcpy(ret_str, "WPA-Enterprise");
	else if (nvram_match(strcat_r(prefix, "auth_mode_x", tmp), "wpa2"))
		strcpy(ret_str, "WPA2-Enterprise");
	else if (nvram_match(strcat_r(prefix, "auth_mode_x", tmp), "wpawpa2"))
		strcpy(ret_str, "WPA-Auto-Enterprise");
	else if (nvram_match(strcat_r(prefix, "auth_mode_x", tmp), "radius"))
		strcpy(ret_str, "802.1X");
	else
		strcpy(ret_str, "Open System");
}

void getWPSEncrypType(int unit, char *ret_str)
{
	char tmp[128], prefix[]="wlXXXXXXX_";

	snprintf(prefix, sizeof(prefix), "wl%d_", unit);

	if (nvram_match(strcat_r(prefix, "auth_mode_x", tmp), "open") &&
		nvram_match(strcat_r(prefix, "wep_x", tmp), "0"))
		strcpy(ret_str, "None");
	else if ((nvram_match(strcat_r(prefix, "auth_mode_x", tmp), "open") && !nvram_match(strcat_r(prefix, "wep_x", tmp), "0")) ||
		nvram_match("wl_auth_mode", "shared") ||
		nvram_match("wl_auth_mode", "radius"))
		strcpy(ret_str, "WEP");

	if (nvram_match(strcat_r(prefix, "crypto", tmp), "tkip"))
		strcpy(ret_str, "TKIP");
	else if (nvram_match(strcat_r(prefix, "crypto", tmp), "aes"))
		strcpy(ret_str, "AES");
	else if (nvram_match(strcat_r(prefix, "crypto", tmp), "tkip+aes"))
		strcpy(ret_str, "TKIP+AES");
}

int wl_wps_info(int eid, webs_t wp, int argc, char_t **argv, int unit)
{
	char tmpstr[256];
	int retval = 0;
	char tmp[128], prefix[]="wlXXXXXXX_";
	char *wps_sta_pin;
#ifdef RTCONFIG_QTN
	int ret;
	qcsapi_SSID ssid;
#if 0
	string_64 key_passphrase;
	char wps_pin[16];
#endif
#endif


	snprintf(prefix, sizeof(prefix), "wl%d_", unit);

	retval += websWrite(wp, "<wps>\n");

	//0. WSC Status
	if (!strcmp(nvram_safe_get(strcat_r(prefix, "wps_mode", tmp)), "enabled"))
	{
#ifdef RTCONFIG_QTN
		if (unit)
		{
			if (!rpc_qtn_ready())
				retval += websWrite(wp, "<wps_info>%s</wps_info>\n", "5 GHz radio is not ready");
			else
				retval += websWrite(wp, "<wps_info>%s</wps_info>\n", getWscStatusStr_qtn());
		}
		else
#endif
		retval += websWrite(wp, "<wps_info>%s</wps_info>\n", getWscStatusStr());
	}
	else
		retval += websWrite(wp, "<wps_info>%s</wps_info>\n", "Not used");

	//1. WPSConfigured
#ifdef RTCONFIG_QTN
	if (unit)
	{
		if (!rpc_qtn_ready())
			retval += websWrite(wp, "<wps_info>%s</wps_info>\n", "");
		else
			retval += websWrite(wp, "<wps_info>%s</wps_info>\n", get_WPSConfiguredStr_qtn());
	}
	else
#endif
	if (!wps_is_oob())
		retval += websWrite(wp, "<wps_info>%s</wps_info>\n", "Yes");
	else
		retval += websWrite(wp, "<wps_info>%s</wps_info>\n", "No");

	//2. WPSSSID
#ifdef RTCONFIG_QTN
	if (unit)
	{
		if (!rpc_qtn_ready())
			retval += websWrite(wp, "<wps_info>%s</wps_info>\n", "");
		else
		{
			memset(&ssid, 0, sizeof(qcsapi_SSID));
			ret = rpc_qcsapi_get_SSID(WIFINAME, &ssid);
			if (ret < 0)
				dbG("rpc_qcsapi_get_SSID %s error, return: %d\n", WIFINAME, ret);

			memset(tmpstr, 0, sizeof(tmpstr));
			char_to_ascii(tmpstr, ssid);
			retval += websWrite(wp, "<wps_info>%s</wps_info>\n", tmpstr);
		}
	}
	else
#endif
	{
		memset(tmpstr, 0, sizeof(tmpstr));
		char_to_ascii(tmpstr, nvram_safe_get(strcat_r(prefix, "ssid", tmp)));
		retval += websWrite(wp, "<wps_info>%s</wps_info>\n", tmpstr);
	}

	//3. WPSAuthMode
#ifdef RTCONFIG_QTN
	if (unit)
	{
		if (!rpc_qtn_ready())
			retval += websWrite(wp, "<wps_info>%s</wps_info>\n", "");
		else
			retval += websWrite(wp, "<wps_info>%s</wps_info>\n", getWPSAuthMode_qtn());
	}
	else
#endif
	{
		memset(tmpstr, 0, sizeof(tmpstr));
		getWPSAuthMode(unit, tmpstr);
		retval += websWrite(wp, "<wps_info>%s</wps_info>\n", tmpstr);
	}

	//4. EncrypType
#ifdef RTCONFIG_QTN
	if (unit)
	{
		if (!rpc_qtn_ready())
			retval += websWrite(wp, "<wps_info>%s</wps_info>\n", "");
		else
			retval += websWrite(wp, "<wps_info>%s</wps_info>\n", getWPSEncrypType_qtn());
	}
	else
#endif
	{
		memset(tmpstr, 0, sizeof(tmpstr));
		getWPSEncrypType(unit, tmpstr);
		retval += websWrite(wp, "<wps_info>%s</wps_info>\n", tmpstr);
	}

	//5. DefaultKeyIdx
#ifdef RTCONFIG_QTN
	if (unit)
	{
		if (!rpc_qtn_ready())
			retval += websWrite(wp, "<wps_info>%s</wps_info>\n", "");
		else
			retval += websWrite(wp, "<wps_info>%d</wps_info>\n", 1);
	}
	else
#endif
	{
		memset(tmpstr, 0, sizeof(tmpstr));
		sprintf(tmpstr, "%s", nvram_safe_get(strcat_r(prefix, "key", tmp)));
		retval += websWrite(wp, "<wps_info>%s</wps_info>\n", tmpstr);
	}

	//6. WPAKey
#if 0	//hide for security
#ifdef RTCONFIG_QTN
	if (unit)
	{
		if (!rpc_qtn_ready())
			retval += websWrite(wp, "<wps_info>%s</wps_info>\n", "");
		else
		{
			memset(&key_passphrase, 0, sizeof(key_passphrase));
			ret = rpc_qcsapi_get_key_passphrase(WIFINAME, (char *) &key_passphrase);
			if (ret < 0)
				dbG("rpc_qcsapi_get_key_passphrase %s error, return: %d\n", WIFINAME, ret);

			if (!strlen(key_passphrase))
				retval += websWrite(wp, "<wps_info>None</wps_info>\n");
			else
			{
				memset(tmpstr, 0, sizeof(tmpstr));
				char_to_ascii(tmpstr, key_passphrase);
				retval += websWrite(wp, "<wps_info>%s</wps_info>\n", tmpstr);
			}
		}
	}
	else
#endif
	if (!strlen(nvram_safe_get(strcat_r(prefix, "wpa_psk", tmp))))
		retval += websWrite(wp, "<wps_info>None</wps_info>\n");
	else
	{
		memset(tmpstr, 0, sizeof(tmpstr));
		char_to_ascii(tmpstr, nvram_safe_get(strcat_r(prefix, "wpa_psk", tmp)));
		retval += websWrite(wp, "<wps_info>%s</wps_info>\n", tmpstr);
	}
#else
	retval += websWrite(wp, "<wps_info></wps_info>\n");
#endif

	//7. AP PIN Code
#ifdef RTCONFIG_QTNBAK
	/* QTN get wps_device_pin from BRCM */
	if (unit)
	{
		if (!rpc_qtn_ready())
			retval += websWrite(wp, "<wps_info>%s</wps_info>\n", "");
		else
		{
			wps_pin[0] = 0;
			ret = rpc_qcsapi_wps_get_ap_pin(WIFINAME, wps_pin, 0);
			if (ret < 0)
				dbG("rpc_qcsapi_wps_get_ap_pin %s error, return: %d\n", WIFINAME, ret);

			retval += websWrite(wp, "<wps_info>%s</wps_info>\n", wps_pin);
		}
	}
	else
#endif
	{
		memset(tmpstr, 0, sizeof(tmpstr));
		sprintf(tmpstr, "%s", nvram_safe_get("wps_device_pin"));
		retval += websWrite(wp, "<wps_info>%s</wps_info>\n", tmpstr);
	}

	//8. Saved WPAKey
#if 0	//hide for security
#ifdef RTCONFIG_QTN
	if (unit)
	{
		if (!rpc_qtn_ready())
			retval += websWrite(wp, "<wps_info>%s</wps_info>\n", "");
		else
		{
			if (!strlen(key_passphrase))
				retval += websWrite(wp, "<wps_info>None</wps_info>\n");
			else
			{
				memset(tmpstr, 0, sizeof(tmpstr));
				char_to_ascii(tmpstr, key_passphrase);
				retval += websWrite(wp, "<wps_info>%s</wps_info>\n", tmpstr);
			}
		}
	}
	else
#endif
	if (!strlen(nvram_safe_get(strcat_r(prefix, "wpa_psk", tmp))))
	{
		retval += websWrite(wp, "<wps_info>None</wps_info>\n");
	}
	else
	{
		memset(tmpstr, 0, sizeof(tmpstr));
		char_to_ascii(tmpstr, nvram_safe_get(strcat_r(prefix, "wpa_psk", tmp)));
		retval += websWrite(wp, "<wps_info>%s</wps_info>\n", tmpstr);
	}
#else
	retval += websWrite(wp, "<wps_info></wps_info>\n");
#endif
	//9. WPS enable?
	if (!strcmp(nvram_safe_get(strcat_r(prefix, "wps_mode", tmp)), "enabled"))
		retval += websWrite(wp, "<wps_info>%s</wps_info>\n", "1");
	else
		retval += websWrite(wp, "<wps_info>%s</wps_info>\n", "0");

	//A. WPS mode
	wps_sta_pin = nvram_safe_get("wps_sta_pin");
	if (strlen(wps_sta_pin) && strcmp(wps_sta_pin, "00000000"))
		retval += websWrite(wp, "<wps_info>%s</wps_info>\n", "1");
	else
		retval += websWrite(wp, "<wps_info>%s</wps_info>\n", "2");

	//B. current auth mode
	retval += websWrite(wp, "<wps_info>%s</wps_info>\n", nvram_safe_get(strcat_r(prefix, "auth_mode_x", tmp)));

	//C. WPS band
	retval += websWrite(wp, "<wps_info>%d</wps_info>\n", nvram_get_int("wps_band_x"));

	retval += websWrite(wp, "</wps>");

	return retval;
}

int
ej_wps_info(int eid, webs_t wp, int argc, char_t **argv)
{
	return wl_wps_info(eid, wp, argc, argv, 1);
}

int
ej_wps_info_2g(int eid, webs_t wp, int argc, char_t **argv)
{
	return wl_wps_info(eid, wp, argc, argv, 0);
}

#if 0
static int wpa_key_mgmt_to_bitfield(const unsigned char *s)
{
	if (memcmp(s, WPA_AUTH_KEY_MGMT_UNSPEC_802_1X, WPA_SELECTOR_LEN) == 0)
		return WPA_KEY_MGMT_IEEE8021X_;
	if (memcmp(s, WPA_AUTH_KEY_MGMT_PSK_OVER_802_1X, WPA_SELECTOR_LEN) ==
	    0)
		return WPA_KEY_MGMT_PSK_;
	if (memcmp(s, WPA_AUTH_KEY_MGMT_NONE, WPA_SELECTOR_LEN) == 0)
		return WPA_KEY_MGMT_WPA_NONE_;
	return 0;
}

static int rsn_key_mgmt_to_bitfield(const unsigned char *s)
{
	if (memcmp(s, RSN_AUTH_KEY_MGMT_UNSPEC_802_1X, RSN_SELECTOR_LEN) == 0)
		return WPA_KEY_MGMT_IEEE8021X2_;
	if (memcmp(s, RSN_AUTH_KEY_MGMT_PSK_OVER_802_1X, RSN_SELECTOR_LEN) ==
	    0)
		return WPA_KEY_MGMT_PSK2_;
	return 0;
}

static int wpa_selector_to_bitfield(const unsigned char *s)
{
	if (memcmp(s, WPA_CIPHER_SUITE_NONE, WPA_SELECTOR_LEN) == 0)
		return WPA_CIPHER_NONE_;
	if (memcmp(s, WPA_CIPHER_SUITE_WEP40, WPA_SELECTOR_LEN) == 0)
		return WPA_CIPHER_WEP40_;
	if (memcmp(s, WPA_CIPHER_SUITE_TKIP, WPA_SELECTOR_LEN) == 0)
		return WPA_CIPHER_TKIP_;
	if (memcmp(s, WPA_CIPHER_SUITE_CCMP, WPA_SELECTOR_LEN) == 0)
		return WPA_CIPHER_CCMP_;
	if (memcmp(s, WPA_CIPHER_SUITE_WEP104, WPA_SELECTOR_LEN) == 0)
		return WPA_CIPHER_WEP104_;
	return 0;
}

static int rsn_selector_to_bitfield(const unsigned char *s)
{
	if (memcmp(s, RSN_CIPHER_SUITE_NONE, RSN_SELECTOR_LEN) == 0)
		return WPA_CIPHER_NONE_;
	if (memcmp(s, RSN_CIPHER_SUITE_WEP40, RSN_SELECTOR_LEN) == 0)
		return WPA_CIPHER_WEP40_;
	if (memcmp(s, RSN_CIPHER_SUITE_TKIP, RSN_SELECTOR_LEN) == 0)
		return WPA_CIPHER_TKIP_;
	if (memcmp(s, RSN_CIPHER_SUITE_CCMP, RSN_SELECTOR_LEN) == 0)
		return WPA_CIPHER_CCMP_;
	if (memcmp(s, RSN_CIPHER_SUITE_WEP104, RSN_SELECTOR_LEN) == 0)
		return WPA_CIPHER_WEP104_;
	return 0;
}

static int wpa_parse_wpa_ie_wpa(const unsigned char *wpa_ie, size_t wpa_ie_len,
				struct wpa_ie_data *data)
{
	const struct wpa_ie_hdr *hdr;
	const unsigned char *pos;
	int left;
	int i, count;

	data->proto = WPA_PROTO_WPA_;
	data->pairwise_cipher = WPA_CIPHER_TKIP_;
	data->group_cipher = WPA_CIPHER_TKIP_;
	data->key_mgmt = WPA_KEY_MGMT_IEEE8021X_;
	data->capabilities = 0;
	data->pmkid = NULL;
	data->num_pmkid = 0;

	if (wpa_ie_len == 0) {
		/* No WPA IE - fail silently */
		return -1;
	}

	if (wpa_ie_len < sizeof(struct wpa_ie_hdr)) {
//		fprintf(stderr, "ie len too short %lu", (unsigned long) wpa_ie_len);
		return -1;
	}

	hdr = (const struct wpa_ie_hdr *) wpa_ie;

	if (hdr->elem_id != DOT11_MNG_WPA_ID ||
	    hdr->len != wpa_ie_len - 2 ||
	    memcmp(&hdr->oui, WPA_OUI_TYPE_ARR, WPA_SELECTOR_LEN) != 0 ||
	    WPA_GET_LE16(hdr->version) != WPA_VERSION_) {
//		fprintf(stderr, "malformed ie or unknown version");
		return -1;
	}

	pos = (const unsigned char *) (hdr + 1);
	left = wpa_ie_len - sizeof(*hdr);

	if (left >= WPA_SELECTOR_LEN) {
		data->group_cipher = wpa_selector_to_bitfield(pos);
		pos += WPA_SELECTOR_LEN;
		left -= WPA_SELECTOR_LEN;
	} else if (left > 0) {
//		fprintf(stderr, "ie length mismatch, %u too much", left);
		return -1;
	}

	if (left >= 2) {
		data->pairwise_cipher = 0;
		count = WPA_GET_LE16(pos);
		pos += 2;
		left -= 2;
		if (count == 0 || left < count * WPA_SELECTOR_LEN) {
//			fprintf(stderr, "ie count botch (pairwise), "
//				   "count %u left %u", count, left);
			return -1;
		}
		for (i = 0; i < count; i++) {
			data->pairwise_cipher |= wpa_selector_to_bitfield(pos);
			pos += WPA_SELECTOR_LEN;
			left -= WPA_SELECTOR_LEN;
		}
	} else if (left == 1) {
//		fprintf(stderr, "ie too short (for key mgmt)");
		return -1;
	}

	if (left >= 2) {
		data->key_mgmt = 0;
		count = WPA_GET_LE16(pos);
		pos += 2;
		left -= 2;
		if (count == 0 || left < count * WPA_SELECTOR_LEN) {
//			fprintf(stderr, "ie count botch (key mgmt), "
//				   "count %u left %u", count, left);
			return -1;
		}
		for (i = 0; i < count; i++) {
			data->key_mgmt |= wpa_key_mgmt_to_bitfield(pos);
			pos += WPA_SELECTOR_LEN;
			left -= WPA_SELECTOR_LEN;
		}
	} else if (left == 1) {
//		fprintf(stderr, "ie too short (for capabilities)");
		return -1;
	}

	if (left >= 2) {
		data->capabilities = WPA_GET_LE16(pos);
		pos += 2;
		left -= 2;
	}

	if (left > 0) {
//		fprintf(stderr, "ie has %u trailing bytes", left);
		return -1;
	}

	return 0;
}

static int wpa_parse_wpa_ie_rsn(const unsigned char *rsn_ie, size_t rsn_ie_len,
				struct wpa_ie_data *data)
{
	const struct rsn_ie_hdr *hdr;
	const unsigned char *pos;
	int left;
	int i, count;

	data->proto = WPA_PROTO_RSN_;
	data->pairwise_cipher = WPA_CIPHER_CCMP_;
	data->group_cipher = WPA_CIPHER_CCMP_;
	data->key_mgmt = WPA_KEY_MGMT_IEEE8021X2_;
	data->capabilities = 0;
	data->pmkid = NULL;
	data->num_pmkid = 0;

	if (rsn_ie_len == 0) {
		/* No RSN IE - fail silently */
		return -1;
	}

	if (rsn_ie_len < sizeof(struct rsn_ie_hdr)) {
//		fprintf(stderr, "ie len too short %lu", (unsigned long) rsn_ie_len);
		return -1;
	}

	hdr = (const struct rsn_ie_hdr *) rsn_ie;

	if (hdr->elem_id != DOT11_MNG_RSN_ID ||
	    hdr->len != rsn_ie_len - 2 ||
	    WPA_GET_LE16(hdr->version) != RSN_VERSION_) {
//		fprintf(stderr, "malformed ie or unknown version");
		return -1;
	}

	pos = (const unsigned char *) (hdr + 1);
	left = rsn_ie_len - sizeof(*hdr);

	if (left >= RSN_SELECTOR_LEN) {
		data->group_cipher = rsn_selector_to_bitfield(pos);
		pos += RSN_SELECTOR_LEN;
		left -= RSN_SELECTOR_LEN;
	} else if (left > 0) {
//		fprintf(stderr, "ie length mismatch, %u too much", left);
		return -1;
	}

	if (left >= 2) {
		data->pairwise_cipher = 0;
		count = WPA_GET_LE16(pos);
		pos += 2;
		left -= 2;
		if (count == 0 || left < count * RSN_SELECTOR_LEN) {
//			fprintf(stderr, "ie count botch (pairwise), "
//				   "count %u left %u", count, left);
			return -1;
		}
		for (i = 0; i < count; i++) {
			data->pairwise_cipher |= rsn_selector_to_bitfield(pos);
			pos += RSN_SELECTOR_LEN;
			left -= RSN_SELECTOR_LEN;
		}
	} else if (left == 1) {
//		fprintf(stderr, "ie too short (for key mgmt)");
		return -1;
	}

	if (left >= 2) {
		data->key_mgmt = 0;
		count = WPA_GET_LE16(pos);
		pos += 2;
		left -= 2;
		if (count == 0 || left < count * RSN_SELECTOR_LEN) {
//			fprintf(stderr, "ie count botch (key mgmt), "
//				   "count %u left %u", count, left);
			return -1;
		}
		for (i = 0; i < count; i++) {
			data->key_mgmt |= rsn_key_mgmt_to_bitfield(pos);
			pos += RSN_SELECTOR_LEN;
			left -= RSN_SELECTOR_LEN;
		}
	} else if (left == 1) {
//		fprintf(stderr, "ie too short (for capabilities)");
		return -1;
	}

	if (left >= 2) {
		data->capabilities = WPA_GET_LE16(pos);
		pos += 2;
		left -= 2;
	}

	if (left >= 2) {
		data->num_pmkid = WPA_GET_LE16(pos);
		pos += 2;
		left -= 2;
		if (left < data->num_pmkid * PMKID_LEN) {
//			fprintf(stderr, "PMKID underflow "
//				   "(num_pmkid=%d left=%d)", data->num_pmkid, left);
			data->num_pmkid = 0;
		} else {
			data->pmkid = pos;
			pos += data->num_pmkid * PMKID_LEN;
			left -= data->num_pmkid * PMKID_LEN;
		}
	}

	if (left > 0) {
//		fprintf(stderr, "ie has %u trailing bytes - ignored", left);
	}

	return 0;
}

int wpa_parse_wpa_ie(const unsigned char *wpa_ie, size_t wpa_ie_len,
		     struct wpa_ie_data *data)
{
	if (wpa_ie_len >= 1 && wpa_ie[0] == DOT11_MNG_RSN_ID)
		return wpa_parse_wpa_ie_rsn(wpa_ie, wpa_ie_len, data);
	else
		return wpa_parse_wpa_ie_wpa(wpa_ie, wpa_ie_len, data);
}

static const char * wpa_cipher_txt(int cipher)
{
	switch (cipher) {
	case WPA_CIPHER_NONE_:
		return "NONE";
	case WPA_CIPHER_WEP40_:
		return "WEP-40";
	case WPA_CIPHER_WEP104_:
		return "WEP-104";
	case WPA_CIPHER_TKIP_:
		return "TKIP";
	case WPA_CIPHER_CCMP_:
//		return "CCMP";
		return "AES";
	case (WPA_CIPHER_TKIP_|WPA_CIPHER_CCMP_):
		return "TKIP+AES";
	default:
		return "Unknown";
	}
}

static const char * wpa_key_mgmt_txt(int key_mgmt, int proto)
{
	switch (key_mgmt) {
	case WPA_KEY_MGMT_IEEE8021X_:
/*
		return proto == WPA_PROTO_RSN_ ?
			"WPA2/IEEE 802.1X/EAP" : "WPA/IEEE 802.1X/EAP";
*/
		return "WPA-Enterprise";
	case WPA_KEY_MGMT_IEEE8021X2_:
		return "WPA2-Enterprise";
	case WPA_KEY_MGMT_PSK_:
/*
		return proto == WPA_PROTO_RSN_ ?
			"WPA2-PSK" : "WPA-PSK";
*/
		return "WPA-Personal";
	case WPA_KEY_MGMT_PSK2_:
		return "WPA2-Personal";
	case WPA_KEY_MGMT_NONE_:
		return "NONE";
	case WPA_KEY_MGMT_IEEE8021X_NO_WPA_:
//		return "IEEE 802.1X (no WPA)";
		return "IEEE 802.1X";
	default:
		return "Unknown";
	}
}

int
ej_SiteSurvey(int eid, webs_t wp, int argc, char_t **argv)
{
	int ret, i, k, left, ht_extcha;
	int retval = 0, ap_count = 0, idx_same = -1, count = 0;
	unsigned char rate;
	unsigned char bssid[6];
	unsigned char bssid_null[6] = { 0x0, 0x0, 0x0, 0x0, 0x0, 0x0 };
	char macstr[18];
	char ure_mac[18];
	char ssid_str[256];
	wl_scan_results_t *result;
	wl_bss_info_t *info;
	wl_bss_info_107_t *old_info;
	struct bss_ie_hdr *ie;
	NDIS_802_11_NETWORK_TYPE NetWorkType;
	struct maclist *authorized = NULL;
	int mac_list_size;
	int wl_authorized = 0;
	wl_scan_params_t *params;
	int params_size = WL_SCAN_PARAMS_FIXED_SIZE + NUMCHANS * sizeof(uint16);
	int org_scan_time = 20, scan_time = 40;

#ifdef RTN12
	if (nvram_invmatch("sw_mode_ex", "2"))
	{
		retval += websWrite(wp, "[");
		retval += websWrite(wp, "];");
		return retval;
	}
#endif

	params = (wl_scan_params_t*)malloc(params_size);
	if (params == NULL)
		return retval;

	memset(params, 0, params_size);
	params->bss_type = DOT11_BSSTYPE_INFRASTRUCTURE;
	memcpy(&params->bssid, &ether_bcast, ETHER_ADDR_LEN);
	params->scan_type = -1;
	params->nprobes = -1;
	params->active_time = -1;
	params->passive_time = -1;
	params->home_time = -1;
	params->channel_num = 0;

	/* extend scan channel time to get more AP probe resp */
	wl_ioctl(WIF, WLC_GET_SCAN_CHANNEL_TIME, &org_scan_time, sizeof(org_scan_time));
	if (org_scan_time < scan_time)
		wl_ioctl(WIF, WLC_SET_SCAN_CHANNEL_TIME, &scan_time, sizeof(scan_time));

	while ((ret = wl_ioctl(WIF, WLC_SCAN, params, params_size)) < 0 && count++ < 2)
	{
		fprintf(stderr, "set scan command failed, retry %d\n", count);
		sleep(1);
	}

	free(params);

	/* restore original scan channel time */
	wl_ioctl(WIF, WLC_SET_SCAN_CHANNEL_TIME, &org_scan_time, sizeof(org_scan_time));

	nvram_set("ap_selecting", "1");
	fprintf(stderr, "Please wait (web hook) ");
	fprintf(stderr, ".");
	sleep(1);
	fprintf(stderr, ".\n\n");
	sleep(1);
	nvram_set("ap_selecting", "0");

	if (ret == 0)
	{
		count = 0;

		result = (wl_scan_results_t *)scan_result;
		result->buflen = htod32(WLC_SCAN_RESULT_BUF_LEN);

		while ((ret = wl_ioctl(WIF, WLC_SCAN_RESULTS, result, WLC_SCAN_RESULT_BUF_LEN)) < 0 && count++ < 2)
		{
			fprintf(stderr, "set scan results command failed, retry %d\n", count);
			sleep(1);
		}

		if (ret == 0)
		{
			info = &(result->bss_info[0]);

			/* Convert version 107 to 109 */
			if (dtoh32(info->version) == LEGACY_WL_BSS_INFO_VERSION) {
				old_info = (wl_bss_info_107_t *)info;
				info->chanspec = CH20MHZ_CHSPEC(old_info->channel);
				info->ie_length = old_info->ie_length;
				info->ie_offset = sizeof(wl_bss_info_107_t);
			}

			for (i = 0; i < result->count; i++)
			{
				if (info->SSID_len > 32/* || info->SSID_len == 0*/)
					goto next_info;
#if 0
				SSID_valid = 1;
				for (j = 0; j < info->SSID_len; j++)
				{
					if (info->SSID[j] < 32 || info->SSID[j] > 126)
					{
						SSID_valid = 0;
						break;
					}
				}
				if (!SSID_valid)
					goto next_info;
#endif
				ether_etoa((const unsigned char *) &info->BSSID, macstr);

				idx_same = -1;
				for (k = 0; k < ap_count; k++)	// deal with old version of Broadcom Multiple SSID (share the same BSSID)
				{
					if (strcmp(apinfos[k].BSSID, macstr) == 0 && strcmp(apinfos[k].SSID, (char *)info->SSID) == 0)
					{
						idx_same = k;
						break;
					}
				}

				if (idx_same != -1)
				{
					if (info->RSSI >= -50)
						apinfos[idx_same].RSSI_Quality = 100;
					else if (info->RSSI >= -80)	// between -50 ~ -80dbm
						apinfos[idx_same].RSSI_Quality = (int)(24 + ((info->RSSI + 80) * 26)/10);
					else if (info->RSSI >= -90)	// between -80 ~ -90dbm
						apinfos[idx_same].RSSI_Quality = (int)(((info->RSSI + 90) * 26)/10);
					else					// < -84 dbm
						apinfos[idx_same].RSSI_Quality = 0;
				}
				else
				{
					strcpy(apinfos[ap_count].BSSID, macstr);
//					strcpy(apinfos[ap_count].SSID, info->SSID);
					memset(apinfos[ap_count].SSID, 0x0, 33);
					memcpy(apinfos[ap_count].SSID, info->SSID, info->SSID_len);
					apinfos[ap_count].channel = (uint8)(info->chanspec & WL_CHANSPEC_CHAN_MASK);
					apinfos[ap_count].ctl_ch = info->ctl_ch;

					if (info->RSSI >= -50)
						apinfos[ap_count].RSSI_Quality = 100;
					else if (info->RSSI >= -80)	// between -50 ~ -80dbm
						apinfos[ap_count].RSSI_Quality = (int)(24 + ((info->RSSI + 80) * 26)/10);
					else if (info->RSSI >= -90)	// between -80 ~ -90dbm
						apinfos[ap_count].RSSI_Quality = (int)(((info->RSSI + 90) * 26)/10);
					else					// < -84 dbm
						apinfos[ap_count].RSSI_Quality = 0;

					if (info->capability & DOT11_CAP_PRIVACY)
						apinfos[ap_count].wep = 1;
					else
						apinfos[ap_count].wep = 0;
					apinfos[ap_count].wpa = 0;

/*
					unsigned char *RATESET = &info->rateset;
					for (k = 0; k < 18; k++)
						fprintf(stderr, "%02x ", (unsigned char)RATESET[k]);
					fprintf(stderr, "\n");
*/

					NetWorkType = Ndis802_11DS;
					if ((uint8)(info->chanspec & WL_CHANSPEC_CHAN_MASK) <= 14)
					{
						for (k = 0; k < info->rateset.count; k++)
						{
							rate = info->rateset.rates[k] & 0x7f;	// Mask out basic rate set bit
							if ((rate == 2) || (rate == 4) || (rate == 11) || (rate == 22))
								continue;
							else
							{
								NetWorkType = Ndis802_11OFDM24;
								break;
							}
						}
					}
					else
						NetWorkType = Ndis802_11OFDM5;

					if (info->n_cap)
					{
						if (NetWorkType == Ndis802_11OFDM5)
						{
#ifdef RTCONFIG_BCMWL6
							if (info->vht_cap)
								NetWorkType = Ndis802_11OFDM5_VHT;
							else
#endif
								NetWorkType = Ndis802_11OFDM5_N;
						}
						else
							NetWorkType = Ndis802_11OFDM24_N;
					}

					apinfos[ap_count].NetworkType = NetWorkType;

					ap_count++;

					if (ap_count >= MAX_NUMBER_OF_APINFO)
						break;
				}

				ie = (struct bss_ie_hdr *) ((unsigned char *) info + info->ie_offset);
				for (left = info->ie_length; left > 0; // look for RSN IE first
					left -= (ie->len + 2), ie = (struct bss_ie_hdr *) ((unsigned char *) ie + 2 + ie->len))
				{
					if (ie->elem_id != DOT11_MNG_RSN_ID)
						continue;

					if (wpa_parse_wpa_ie(&ie->elem_id, ie->len + 2, &apinfos[ap_count - 1].wid) == 0)
					{
						apinfos[ap_count-1].wpa = 1;
						goto next_info;
					}
				}

				ie = (struct bss_ie_hdr *) ((unsigned char *) info + info->ie_offset);
				for (left = info->ie_length; left > 0; // then look for WPA IE
					left -= (ie->len + 2), ie = (struct bss_ie_hdr *) ((unsigned char *) ie + 2 + ie->len))
				{
					if (ie->elem_id != DOT11_MNG_WPA_ID)
						continue;

					if (wpa_parse_wpa_ie(&ie->elem_id, ie->len + 2, &apinfos[ap_count-1].wid) == 0)
					{
						apinfos[ap_count-1].wpa = 1;
						break;
					}
				}

next_info:
				info = (wl_bss_info_t *) ((unsigned char *) info + info->length);
			}
		}
	}

	if (ap_count == 0)
	{
		fprintf(stderr, "No AP found!\n");
	}
	else
	{
		fprintf(stderr, "%-4s%-3s%-33s%-18s%-9s%-16s%-9s%8s%3s%3s\n",
				"idx", "CH", "SSID", "BSSID", "Enc", "Auth", "Siganl(%)", "W-Mode", "CC", "EC");
		for (k = 0; k < ap_count; k++)
		{
			fprintf(stderr, "%2d. ", k + 1);
			fprintf(stderr, "%2d ", apinfos[k].ctl_ch);
			fprintf(stderr, "%-33s", apinfos[k].SSID);
			fprintf(stderr, "%-18s", apinfos[k].BSSID);

			if (apinfos[k].wpa == 1)
				fprintf(stderr, "%-9s%-16s", wpa_cipher_txt(apinfos[k].wid.pairwise_cipher), wpa_key_mgmt_txt(apinfos[k].wid.key_mgmt, apinfos[k].wid.proto));
			else if (apinfos[k].wep == 1)
				fprintf(stderr, "WEP      Unknown         ");
			else
				fprintf(stderr, "NONE     Open System     ");
			fprintf(stderr, "%9d ", apinfos[k].RSSI_Quality);

			if (apinfos[k].NetworkType == Ndis802_11FH || apinfos[k].NetworkType == Ndis802_11DS)
				fprintf(stderr, "%-7s", "11b");
			else if (apinfos[k].NetworkType == Ndis802_11OFDM5)
				fprintf(stderr, "%-7s", "11a");
			else if (apinfos[k].NetworkType == Ndis802_11OFDM5_N)
				fprintf(stderr, "%-7s", "11a/n");
#ifdef RTCONFIG_BCMWL6
			else if (apinfos[k].NetworkType == Ndis802_11OFDM5_VHT)
				fprintf(stderr, "%-7s", "11ac");
#endif
			else if (apinfos[k].NetworkType == Ndis802_11OFDM24)
				fprintf(stderr, "%-7s", "11b/g");
			else if (apinfos[k].NetworkType == Ndis802_11OFDM24_N)
				fprintf(stderr, "%-7s", "11b/g/n");
			else
				fprintf(stderr, "%-7s", "unknown");

			fprintf(stderr, "%3d", apinfos[k].ctl_ch);

			if (	(
#ifdef RTCONFIG_BCMWL6
				(apinfos[k].NetworkType == Ndis802_11OFDM5_VHT) ||
#endif
				(apinfos[k].NetworkType == Ndis802_11OFDM5_N) || (apinfos[k].NetworkType == Ndis802_11OFDM24_N)) &&
				(apinfos[k].channel != apinfos[k].ctl_ch))
			{
				if (apinfos[k].ctl_ch < apinfos[k].channel)
					ht_extcha = 1;
				else
					ht_extcha = 0;

				fprintf(stderr, "%3d", ht_extcha);
			}

			fprintf(stderr, "\n");
		}
	}

	ret = wl_ioctl(WIF, WLC_GET_BSSID, bssid, sizeof(bssid));
	memset(ure_mac, 0x0, 18);
	if (!ret && memcmp(bssid, bssid_null, ETHER_ADDR_LEN))
		ether_etoa((const unsigned char *) &bssid, ure_mac);

	if (strstr(nvram_safe_get("wl0_akm"), "psk"))
	{
		mac_list_size = sizeof(authorized->count) + MAX_STA_COUNT * sizeof(struct ether_addr);
		authorized = malloc(mac_list_size);

		if (!authorized) goto ap_list;

		memset(authorized, 0, mac_list_size);

		// query wl for authorized sta list
		strcpy((char*)authorized, "autho_sta_list");
		if (!wl_ioctl(WIF, WLC_GET_VAR, authorized, mac_list_size))
		{
			if (authorized->count > 0) wl_authorized = 1;
		}

		if (authorized) free(authorized);
	}
ap_list:
	retval += websWrite(wp, "[");
	if (ap_count > 0)
	for (i = 0; i < ap_count; i++)
	{
		retval += websWrite(wp, "[");

		if (strlen(apinfos[i].SSID) == 0)
			retval += websWrite(wp, "\"\", ");
		else
		{
			memset(ssid_str, 0, sizeof(ssid_str));
			char_to_ascii(ssid_str, apinfos[i].SSID);
			retval += websWrite(wp, "\"%s\", ", ssid_str);
		}

		retval += websWrite(wp, "\"%d\", ", apinfos[i].ctl_ch);

		if (apinfos[i].wpa == 1)
		{
			if (apinfos[i].wid.key_mgmt == WPA_KEY_MGMT_IEEE8021X_)
				retval += websWrite(wp, "\"%s\", ", "WPA");
			else if (apinfos[i].wid.key_mgmt == WPA_KEY_MGMT_IEEE8021X2_)
				retval += websWrite(wp, "\"%s\", ", "WPA2");
			else if (apinfos[i].wid.key_mgmt == WPA_KEY_MGMT_PSK_)
				retval += websWrite(wp, "\"%s\", ", "WPA-PSK");
			else if (apinfos[i].wid.key_mgmt == WPA_KEY_MGMT_PSK2_)
				retval += websWrite(wp, "\"%s\", ", "WPA2-PSK");
			else if (apinfos[i].wid.key_mgmt == WPA_KEY_MGMT_NONE_)
				retval += websWrite(wp, "\"%s\", ", "NONE");
			else if (apinfos[i].wid.key_mgmt == WPA_KEY_MGMT_IEEE8021X_NO_WPA_)
				retval += websWrite(wp, "\"%s\", ", "IEEE 802.1X");
			else
				retval += websWrite(wp, "\"%s\", ", "Unknown");
		}
		else if (apinfos[i].wep == 1)
			retval += websWrite(wp, "\"%s\", ", "Unknown");
		else
			retval += websWrite(wp, "\"%s\", ", "Open System");

		if (apinfos[i].wpa == 1)
		{
			if (apinfos[i].wid.pairwise_cipher == WPA_CIPHER_NONE_)
				retval += websWrite(wp, "\"%s\", ", "NONE");
			else if (apinfos[i].wid.pairwise_cipher == WPA_CIPHER_WEP40_)
				retval += websWrite(wp, "\"%s\", ", "WEP");
			else if (apinfos[i].wid.pairwise_cipher == WPA_CIPHER_WEP104_)
				retval += websWrite(wp, "\"%s\", ", "WEP");
			else if (apinfos[i].wid.pairwise_cipher == WPA_CIPHER_TKIP_)
				retval += websWrite(wp, "\"%s\", ", "TKIP");
			else if (apinfos[i].wid.pairwise_cipher == WPA_CIPHER_CCMP_)
				retval += websWrite(wp, "\"%s\", ", "AES");
			else if (apinfos[i].wid.pairwise_cipher == (WPA_CIPHER_TKIP_|WPA_CIPHER_CCMP_))
				retval += websWrite(wp, "\"%s\", ", "TKIP+AES");
			else
				retval += websWrite(wp, "\"%s\", ", "Unknown");
		}
		else if (apinfos[i].wep == 1)
			retval += websWrite(wp, "\"%s\", ", "WEP");
		else
			retval += websWrite(wp, "\"%s\", ", "NONE");

		retval += websWrite(wp, "\"%d\", ", apinfos[i].RSSI_Quality);
		retval += websWrite(wp, "\"%s\", ", apinfos[i].BSSID);
		retval += websWrite(wp, "\"%s\", ", "In");

		if (apinfos[i].NetworkType == Ndis802_11FH || apinfos[i].NetworkType == Ndis802_11DS)
			retval += websWrite(wp, "\"%s\", ", "b");
		else if (apinfos[i].NetworkType == Ndis802_11OFDM5)
			retval += websWrite(wp, "\"%s\", ", "a");
		else if (apinfos[i].NetworkType == Ndis802_11OFDM5_N)
			retval += websWrite(wp, "\"%s\", ", "an");
#ifdef RTCONFIG_BCMWL6
		else if (apinfos[i].NetworkType == Ndis802_11OFDM5_VHT)
			retval += websWrite(wp, "\"%s\", ", "ac");
#endif
		else if (apinfos[i].NetworkType == Ndis802_11OFDM24)
			retval += websWrite(wp, "\"%s\", ", "bg");
		else if (apinfos[i].NetworkType == Ndis802_11OFDM24_N)
			retval += websWrite(wp, "\"%s\", ", "bgn");
		else
			retval += websWrite(wp, "\"%s\", ", "");

		if (nvram_invmatch("wl0_ssid", "") && strcmp(nvram_safe_get("wl0_ssid"), apinfos[i].SSID))
		{
			if (strcmp(apinfos[i].SSID, ""))
				retval += websWrite(wp, "\"%s\"", "0");				// none
			else if (!strcmp(ure_mac, apinfos[i].BSSID))
			{									// hidden AP (null SSID)
				if (strstr(nvram_safe_get("wl0_akm"), "psk"))
				{
					if (wl_authorized)
						retval += websWrite(wp, "\"%s\"", "4");		// in profile, connected
					else
						retval += websWrite(wp, "\"%s\"", "5");		// in profile, connecting
				}
				else
					retval += websWrite(wp, "\"%s\"", "4");			// in profile, connected
			}
			else									// hidden AP (null SSID)
				retval += websWrite(wp, "\"%s\"", "0");				// none
		}
		else if (nvram_invmatch("wl0_ssid", "") && !strcmp(nvram_safe_get("wl0_ssid"), apinfos[i].SSID))
		{
			if (!strlen(ure_mac))
				retval += websWrite(wp, "\"%s\"", "1");				// in profile, disconnected
			else if (!strcmp(ure_mac, apinfos[i].BSSID))
			{
				if (strstr(nvram_safe_get("wl0_akm"), "psk"))
				{
					if (wl_authorized)
						retval += websWrite(wp, "\"%s\"", "2");		// in profile, connected
					else
						retval += websWrite(wp, "\"%s\"", "3");		// in profile, connecting
				}
				else
					retval += websWrite(wp, "\"%s\"", "2");			// in profile, connected
			}
			else
				retval += websWrite(wp, "\"%s\"", "0");				// impossible...
		}
		else
			retval += websWrite(wp, "\"%s\"", "0");					// wl0_ssid == ""

		if (i == ap_count - 1)
			retval += websWrite(wp, "]\n");
		else
			retval += websWrite(wp, "],\n");
	}
	retval += websWrite(wp, "];");

	return retval;
}
#endif

int
ej_urelease(int eid, webs_t wp, int argc, char_t **argv)
{
	int retval = 0;

	if (    nvram_match("sw_mode_ex", "2") &&
		nvram_invmatch("lan_ipaddr_new", "") &&
		nvram_invmatch("lan_netmask_new", "") &&
		nvram_invmatch("lan_gateway_new", ""))
	{
		retval += websWrite(wp, "[");
		retval += websWrite(wp, "\"%s\", ", nvram_safe_get("lan_ipaddr_new"));
		retval += websWrite(wp, "\"%s\", ", nvram_safe_get("lan_netmask_new"));
		retval += websWrite(wp, "\"%s\"", nvram_safe_get("lan_gateway_new"));
		retval += websWrite(wp, "];");

		kill_pidfile_s("/var/run/ure_monitor.pid", SIGUSR1);
	}
	else
	{
		retval += websWrite(wp, "[");
		retval += websWrite(wp, "\"\", ");
		retval += websWrite(wp, "\"\", ");
		retval += websWrite(wp, "\"\"");
		retval += websWrite(wp, "];");
	}

	return retval;
}

#if 0
static bool find_ethaddr_in_list(void *ethaddr, struct maclist *list) {
	int i;

	for (i = 0; i < list->count; ++i)
		if (!bcmp(ethaddr, (void *)&list->ea[i], ETHER_ADDR_LEN))
			return TRUE;

	return FALSE;
}
#endif

static int wl_sta_list(int eid, webs_t wp, int argc, char_t **argv, int unit) {
	char tmp[128], prefix[] = "wlXXXXXXXXXX_";
	char *name;
	struct maclist *auth = NULL;
	int mac_list_size;
	int i, firstRow = 1;
	char ea[ETHER_ADDR_STR_LEN];
	scb_val_t scb_val;
	char *value;
	char name_vif[] = "wlX.Y_XXXXXXXXXX";
	int ii;
	int ret = 0;
	sta_info_t *sta;
	int from_app = 0;

	from_app = check_user_agent(user_agent);

	snprintf(prefix, sizeof(prefix), "wl%d_", unit);
	name = nvram_safe_get(strcat_r(prefix, "ifname", tmp));

#ifdef RTCONFIG_WIRELESSREPEATER
	if ((sw_mode() == SW_MODE_REPEATER)
		&& (nvram_get_int("wlc_band") == unit))
	{
		sprintf(name_vif, "wl%d.%d", unit, 1);
		name = name_vif;
	}
#endif

	if (!strlen(name))
		goto exit;

	/* buffers and length */
	mac_list_size = sizeof(auth->count) + MAX_STA_COUNT * sizeof(struct ether_addr);
	auth = malloc(mac_list_size);

	if (!auth)
		goto exit;

	memset(auth, 0, mac_list_size);

	/* query wl for authenticated sta list */
	strcpy((char*)auth, "authe_sta_list");
	if (wl_ioctl(name, WLC_GET_VAR, auth, mac_list_size))
		goto exit;

	/* build authenticated sta list */
	for (i = 0; i < auth->count; ++i) {
		sta = wl_sta_info(name, &auth->ea[i]);
		if (!sta) continue;
		if (!(sta->flags & WL_STA_ASSOC) && !sta->in) continue;

		if (firstRow == 1)
			firstRow = 0;
		else
			ret += websWrite(wp, ", ");

		if (from_app == 0)
			ret += websWrite(wp, "[");

		ret += websWrite(wp, "\"%s\"", ether_etoa((void *)&auth->ea[i], ea));

		if (from_app != 0) {
			ret += websWrite(wp, ":{");
			ret += websWrite(wp, "\"isWL\":");
		}

		value = (sta->flags & WL_STA_ASSOC) ? "Yes" : "No";
		if (from_app == 0)
			ret += websWrite(wp, ", \"%s\"", value);
		else
			ret += websWrite(wp, "\"%s\"", value);

		value = (sta->flags & WL_STA_AUTHO) ? "Yes" : "No";
		if (from_app == 0)
			ret += websWrite(wp, ", \"%s\"", value);

		if (from_app != 0) {
			ret += websWrite(wp, ",\"rssi\":");
		}

		memcpy(&scb_val.ea, &auth->ea[i], ETHER_ADDR_LEN);
		if (wl_ioctl(name, WLC_GET_RSSI, &scb_val, sizeof(scb_val_t))) {
			if (from_app == 0)
				ret += websWrite(wp, ", \"%d\"", 0);
			else
				ret += websWrite(wp, "\"%d\"", 0);
		} else {
			if (from_app == 0)
				ret += websWrite(wp, ", \"%d\"", scb_val.val);
			else
				ret += websWrite(wp, "\"%d\"", scb_val.val);
		}
		if (from_app == 0)
			ret += websWrite(wp, "]");
		else
			ret += websWrite(wp, "}");
	}

	for (i = 1; i < 4; i++) {
#ifdef RTCONFIG_WIRELESSREPEATER
		if ((sw_mode() == SW_MODE_REPEATER)
			&& (unit == nvram_get_int("wlc_band")) && (i == 1))
			break;
#endif
		sprintf(prefix, "wl%d.%d_", unit, i);
		if (nvram_match(strcat_r(prefix, "bss_enabled", tmp), "1"))
		{
			sprintf(name_vif, "wl%d.%d", unit, i);

			memset(auth, 0, mac_list_size);

			/* query wl for authenticated sta list */
			strcpy((char*)auth, "authe_sta_list");
			if (wl_ioctl(name_vif, WLC_GET_VAR, auth, mac_list_size))
				goto exit;

			for (ii = 0; ii < auth->count; ii++) {
				sta = wl_sta_info(name_vif, &auth->ea[ii]);
				if (!sta) continue;
				if (!(sta->flags & WL_STA_ASSOC) && !sta->in) continue;

				if (firstRow == 1)
					firstRow = 0;
				else
					ret += websWrite(wp, ", ");

				if (from_app == 0)
					ret += websWrite(wp, "[");

				ret += websWrite(wp, "\"%s\"", ether_etoa((void *)&auth->ea[ii], ea));

				if (from_app != 0) {
					ret += websWrite(wp, ":{");
					ret += websWrite(wp, "\"isWL\":");
				}

				value = (sta->flags & WL_STA_ASSOC) ? "Yes" : "No";
				if (from_app == 0)
					ret += websWrite(wp, ", \"%s\"", value);
				else
					ret += websWrite(wp, "\"%s\"", value);

				value = (sta->flags & WL_STA_AUTHO) ? "Yes" : "No";
				if (from_app == 0)
					ret += websWrite(wp, ", \"%s\"", value);

				if (from_app != 0) {
					ret += websWrite(wp, ",\"rssi\":");
				}

				memcpy(&scb_val.ea, &auth->ea[ii], ETHER_ADDR_LEN);
				if (wl_ioctl(name_vif, WLC_GET_RSSI, &scb_val, sizeof(scb_val_t))) {
					if (from_app == 0)
						ret += websWrite(wp, ", \"%d\"", 0);
					else
						ret += websWrite(wp, "\"%d\"", 0);
				} else {
					if (from_app == 0)
						ret += websWrite(wp, ", \"%d\"", scb_val.val);
					else
						ret += websWrite(wp, "\"%d\"", scb_val.val);
				}
				if (from_app == 0)
					ret += websWrite(wp, "]");
				else
					ret += websWrite(wp, "}");
			}
		}
	}

	/* error/exit */
exit:
	if (auth) free(auth);

	return ret;
}

#ifdef RTCONFIG_STAINFO
static int wl_stainfo_list(int eid, webs_t wp, int argc, char_t **argv, int unit) {
	char tmp[128], prefix[] = "wlXXXXXXXXXX_";
	char *name;
	struct maclist *auth = NULL;
	int mac_list_size;
	int i, firstRow = 1;
	char ea[ETHER_ADDR_STR_LEN];
	char name_vif[] = "wlX.Y_XXXXXXXXXX";
	int ii;
	int ret = 0;
	sta_info_t *sta;
	char rate_buf[8];
	int hr, min, sec;

	snprintf(prefix, sizeof(prefix), "wl%d_", unit);
	name = nvram_safe_get(strcat_r(prefix, "ifname", tmp));

#ifdef RTCONFIG_WIRELESSREPEATER
	if ((sw_mode() == SW_MODE_REPEATER)
		&& (nvram_get_int("wlc_band") == unit))
	{
		sprintf(name_vif, "wl%d.%d", unit, 1);
		name = name_vif;
	}
#endif

	if (!strlen(name))
		goto exit;

	/* buffers and length */
	mac_list_size = sizeof(auth->count) + MAX_STA_COUNT * sizeof(struct ether_addr);
	auth = malloc(mac_list_size);

	if (!auth)
		goto exit;

	memset(auth, 0, mac_list_size);

	/* query wl for authenticated sta list */
	strcpy((char*)auth, "authe_sta_list");
	if (wl_ioctl(name, WLC_GET_VAR, auth, mac_list_size))
		goto exit;

	/* build authenticated sta list */
	for (i = 0; i < auth->count; ++i) {
		sta = wl_sta_info(name, &auth->ea[i]);
		if (!sta) continue;
		if (!(sta->flags & WL_STA_ASSOC) && !sta->in) continue;

		if (firstRow == 1)
			firstRow = 0;
		else
			ret += websWrite(wp, ", ");

		ret += websWrite(wp, "[");

		ret += websWrite(wp, "\"%s\"", ether_etoa((void *)&auth->ea[i], ea));

		ret += websWrite(wp, ", \"%s\"", print_rate_buf_compact(sta->tx_rate, rate_buf));
		ret += websWrite(wp, ", \"%s\"", print_rate_buf_compact(sta->rx_rate, rate_buf));

		hr = sta->in / 3600;
		min = (sta->in % 3600) / 60;
		sec = sta->in - hr * 3600 - min * 60;
		ret += websWrite(wp, ", \"%02d:%02d:%02d\"", hr, min, sec);

		ret += websWrite(wp, "]");
	}

	for (i = 1; i < 4; i++) {
#ifdef RTCONFIG_WIRELESSREPEATER
		if ((sw_mode() == SW_MODE_REPEATER)
			&& (unit == nvram_get_int("wlc_band")) && (i == 1))
			break;
#endif
		sprintf(prefix, "wl%d.%d_", unit, i);
		if (nvram_match(strcat_r(prefix, "bss_enabled", tmp), "1"))
		{
			sprintf(name_vif, "wl%d.%d", unit, i);

			memset(auth, 0, mac_list_size);

			/* query wl for authenticated sta list */
			strcpy((char*)auth, "authe_sta_list");
			if (wl_ioctl(name_vif, WLC_GET_VAR, auth, mac_list_size))
				goto exit;

			for (ii = 0; ii < auth->count; ii++) {
				sta = wl_sta_info(name_vif, &auth->ea[ii]);
				if (!sta) continue;
				if (!(sta->flags & WL_STA_ASSOC) && !sta->in) continue;

				if (firstRow == 1)
					firstRow = 0;
				else
					ret += websWrite(wp, ", ");

				ret += websWrite(wp, "[");

				ret += websWrite(wp, "\"%s\"", ether_etoa((void *)&auth->ea[ii], ea));

				ret += websWrite(wp, ", \"%s\"", print_rate_buf_compact(sta->tx_rate, rate_buf));
				ret += websWrite(wp, ", \"%s\"", print_rate_buf_compact(sta->rx_rate, rate_buf));

				hr = sta->in / 3600;
				min = (sta->in % 3600) / 60;
				sec = sta->in - hr * 3600 - min * 60;
				ret += websWrite(wp, ", \"%02d:%02d:%02d\"", hr, min, sec);

				ret += websWrite(wp, "]");
			}
		}
	}

	/* error/exit */
exit:
	if (auth) free(auth);

	return ret;
}
#endif

int
ej_wl_sta_list_2g(int eid, webs_t wp, int argc, char_t **argv)
{
	return wl_sta_list(eid, wp, argc, argv, 0);
}

#ifndef RTCONFIG_QTN
int
ej_wl_sta_list_5g(int eid, webs_t wp, int argc, char_t **argv)
{
	return wl_sta_list(eid, wp, argc, argv, 1);
}

int
ej_wl_sta_list_5g_2(int eid, webs_t wp, int argc, char_t **argv)
{
	return wl_sta_list(eid, wp, argc, argv, 2);
}

#else
extern int ej_wl_sta_list_5g(int eid, webs_t wp, int argc, char_t **argv);
#endif

#ifdef RTCONFIG_STAINFO
int
ej_wl_stainfo_list_2g(int eid, webs_t wp, int argc, char_t **argv)
{
	return wl_stainfo_list(eid, wp, argc, argv, 0);
}

#ifndef RTCONFIG_QTN
int
ej_wl_stainfo_list_5g(int eid, webs_t wp, int argc, char_t **argv)
{
	return wl_stainfo_list(eid, wp, argc, argv, 1);
}

int
ej_wl_stainfo_list_5g_2(int eid, webs_t wp, int argc, char_t **argv)
{
	return wl_stainfo_list(eid, wp, argc, argv, 2);
}

#else
extern int ej_wl_stainfo_list_5g(int eid, webs_t wp, int argc, char_t **argv);
#endif
#endif

int ej_get_wlstainfo_list(int eid, webs_t wp, int argc, char_t **argv)
{
	char word[64], *next;
	int unit = 0;
	int haveInfo = 0;

	websWrite(wp, "{");

	foreach (word, nvram_safe_get("wl_ifnames"), next) {
		char tmp[128], prefix[] = "wlXXXXXXXXXX_";
		char *name;
		struct maclist *auth = NULL;
		int mac_list_size;
		int i, firstRow = 1;
		char ea[ETHER_ADDR_STR_LEN];
		scb_val_t scb_val;
		char name_vif[] = "wlX.Y_XXXXXXXXXX";
		int ii;
		sta_info_t *sta;
		char alias[16];
		int rssi;

		snprintf(prefix, sizeof(prefix), "wl%d_", unit);
		name = nvram_safe_get(strcat_r(prefix, "ifname", tmp));

#ifdef RTCONFIG_WIRELESSREPEATER
		if ((sw_mode() == SW_MODE_REPEATER)
			&& (nvram_get_int("wlc_band") == unit))
		{
			sprintf(name_vif, "wl%d.%d", unit, 1);
			name = name_vif;
		}
#endif

		if (!strlen(name))
			goto exit;

		/* buffers and length */
		mac_list_size = sizeof(auth->count) + MAX_STA_COUNT * sizeof(struct ether_addr);
		auth = malloc(mac_list_size);

		if (!auth)
			goto exit;

		memset(auth, 0, mac_list_size);

		/* query wl for authenticated sta list */
		strcpy((char*)auth, "authe_sta_list");
		if (wl_ioctl(name, WLC_GET_VAR, auth, mac_list_size))
			goto exit;

		if (auth->count) {
			memset(alias, 0, sizeof(alias));
			snprintf(alias, sizeof(alias), "%s", unit ? (unit == 2 ? "5G1" : "5G") : "2G");

			if (haveInfo)
				websWrite(wp, ",");
			websWrite(wp, "\"%s\":[", alias);
			haveInfo = 1;
		}

		/* build authenticated sta list */
		for (i = 0; i < auth->count; ++i) {
			sta = wl_sta_info(name, &auth->ea[i]);
			if (!sta) continue;
			if (!(sta->flags & WL_STA_ASSOC) && !sta->in) continue;

			if (firstRow == 1)
				firstRow = 0;
			else
				websWrite(wp, ",");

			memcpy(&scb_val.ea, &auth->ea[i], ETHER_ADDR_LEN);
			if (wl_ioctl(name, WLC_GET_RSSI, &scb_val, sizeof(scb_val_t)))
				rssi = 0;
			else
				rssi =  scb_val.val;

			websWrite(wp, "{\"mac\":\"%s\",\"rssi\":%d}", ether_etoa((void *)&auth->ea[i], ea), rssi);
		}

		if (!firstRow)
			websWrite(wp, "]");

		for (i = 1; i < 4; i++) {
#ifdef RTCONFIG_WIRELESSREPEATER
			if ((sw_mode() == SW_MODE_REPEATER)
				&& (unit == nvram_get_int("wlc_band")) && (i == 1))
				break;
#endif
			sprintf(prefix, "wl%d.%d_", unit, i);
			if (nvram_match(strcat_r(prefix, "bss_enabled", tmp), "1"))
			{
				sprintf(name_vif, "wl%d.%d", unit, i);

				memset(auth, 0, mac_list_size);

				/* query wl for authenticated sta list */
				strcpy((char*)auth, "authe_sta_list");
				if (wl_ioctl(name_vif, WLC_GET_VAR, auth, mac_list_size))
					goto exit;

				if (auth->count) {
					memset(alias, 0, sizeof(alias));
					snprintf(alias, sizeof(alias), "%s_%d", unit ? (unit == 2 ? "5G1" : "5G") : "2G", i);

					if (haveInfo)
						websWrite(wp, ",");
					websWrite(wp, "\"%s\":[", alias);
					haveInfo = 1;
				}

				for (ii = 0; ii < auth->count; ii++) {
					sta = wl_sta_info(name_vif, &auth->ea[ii]);
					if (!sta) continue;
					if (!(sta->flags & WL_STA_ASSOC) && !sta->in) continue;

					if (firstRow == 1)
						firstRow = 0;
					else
						websWrite(wp, ",");

					memcpy(&scb_val.ea, &auth->ea[ii], ETHER_ADDR_LEN);
					if (wl_ioctl(name_vif, WLC_GET_RSSI, &scb_val, sizeof(scb_val_t)))
						rssi = 0;
					else
						rssi =  scb_val.val;

					websWrite(wp, "{\"mac\":\"%s\",\"rssi\":%d}", ether_etoa((void *)&auth->ea[ii], ea), rssi);
				}

				if (!firstRow)
					websWrite(wp, "]");
			}
		}
exit:
		if (auth) free(auth);

		unit++;
	}

	websWrite(wp, "}");

	return 0;
}

// no WME in WL500gP V2
// MAC/associated/authorized
int ej_wl_auth_list(int eid, webs_t wp, int argc, char_t **argv) {
	int unit = 0;
	char tmp[128], prefix[] = "wlXXXXXXXXXX_";
	char *name;
	struct maclist *auth = NULL;
	int mac_list_size;
	int i, firstRow = 1;
	char ea[ETHER_ADDR_STR_LEN];
	char *value;
	char word[256], *next;
	char name_vif[] = "wlX.Y_XXXXXXXXXX";
	int ii;
	int ret = 0;
	sta_info_t *sta;

	/* buffers and length */
	mac_list_size = sizeof(auth->count) + MAX_STA_COUNT * sizeof(struct ether_addr);
	auth = malloc(mac_list_size);
	//wme = malloc(mac_list_size);

	//if (!auth || !wme)
	if (!auth)
		goto exit;

	foreach (word, nvram_safe_get("wl_ifnames"), next) {
#ifdef RTCONFIG_QTN
		if (unit) {
			if (rpc_qtn_ready()) {
				if (firstRow == 1)
					firstRow = 0;
				else
					ret += websWrite(wp, ", ");
				ret += ej_wl_sta_list_5g(eid, wp, argc, argv);
			}
			goto exit;
		}
#endif
		snprintf(prefix, sizeof(prefix), "wl%d_", unit);
		name = nvram_safe_get(strcat_r(prefix, "ifname", tmp));

		memset(auth, 0, mac_list_size);
		//memset(wme, 0, mac_list_size);

		/* query wl for authenticated sta list */
		strcpy((char*)auth, "authe_sta_list");
		if (wl_ioctl(name, WLC_GET_VAR, auth, mac_list_size))
			goto exit;

		/* query wl for WME sta list */
		/*strcpy((char*)wme, "wme_sta_list");
		if (wl_ioctl(name, WLC_GET_VAR, wme, mac_list_size))
			goto exit;*/

		/* build authenticated/associated sta list */
		for (i = 0; i < auth->count; ++i) {
			sta = wl_sta_info(name, &auth->ea[i]);
			if (!sta) continue;
			if (!(sta->flags & WL_STA_ASSOC) && !sta->in) continue;

			if (firstRow == 1)
				firstRow = 0;
			else
				ret += websWrite(wp, ", ");

			ret += websWrite(wp, "[");

			ret += websWrite(wp, "\"%s\"", ether_etoa((void *)&auth->ea[i], ea));

			value = (sta->flags & WL_STA_ASSOC) ? "Yes" : "No";
			ret += websWrite(wp, ", \"%s\"", value);

			value = (sta->flags & WL_STA_AUTHO) ? "Yes" : "No";
			ret += websWrite(wp, ", \"%s\"", value);

			/*value = (find_ethaddr_in_list((void *)&auth->ea[i], wme))?"Yes":"No";
			ret += websWrite(wp, ", \"%s\"", value);*/

			ret += websWrite(wp, "]");
		}

		for (i = 1; i < 4; i++) {
#ifdef RTCONFIG_WIRELESSREPEATER
			if ((sw_mode() == SW_MODE_REPEATER)
				&& (unit == nvram_get_int("wlc_band")) && (i == 1))
				break;
#endif
			sprintf(prefix, "wl%d.%d_", unit, i);
			if (nvram_match(strcat_r(prefix, "bss_enabled", tmp), "1"))
			{
				sprintf(name_vif, "wl%d.%d", unit, i);

				memset(auth, 0, mac_list_size);

				/* query wl for authenticated sta list */
				strcpy((char*)auth, "authe_sta_list");
				if (wl_ioctl(name_vif, WLC_GET_VAR, auth, mac_list_size))
					goto exit;

				for (ii = 0; ii < auth->count; ii++) {
					sta = wl_sta_info(name_vif, &auth->ea[ii]);
					if (!sta) continue;
					if (!(sta->flags & WL_STA_ASSOC) && !sta->in) continue;

					if (firstRow == 1)
						firstRow = 0;
					else
						ret += websWrite(wp, ", ");

					ret += websWrite(wp, "[");

					ret += websWrite(wp, "\"%s\"", ether_etoa((void *)&auth->ea[ii], ea));

					value = (sta->flags & WL_STA_ASSOC) ? "Yes" : "No";
					ret += websWrite(wp, ", \"%s\"", value);

					value = (sta->flags & WL_STA_AUTHO) ? "Yes" : "No";
					ret += websWrite(wp, ", \"%s\"", value);

					ret += websWrite(wp, "]");
				}
			}
		}

		unit++;
	}

	/* error/exit */
exit:
	if (auth) free(auth);
	//if (wme) free(wme);

	return ret;
}

/* WPS ENR mode APIs */
typedef struct wlc_ap_list_info
{
#if 0
	bool	used;
#endif
	uint8	ssid[33];
	uint8	ssidLen;
	uint8	BSSID[6];
#if 0
	uint8	*ie_buf;
	uint32	ie_buflen;
#endif
	uint8	channel;
#if 0
	uint8	wep;
	bool	scstate;
#endif
} wlc_ap_list_info_t;

#define WLC_MAX_AP_SCAN_LIST_LEN	50
#define WLC_SCAN_RETRY_TIMES		5

static wlc_ap_list_info_t ap_list[WLC_MAX_AP_SCAN_LIST_LEN];

#if defined(RTCONFIG_BCM7) || defined(RTCONFIG_BCM_7114) || defined(HND_ROUTER) || defined(RTCONFIG_HND_ROUTER_AX)
#define MAX_SSID_LEN	32

typedef struct escan_wksp_s {
	uint8 packet[4096];
	int event_fd;
} escan_wksp_t;

static escan_wksp_t *d_info;
static escan_wksp_t escan_wksp_static;

/* open a UDP packet to event dispatcher for receiving/sending data */
static int
escan_open_eventfd()
{
	int reuse = 1;
	struct sockaddr_in sockaddr;
	int fd = -1;

	d_info->event_fd = -1;

	/* open loopback socket to communicate with event dispatcher */
	memset(&sockaddr, 0, sizeof(sockaddr));
	sockaddr.sin_family = AF_INET;
	sockaddr.sin_addr.s_addr = htonl(INADDR_LOOPBACK);
	sockaddr.sin_port = htons(EAPD_WKSP_WLEVENT_UDP_SPORT);

	if ((fd = socket(PF_INET, SOCK_DGRAM, IPPROTO_UDP)) < 0) {
		dbg("Unable to create loopback socket\n");
		goto exit;
	}

	if (setsockopt(fd, SOL_SOCKET, SO_REUSEADDR, (char*)&reuse, sizeof(reuse)) < 0) {
		dbg("Unable to setsockopt to loopback socket %d.\n", fd);
		goto exit;
	}

	if (bind(fd, (struct sockaddr *)&sockaddr, sizeof(sockaddr)) < 0) {
		dbg("Unable to bind to loopback socket %d\n", fd);
		goto exit;
	}

	d_info->event_fd = fd;

	return 0;

	/* error handling */
exit:
	if (fd != -1) {
		close(fd);
	}

	return errno;
}

#define WL_EVENT_TIMEOUT 10

struct escan_bss {
	struct escan_bss *next;
	wl_bss_info_t bss[1];
};
#define ESCAN_BSS_FIXED_SIZE 4

/* listen to sockets and receive escan results */
static int
get_scan_escan(char *scan_buf, uint buf_len)
{
	fd_set fdset;
	int fd;
	struct timeval tv;
	uint8 *pkt;
	int len;
	int retval;
	wl_escan_result_t *escan_data;
	struct escan_bss *escan_bss_head = NULL;
	struct escan_bss *escan_bss_tail = NULL;
	struct escan_bss *result;

	d_info = (escan_wksp_t*) &escan_wksp_static;

	escan_open_eventfd();

	if (d_info->event_fd == -1) {
		return -1;
	}

	fd = d_info->event_fd;

	FD_ZERO(&fdset);
	FD_SET(fd, &fdset);

	pkt = d_info->packet;
	len = sizeof(d_info->packet);

	tv.tv_sec = WL_EVENT_TIMEOUT;
	tv.tv_usec = 0;

	/* listen to data availible on all sockets */
	while ((retval = select(fd+1, &fdset, NULL, NULL, &tv)) > 0) {
		bcm_event_t *pvt_data;
		uint32 evt_type;
		uint32 status;

		if (recv(fd, pkt, len, 0) <= 0)
			continue;

		pvt_data = (bcm_event_t *)(pkt + IFNAMSIZ);
		evt_type = ntoh32(pvt_data->event.event_type);

		if (evt_type == WLC_E_ESCAN_RESULT) {
			escan_data = (wl_escan_result_t*)(pvt_data + 1);
			status = ntoh32(pvt_data->event.status);

			if (status == WLC_E_STATUS_PARTIAL) {
				wl_bss_info_t *bi = &escan_data->bss_info[0];
				wl_bss_info_t *bss = NULL;

				/* check if we've received info of same BSSID */
				for (result = escan_bss_head; result; result = result->next) {
					bss = result->bss;

					if (!memcmp(bi->BSSID.octet, bss->BSSID.octet,
						ETHER_ADDR_LEN) &&
						CHSPEC_BAND(bi->chanspec) ==
						CHSPEC_BAND(bss->chanspec) &&
						bi->SSID_len == bss->SSID_len &&
						!memcmp(bi->SSID, bss->SSID, bi->SSID_len))
						break;
					}

				if (!result) {
					/* New BSS. Allocate memory and save it */
					struct escan_bss *ebss = (struct escan_bss *)malloc(
						OFFSETOF(struct escan_bss, bss)	+ bi->length);

					if (!ebss) {
						dbg("can't allocate memory for bss");
						goto exit;
					}

					ebss->next = NULL;
					memcpy(&ebss->bss, bi, bi->length);
					if (escan_bss_tail) {
						escan_bss_tail->next = ebss;
					}
					else {
						escan_bss_head = ebss;
					}
					escan_bss_tail = ebss;
				}
				else if (bi->RSSI != WLC_RSSI_INVALID) {
					/* We've got this BSS. Update rssi if necessary */
					if (((bss->flags & WL_BSS_FLAGS_RSSI_ONCHANNEL) ==
						(bi->flags & WL_BSS_FLAGS_RSSI_ONCHANNEL)) &&
					    ((bss->RSSI == WLC_RSSI_INVALID) ||
						(bss->RSSI < bi->RSSI))) {
						/* preserve max RSSI if the measurements are
						 * both on-channel or both off-channel
						 */
						bss->RSSI = bi->RSSI;
						bss->SNR = bi->SNR;
						bss->phy_noise = bi->phy_noise;
					} else if ((bi->flags & WL_BSS_FLAGS_RSSI_ONCHANNEL) &&
						(bss->flags & WL_BSS_FLAGS_RSSI_ONCHANNEL) == 0) {
						/* preserve the on-channel rssi measurement
						 * if the new measurement is off channel
						*/
						bss->RSSI = bi->RSSI;
						bss->SNR = bi->SNR;
						bss->phy_noise = bi->phy_noise;
						bss->flags |= WL_BSS_FLAGS_RSSI_ONCHANNEL;
					}
				}
			}
			else if (status == WLC_E_STATUS_SUCCESS) {
				/* Escan finished. Let's go dump the results. */
				break;
			}
			else {
				dbg("sync_id: %d, status:%d, misc. error/abort\n",
					escan_data->sync_id, status);
				retval = -1;
				goto exit;
			}
		}
	}

	if (retval > 0) {
		wl_scan_results_t* s_result = (wl_scan_results_t*)scan_buf;
		wl_bss_info_t *bi = s_result->bss_info;
		wl_bss_info_t *bss;

		s_result->count = 0;
		len = buf_len - WL_SCAN_RESULTS_FIXED_SIZE;

		for (result = escan_bss_head; result; result = result->next) {
			bss = result->bss;
			if (buf_len < bss->length) {
				dbg("Memory not enough for scan results\n");
				break;
			}
			memcpy(bi, bss, bss->length);
			bi = (wl_bss_info_t*)((int8*)bi + bss->length);
			len -= bss->length;
			s_result->count++;
		}
	} else if (retval == 0) {
		dbg("Scan timeout!\n");
	} else {
		dbg("Receive scan results failed!\n");
	}

exit:
	/* close fd only, DON'T set d_info->event_fd = -1 will crash */
	close(fd);

	/* free scan results */
	result = escan_bss_head;
	while (result) {
		struct escan_bss *tmp = result->next;
		free(result);
		result = tmp;
	}

	return (retval > 0) ? BCME_OK : BCME_ERROR;
}

static char *
wl_get_scan_results_escan(char *ifname, chanspec_t chanspec)
{
	int ret, retry_times = 0;
	wl_escan_params_t *params = NULL;
	int params_size = WL_SCAN_PARAMS_FIXED_SIZE + OFFSETOF(wl_escan_params_t, params) + NUMCHANS * sizeof(uint16);
	int org_scan_time = 20, scan_time = 40;
	int wlscan_debug = 0;
	char chanbuf[CHANSPEC_STR_LEN];
#ifdef RTCONFIG_HND_ROUTER_AX
	int band = WLC_BAND_ALL;
#endif

	if (nvram_match("wlscan_debug", "1"))
		wlscan_debug = 1;

	params = (wl_escan_params_t*)malloc(params_size);
	if (params == NULL) {
		return NULL;
	}

	memset(params, 0, params_size);
	params->params.bss_type = DOT11_BSSTYPE_INFRASTRUCTURE;
	memcpy(&params->params.bssid, &ether_bcast, ETHER_ADDR_LEN);
	params->params.scan_type = -1;
	params->params.nprobes = -1;
	params->params.active_time = -1;
	params->params.passive_time = -1;
	params->params.home_time = -1;
	params->params.channel_num = 0;

	params->version = htod32(ESCAN_REQ_VERSION);
	params->action = htod16(WL_SCAN_ACTION_START);

	srand((unsigned int)uptime());
	params->sync_id = htod16(rand() & 0xffff);

	params_size += OFFSETOF(wl_escan_params_t, params);

	/* extend scan channel time to get more AP probe resp */
	wl_ioctl(ifname, WLC_GET_SCAN_CHANNEL_TIME, &org_scan_time, sizeof(org_scan_time));
	if (org_scan_time < scan_time)
		wl_ioctl(ifname, WLC_SET_SCAN_CHANNEL_TIME, &scan_time,	sizeof(scan_time));

	while ((ret = wl_iovar_set(ifname, "escan", params, params_size)) < 0 &&
				retry_times++ < WLC_SCAN_RETRY_TIMES) {
		if (wlscan_debug)
		dbg("set escan command failed, retry %d\n", retry_times);
		sleep(1);
	}

	free(params);

#ifdef RTCONFIG_HND_ROUTER_AX
	wl_ioctl(ifname, WLC_GET_BAND, &band, sizeof(band));
	if (band == WLC_BAND_5G)
		sleep(1);
#endif

	/* restore original scan channel time */
	wl_ioctl(ifname, WLC_SET_SCAN_CHANNEL_TIME, &org_scan_time, sizeof(org_scan_time));

	if (ret == 0) {
#ifdef RTCONFIG_HND_ROUTER_AX
		retry_times = 2;
#else
		retry_times = 0;
#endif
		while ((ret = get_scan_escan(scan_result, WLC_SCAN_RESULT_BUF_LEN)) < 0 &&
			retry_times++ < 2) {
			dbg("get escan results failed, retry %d\n", retry_times);
			sleep(1);
		}
	}

	if (chanspec != 0) {
		dbg("restore original chanspec: %s (0x%x)\n", wf_chspec_ntoa(chanspec, chanbuf), chanspec);
#ifndef RTCONFIG_BCM7
		wl_iovar_setint(ifname, "dfs_ap_move", chanspec);
#else
		wl_iovar_setint(ifname, "chanspec", chanspec);
		wl_reset_ssid(ifname);
#endif
	}

	if (ret < 0)
		return NULL;

	return scan_result;
}
#endif

static char *
wl_get_scan_results(char *ifname, chanspec_t chanspec)
{
	int ret, retry_times = 0;
	wl_scan_params_t *params;
	wl_scan_results_t *list = (wl_scan_results_t*)scan_result;
	int params_size = WL_SCAN_PARAMS_FIXED_SIZE + NUMCHANS * sizeof(uint16);
	int org_scan_time = 20, scan_time = 40;
	char chanbuf[CHANSPEC_STR_LEN];

	params = (wl_scan_params_t*)malloc(params_size);
	if (params == NULL) {
		return NULL;
	}

	memset(params, 0, params_size);
	params->bss_type = DOT11_BSSTYPE_INFRASTRUCTURE;
	memcpy(&params->bssid, &ether_bcast, ETHER_ADDR_LEN);
	params->scan_type = -1;
	params->nprobes = -1;
	params->active_time = -1;
	params->passive_time = -1;
	params->home_time = -1;
	params->channel_num = 0;

	/* extend scan channel time to get more AP probe resp */
	wl_ioctl(ifname, WLC_GET_SCAN_CHANNEL_TIME, &org_scan_time, sizeof(org_scan_time));
	if (org_scan_time < scan_time)
		wl_ioctl(ifname, WLC_SET_SCAN_CHANNEL_TIME, &scan_time,	sizeof(scan_time));

	while ((ret = wl_ioctl(ifname, WLC_SCAN, params, params_size)) < 0 &&
				retry_times++ < WLC_SCAN_RETRY_TIMES) {
		dbg("set scan command failed, retry %d\n", retry_times);
		sleep(1);
	}

	free(params);

	/* restore original scan channel time */
	wl_ioctl(ifname, WLC_SET_SCAN_CHANNEL_TIME, &org_scan_time, sizeof(org_scan_time));

	sleep(2);

	if (ret == 0) {
		list->buflen = htod32(WLC_SCAN_RESULT_BUF_LEN);
		ret = wl_ioctl(ifname, WLC_SCAN_RESULTS, scan_result, WLC_SCAN_RESULT_BUF_LEN);
		if (ret < 0)
			printf("get scan result failed\n");
	}

	if (chanspec != 0) {
		dbg("restore original chanspec: %s (0x%x)\n", wf_chspec_ntoa(chanspec, chanbuf), chanspec);
#ifndef RTCONFIG_BCM7
		wl_iovar_setint(ifname, "dfs_ap_move", chanspec);
#else
		wl_iovar_setint(ifname, "chanspec", chanspec);
		wl_reset_ssid(ifname);
#endif
	}

	if (ret < 0)
		return NULL;

	return scan_result;
}

int
ej_nat_accel_status(int eid, webs_t wp, int argc, char_t **argv)
{
	int retval = 0;

	retval += websWrite(wp, "%d", nvram_get_int("ctf_fa_mode"));

	return retval;
}

static int
wl_scan(int eid, webs_t wp, int argc, char_t **argv, int unit)
{
	char *name = NULL;
	char tmp[128], prefix[] = "wlXXXXXXXXXX_";
	wl_scan_results_t *list = (wl_scan_results_t*)scan_result;
	wl_bss_info_t *bi;
	wl_bss_info_107_t *old_bi;
	uint i, ap_count = 0;
	char ssid_str[128];
	char macstr[18];
	int retval = 0, ctl_ch;
	char chanbuf[CHANSPEC_STR_LEN];
	chanspec_t chspec_cur = 0, chanspec;
#if defined(RTCONFIG_DHDAP) && !defined(RTCONFIG_BCM7)
	chanspec_t chspec_tar = 0;
	char buf_sm[WLC_IOCTL_SMLEN];
	wl_dfs_ap_move_status_t *status = (wl_dfs_ap_move_status_t*) buf_sm;
#endif

	snprintf(prefix, sizeof(prefix), "wl%d_", unit);
	name = nvram_safe_get(strcat_r(prefix, "ifname", tmp));

	ctl_ch = wl_control_channel(unit);
	if (!nvram_match(strcat_r(prefix, "reg_mode", tmp), "off")) {
		if ((ctl_ch > 48) && (ctl_ch < 149)) {
			if (!with_non_dfs_chspec(name)) {
				dbg("%s scan rejected under DFS mode\n", name);
				return 0;
			} else if (wl_iovar_getint(name, "chanspec", (int *) &chspec_cur) < 0) {
				dbg("get current chanpsec failed\n");
				return 0;
			} else {
				dbg("current chanspec: %s (0x%x)\n", wf_chspec_ntoa(chspec_cur, chanbuf), chspec_cur);

#ifdef RTCONFIG_HND_ROUTER_AX
				chanspec = (unit == 1 ? select_chspec_with_band_bw(name, 1, 3, chspec_cur) : select_chspec_with_band_bw(name, 4, 3, chspec_cur));
#else
				chanspec = (unit == 1 ? select_chspec_with_band_bw(name, 1, 0, chspec_cur) : select_chspec_with_band_bw(name, 4, 0, chspec_cur));
#endif
				dbg("switch to chanspec: %s (0x%x)\n", wf_chspec_ntoa(chanspec, chanbuf), chanspec);
#ifdef RTCONFIG_HND_ROUTER_AX
				wl_ioctl(name, WLC_DOWN, NULL, 0);
				wl_iovar_setint(name, "chanspec", chanspec);
				wl_ioctl(name, WLC_UP, NULL, 0);
#else
				wl_iovar_setint(name, "chanspec", chanspec);
				wl_reset_ssid(name);
#endif
			}
		}
#if defined(RTCONFIG_DHDAP) && !defined(RTCONFIG_BCM7)
		else {
			if (wl_iovar_get(name, "dfs_ap_move", &buf_sm[0], WLC_IOCTL_SMLEN) < 0) {
				dbg("get dfs_ap_move status failure\n");
				return 0;
			}

			if (status->version != WL_DFS_AP_MOVE_VERSION)
				return 0;

			if (status->move_status != (int8) DFS_SCAN_S_IDLE) {
				chspec_tar = status->chanspec;
				if (chspec_tar != 0 && chspec_tar != INVCHANSPEC) {
					wf_chspec_ntoa(chspec_tar, chanbuf);
					dbg("AP Target Chanspec %s (0x%x)\n", chanbuf, chspec_tar);
				}

				if (status->move_status == (int8) DFS_SCAN_S_INPROGESS)
					wl_iovar_setint(name, "dfs_ap_move", -2);
			}
		}
#endif

#if defined(RTCONFIG_DHDAP) && !defined(RTCONFIG_BCM7)
		if ((ctl_ch <= 48) || (ctl_ch >= 149))
			chanspec = chspec_tar;
		else
#endif
			chanspec = chspec_cur;
	} else
		chanspec = 0;

#if defined(RTCONFIG_BCM7) || defined(RTCONFIG_BCM_7114) || defined(HND_ROUTER) || defined(RTCONFIG_HND_ROUTER_AX)
	if (!nvram_match(strcat_r(prefix, "mode", tmp), "wds")) {
		if (wl_get_scan_results_escan(name, chanspec) == NULL) {
			return 0;
		}
	}
	else
#endif
	if (wl_get_scan_results(name, chanspec) == NULL) {
		return 0;
	}

	if (list->count == 0)
		return 0;
#if !(defined(RTCONFIG_BCM7) || defined(RTCONFIG_BCM_7114) || defined(HND_ROUTER) || defined(RTCONFIG_HND_ROUTER_AX))
	else if (list->version != WL_BSS_INFO_VERSION
			&& list->version != LEGACY_WL_BSS_INFO_VERSION
#ifdef RTCONFIG_BCMWL6
			&& list->version != LEGACY2_WL_BSS_INFO_VERSION
#endif
	) {
		dbg("Sorry, your driver has bss_info_version %d "
		    "but this program supports only version %d.\n",
		    list->version, WL_BSS_INFO_VERSION);
		return 0;
	}
#endif

	memset(ap_list, 0, sizeof(ap_list));
	bi = list->bss_info;
	for (i = 0; i < list->count; i++) {
		/* Convert version 107 to 109 */
		if (dtoh32(bi->version) == LEGACY_WL_BSS_INFO_VERSION) {
			old_bi = (wl_bss_info_107_t *)bi;
			bi->chanspec = CH20MHZ_CHSPEC(old_bi->channel);
			bi->ie_length = old_bi->ie_length;
			bi->ie_offset = sizeof(wl_bss_info_107_t);
		}

		if (bi->ie_length) {
			if (ap_count < WLC_MAX_AP_SCAN_LIST_LEN) {
#if 0
				ap_list[ap_count].used = TRUE;
#endif
				memcpy(ap_list[ap_count].BSSID, (uint8 *)&bi->BSSID, 6);
				strncpy((char *)ap_list[ap_count].ssid, (char *)bi->SSID, bi->SSID_len);
				ap_list[ap_count].ssid[bi->SSID_len] = '\0';
				ap_list[ap_count].ssidLen= bi->SSID_len;
#if 0
				ap_list[ap_count].ie_buf = (uint8 *)(((uint8 *)bi) + bi->ie_offset);
				ap_list[ap_count].ie_buflen = bi->ie_length;
#endif
				if (dtoh32(bi->version) != LEGACY_WL_BSS_INFO_VERSION && bi->n_cap)
					ap_list[ap_count].channel = bi->ctl_ch;
				else
					ap_list[ap_count].channel = bi->chanspec & WL_CHANSPEC_CHAN_MASK;
#if 0
				ap_list[ap_count].wep = bi->capability & DOT11_CAP_PRIVACY;
#endif
				ap_count++;

				if (ap_count >= WLC_MAX_AP_SCAN_LIST_LEN)
					break;
			}
		}
		bi = (wl_bss_info_t*)((int8*)bi + bi->length);
	}

	sprintf(tmp, "%-4s%-33s%-18s\n", "Ch", "SSID", "BSSID");
	dbg("\n%s", tmp);
	if (ap_count)
	{
		retval += websWrite(wp, "[");
		for (i = 0; i < ap_count; i++)
		{
			memset(ssid_str, 0, sizeof(ssid_str));
			char_to_ascii(ssid_str, trim_r((char *)ap_list[i].ssid));

			ether_etoa((const unsigned char *) &ap_list[i].BSSID, macstr);

			dbg("%-4d%-33s%-18s\n",
				ap_list[i].channel,
				ap_list[i].ssid,
				macstr
			);

			if (!i)
				retval += websWrite(wp, "[\"%s\", \"%s\"]", ssid_str, macstr);
			else
				retval += websWrite(wp, ", [\"%s\", \"%s\"]", ssid_str, macstr);
		}
		retval += websWrite(wp, "]");
		dbg("\n");
	}
	else
		retval += websWrite(wp, "[]");

//	return ap_list;
	return retval;
}

int
ej_wl_scan(int eid, webs_t wp, int argc, char_t **argv)
{
	return wl_scan(eid, wp, argc, argv, 0);
}

int
ej_wl_scan_2g(int eid, webs_t wp, int argc, char_t **argv)
{
	return wl_scan(eid, wp, argc, argv, 0);
}

#ifndef RTCONFIG_QTN
int
ej_wl_scan_5g(int eid, webs_t wp, int argc, char_t **argv)
{
	return wl_scan(eid, wp, argc, argv, 1);
}
#endif

int
ej_wl_scan_5g_2(int eid, webs_t wp, int argc, char_t **argv)
{
	return wl_scan(eid, wp, argc, argv, 2);
}

#ifdef RTCONFIG_PROXYSTA
#define	NVRAM_BUFSIZE	100

static int
wl_autho(char *name, struct ether_addr *ea)
{
	char buf[sizeof(sta_info_t)];

	strcpy(buf, "sta_info");
	memcpy(buf + strlen(buf) + 1, (void *)ea, ETHER_ADDR_LEN);

	if (!wl_ioctl(name, WLC_GET_VAR, buf, sizeof(buf))) {
		sta_info_t *sta = (sta_info_t *)buf;
		uint32 f = sta->flags;

		if (f & WL_STA_AUTHO)
			return 1;
	}

	return 0;
}

static int psta_auth = 0;

int
ej_wl_auth_psta(int eid, webs_t wp, int argc, char_t **argv)
{
	char tmp[NVRAM_BUFSIZE], prefix[] = "wlXXXXXXXXXX_";
	char *name;
	struct maclist *mac_list = NULL;
	int mac_list_size, i, unit;
	int retval = 0, psta = 0;
	struct ether_addr bssid;
	unsigned char bssid_null[6] = { 0x0, 0x0, 0x0, 0x0, 0x0, 0x0 };
	wlc_ssid_t ssid = { 0, "" };
	int psta_debug = 0;

	if (nvram_match("psta_debug", "1"))
		psta_debug = 1;

	unit = nvram_get_int("wlc_band");
#ifdef RTCONFIG_QTN
	if (unit == 1) {
		return ej_wl_auth_psta_qtn(eid, wp, argc, argv);
	}
#endif

	snprintf(prefix, sizeof(prefix), "wl%d_", unit);

	if (!nvram_match(strcat_r(prefix, "mode", tmp), "psta") &&
	    !nvram_match(strcat_r(prefix, "mode", tmp), "psr")
#ifdef RTCONFIG_HND_ROUTER_AX
	    && !nvram_match(strcat_r(prefix, "mode", tmp), "wet")
#endif
	)
		goto PSTA_ERR;

	name = nvram_safe_get(strcat_r(prefix, "ifname", tmp));

	if (wl_ioctl(name, WLC_GET_SSID, &ssid, sizeof(ssid)))
		goto PSTA_ERR;
	else if (!nvram_match(strcat_r(prefix, "ssid", tmp), (const char *) ssid.SSID))
		goto PSTA_ERR;

	if (wl_ioctl(name, WLC_GET_BSSID, &bssid, ETHER_ADDR_LEN) != 0)
		goto PSTA_ERR;
	else if (!memcmp(&bssid, bssid_null, 6))
		goto PSTA_ERR;

	/* buffers and length */
	mac_list_size = sizeof(mac_list->count) + MAX_STA_COUNT * sizeof(struct ether_addr);
	mac_list = malloc(mac_list_size);

	if (!mac_list)
		goto PSTA_ERR;

	memset(mac_list, 0, mac_list_size);

	/* query wl for authenticated sta list */
	strcpy((char*)mac_list, "authe_sta_list");
	if (wl_ioctl(name, WLC_GET_VAR, mac_list, mac_list_size)) {
		free(mac_list);
		goto PSTA_ERR;
	}

	/* query sta_info for each STA */
	if (mac_list->count)
	{
		if (nvram_match(strcat_r(prefix, "akm", tmp), ""))
			psta = 1;
		else
		for (i = 0, psta = 2; i < mac_list->count; i++) {
			if (wl_autho(name, &mac_list->ea[i]))
			{
				psta = 1;
				break;
			}
		}
	}

	free(mac_list);
PSTA_ERR:
	if (nvram_match(strcat_r(prefix, "mode", tmp), "psta") ||
	    nvram_match(strcat_r(prefix, "mode", tmp), "psr")
#ifdef RTCONFIG_HND_ROUTER_AX
            || nvram_match(strcat_r(prefix, "mode", tmp), "wet")
#endif
	) {
		if (psta == 1)
		{
			if (psta_debug) dbg("connected\n");
			psta_auth = 0;
		}
		else if (psta == 2)
		{
			if (psta_debug) dbg("authorization failed\n");
			psta_auth = 1;
		}
		else
		{
			if (psta_debug) dbg("disconnected\n");
		}
	}

	if(json_support){
		retval += websWrite(wp, "{");
		retval += websWrite(wp, "\"wlc_state\":\"%d\"", psta);
		retval += websWrite(wp, ",\"wlc_state_auth\":\"%d\"", psta_auth);
		retval += websWrite(wp, "}");
	}else{
		retval += websWrite(wp, "wlc_state=%d;", psta);
		retval += websWrite(wp, "wlc_state_auth=%d;", psta_auth);
	}
	return retval;
}
#endif


int
ej_wl_status_2g_array(int eid, webs_t wp, int argc, char_t **argv)
{
	int retval = 0;
	int ii = 0;
	char nv_param[NVRAM_MAX_PARAM_LEN];
	char *temp;

	for (ii = 0; ii < DEV_NUMIFS; ii++) {
		sprintf(nv_param, "wl%d_unit", ii);
		temp = nvram_get(nv_param);

		if (temp && strlen(temp) > 0)
		{
			retval += ej_wl_status_array(eid, wp, argc, argv, ii);
			retval += websWrite(wp, "\n");
		}
	}

	return retval;
}

static int
#ifdef RTCONFIG_HND_ROUTER_AX
dump_bss_info_array(int eid, webs_t wp, int argc, char_t **argv, wl_bss_info_v109_1_t *bi)
#else
dump_bss_info_array(int eid, webs_t wp, int argc, char_t **argv, wl_bss_info_t *bi)
#endif
{
	char ssidbuf[SSID_FMT_BUF_LEN*2], ssidbuftmp[SSID_FMT_BUF_LEN];
	char chspec_str[CHANSPEC_STR_LEN];
	wl_bss_info_107_t *old_bi;
	int retval = 0;

	/* Convert version 107 to 109 */
	if (dtoh32(bi->version) == LEGACY_WL_BSS_INFO_VERSION) {
		old_bi = (wl_bss_info_107_t *)bi;
		bi->chanspec = CH20MHZ_CHSPEC(old_bi->channel);
		bi->ie_length = old_bi->ie_length;
		bi->ie_offset = sizeof(wl_bss_info_107_t);
	} else {
		/* do endian swap and format conversion for chanspec if we have
		* not created it from legacy bi above
		*/
		bi->chanspec = wl_chspec_from_driver(bi->chanspec);
	}

	wl_format_ssid(ssidbuftmp, bi->SSID, bi->SSID_len);

	if (str_escape_quotes(ssidbuf, ssidbuftmp, sizeof(ssidbuf)) == 0 )
		strlcpy(ssidbuf, ssidbuftmp, sizeof(ssidbuf));

	retval += websWrite(wp, "\"%s\",", ssidbuf);
	retval += websWrite(wp, "\"%d\",", (int16)(dtoh16(bi->RSSI)));

	/*
	 * SNR has valid value in only 109 version.
	 * So print SNR for 109 version only.
	 */
	if (dtoh32(bi->version) == WL_BSS_INFO_VERSION) {
		retval += websWrite(wp, "\"%d\",", (int16)(dtoh16(bi->SNR)));
	} else {
		retval += websWrite(wp, "\"?\",");
	}

	retval += websWrite(wp, "\"%d\",", bi->phy_noise);
	retval += websWrite(wp, "\"%s\",", wf_chspec_ntoa(dtohchanspec(bi->chanspec), chspec_str));
	retval += websWrite(wp, "\"%s\",", wl_ether_etoa(&bi->BSSID));

	return retval;
}

static int
wl_status_array(int eid, webs_t wp, int argc, char_t **argv, int unit)
{
	int ret;
	struct ether_addr bssid;
	wlc_ssid_t ssid;
	char ssidbuf[SSID_FMT_BUF_LEN*2], ssidbuftmp[SSID_FMT_BUF_LEN];
#ifdef RTCONFIG_HND_ROUTER_AX
	wl_bss_info_v109_1_t *bi;
#else
	wl_bss_info_t *bi;
#endif
	int retval = 0;
	char tmp[128], prefix[] = "wlXXXXXXXXXX_";
	char *name;

	snprintf(prefix, sizeof(prefix), "wl%d_", unit);
	name = nvram_safe_get(strcat_r(prefix, "ifname", tmp));

	if ((ret = wl_ioctl(name, WLC_GET_BSSID, &bssid, ETHER_ADDR_LEN)) == 0) {
		/* The adapter is associated. */
		*(uint32*)buf = htod32(WLC_IOCTL_MAXLEN);
		if ((ret = wl_ioctl(name, WLC_GET_BSS_INFO, buf, WLC_IOCTL_MAXLEN)) < 0) {
			retval += websWrite(wp, "\"?\",\"?\",\"?\",\"?\",\"?\",\"?\",");
			return retval;
		}
#ifdef RTCONFIG_HND_ROUTER_AX
		bi = (wl_bss_info_v109_1_t*)(buf + 4);
#else
		bi = (wl_bss_info_t*)(buf + 4);
#endif
		if (dtoh32(bi->version) == WL_BSS_INFO_VERSION ||
		    dtoh32(bi->version) == LEGACY2_WL_BSS_INFO_VERSION ||
		    dtoh32(bi->version) == LEGACY_WL_BSS_INFO_VERSION)
			retval += dump_bss_info_array(eid, wp, argc, argv, bi);
		else
			retval += websWrite(wp, "\"<error>\",\"\",\"\",\"\",\"\",\"\",");
	} else {
		retval += websWrite(wp, "\"Not associated. Last with ");

		if ((ret = wl_ioctl(name, WLC_GET_SSID, &ssid, sizeof(wlc_ssid_t))) < 0) {
			retval += websWrite(wp, "<unknown>\",\"\",\"\",\"\",\"\",\"\",");
			return 0;
		}

		wl_format_ssid(ssidbuftmp, ssid.SSID, dtoh32(ssid.SSID_len));

		if (str_escape_quotes(ssidbuf, ssidbuftmp, sizeof(ssidbuf)) == 0 )
			strlcpy(ssidbuf, ssidbuftmp, sizeof(ssidbuf));

		retval += websWrite(wp, "%s\",\"\",\"\",\"\",\"\",\"\",", ssidbuf);
	}

	return retval;
}

#ifdef RTCONFIG_IPV6
#define IPV6_CLIENT_LIST        "/tmp/ipv6_client_list"
#endif

int
ej_wl_status_array(int eid, webs_t wp, int argc, char_t **argv, int unit)
{
	char tmp[128], prefix[] = "wlXXXXXXXXXX_";
	char *name;
	char name_vif[] = "wlX.Y_XXXXXXXXXX";
	struct maclist *auth;
	int mac_list_size;
	int i, ii, val = 0, ret = 0;
	char *arplist = NULL, *arplistptr;
	char *leaselist = NULL, *leaselistptr;
	char *ipv6list = NULL, *ipv6listptr;
	char hostnameentry[65];
	char ipentry[42], macentry[18];
	int found, foundipv6 = 0, noclients = 0;
	char rxrate[12], txrate[12];
	char ea[ETHER_ADDR_STR_LEN];
	scb_val_t scb_val;
	int hr, min, sec;
	sta_info_t *sta;
#ifdef RTCONFIG_BCMWL6
	wl_dfs_status_t *dfs_status;
	char chanspec_str[CHANSPEC_STR_LEN];
#endif
#ifdef RTCONFIG_QTN
	int res;
#endif

<<<<<<< HEAD
	snprintf(prefix, sizeof(prefix), "wl%d_", unit);

/* Initialize */
	switch (unit) {
	case 0:
		ret += websWrite(wp, "var dataarray24 = [], wificlients24 = [];");
		break;
	case 1:
		ret += websWrite(wp, "var dataarray5 = [], wificlients5 = [];");
		break;
	case 2:
		ret += websWrite(wp, "var dataarray52 = [], wificlients52 = [];");
		break;
	}

	ret += websWrite(wp, "var dfs_statusarray = [];\n");

=======
>>>>>>> 2d19b7d6
#ifdef RTCONFIG_PROXYSTA
	if (psta_exist_except(unit))
		return ret;
#endif

	snprintf(prefix, sizeof(prefix), "wl%d_", unit);
	name = nvram_safe_get(strcat_r(prefix, "ifname", tmp));

#ifdef RTCONFIG_QTN
	if (unit && rpc_qtn_ready())
	{
		res = qcsapi_wifi_rfstatus((qcsapi_unsigned_int *) &val);
		if (res < 0)
			dbG("qcsapi_wifi_rfstatus error, return: %d\n", res);
		else
			val = !val;
	}
	else
#endif
	{
		wl_ioctl(name, WLC_GET_RADIO, &val, sizeof(val));
		val &= WL_RADIO_SW_DISABLE | WL_RADIO_HW_DISABLE;
	}
#ifdef RTCONFIG_QTN
	if (unit && !rpc_qtn_ready())
		return ret;
	else
#endif
	if (val)
		return ret;

        switch (unit) {
        case 0:
		ret += websWrite(wp, "dataarray24 = [");
                break;
        case 1:
		ret += websWrite(wp, "dataarray5 = [");
		break;
        case 2:
		ret += websWrite(wp, "dataarray52 = [");
                break;
        }

	if (nvram_match(strcat_r(prefix, "mode", tmp), "wds")) {
		ret += websWrite(wp, "\"\",\"\",\"\",\"\",\"%d\",\"\",", wl_control_channel(unit));
	}
	else {
#ifdef RTCONFIG_QTN
		if (unit)
			ret += wl_status_5g_array(eid, wp, argc, argv);
		else
#endif
			ret += wl_status_array(eid, wp, argc, argv, unit);
	}

	if (nvram_match(strcat_r(prefix, "mode", tmp), "ap"))
	{
		if (nvram_match(strcat_r(prefix, "lazywds", tmp), "1") ||
			nvram_invmatch(strcat_r(prefix, "wds", tmp), ""))
			ret += websWrite(wp, "\"Hybrid\"");
		else	ret += websWrite(wp, "\"AP\"");
	}
	else if (nvram_match(strcat_r(prefix, "mode", tmp), "wds"))
	{
		ret += websWrite(wp, "\"WDS\"");
		noclients = 1;
	}
	else if (nvram_match(strcat_r(prefix, "mode", tmp), "sta"))
	{
		ret += websWrite(wp, "\"Stations\"");
		noclients = 1;
	}
	else if (nvram_match(strcat_r(prefix, "mode", tmp), "wet"))
	{
#ifdef RTCONFIG_WIRELESSREPEATER
		if ((nvram_get_int("sw_mode") == SW_MODE_REPEATER)
			&& (nvram_get_int("wlc_band") == unit))
			sprintf(prefix, "wl%d.%d_", unit, 1);
#endif
		ret += websWrite(wp, "\"Repeater ( SSID local: %s )\"", nvram_safe_get(strcat_r(prefix, "ssid", tmp)));
	}
#ifdef RTCONFIG_PROXYSTA
	else if (nvram_match(strcat_r(prefix, "mode", tmp), "psta"))
	{
		if ((nvram_get_int("sw_mode") == SW_MODE_AP) &&
			(nvram_get_int("wlc_psta") == 1) &&
			(nvram_get_int("wlc_band") == unit))
		ret += websWrite(wp, "\"Media Bridge\"");
	}
#endif

// Close dataarray
	ret += websWrite(wp, "];\n");

// DFS status
#ifdef RTCONFIG_BCMWL6
	if (unit != 1)
		goto sta_list;

	if (nvram_match(strcat_r(prefix, "reg_mode", tmp), "off"))
		goto sta_list;

	memset(buf, 0, sizeof(buf));
	strcpy(buf, "dfs_status");

	if (wl_ioctl(name, WLC_GET_VAR, buf, sizeof(buf)) < 0)
		goto sta_list;

	dfs_status = (wl_dfs_status_t *) buf;
	dfs_status->state = dtoh32(dfs_status->state);
	dfs_status->duration = dtoh32(dfs_status->duration);
	dfs_status->chanspec_cleared = wl_chspec_from_driver(dfs_status->chanspec_cleared);

	const char *dfs_cacstate_str[WL_DFS_CACSTATES] = {
		"Idle",
		"PRE-ISM Channel Availability Check (CAC)",
		"In-Service Monitoring (ISM)",
		"Channel Switching Announcement (CSA)",
		"POST-ISM Channel Availability Check",
		"PRE-ISM Ouf Of Channels (OOC)",
		"POST-ISM Out Of Channels (OOC)"
	};

	ret += websWrite(wp, "var dfs_statusarray = [\"%s\", \"%d ms\", \"%s\"];\n",
		(dfs_status->state >= WL_DFS_CACSTATES ? "Unknown" : dfs_cacstate_str[dfs_status->state]),
		 dfs_status->duration,
		(dfs_status->chanspec_cleared ? wf_chspec_ntoa(dfs_status->chanspec_cleared, chanspec_str) : "None"));
#endif

	if (noclients)
		return ret;

sta_list:

// Open client array
	switch(unit) {
	case 0:
		ret += websWrite(wp, "wificlients24 = [");
		break;
	case 1:
		ret += websWrite(wp, "wificlients5 = [");
		break;
	case 2:
		ret += websWrite(wp, "wificlients52 = [");
		break;
	}

#ifdef RTCONFIG_QTN
	if (unit && rpc_qtn_ready())
	{
		ret += ej_wl_status_5g_array(eid, wp, argc, argv);
		ret += websWrite(wp, "\"-1\"];");
		return ret;
	}
#endif



#ifdef RTCONFIG_WIRELESSREPEATER
	if ((nvram_get_int("sw_mode") == SW_MODE_REPEATER)
		&& (nvram_get_int("wlc_band") == unit))
	{
		sprintf(name_vif, "wl%d.%d", unit, 1);
		name = name_vif;
	}
#endif

	/* buffers and length */
	mac_list_size = sizeof(auth->count) + MAX_STA_COUNT * sizeof(struct ether_addr);
	auth = malloc(mac_list_size);

	if (!auth)
		goto exit;

	memset(auth, 0, mac_list_size);

	/* query wl for authenticated sta list */
	strcpy((char*)auth, "authe_sta_list");
	if (wl_ioctl(name, WLC_GET_VAR, auth, mac_list_size))
		goto exit;

	/* Obtain mac + IP list */
	arplist = read_whole_file("/proc/net/arp");
	/* Obtain lease list - we still need the arp list for
	   cases where a device uses a static IP rather than DHCP */
	leaselist = read_whole_file("/var/lib/misc/dnsmasq.leases");

#ifdef RTCONFIG_IPV6
	/* Obtain IPv6 info */
	if (ipv6_enabled()) {
		get_ipv6_client_info();
		get_ipv6_client_list();
		ipv6list = read_whole_file(IPV6_CLIENT_LIST);
	}
#endif

	/* build authenticated sta list */
	for (i = 0; i < auth->count; i ++) {
		sta = wl_sta_info(name, &auth->ea[i]);
		if (!sta) continue;

		ret += websWrite(wp, "[\"%s\",", ether_etoa((void *)&auth->ea[i], ea));

		found = 0;
		if (arplist) {
			arplistptr = arplist;

			while ((arplistptr < arplist+strlen(arplist)-2) && (sscanf(arplistptr,"%15s %*s %*s %17s",ipentry,macentry) == 2)) {
				if (upper_strcmp(macentry, ether_etoa((void *)&auth->ea[i], ea)) == 0) {
					found = 1;
					break;
				} else {
					arplistptr = strstr(arplistptr,"\n")+1;
				}
			}

			if (found || !leaselist) {
				ret += websWrite(wp, "\"%s\",", (found ? ipentry : "<unknown>"));
			}
		} else {
			ret += websWrite(wp, "\"<unknown>\",");
		}

		// Retrieve hostname from dnsmasq leases
		if (leaselist) {
			leaselistptr = leaselist;

			while ((leaselistptr < leaselist+strlen(leaselist)-2) && (sscanf(leaselistptr,"%*s %17s %15s %32s %*s", macentry, ipentry, tmp) == 3)) {
				if (upper_strcmp(macentry, ether_etoa((void *)&auth->ea[i], ea)) == 0) {
					found += 2;
					break;
				} else {
					leaselistptr = strstr(leaselistptr,"\n")+1;
				}
			}
			if ((found) && (str_escape_quotes(hostnameentry, tmp, sizeof(hostnameentry)) == 0 ))
				strlcpy(hostnameentry, tmp, sizeof(hostnameentry));

			switch (found) {
			case 0:	// Not in arplist nor in leaselist
				ret += websWrite(wp, "\"<not found>\",\"<not found>\",");
				break;
			case 1:	// Only in arplist (static IP)
				ret += websWrite(wp, "\"<not found>\",");
				break;
			case 2:	// Only in leaselist (dynamic IP that has not communicated with router for a while)
				ret += websWrite(wp, "\"%s\", \"%s\",", ipentry, hostnameentry);
				break;
			case 3:	// In both arplist and leaselist (dynamic IP)
				ret += websWrite(wp, "\"%s\",", hostnameentry);
				break;
			}
		} else {
			ret += websWrite(wp, "\"<unknown>\",");
		}

#ifdef RTCONFIG_IPV6
// Retrieve IPv6
		if (ipv6list) {
			ipv6listptr = ipv6list;
			foundipv6 = 0;
			while ((ipv6listptr < ipv6list+strlen(ipv6list)-2) && (sscanf(ipv6listptr,"%*s %17s %40s", macentry, ipentry) == 2)) {
				if (upper_strcmp(macentry, ether_etoa((void *)&auth->ea[i], ea)) == 0) {
					ret += websWrite(wp, "\"%s\",", ipentry);
					foundipv6 = 1;
					break;
				} else {
					ipv6listptr = strstr(ipv6listptr,"\n")+1;
				}
			}
		}
#endif

		if (foundipv6 == 0) {
			ret += websWrite(wp, "\"\",");
		}

// RSSI
		memcpy(&scb_val.ea, &auth->ea[i], ETHER_ADDR_LEN);
		if (wl_ioctl(name, WLC_GET_RSSI, &scb_val, sizeof(scb_val_t)))
			ret += websWrite(wp, "\"?\",");
		else
			ret += websWrite(wp, "\"%d\",", scb_val.val);

		if (sta->flags & WL_STA_SCBSTATS)
		{
// Rate
			if ((int)sta->rx_rate > 0)
				sprintf(rxrate,"%d", sta->rx_rate / 1000);
			else
				strcpy(rxrate,"??");

			if ((int)sta->tx_rate > 0)
				sprintf(txrate,"%d", sta->tx_rate / 1000);
			else
				sprintf(txrate,"??");

			ret += websWrite(wp, "\"%s\", \"%s\",", rxrate, txrate);

// Connect time
			hr = sta->in / 3600;
			min = (sta->in % 3600) / 60;
			sec = sta->in - hr * 3600 - min * 60;
			ret += websWrite(wp, "\"%3d:%02d:%02d\",", hr, min, sec);

// Flags
#ifdef RTCONFIG_BCMARM
			ret += websWrite(wp, "\"%s%s%s",
				(sta->flags & WL_STA_PS) ? "P" : "_",
				((sta->ht_capabilities & WL_STA_CAP_SHORT_GI_20) || (sta->ht_capabilities & WL_STA_CAP_SHORT_GI_40)) ? "S" : "_",
				((sta->ht_capabilities & WL_STA_CAP_TX_STBC) || (sta->ht_capabilities & WL_STA_CAP_RX_STBC_MASK)) ? "T" : "_");
#ifdef RTCONFIG_MUMIMO
			ret += websWrite(wp, "%s",
				((sta->vht_flags & WL_STA_MU_BEAMFORMER) || (sta->vht_flags & WL_STA_MU_BEAMFORMEE)) ? "M" : "_");
#endif
#else
			ret += websWrite(wp, "\"%s",
				(sta->flags & WL_STA_PS) ? "P" : "_");
#endif
		}
		ret += websWrite(wp, "%s%s_\"],",
			(sta->flags & WL_STA_ASSOC) ? "A" : "_",
			(sta->flags & WL_STA_AUTHO) ? "U" : "_");
	}

	for (i = 1; i < 4; i++) {
#ifdef RTCONFIG_WIRELESSREPEATER
		if ((nvram_get_int("sw_mode") == SW_MODE_REPEATER)
			&& (unit == nvram_get_int("wlc_band")) && (i == 1))
			break;
#endif
		sprintf(prefix, "wl%d.%d_", unit, i);
		if (nvram_match(strcat_r(prefix, "bss_enabled", tmp), "1"))
		{
			sprintf(name_vif, "wl%d.%d", unit, i);
			memset(auth, 0, mac_list_size);

			/* query wl for authenticated sta list */
			strcpy((char*)auth, "authe_sta_list");
			if (wl_ioctl(name_vif, WLC_GET_VAR, auth, mac_list_size))
				goto exit;

			for (ii = 0; ii < auth->count; ii++) {
				sta = wl_sta_info(name_vif, &auth->ea[ii]);
				if (!sta) continue;

				ret += websWrite(wp, "[\"%s\",", ether_etoa((void *)&auth->ea[ii], ea));

				found = 0;
				if (arplist) {
					arplistptr = arplist;

					while ((arplistptr < arplist+strlen(arplist)-2) && (sscanf(arplistptr,"%15s %*s %*s %17s",ipentry,macentry) == 2)) {
						if (upper_strcmp(macentry, ether_etoa((void *)&auth->ea[ii], ea)) == 0) {
							found = 1;
							break;
						} else {
							arplistptr = strstr(arplistptr,"\n")+1;
						}
					}

					if (found || !leaselist) {
						ret += websWrite(wp, "\"%s\",", (found ? ipentry : ""));
					}
				} else {
					ret += websWrite(wp, "\"<unknown>\",");
				}

				// Retrieve hostname from dnsmasq leases
				if (leaselist) {
					leaselistptr = leaselist;

					while ((leaselistptr < leaselist+strlen(leaselist)-2) && (sscanf(leaselistptr,"%*s %17s %15s %32s %*s", macentry, ipentry, tmp) == 3)) {
						if (upper_strcmp(macentry, ether_etoa((void *)&auth->ea[ii], ea)) == 0) {
							found += 2;
							break;
						} else {
							leaselistptr = strstr(leaselistptr,"\n")+1;
						}
					}

					if ((found) && (str_escape_quotes(hostnameentry, tmp,sizeof(hostnameentry)) == 0 ))
						strlcpy(hostnameentry, tmp, sizeof(hostnameentry));

					switch (found) {
					case 0:	// Not in arplist nor in leaselist
						ret += websWrite(wp, "\"<not found>\",\"<not found>\",");
						break;
					case 1:	// Only in arplist (static IP)
						ret += websWrite(wp, "\"<not found>\",");
						break;
					case 2:	// Only in leaselist (dynamic IP that has not communicated with router for a while)
						ret += websWrite(wp, "\"%s\",\"%s\",", ipentry, hostnameentry);
						break;
					case 3:	// In both arplist and leaselist (dynamic IP)
						ret += websWrite(wp, "\"%s\",", hostnameentry);
						break;
					}
				} else {
					ret += websWrite(wp, "\"<unknown>\",");
				}

#ifdef RTCONFIG_IPV6
// Retrieve IPv6
				if (ipv6list) {
					ipv6listptr = ipv6list;
					foundipv6 = 0;
					while ((ipv6listptr < ipv6list+strlen(ipv6list)-2) && (sscanf(ipv6listptr,"%*s %17s %40s", macentry, ipentry) == 2)) {
						if (upper_strcmp(macentry, ether_etoa((void *)&auth->ea[i], ea)) == 0) {
							ret += websWrite(wp, "\"%s\",", ipentry);
							foundipv6 = 1;
							break;
						} else {
							ipv6listptr = strstr(ipv6listptr,"\n")+1;
						}
					}
				}
#endif

				if (foundipv6 == 0) {
					ret += websWrite(wp, "\"\",");
				}
// RSSI
				memcpy(&scb_val.ea, &auth->ea[ii], ETHER_ADDR_LEN);
				if (wl_ioctl(name_vif, WLC_GET_RSSI, &scb_val, sizeof(scb_val_t)))
					ret += websWrite(wp, "\"?\",");
				else
					ret += websWrite(wp, "\"%d\",", scb_val.val);

				if (sta->flags & WL_STA_SCBSTATS)
				{
// Rate
					if ((int)sta->rx_rate > 0)
						sprintf(rxrate,"%d", sta->rx_rate / 1000);
					else
						strcpy(rxrate,"??");

					if ((int)sta->tx_rate > 0)
						sprintf(txrate,"%d", sta->tx_rate / 1000);
					else
						sprintf(txrate,"??");

					ret += websWrite(wp, "\"%s\",\"%s\",", rxrate, txrate);

// Connect time
					hr = sta->in / 3600;
					min = (sta->in % 3600) / 60;
					sec = sta->in - hr * 3600 - min * 60;
					ret += websWrite(wp, "\"%3d:%02d:%02d\",", hr, min, sec);

// Flags
#ifdef RTCONFIG_BCMARM
					ret += websWrite(wp, "\"%s%s%s",
						(sta->flags & WL_STA_PS) ? "P" : "_",
						((sta->ht_capabilities & WL_STA_CAP_SHORT_GI_20) || (sta->ht_capabilities & WL_STA_CAP_SHORT_GI_40)) ? "S" : "_",
						((sta->ht_capabilities & WL_STA_CAP_TX_STBC) || (sta->ht_capabilities & WL_STA_CAP_RX_STBC_MASK)) ? "T" : "_");
#ifdef RTCONFIG_MUMIMO
					ret += websWrite(wp, "%s",
						((sta->vht_flags & WL_STA_MU_BEAMFORMER) || (sta->vht_flags & WL_STA_MU_BEAMFORMEE)) ? "M" : " ");
#endif
#else
					ret += websWrite(wp, "\"%s",
						(sta->flags & WL_STA_PS) ? "P" : "_");
#endif
				}

// Auth/Ass (and Guest) flags
				ret += websWrite(wp, "%s%sG\"],",
					(sta->flags & WL_STA_ASSOC) ? "A" : "_",
					(sta->flags & WL_STA_AUTHO) ? "U" : "_");
			}
		}
	}
	/* error/exit */
exit:
	ret += websWrite(wp, "\"-1\"];");
	if (auth) free(auth);
	if (arplist) free(arplist);
	if (leaselist) free(leaselist);
	if (ipv6list) free(ipv6list);

	return ret;
}<|MERGE_RESOLUTION|>--- conflicted
+++ resolved
@@ -5403,26 +5403,6 @@
 	int res;
 #endif
 
-<<<<<<< HEAD
-	snprintf(prefix, sizeof(prefix), "wl%d_", unit);
-
-/* Initialize */
-	switch (unit) {
-	case 0:
-		ret += websWrite(wp, "var dataarray24 = [], wificlients24 = [];");
-		break;
-	case 1:
-		ret += websWrite(wp, "var dataarray5 = [], wificlients5 = [];");
-		break;
-	case 2:
-		ret += websWrite(wp, "var dataarray52 = [], wificlients52 = [];");
-		break;
-	}
-
-	ret += websWrite(wp, "var dfs_statusarray = [];\n");
-
-=======
->>>>>>> 2d19b7d6
 #ifdef RTCONFIG_PROXYSTA
 	if (psta_exist_except(unit))
 		return ret;
