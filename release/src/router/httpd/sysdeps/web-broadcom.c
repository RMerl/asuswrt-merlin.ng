/*
 * Broadcom Home Gateway Reference Design
 * Web Page Configuration Support Routines
 *
 * Copyright 2004, Broadcom Corporation
 * All Rights Reserved.
 *
 * THIS SOFTWARE IS OFFERED "AS IS", AND BROADCOM GRANTS NO WARRANTIES OF ANY
 * KIND, EXPRESS OR IMPLIED, BY STATUTE, COMMUNICATION OR OTHERWISE. BROADCOM
 * SPECIFICALLY DISCLAIMS ANY IMPLIED WARRANTIES OF MERCHANTABILITY, FITNESS
 * FOR A SPECIFIC PURPOSE OR NONINFRINGEMENT CONCERNING THIS SOFTWARE.
 * $Id: broadcom.c,v 1.1.1.1 2010/10/15 02:24:15 shinjung Exp $
 */

#ifdef WEBS
#include <webs.h>
#include <uemf.h>
#include <ej.h>
#else /* !WEBS */
#include <stdio.h>
#include <stdlib.h>
#include <string.h>
#include <ctype.h>
#include <errno.h>
#include <unistd.h>
#include <limits.h>
#include <sys/types.h>
#include <sys/stat.h>
#include <sys/socket.h>
#include <netinet/in.h>
#include <arpa/inet.h>
#include <assert.h>
#include <httpd.h>
#endif /* WEBS */

#include <shared.h>
#include <typedefs.h>
#include <proto/ethernet.h>
#ifdef RTCONFIG_BCMWL6
#include <proto/wps.h>
#endif
#include <bcmnvram.h>
#include <bcmutils.h>
#include <shutils.h>
#ifdef HND_ROUTER
#include "bcmwifi_rates.h"
#include "wlioctl_defs.h"
#endif
#ifdef RTCONFIG_HND_ROUTER_AX
#include <wlc_types.h>
#include <802.11ax.h>
#endif
#include <wlutils.h>
#include <linux/types.h>
#include <wlscan.h>
#include <sysinfo.h>
#ifdef RTCONFIG_BCMWL6
#include <dirent.h>
#if defined(RTCONFIG_BCM7) || defined(RTCONFIG_BCM_7114) || defined(HND_ROUTER) || defined(RTCONFIG_HND_ROUTER_AX)
#include <security_ipc.h>
#endif

#ifdef RTCONFIG_QTN
#include "web-qtn.h"
#endif

enum {
	NOTHING,
	REBOOT,
	RESTART,
};
#endif

#define EZC_FLAGS_READ		0x0001
#define EZC_FLAGS_WRITE		0x0002
#define EZC_FLAGS_CRYPT		0x0004

#define EZC_CRYPT_KEY		"620A83A6960E48d1B05D49B0288A2C1F"

#define EZC_SUCCESS	 	0
#define EZC_ERR_NOT_ENABLED 	1
#define EZC_ERR_INVALID_STATE 	2
#define EZC_ERR_INVALID_DATA 	3
#ifndef NOUSB
static const char * const apply_header =
"<head>"
"<title>Broadcom Home Gateway Reference Design: Apply</title>"
"<meta http-equiv=\"Content-Type\" content=\"text/html; charset=utf-8\">"
"<style type=\"text/css\">"
"body { background: white; color: black; font-family: arial, sans-serif; font-size: 9pt }"
".title	{ font-family: arial, sans-serif; font-size: 13pt; font-weight: bold }"
".subtitle { font-family: arial, sans-serif; font-size: 11pt }"
".label { color: #306498; font-family: arial, sans-serif; font-size: 7pt }"
"</style>"
"</head>"
"<body>"
"<p>"
"<span class=\"title\">APPLY</span><br>"
"<span class=\"subtitle\">This screen notifies you of any errors "
"that were detected while changing the router's settings.</span>"
"<form method=\"get\" action=\"apply.cgi\">"
"<p>"
;

static const char * const apply_footer =
"<p>"
"<input type=\"button\" name=\"action\" value=\"Continue\" OnClick=\"document.location.href='%s';\">"
"</form>"
"<p class=\"label\">&#169;2001-2004 Broadcom Corporation. All rights reserved.</p>"
"</body>"
;
#endif

#include <fcntl.h>
#include <signal.h>
#include <time.h>
#include <sys/klog.h>
#include <sys/wait.h>
#include <sys/ioctl.h>
#include <net/if.h>

typedef u_int64_t u64;
typedef u_int32_t u32;
typedef u_int16_t u16;
typedef u_int8_t u8;
#include <linux/ethtool.h>
#include <linux/sockios.h>
#include <net/if_arp.h>

#define sys_restart() kill(1, SIGHUP)
#define sys_reboot() kill(1, SIGTERM)
#define sys_stats(url) eval("stats", (url))

int
ej_wl_sta_status(int eid, webs_t wp, char *name)
{
	// TODO
	return 0;
}

#if defined(RTCONFIG_BCMWL6) && !defined(RTCONFIG_BCM_7114) && !defined(RTCONFIG_BCM7) && !defined(RTCONFIG_BCM9) && !defined(HND_ROUTER)
#include <wlu_common.h>
#endif
#include <bcmendian.h>
#include <bcmparams.h>		/* for DEV_NUMIFS */

/* The below macros handle endian mis-matches between wl utility and wl driver. */
#if defined(RTCONFIG_HND_ROUTER_AX) || defined(RTCONFIG_BCM_7114) || defined(RTCONFIG_BCM7) || !defined(RTCONFIG_BCMWL6)
static bool g_swap = FALSE;
#ifndef htod16
#define htod16(i) (g_swap?bcmswap16(i):(uint16)(i))
#endif
#ifndef htod32
#define htod32(i) (g_swap?bcmswap32(i):(uint32)(i))
#endif
#ifndef dtoh16
#define dtoh16(i) (g_swap?bcmswap16(i):(uint16)(i))
#endif
#ifndef dtoh32
#define dtoh32(i) (g_swap?bcmswap32(i):(uint32)(i))
#endif
#ifndef dtohchanspec
#define dtohchanspec(i) (g_swap?dtoh16(i):i)
#endif
#endif

#define SSID_FMT_BUF_LEN 4*32+1	/* Length for SSID format string */
#define	MAX_STA_COUNT	128

#define CHANIMSTR(a, b, c, d) ((a) ? ((b) ? c : d) : "")

/* 802.11i/WPA RSN IE parsing utilities */
typedef struct {
	uint16 version;
	wpa_suite_mcast_t *mcast;
	wpa_suite_ucast_t *ucast;
	wpa_suite_auth_key_mgmt_t *akm;
	uint8 *capabilities;
} rsn_parse_info_t;

struct apinfo apinfos[MAX_NUMBER_OF_APINFO];
char buf[WLC_IOCTL_MAXLEN];
static char scan_result[WLC_SCAN_RESULT_BUF_LEN];

/* Helper routine to print the infrastructure mode while pretty printing the BSS list */
#if 0
static const char *
capmode2str(uint16 capability)
{
	capability &= (DOT11_CAP_ESS | DOT11_CAP_IBSS);

	if (capability == DOT11_CAP_ESS)
		return "Managed";
	else if (capability == DOT11_CAP_IBSS)
		return "Ad Hoc";
	else
		return "<unknown>";
}
#endif
int
dump_rateset(int eid, webs_t wp, int argc, char_t **argv, uint8 *rates, uint count)
{
	uint i;
	uint r;
	bool b;
	int retval = 0;

	retval += websWrite(wp, "[ ");
	for (i = 0; i < count; i++) {
		r = rates[i] & 0x7f;
		b = rates[i] & 0x80;
		if (r == 0)
			break;
		retval += websWrite(wp, "%d%s%s ", (r / 2), (r % 2)?".5":"", b?"(b)":"");
	}
	retval += websWrite(wp, "]");

	return retval;
}

#ifdef RTCONFIG_BCMWL6

/* Definitions for D11AC capable Chanspec type */

/* Chanspec ASCII representation with 802.11ac capability:
 * [<band> 'g'] <channel> ['/'<bandwidth> [<ctl-sideband>]['/'<1st80channel>'-'<2nd80channel>]]
 *
 * <band>:
 *      (optional) 2, 3, 4, 5 for 2.4GHz, 3GHz, 4GHz, and 5GHz respectively.
 *      Default value is 2g if channel <= 14, otherwise 5g.
 * <channel>:
 *      channel number of the 5MHz, 10MHz, 20MHz channel,
 *      or primary channel of 40MHz, 80MHz, 160MHz, or 80+80MHz channel.
 * <bandwidth>:
 *      (optional) 5, 10, 20, 40, 80, 160, or 80+80. Default value is 20.
 * <primary-sideband>:
 *      (only for 2.4GHz band 40MHz) U for upper sideband primary, L for lower.
 *
 *      For 2.4GHz band 40MHz channels, the same primary channel may be the
 *      upper sideband for one 40MHz channel, and the lower sideband for an
 *      overlapping 40MHz channel.  The U/L disambiguates which 40MHz channel
 *      is being specified.
 *
 *      For 40MHz in the 5GHz band and all channel bandwidths greater than
 *      40MHz, the U/L specificaion is not allowed since the channels are
 *      non-overlapping and the primary sub-band is derived from its
 *      position in the wide bandwidth channel.
 *
 * <1st80Channel>:
 * <2nd80Channel>:
 *      Required for 80+80, otherwise not allowed.
 *      Specifies the center channel of the first and second 80MHz band.
 *
 * In its simplest form, it is a 20MHz channel number, with the implied band
 * of 2.4GHz if channel number <= 14, and 5GHz otherwise.
 *
 * To allow for backward compatibility with scripts, the old form for
 * 40MHz channels is also allowed: <channel><ctl-sideband>
 *
 * <channel>:
 *      primary channel of 40MHz, channel <= 14 is 2GHz, otherwise 5GHz
 * <ctl-sideband>:
 *      "U" for upper, "L" for lower (or lower case "u" "l")
 *
 * 5 GHz Examples:
 *      Chanspec        BW        Center Ch  Channel Range  Primary Ch
 *      5g8             20MHz     8          -              -
 *      52              20MHz     52         -              -
 *      52/40           40MHz     54         52-56          52
 *      56/40           40MHz     54         52-56          56
 *      52/80           80MHz     58         52-64          52
 *      56/80           80MHz     58         52-64          56
 *      60/80           80MHz     58         52-64          60
 *      64/80           80MHz     58         52-64          64
 *      52/160          160MHz    50         36-64          52
 *      36/160          160MGz    50         36-64          36
 *      36/80+80/42-106 80+80MHz  42,106     36-48,100-112  36
 *
 * 2 GHz Examples:
 *      Chanspec        BW        Center Ch  Channel Range  Primary Ch
 *      2g8             20MHz     8          -              -
 *      8               20MHz     8          -              -
 *      6               20MHz     6          -              -
 *      6/40l           40MHz     8          6-10           6
 *      6l              40MHz     8          6-10           6
 *      6/40u           40MHz     4          2-6            6
 *      6u              40MHz     4          2-6            6
 */

/* bandwidth ASCII string */
static const char *wf_chspec_bw_str[] =
{
	"5",
	"10",
	"20",
	"40",
	"80",
	"160",
	"80+80",
	"na"
};

static const uint8 wf_chspec_bw_mhz[] =
{5, 10, 20, 40, 80, 160, 160};

#define WF_NUM_BW \
	(sizeof(wf_chspec_bw_mhz)/sizeof(uint8))

/* 40MHz channels in 5GHz band */
static const uint8 wf_5g_40m_chans[] =
{38, 46, 54, 62, 102, 110, 118, 126, 134, 142, 151, 159};
#define WF_NUM_5G_40M_CHANS \
	(sizeof(wf_5g_40m_chans)/sizeof(uint8))

/* 80MHz channels in 5GHz band */
static const uint8 wf_5g_80m_chans[] =
{42, 58, 106, 122, 138, 155};
#define WF_NUM_5G_80M_CHANS \
	(sizeof(wf_5g_80m_chans)/sizeof(uint8))

/* 160MHz channels in 5GHz band */
static const uint8 wf_5g_160m_chans[] =
{50, 114};
#define WF_NUM_5G_160M_CHANS \
	(sizeof(wf_5g_160m_chans)/sizeof(uint8))

/* convert bandwidth from chanspec to MHz */
static uint
bw_chspec_to_mhz(chanspec_t chspec)
{
	uint bw;

	bw = (chspec & WL_CHANSPEC_BW_MASK) >> WL_CHANSPEC_BW_SHIFT;
	return (bw >= WF_NUM_BW ? 0 : wf_chspec_bw_mhz[bw]);
}

/* bw in MHz, return the channel count from the center channel to the
 * the channel at the edge of the band
 */
static uint8
center_chan_to_edge(uint bw)
{
	/* edge channels separated by BW - 10MHz on each side
	 * delta from cf to edge is half of that,
	 * MHz to channel num conversion is 5MHz/channel
	 */
	return (uint8)(((bw - 20) / 2) / 5);
}

/* return channel number of the low edge of the band
 * given the center channel and BW
 */
static uint8
channel_low_edge(uint center_ch, uint bw)
{
	return (uint8)(center_ch - center_chan_to_edge(bw));
}

/* return control channel given center channel and side band */
static uint8
channel_to_ctl_chan(uint center_ch, uint bw, uint sb)
{
	return (uint8)(channel_low_edge(center_ch, bw) + sb * 4);
}

/*
 * Verify the chanspec is using a legal set of parameters, i.e. that the
 * chanspec specified a band, bw, ctl_sb and channel and that the
 * combination could be legal given any set of circumstances.
 * RETURNS: TRUE is the chanspec is malformed, false if it looks good.
 */
bool
wf_chspec_malformed(chanspec_t chanspec)
{
	uint chspec_bw = CHSPEC_BW(chanspec);
	uint chspec_ch = CHSPEC_CHANNEL(chanspec);

	/* must be 2G or 5G band */
	if (CHSPEC_IS2G(chanspec)) {
		/* must be valid bandwidth */
		if (chspec_bw != WL_CHANSPEC_BW_20 &&
		    chspec_bw != WL_CHANSPEC_BW_40) {
			return TRUE;
		}
	} else if (CHSPEC_IS5G(chanspec)) {
		if (chspec_bw == WL_CHANSPEC_BW_8080) {
			uint ch1_id, ch2_id;

			/* channel number in 80+80 must be in range */
			ch1_id = CHSPEC_CHAN1(chanspec);
			ch2_id = CHSPEC_CHAN2(chanspec);
			if (ch1_id >= WF_NUM_5G_80M_CHANS || ch2_id >= WF_NUM_5G_80M_CHANS)
				return TRUE;

			/* ch2 must be above ch1 for the chanspec */
			if (ch2_id <= ch1_id)
				return TRUE;
		} else if (chspec_bw == WL_CHANSPEC_BW_20 || chspec_bw == WL_CHANSPEC_BW_40 ||
			   chspec_bw == WL_CHANSPEC_BW_80 || chspec_bw == WL_CHANSPEC_BW_160) {

			if (chspec_ch > MAXCHANNEL) {
				return TRUE;
			}
		} else {
			/* invalid bandwidth */
			return TRUE;
		}
	} else {
		/* must be 2G or 5G band */
		return TRUE;
	}
	/* side band needs to be consistent with bandwidth */
	if (chspec_bw == WL_CHANSPEC_BW_20) {
		if (CHSPEC_CTL_SB(chanspec) != WL_CHANSPEC_CTL_SB_LLL)
			return TRUE;
	} else if (chspec_bw == WL_CHANSPEC_BW_40) {
		if (CHSPEC_CTL_SB(chanspec) > WL_CHANSPEC_CTL_SB_LLU)
			return TRUE;
	} else if (chspec_bw == WL_CHANSPEC_BW_80) {
		if (CHSPEC_CTL_SB(chanspec) > WL_CHANSPEC_CTL_SB_LUU)
			return TRUE;
	}

	return FALSE;
}

/*
 * This function returns the channel number that control traffic is being sent on, for 20MHz
 * channels this is just the channel number, for 40MHZ, 80MHz, 160MHz channels it is the 20MHZ
 * sideband depending on the chanspec selected
 */
uint8
wf_chspec_ctlchan(chanspec_t chspec)
{
	uint center_chan;
	uint bw_mhz;
	uint sb;

	if (wf_chspec_malformed(chspec))
		return 0;

	/* Is there a sideband ? */
	if (CHSPEC_IS20(chspec)) {
		return CHSPEC_CHANNEL(chspec);
	} else {
		sb = CHSPEC_CTL_SB(chspec) >> WL_CHANSPEC_CTL_SB_SHIFT;

		if (CHSPEC_IS8080(chspec)) {
			bw_mhz = 80;

			if (sb < 4) {
				center_chan = CHSPEC_CHAN1(chspec);
			}
			else {
				center_chan = CHSPEC_CHAN2(chspec);
				sb -= 4;
			}

			/* convert from channel index to channel number */
			center_chan = wf_5g_80m_chans[center_chan];
		}
		else {
			bw_mhz = bw_chspec_to_mhz(chspec);
			center_chan = CHSPEC_CHANNEL(chspec) >> WL_CHANSPEC_CHAN_SHIFT;
		}

		return (channel_to_ctl_chan(center_chan, bw_mhz, sb));
	}
}

/* given a chanspec and a string buffer, format the chanspec as a
 * string, and return the original pointer a.
 * Min buffer length must be CHANSPEC_STR_LEN.
 * On error return ""
 */
char *
wf_chspec_ntoa(chanspec_t chspec, char *buf)
{
	const char *band;
	uint ctl_chan;

	if (wf_chspec_malformed(chspec))
		return "";

	band = "";

	/* check for non-default band spec */
	if ((CHSPEC_IS2G(chspec) && CHSPEC_CHANNEL(chspec) > CH_MAX_2G_CHANNEL) ||
	    (CHSPEC_IS5G(chspec) && CHSPEC_CHANNEL(chspec) <= CH_MAX_2G_CHANNEL))
		band = (CHSPEC_IS2G(chspec)) ? "2g" : "5g";

	/* ctl channel */
	if (!(ctl_chan = wf_chspec_ctlchan(chspec)))
		return "";

	/* bandwidth and ctl sideband */
	if (CHSPEC_IS20(chspec)) {
		snprintf(buf, CHANSPEC_STR_LEN, "%s%d", band, ctl_chan);
	} else if (!CHSPEC_IS8080(chspec)) {
		const char *bw;
		const char *sb = "";

		bw = wf_chspec_bw_str[(chspec & WL_CHANSPEC_BW_MASK) >> WL_CHANSPEC_BW_SHIFT];

#ifdef CHANSPEC_NEW_40MHZ_FORMAT
		/* ctl sideband string if needed for 2g 40MHz */
		if (CHSPEC_IS40(chspec) && CHSPEC_IS2G(chspec)) {
			sb = CHSPEC_SB_UPPER(chspec) ? "u" : "l";
		}

		snprintf(buf, CHANSPEC_STR_LEN, "%s%d/%s%s", band, ctl_chan, bw, sb);
#else
		/* ctl sideband string instead of BW for 40MHz */
		if (CHSPEC_IS40(chspec)) {
			sb = CHSPEC_SB_UPPER(chspec) ? "u" : "l";
			snprintf(buf, CHANSPEC_STR_LEN, "%s%d%s", band, ctl_chan, sb);
		} else {
			snprintf(buf, CHANSPEC_STR_LEN, "%s%d/%s", band, ctl_chan, bw);
		}
#endif /* CHANSPEC_NEW_40MHZ_FORMAT */
	} else {
		/* 80+80 */
		uint chan1 = (chspec & WL_CHANSPEC_CHAN1_MASK) >> WL_CHANSPEC_CHAN1_SHIFT;
		uint chan2 = (chspec & WL_CHANSPEC_CHAN2_MASK) >> WL_CHANSPEC_CHAN2_SHIFT;

		/* convert to channel number */
		chan1 = (chan1 < WF_NUM_5G_80M_CHANS) ? wf_5g_80m_chans[chan1] : 0;
		chan2 = (chan2 < WF_NUM_5G_80M_CHANS) ? wf_5g_80m_chans[chan2] : 0;

		/* Outputs a max of CHANSPEC_STR_LEN chars including '\0'  */
		snprintf(buf, CHANSPEC_STR_LEN, "%d/80+80/%d-%d", ctl_chan, chan1, chan2);
	}

	return (buf);
}

#else

/* given a chanspec and a string buffer, format the chanspec as a
 * string, and return the original pointer a.
 * Min buffer length must be CHANSPEC_STR_LEN.
 * On error return NULL
 */
char *
wf_chspec_ntoa(chanspec_t chspec, char *buf)
{
	const char *band, *bw, *sb;
	uint channel;

	band = "";
	bw = "";
	sb = "";
	channel = CHSPEC_CHANNEL(chspec);
	/* check for non-default band spec */
	if ((CHSPEC_IS2G(chspec) && channel > CH_MAX_2G_CHANNEL) ||
	    (CHSPEC_IS5G(chspec) && channel <= CH_MAX_2G_CHANNEL))
		band = (CHSPEC_IS2G(chspec)) ? "b" : "a";
	if (CHSPEC_IS40(chspec)) {
		if (CHSPEC_SB_UPPER(chspec)) {
			sb = "u";
			channel += CH_10MHZ_APART;
		} else {
			sb = "l";
			channel -= CH_10MHZ_APART;
		}
	} else if (CHSPEC_IS10(chspec)) {
		bw = "n";
	}

	/* Outputs a max of 6 chars including '\0'  */
	snprintf(buf, 6, "%d%s%s%s", channel, band, bw, sb);
	return (buf);
}

#endif

static int
wlu_bcmp(const void *b1, const void *b2, int len)
{
	return (memcmp(b1, b2, len));
}

/*
 * Traverse a string of 1-byte tag/1-byte length/variable-length value
 * triples, returning a pointer to the substring whose first element
 * matches tag
 */
static uint8 *
wlu_parse_tlvs(uint8 *tlv_buf, int buflen, uint key)
{
	uint8 *cp;
	int totlen;

	cp = tlv_buf;
	totlen = buflen;

	/* find tagged parameter */
	while (totlen >= 2) {
		uint tag;
		int len;

		tag = *cp;
		len = *(cp +1);

		/* validate remaining totlen */
		if ((tag == key) && (totlen >= (len + 2)))
			return (cp);

		cp += (len + 2);
		totlen -= (len + 2);
	}

	return NULL;
}

/* Is this body of this tlvs entry a WPA entry? If */
/* not update the tlvs buffer pointer/length */
static bool
wlu_is_wpa_ie(uint8 **wpaie, uint8 **tlvs, uint *tlvs_len)
{
	uint8 *ie = *wpaie;

	/* If the contents match the WPA_OUI and type=1 */
	if ((ie[1] >= 6) && !wlu_bcmp(&ie[2], WPA_OUI "\x01", 4)) {
		return TRUE;
	}

	/* point to the next ie */
	ie += ie[1] + 2;
	/* calculate the length of the rest of the buffer */
	*tlvs_len -= (int)(ie - *tlvs);
	/* update the pointer to the start of the buffer */
	*tlvs = ie;

	return FALSE;
}

/* Validates and parses the RSN or WPA IE contents into a rsn_parse_info_t structure
 * Returns 0 on success, or 1 if the information in the buffer is not consistant with
 * an RSN IE or WPA IE.
 * The buf pointer passed in should be pointing at the version field in either an RSN IE
 * or WPA IE.
 */
static int
wl_rsn_ie_parse_info(uint8* rsn_buf, uint len, rsn_parse_info_t *rsn)
{
	uint16 count;

	memset(rsn, 0, sizeof(rsn_parse_info_t));

	/* version */
	if (len < sizeof(uint16))
		return 1;

	rsn->version = ltoh16_ua(rsn_buf);
	len -= sizeof(uint16);
	rsn_buf += sizeof(uint16);

	/* Multicast Suite */
	if (len < sizeof(wpa_suite_mcast_t))
		return 0;

	rsn->mcast = (wpa_suite_mcast_t*)rsn_buf;
	len -= sizeof(wpa_suite_mcast_t);
	rsn_buf += sizeof(wpa_suite_mcast_t);

	/* Unicast Suite */
	if (len < sizeof(uint16))
		return 0;

	count = ltoh16_ua(rsn_buf);

	if (len < (sizeof(uint16) + count * sizeof(wpa_suite_t)))
		return 1;

	rsn->ucast = (wpa_suite_ucast_t*)rsn_buf;
	len -= (sizeof(uint16) + count * sizeof(wpa_suite_t));
	rsn_buf += (sizeof(uint16) + count * sizeof(wpa_suite_t));

	/* AKM Suite */
	if (len < sizeof(uint16))
		return 0;

	count = ltoh16_ua(rsn_buf);

	if (len < (sizeof(uint16) + count * sizeof(wpa_suite_t)))
		return 1;

	rsn->akm = (wpa_suite_auth_key_mgmt_t*)rsn_buf;
	len -= (sizeof(uint16) + count * sizeof(wpa_suite_t));
	rsn_buf += (sizeof(uint16) + count * sizeof(wpa_suite_t));

	/* Capabilites */
	if (len < sizeof(uint16))
		return 0;

	rsn->capabilities = rsn_buf;

	return 0;
}

static uint
wl_rsn_ie_decode_cntrs(uint cntr_field)
{
	uint cntrs;

	switch (cntr_field) {
	case RSN_CAP_1_REPLAY_CNTR:
		cntrs = 1;
		break;
	case RSN_CAP_2_REPLAY_CNTRS:
		cntrs = 2;
		break;
	case RSN_CAP_4_REPLAY_CNTRS:
		cntrs = 4;
		break;
	case RSN_CAP_16_REPLAY_CNTRS:
		cntrs = 16;
		break;
	default:
		cntrs = 0;
		break;
	}

	return cntrs;
}

static int
wl_rsn_ie_dump(int eid, webs_t wp, int argc, char_t **argv, bcm_tlv_t *ie)
{
	int i;
	int rsn;
	wpa_ie_fixed_t *wpa = NULL;
	rsn_parse_info_t rsn_info;
	wpa_suite_t *suite;
	uint8 std_oui[3];
	int unicast_count = 0;
	int akm_count = 0;
	uint16 capabilities;
	uint cntrs;
	int err;
	int retval = 0;

	if (ie->id == DOT11_MNG_RSN_ID) {
		rsn = TRUE;
		memcpy(std_oui, WPA2_OUI, WPA_OUI_LEN);
		err = wl_rsn_ie_parse_info(ie->data, ie->len, &rsn_info);
	} else {
		rsn = FALSE;
		memcpy(std_oui, WPA_OUI, WPA_OUI_LEN);
		wpa = (wpa_ie_fixed_t*)ie;
		err = wl_rsn_ie_parse_info((uint8*)&wpa->version, wpa->length - WPA_IE_OUITYPE_LEN,
					   &rsn_info);
	}
	if (err || rsn_info.version != WPA_VERSION)
		return retval;

	if (rsn)
		retval += websWrite(wp, "RSN:\n");
	else
		retval += websWrite(wp, "WPA:\n");

	/* Check for multicast suite */
	if (rsn_info.mcast) {
		retval += websWrite(wp, "\tmulticast cipher: ");
		if (!wlu_bcmp(rsn_info.mcast->oui, std_oui, 3)) {
			switch (rsn_info.mcast->type) {
			case WPA_CIPHER_NONE:
				retval += websWrite(wp, "NONE\n");
				break;
			case WPA_CIPHER_WEP_40:
				retval += websWrite(wp, "WEP64\n");
				break;
			case WPA_CIPHER_WEP_104:
				retval += websWrite(wp, "WEP128\n");
				break;
			case WPA_CIPHER_TKIP:
				retval += websWrite(wp, "TKIP\n");
				break;
			case WPA_CIPHER_AES_OCB:
				retval += websWrite(wp, "AES-OCB\n");
				break;
			case WPA_CIPHER_AES_CCM:
				retval += websWrite(wp, "AES-CCMP\n");
				break;
			default:
				retval += websWrite(wp, "Unknown-%s(#%d)\n", rsn ? "RSN" : "WPA",
				       rsn_info.mcast->type);
				break;
			}
		}
		else {
			retval += websWrite(wp, "Unknown-%02X:%02X:%02X(#%d) ",
			       rsn_info.mcast->oui[0], rsn_info.mcast->oui[1],
			       rsn_info.mcast->oui[2], rsn_info.mcast->type);
		}
	}

	/* Check for unicast suite(s) */
	if (rsn_info.ucast) {
		unicast_count = ltoh16_ua(&rsn_info.ucast->count);
		retval += websWrite(wp, "\tunicast ciphers(%d): ", unicast_count);
		for (i = 0; i < unicast_count; i++) {
			suite = &rsn_info.ucast->list[i];
			if (!wlu_bcmp(suite->oui, std_oui, 3)) {
				switch (suite->type) {
				case WPA_CIPHER_NONE:
					retval += websWrite(wp, "NONE ");
					break;
				case WPA_CIPHER_WEP_40:
					retval += websWrite(wp, "WEP64 ");
					break;
				case WPA_CIPHER_WEP_104:
					retval += websWrite(wp, "WEP128 ");
					break;
				case WPA_CIPHER_TKIP:
					retval += websWrite(wp, "TKIP ");
					break;
				case WPA_CIPHER_AES_OCB:
					retval += websWrite(wp, "AES-OCB ");
					break;
				case WPA_CIPHER_AES_CCM:
					retval += websWrite(wp, "AES-CCMP ");
					break;
				default:
					retval += websWrite(wp, "WPA-Unknown-%s(#%d) ", rsn ? "RSN" : "WPA",
					       suite->type);
					break;
				}
			}
			else {
				retval += websWrite(wp, "Unknown-%02X:%02X:%02X(#%d) ",
					suite->oui[0], suite->oui[1], suite->oui[2],
					suite->type);
			}
		}
		retval += websWrite(wp, "\n");
	}
	/* Authentication Key Management */
	if (rsn_info.akm) {
		akm_count = ltoh16_ua(&rsn_info.akm->count);
		retval += websWrite(wp, "\tAKM Suites(%d): ", akm_count);
		for (i = 0; i < akm_count; i++) {
			suite = &rsn_info.akm->list[i];
			if (!wlu_bcmp(suite->oui, std_oui, 3)) {
				switch (suite->type) {
				case RSN_AKM_NONE:
					retval += websWrite(wp, "None ");
					break;
				case RSN_AKM_UNSPECIFIED:
					retval += websWrite(wp, "WPA ");
					break;
				case RSN_AKM_PSK:
					retval += websWrite(wp, "WPA-PSK ");
					break;
				default:
					retval += websWrite(wp, "Unknown-%s(#%d)  ",
					       rsn ? "RSN" : "WPA", suite->type);
					break;
				}
			}
			else {
				retval += websWrite(wp, "Unknown-%02X:%02X:%02X(#%d)  ",
					suite->oui[0], suite->oui[1], suite->oui[2],
					suite->type);
			}
		}
		retval += websWrite(wp, "\n");
	}

	/* Capabilities */
	if (rsn_info.capabilities) {
		capabilities = ltoh16_ua(rsn_info.capabilities);
		retval += websWrite(wp, "\tCapabilities(0x%04x): ", capabilities);
		if (rsn)
			retval += websWrite(wp, "%sPre-Auth, ", (capabilities & RSN_CAP_PREAUTH) ? "" : "No ");

		retval += websWrite(wp, "%sPairwise, ", (capabilities & RSN_CAP_NOPAIRWISE) ? "No " : "");

		cntrs = wl_rsn_ie_decode_cntrs((capabilities & RSN_CAP_PTK_REPLAY_CNTR_MASK) >>
					       RSN_CAP_PTK_REPLAY_CNTR_SHIFT);

		retval += websWrite(wp, "%d PTK Replay Ctr%s", cntrs, (cntrs > 1)?"s":"");

		if (rsn) {
			cntrs = wl_rsn_ie_decode_cntrs(
				(capabilities & RSN_CAP_GTK_REPLAY_CNTR_MASK) >>
				RSN_CAP_GTK_REPLAY_CNTR_SHIFT);

			retval += websWrite(wp, "%d GTK Replay Ctr%s\n", cntrs, (cntrs > 1)?"s":"");
		} else {
			retval += websWrite(wp, "\n");
		}
	} else {
		retval += websWrite(wp, "\tNo %s Capabilities advertised\n", rsn ? "RSN" : "WPA");
	}

	return retval;
}

static int
wl_dump_wpa_rsn_ies(int eid, webs_t wp, int argc, char_t **argv, uint8* cp, uint len)
{
	uint8 *parse = cp;
	uint parse_len = len;
	uint8 *wpaie;
	uint8 *rsnie;
	int retval = 0;

	while ((wpaie = wlu_parse_tlvs(parse, parse_len, DOT11_MNG_WPA_ID)))
		if (wlu_is_wpa_ie(&wpaie, &parse, &parse_len))
			break;
	if (wpaie)
		retval += wl_rsn_ie_dump(eid, wp, argc, argv, (bcm_tlv_t*)wpaie);

	rsnie = wlu_parse_tlvs(cp, len, DOT11_MNG_RSN_ID);
	if (rsnie)
		retval += wl_rsn_ie_dump(eid, wp, argc, argv, (bcm_tlv_t*)rsnie);

	return retval;
}

int
wl_format_ssid(char* ssid_buf, uint8* ssid, int ssid_len)
{
	int i, c;
	char *p = ssid_buf;

	if (ssid_len > 32) ssid_len = 32;

	for (i = 0; i < ssid_len; i++) {
		c = (int)ssid[i];
		if (c == '\\') {
			*p++ = '\\';
//			*p++ = '\\';
		} else if (isprint((uchar)c)) {
			*p++ = (char)c;
		} else {
			p += sprintf(p, "\\x%02X", c);
		}
	}
	*p = '\0';

	return p - ssid_buf;
}

#ifdef RTCONFIG_BCMWL6
static int
bcm_wps_version(webs_t wp, uint8 *wps_ie)
{
	uint16 wps_len;
	uint16 wps_off, wps_suboff;
	uint16 wps_key;
	uint8 wps_field_len;
	int retval = 0;

	wps_len = (uint16)*(wps_ie+TLV_LEN_OFF);/* Get the length of the WPS OUI header */
	wps_off = WPS_OUI_FIXED_HEADER_OFF;	/* Skip the fixed headers */
	wps_field_len = 1;

	/* Parsing the OUI header looking for version number */
	while ((wps_len >= wps_off + 2) && (wps_field_len))
	{
		wps_key = (((uint8)wps_ie[wps_off]*256) + (uint8)wps_ie[wps_off+1]);
		if (wps_key == WPS_ID_VENDOR_EXT) {
			/* Key found */
			wps_suboff = wps_off + WPS_OUI_HEADER_SIZE;

			/* Looking for the Vendor extension code 0x00 0x37 0x2A
			 * and the Version 2 sudId 0x00
			 * if found then the next byte is the len of field which is always 1
			 * for version field the byte after is the version number
			 */
			if (!wlu_bcmp(&wps_ie[wps_suboff],  WFA_VENDOR_EXT_ID, WPS_OUI_LEN)&&
				(wps_ie[wps_suboff+WPS_WFA_SUBID_V2_OFF] == WPS_WFA_SUBID_VERSION2))
			{
				retval += websWrite(wp, "V%d.%d ", (wps_ie[wps_suboff+WPS_WFA_V2_OFF]>>4),
				(wps_ie[wps_suboff+WPS_WFA_V2_OFF] & 0x0f));
				return retval;
			}
		}
		/* Jump to next field */
		wps_field_len = wps_ie[wps_off+WPS_OUI_HEADER_LEN+1];
		wps_off += WPS_OUI_HEADER_SIZE + wps_field_len;
	}

	/* If nothing found from the parser then this is the WPS version 1.0 */
	retval += websWrite(wp, "V1.0 ");

	return retval;
}

static int
bcm_is_wps_configured(webs_t wp, uint8 *wps_ie)
{
	uint16 wps_key;
	int retval = 0;

	wps_key = (wps_ie[WPS_SCSTATE_OFF]*256) + wps_ie[WPS_SCSTATE_OFF+1];
	if ((wps_ie[TLV_LEN_OFF] > (WPS_SCSTATE_OFF+5))&&
		(wps_key == WPS_ID_SC_STATE))
	{
		switch (wps_ie[WPS_SCSTATE_OFF+WPS_OUI_HEADER_SIZE])
		{
			case WPS_SCSTATE_UNCONFIGURED:
				retval += websWrite(wp, "Unconfigured\n");
				break;
			case WPS_SCSTATE_CONFIGURED:
				retval += websWrite(wp, "Configured\n");
				break;
			default:
				retval += websWrite(wp, "Unknown State\n");
		}
	}
	return retval;
}

/* Looking for WPS OUI in the propriatary_ie */
static bool
bcm_is_wps_ie(uint8 *ie, uint8 **tlvs, uint32 *tlvs_len)
{
	bool retval = FALSE;
	/* If the contents match the WPS_OUI and type=4 */
	if ((ie[TLV_LEN_OFF] > (WPS_OUI_LEN+1)) &&
		!wlu_bcmp(&ie[TLV_BODY_OFF], WPS_OUI "\x04", WPS_OUI_LEN + 1)) {
		retval = TRUE;
	}

	/* point to the next ie */
	ie += ie[TLV_LEN_OFF] + TLV_HDR_LEN;
	/* calculate the length of the rest of the buffer */
	*tlvs_len -= (int)(ie - *tlvs);
	/* update the pointer to the start of the buffer */
	*tlvs = ie;

	return retval;
}

static int
wl_dump_wps(webs_t wp, uint8* cp, uint len)
{
	uint8 *parse = cp;
	uint32 parse_len = len;
	uint8 *proprietary_ie;
	int retval = 0;

	while ((proprietary_ie = wlu_parse_tlvs(parse, parse_len, DOT11_MNG_WPA_ID))) {
		if (bcm_is_wps_ie(proprietary_ie, &parse, &parse_len)) {
			/* Print WPS status */
			retval += websWrite(wp, "WPS: ");
			/* Print the version get from vendor extension field */
			retval += bcm_wps_version(wp, proprietary_ie);
			/* Print the WPS configure or Unconfigure option */
			retval += bcm_is_wps_configured(wp, proprietary_ie);
			break;
		}
	}
	return retval;
}

static chanspec_t
wl_chspec_from_driver(chanspec_t chanspec)
{
	chanspec = dtohchanspec(chanspec);
	/*
	if (ioctl_version == 1) {
		chanspec = wl_chspec_from_legacy(chanspec);
	}
	*/
	return chanspec;
}

#if defined(RTCONFIG_BCM_7114) || defined(HND_ROUTER)
#define VHT_PROP_MCS_MAP_NONE	3
#endif

#endif

static int
#ifdef RTCONFIG_HND_ROUTER_AX
dump_bss_info(int eid, webs_t wp, int argc, char_t **argv, wl_bss_info_v109_1_t *bi)
#else
dump_bss_info(int eid, webs_t wp, int argc, char_t **argv, wl_bss_info_t *bi)
#endif
{
	char ssidbuf[SSID_FMT_BUF_LEN];
	char chspec_str[CHANSPEC_STR_LEN];
	wl_bss_info_107_t *old_bi;
#ifndef RTCONFIG_QTN
	int mcs_idx = 0;
#endif
	int retval = 0;

	/* Convert version 107 to 109 */
	if (dtoh32(bi->version) == LEGACY_WL_BSS_INFO_VERSION) {
		old_bi = (wl_bss_info_107_t *)bi;
		bi->chanspec = CH20MHZ_CHSPEC(old_bi->channel);
		bi->ie_length = old_bi->ie_length;
		bi->ie_offset = sizeof(wl_bss_info_107_t);
#ifdef RTCONFIG_BCMWL6
	} else {
		/* do endian swap and format conversion for chanspec if we have
		* not created it from legacy bi above
		*/
		bi->chanspec = wl_chspec_from_driver(bi->chanspec);
#endif
	}

	wl_format_ssid(ssidbuf, bi->SSID, bi->SSID_len);

	retval += websWrite(wp, "SSID: \"%s\"\n", ssidbuf);

//	retval += websWrite(wp, "Mode: %s\t", capmode2str(dtoh16(bi->capability)));
	retval += websWrite(wp, "RSSI: %d dBm\t", (int16)(dtoh16(bi->RSSI)));

	/*
	 * SNR has valid value in only 109 version.
	 * So print SNR for 109 version only.
	 */
	if (dtoh32(bi->version) == WL_BSS_INFO_VERSION) {
		retval += websWrite(wp, "SNR: %d dB\t", (int16)(dtoh16(bi->SNR)));
	}

	retval += websWrite(wp, "noise: %d dBm\t", bi->phy_noise);
	if (bi->flags) {
		bi->flags = dtoh16(bi->flags);
		retval += websWrite(wp, "Flags: ");
		if (bi->flags & WL_BSS_FLAGS_FROM_BEACON) retval += websWrite(wp, "FromBcn ");
		if (bi->flags & WL_BSS_FLAGS_FROM_CACHE) retval += websWrite(wp, "Cached ");
		if (bi->flags & WL_BSS_FLAGS_RSSI_ONCHANNEL) retval += websWrite(wp, "RSSI on-channel ");
		retval += websWrite(wp, "\t");
	}
	retval += websWrite(wp, "Channel: %s\n", wf_chspec_ntoa(dtohchanspec(bi->chanspec), chspec_str));

	retval += websWrite(wp, "BSSID: %s\t", wl_ether_etoa(&bi->BSSID));

#ifndef RTCONFIG_QTN
	retval += websWrite(wp, "Capability: ");
	bi->capability = dtoh16(bi->capability);
	if (bi->capability & DOT11_CAP_ESS) retval += websWrite(wp, "ESS ");
	if (bi->capability & DOT11_CAP_IBSS) retval += websWrite(wp, "IBSS ");
	if (bi->capability & DOT11_CAP_POLLABLE) retval += websWrite(wp, "Pollable ");
	if (bi->capability & DOT11_CAP_POLL_RQ) retval += websWrite(wp, "PollReq ");
	if (bi->capability & DOT11_CAP_PRIVACY) retval += websWrite(wp, "WEP ");
	if (bi->capability & DOT11_CAP_SHORT) retval += websWrite(wp, "ShortPre ");
	if (bi->capability & DOT11_CAP_PBCC) retval += websWrite(wp, "PBCC ");
	if (bi->capability & DOT11_CAP_AGILITY) retval += websWrite(wp, "Agility ");
	if (bi->capability & DOT11_CAP_SHORTSLOT) retval += websWrite(wp, "ShortSlot ");
	if (bi->capability & DOT11_CAP_CCK_OFDM) retval += websWrite(wp, "CCK-OFDM ");
#endif
	retval += websWrite(wp, "\n");

	retval += websWrite(wp, "Supported Rates: ");
	retval += dump_rateset(eid, wp, argc, argv, bi->rateset.rates, dtoh32(bi->rateset.count));
	retval += websWrite(wp, "\n");
	if (dtoh32(bi->ie_length))
		retval += wl_dump_wpa_rsn_ies(eid, wp, argc, argv, (uint8 *)(((uint8 *)bi) + dtoh16(bi->ie_offset)),
				    dtoh32(bi->ie_length));
#ifndef RTCONFIG_QTN
	if (dtoh32(bi->version) != LEGACY_WL_BSS_INFO_VERSION && bi->n_cap) {
#ifdef RTCONFIG_BCMWL6
		if (bi->vht_cap)
			retval += websWrite(wp, "VHT Capable:\n");
		else
			retval += websWrite(wp, "HT Capable:\n");
		retval += websWrite(wp, "\tChanspec: %sGHz channel %d %dMHz (0x%x)\n",
			CHSPEC_IS2G(bi->chanspec)?"2.4":"5", CHSPEC_CHANNEL(bi->chanspec),
		       (CHSPEC_IS160(bi->chanspec) ?
			160 : CHSPEC_IS80(bi->chanspec) ?
				80 : (CHSPEC_IS40(bi->chanspec) ?
			      		40 : (CHSPEC_IS20(bi->chanspec) ? 20 : 10))),
			bi->chanspec);
		retval += websWrite(wp, "\tPrimary channel: %d\n", bi->ctl_ch);
		retval += websWrite(wp, "\tHT Capabilities: ");
#else
		retval += websWrite(wp, "802.11N Capable:\n");
		bi->chanspec = dtohchanspec(bi->chanspec);
		retval += websWrite(wp, "\tChanspec: %sGHz channel %d %dMHz (0x%x)\n",
			CHSPEC_IS2G(bi->chanspec)?"2.4":"5", CHSPEC_CHANNEL(bi->chanspec),
			CHSPEC_IS40(bi->chanspec) ? 40 : (CHSPEC_IS20(bi->chanspec) ? 20 : 10),
			bi->chanspec);
		retval += websWrite(wp, "\tControl channel: %d\n", bi->ctl_ch);
		retval += websWrite(wp, "\t802.11N Capabilities: ");
#endif
		if (dtoh32(bi->nbss_cap) & HT_CAP_40MHZ)
			retval += websWrite(wp, "40Mhz ");
		if (dtoh32(bi->nbss_cap) & HT_CAP_SHORT_GI_20)
			retval += websWrite(wp, "SGI20 ");
		if (dtoh32(bi->nbss_cap) & HT_CAP_SHORT_GI_40)
			retval += websWrite(wp, "SGI40 ");
		retval += websWrite(wp, "\n\tSupported MCS : [ ");
		for (mcs_idx = 0; mcs_idx < (MCSSET_LEN * 8); mcs_idx++)
			if (isset(bi->basic_mcs, mcs_idx))
				retval += websWrite(wp, "%d ", mcs_idx);
		retval += websWrite(wp, "]\n");

#ifdef RTCONFIG_BCMWL6
		if (bi->vht_cap) {
			int i;
			uint mcs;
#if defined(RTCONFIG_BCM_7114) || defined(HND_ROUTER)
 			uint prop_mcs = VHT_PROP_MCS_MAP_NONE;
#endif
			retval += websWrite(wp, "\tVHT Capabilities: \n");
			retval += websWrite(wp, "\tSupported VHT (tx) Rates:\n");
			for (i = 1; i <= VHT_CAP_MCS_MAP_NSS_MAX; i++) {
				mcs = VHT_MCS_MAP_GET_MCS_PER_SS(i, dtoh16(bi->vht_txmcsmap));
#if defined(RTCONFIG_BCM_7114) || defined(HND_ROUTER)
				if (dtoh16(bi->length) >= (OFFSETOF(wl_bss_info_t,
					vht_txmcsmap_prop) +
					ROUNDUP(dtoh32(bi->ie_length), 4) +
					sizeof(uint16))) {
						prop_mcs = VHT_MCS_MAP_GET_MCS_PER_SS(i,
						dtoh16(bi->vht_txmcsmap_prop));
				}
#endif
				if (mcs != VHT_CAP_MCS_MAP_NONE){
#if defined(RTCONFIG_BCM_7114) || defined(HND_ROUTER)
					if (prop_mcs != VHT_PROP_MCS_MAP_NONE)
						retval += websWrite(wp, "\t\tNSS: %d MCS: %s\n", i,
							(mcs == VHT_CAP_MCS_MAP_0_9 ? "0-11" :
							(mcs == VHT_CAP_MCS_MAP_0_8 ? "0-8, 10-11" : "0-7, 10-11")));
					else
#endif
					retval += websWrite(wp, "\t\tNSS: %d MCS: %s\n", i,
						(mcs == VHT_CAP_MCS_MAP_0_9 ? "0-9" :
						(mcs == VHT_CAP_MCS_MAP_0_8 ? "0-8" : "0-7")));
				}
			}
			retval += websWrite(wp, "\tSupported VHT (rx) Rates:\n");
			for (i = 1; i <= VHT_CAP_MCS_MAP_NSS_MAX; i++) {
				mcs = VHT_MCS_MAP_GET_MCS_PER_SS(i, dtoh16(bi->vht_rxmcsmap));
#if defined(RTCONFIG_BCM_7114) || defined(HND_ROUTER)
				if (dtoh16(bi->length) >= (OFFSETOF(wl_bss_info_t,
					vht_txmcsmap_prop) +
					ROUNDUP(dtoh32(bi->ie_length), 4) +
					sizeof(uint16))) {
						prop_mcs = VHT_MCS_MAP_GET_MCS_PER_SS(i,
						dtoh16(bi->vht_txmcsmap_prop));
				}
#endif

				if (mcs != VHT_CAP_MCS_MAP_NONE) {
#if defined(RTCONFIG_BCM_7114) || defined(HND_ROUTER)
					if (prop_mcs != VHT_PROP_MCS_MAP_NONE)
						retval += websWrite(wp, "\t\tNSS: %d MCS: %s\n", i,
							(mcs == VHT_CAP_MCS_MAP_0_9 ? "0-11" :
							(mcs == VHT_CAP_MCS_MAP_0_8 ? "0-8, 10-11" : "0-7, 10-11")));
					else
#endif
					retval += websWrite(wp, "\t\tNSS: %d MCS: %s\n", i,
						(mcs == VHT_CAP_MCS_MAP_0_9 ? "0-9" :
						(mcs == VHT_CAP_MCS_MAP_0_8 ? "0-8" : "0-7")));
				}
			}
		}
#ifdef RTCONFIG_HND_ROUTER_AX
		if (bi->he_cap) {
			int i, nss, neg = 0;
			static const char zero[sizeof(uint16) * WL_HE_CAP_MCS_MAP_NSS_MAX] = { 0 };
			uint16 *he_mcsmap;
			uint16 he_txmcsmap, he_rxmcsmap;
			char *mcs_str, *bw_str;
			uint rx_mcs, tx_mcs;

			retval += websWrite(wp, "\tHE Capabilities: \n");
			if (bi->he_neg_bw80_tx_mcs != 0xffff) {
				he_mcsmap = &bi->he_neg_bw80_tx_mcs;
				neg = 1;
			} else {
				he_mcsmap = &bi->he_sup_bw80_tx_mcs;
			}

			if (he_mcsmap == NULL || !memcmp(he_mcsmap, zero, sizeof(uint16) * WL_HE_CAP_MCS_MAP_NSS_MAX)) {
				goto SKIP;
			}

			if(neg)
				retval += websWrite(wp, "\tNegotiated HE (tx) Rates:\n");
			else
				retval += websWrite(wp, "\tSupported HE (tx) Rates:\n");
			for (i = 0; i < 3; i++) {
				if (i == 0) {
					bw_str = "80 Mhz";
				} else if (i == 1) {
					bw_str = "160 Mhz";
				} else {
					bw_str = "80+80 Mhz";
				}

				/* get he bw80, bw160, bw80p80 tx mcs from mcsset[0], mcsset[2], and mcsset[4] */
				he_txmcsmap = dtoh16(he_mcsmap[i * 2]);

				for (nss = 1; nss <= HE_CAP_MCS_MAP_NSS_MAX; nss++) {
					tx_mcs = HE_CAP_MAX_MCS_NSS_GET_MCS(nss, he_txmcsmap);
					mcs_str =
						(tx_mcs == HE_CAP_MAX_MCS_0_11 ? "0-11" :
						(tx_mcs == HE_CAP_MAX_MCS_0_9 ? "0-9" :
						(tx_mcs == HE_CAP_MAX_MCS_0_7 ? "0-7" :
						"---")));
					if ((tx_mcs != HE_CAP_MAX_MCS_NONE)) {
						if (nss == 1)
							retval += websWrite(wp, "\t    %s:\n", bw_str);
						retval += websWrite(wp, "\t\tNSS: %d MCS: %s\n", nss, mcs_str);
					}
				}
			}

			if(neg)
				retval += websWrite(wp, "\tNegotiated HE (rx) Rates:\n");
			else
				retval += websWrite(wp, "\tSupported HE (rx) Rates:\n");
			for (i = 0; i < 3; i++) {
				if (i == 0) {
					bw_str = "80 Mhz";
				} else if (i == 1) {
					bw_str = "160 Mhz";
				} else {
					bw_str = "80+80 Mhz";
				}

				/* get he bw80, bw160, bw80p80 rx mcs from mcsset[1], mcsset[3], and mcsset[5] */
				he_rxmcsmap = dtoh16(he_mcsmap[(i * 2) + 1]);

				for (nss = 1; nss <= HE_CAP_MCS_MAP_NSS_MAX; nss++) {
					rx_mcs = HE_CAP_MAX_MCS_NSS_GET_MCS(nss, he_rxmcsmap);
					mcs_str =
						(rx_mcs == HE_CAP_MAX_MCS_0_11 ? "0-11" :
						(rx_mcs == HE_CAP_MAX_MCS_0_9 ? "0-9" :
						(rx_mcs == HE_CAP_MAX_MCS_0_7 ? "0-7" :
						"---")));
					if ((rx_mcs != HE_CAP_MAX_MCS_NONE)) {
						if (nss == 1)
							retval += websWrite(wp, "\t    %s:\n", bw_str);
						retval += websWrite(wp, "\t\tNSS: %d MCS: %s\n", nss, mcs_str);
					}
				}
			}
SKIP:
		;
		}//he_cap
#endif	//AX
#endif
	}
#endif

#ifdef RTCONFIG_BCMWL6
	if (dtoh32(bi->ie_length))
	{
		retval += wl_dump_wps(wp, (uint8 *)(((uint8 *)bi) + dtoh16(bi->ie_offset)),
			dtoh32(bi->ie_length));
	}
#endif

	retval += websWrite(wp, "\n");

	return retval;
}

static int
wl_status(int eid, webs_t wp, int argc, char_t **argv, int unit)
{
	int ret;
	struct ether_addr bssid;
	wlc_ssid_t ssid;
	char ssidbuf[SSID_FMT_BUF_LEN];
#ifdef RTCONFIG_HND_ROUTER_AX
        wl_bss_info_v109_1_t *bi;
#else
        wl_bss_info_t *bi;
#endif
	int retval = 0;
	char tmp[128], prefix[] = "wlXXXXXXXXXX_";
	char *name;
	uint32 chanim_enab = 0;
	uint32 interference = 0;
	static union {
		char bufdata[WLC_IOCTL_SMLEN];
		uint32 alignme;
	} bufstruct;
	char *retbuf = (char*) &bufstruct.bufdata;

	snprintf(prefix, sizeof(prefix), "wl%d_", unit);
	name = nvram_safe_get(strcat_r(prefix, "ifname", tmp));

	if ((ret = wl_ioctl(name, WLC_GET_BSSID, &bssid, ETHER_ADDR_LEN)) == 0) {
		/* The adapter is associated. */
		*(uint32*)buf = htod32(WLC_IOCTL_MAXLEN);
		if ((ret = wl_ioctl(name, WLC_GET_BSS_INFO, buf, WLC_IOCTL_MAXLEN)) < 0)
			return 0;
#ifdef RTCONFIG_HND_ROUTER_AX
		bi = (wl_bss_info_v109_1_t*)(buf + 4);
#else
		bi = (wl_bss_info_t*)(buf + 4);
#endif
		if (dtoh32(bi->version) == WL_BSS_INFO_VERSION ||
		    dtoh32(bi->version) == LEGACY2_WL_BSS_INFO_VERSION ||
		    dtoh32(bi->version) == LEGACY_WL_BSS_INFO_VERSION)
		{
			retval += dump_bss_info(eid, wp, argc, argv, bi);

			if (wl_iovar_getint(name, "chanim_enab", (int*)(void*)&chanim_enab))
				chanim_enab = 0;

			if (chanim_enab && !wl_iovar_getbuf(name, "chanim_state", &bi->chanspec, sizeof(chanspec_t), retbuf, WLC_IOCTL_SMLEN)) {
				interference = *(int*)retbuf;
				ret += websWrite(wp, "Interference Level: %s\n", CHANIMSTR(chanim_enab, interference, "Severe", "Acceptable"));
			}
		}
		else
			retval += websWrite(wp, "Sorry, your driver has bss_info_version %d "
				"but this program supports only version %d.\n",
				bi->version, WL_BSS_INFO_VERSION);
	} else {
		retval += websWrite(wp, "Not associated. Last associated with ");

		if ((ret = wl_ioctl(name, WLC_GET_SSID, &ssid, sizeof(wlc_ssid_t))) < 0) {
			retval += websWrite(wp, "\n");
			return 0;
		}

		wl_format_ssid(ssidbuf, ssid.SSID, dtoh32(ssid.SSID_len));
		retval += websWrite(wp, "SSID: \"%s\"\n", ssidbuf);
	}

	return retval;
}

sta_info_t *
wl_sta_info(char *ifname, struct ether_addr *ea)
{
	static char buf[sizeof(sta_info_t)];
	sta_info_t *sta = NULL;

	strcpy(buf, "sta_info");
	memcpy(buf + strlen(buf) + 1, (void *)ea, ETHER_ADDR_LEN);

	if (!wl_ioctl(ifname, WLC_GET_VAR, buf, sizeof(buf))) {
		sta = (sta_info_t *)buf;
		sta->ver = dtoh16(sta->ver);

		/* Report unrecognized version */
		if (sta->ver > WL_STA_VER) {
			dbg(" ERROR: unknown driver station info version %d\n", sta->ver);
			return NULL;
		}

		sta->len = dtoh16(sta->len);
		sta->cap = dtoh16(sta->cap);
#ifdef RTCONFIG_BCMARM
		sta->aid = dtoh16(sta->aid);
#endif
		sta->flags = dtoh32(sta->flags);
		sta->idle = dtoh32(sta->idle);
		sta->rateset.count = dtoh32(sta->rateset.count);
		sta->in = dtoh32(sta->in);
		sta->listen_interval_inms = dtoh32(sta->listen_interval_inms);
#ifdef RTCONFIG_BCMARM
		sta->ht_capabilities = dtoh16(sta->ht_capabilities);
		sta->vht_flags = dtoh16(sta->vht_flags);
#endif
	}

	return sta;
}

char *
print_rate_buf(int raw_rate, char *buf)
{
	if (!buf) return NULL;

	if (raw_rate == -1) sprintf(buf, "        ");
	else if ((raw_rate % 1000) == 0)
		sprintf(buf, "%6dM ", raw_rate / 1000);
	else
		sprintf(buf, "%6.1fM ", (double) raw_rate / 1000);

	return buf;
}

char *
print_rate_buf_compact(int raw_rate, char *buf)
{
	if (!buf) return NULL;

	if (raw_rate == -1)
		sprintf(buf, "        ");
	else if ((raw_rate % 1000) == 0)
		sprintf(buf, "%d", raw_rate / 1000);
	else
		sprintf(buf, "%.1f", (double) raw_rate / 1000);

	return buf;
}

int wl_control_channel(int unit);

#ifdef RTCONFIG_QTN
extern int wl_status_5g(int eid, webs_t wp, int argc, char_t **argv);
extern int ej_wl_status_5g(int eid, webs_t wp, int argc, char_t **argv);
extern int wl_status_5g_array(int eid, webs_t wp, int argc, char_t **argv);
extern int ej_wl_status_5g_array(int eid, webs_t wp, int argc, char_t **argv);
#endif

int
ej_wl_status(int eid, webs_t wp, int argc, char_t **argv, int unit)
{
	char tmp[128], prefix[] = "wlXXXXXXXXXX_";
	char *name;
	char name_vif[] = "wlX.Y_XXXXXXXXXX";
	struct maclist *auth = NULL;
	char *macs = NULL, *next = NULL;
	char mac[100];
	int len = 0;
	sta_info_t *sta = NULL;
	char sta_buf[sizeof(sta_info_t)];
	int mac_list_size;
	int i, ii, val = 0, ret = 0;
	char ea[ETHER_ADDR_STR_LEN];
	scb_val_t scb_val;
	char rate_buf[8];
	int hr, min, sec;
#ifdef RTCONFIG_BCMWL6
	wl_dfs_status_t *dfs_status;
	char chanspec_str[CHANSPEC_STR_LEN];
	uint bitmap;
	uint channel;
	uint32 chanspec_arg;
	int first = 0, last = MAXCHANNEL, minutes;
	bool all = TRUE;
#endif

	snprintf(prefix, sizeof(prefix), "wl%d_", unit);
#ifdef RTCONFIG_PROXYSTA
	if (psta_exist_except(unit))
	{
		ret += websWrite(wp, "%s radio is disabled\n",
			(wl_control_channel(unit) > 0) ?
			((wl_control_channel(unit) > CH_MAX_2G_CHANNEL) ? "5 GHz" : "2.4 GHz") :
			(nvram_match(strcat_r(prefix, "nband", tmp), "1") ? "5 GHz" : "2.4 GHz"));
		return ret;
	}
#endif
	name = nvram_safe_get(strcat_r(prefix, "ifname", tmp));
#ifdef RTCONFIG_QTN
	if (unit && rpc_qtn_ready())
	{
		ret = qcsapi_wifi_rfstatus((qcsapi_unsigned_int *) &val);
		if (ret < 0)
			dbG("qcsapi_wifi_rfstatus error, return: %d\n", ret);
		else
			val = !val;
	}
	else
#endif
	{
		wl_ioctl(name, WLC_GET_RADIO, &val, sizeof(val));
		val &= WL_RADIO_SW_DISABLE | WL_RADIO_HW_DISABLE;
	}

#ifdef RTCONFIG_QTN
	if (unit && !rpc_qtn_ready())
	{
		ret += websWrite(wp, "5 GHz radio is not ready\n");
		return ret;
	}
	else
#endif
	if (val)
	{
		ret += websWrite(wp, "%s radio is disabled\n",
			(wl_control_channel(unit) > 0) ?
			((wl_control_channel(unit) > CH_MAX_2G_CHANNEL) ? "5 GHz" : "2.4 GHz") :
			(nvram_match(strcat_r(prefix, "nband", tmp), "1") ? "5 GHz" : "2.4 GHz"));
		return ret;
	}

	if (nvram_match(strcat_r(prefix, "mode", tmp), "wds")) {
		// dump static info only for wds mode:
		// ret += websWrite(wp, "SSID: %s\n", nvram_safe_get(strcat_r(prefix, "ssid", tmp)));
		ret += websWrite(wp, "Channel: %d\n", wl_control_channel(unit));
	}
	else {
#ifdef RTCONFIG_QTN
		if (unit)
			ret += wl_status_5g(eid, wp, argc, argv);
		else
#endif
		ret += wl_status(eid, wp, argc, argv, unit);
	}

	if (nvram_match(strcat_r(prefix, "mode", tmp), "ap"))
	{
		if (nvram_match(strcat_r(prefix, "lazywds", tmp), "1") ||
			nvram_invmatch(strcat_r(prefix, "wds", tmp), ""))
			ret += websWrite(wp, "Mode	: Hybrid\n");
		else	ret += websWrite(wp, "Mode	: AP Only\n");
	}
	else if (nvram_match(strcat_r(prefix, "mode", tmp), "wds"))
	{
		ret += websWrite(wp, "Mode	: WDS Only\n");
		return ret;
	}
	else if (nvram_match(strcat_r(prefix, "mode", tmp), "sta"))
	{
		ret += websWrite(wp, "Mode	: Stations\n");
		ret += ej_wl_sta_status(eid, wp, name);
		return ret;
	}
	else if (nvram_match(strcat_r(prefix, "mode", tmp), "wet"))
	{
//		ret += websWrite(wp, "Mode	: Ethernet Bridge\n");
#ifdef RTCONFIG_WIRELESSREPEATER
		if ((sw_mode() == SW_MODE_REPEATER)
			&& (nvram_get_int("wlc_band") == unit))
			sprintf(prefix, "wl%d.%d_", unit, 1);
#endif
		ret += websWrite(wp, "Mode	: Repeater [ SSID local: \"%s\" ]\n", nvram_safe_get(strcat_r(prefix, "ssid", tmp)));
//		ret += ej_wl_sta_status(eid, wp, name);
//		return ret;
	}
#ifdef RTCONFIG_PROXYSTA
	else if (nvram_match(strcat_r(prefix, "mode", tmp), "psta"))
	{
		if ((sw_mode() == SW_MODE_AP) &&
			(nvram_get_int("wlc_psta") == 1) &&
			(nvram_get_int("wlc_band") == unit))
		ret += websWrite(wp, "Mode	: Media Bridge\n");
	}
#endif

#ifdef RTCONFIG_QTN
	if (unit && rpc_qtn_ready())
	{
		ret += ej_wl_status_5g(eid, wp, argc, argv);
		return ret;
	}
#endif

#ifdef RTCONFIG_WIRELESSREPEATER
	if ((sw_mode() == SW_MODE_REPEATER)
		&& (nvram_get_int("wlc_band") == unit))
	{
		sprintf(name_vif, "wl%d.%d", unit, 1);
		name = name_vif;
	}
#endif

	if (!strlen(name))
		goto exit;

#ifdef RTCONFIG_BCMWL6
	if (nvram_match(strcat_r(prefix, "reg_mode", tmp), "off"))
		goto wds_list;

	memset(buf, 0, sizeof(buf));
	strcpy(buf, "dfs_status");

	if (wl_ioctl(name, WLC_GET_VAR, buf, sizeof(buf)) < 0)
		goto wds_list;

	dfs_status = (wl_dfs_status_t *) buf;
	dfs_status->state = dtoh32(dfs_status->state);
	dfs_status->duration = dtoh32(dfs_status->duration);
	dfs_status->chanspec_cleared = wl_chspec_from_driver(dfs_status->chanspec_cleared);

	if (dfs_status->state >= WL_DFS_CACSTATES) {
		ret += websWrite(wp, "\nDFS status: Unknown DFS state %d\n", dfs_status->state);
	} else {
		const char *dfs_cacstate_str[WL_DFS_CACSTATES] = {
			"IDLE",
			"PRE-ISM Channel Availability Check (CAC)",
			"In-Service Monitoring (ISM)",
			"Channel Switching Announcement (CSA)",
			"POST-ISM Channel Availability Check",
			"PRE-ISM Ouf Of Channels (OOC)",
			"POST-ISM Out Of Channels (OOC)"
		};

		ret += websWrite(wp, "\nDFS status: state %s time elapsed %dms radar channel cleared by DFS ",
			dfs_cacstate_str[dfs_status->state], dfs_status->duration);

		if (dfs_status->chanspec_cleared) {
			ret += websWrite(wp, "channel %s (0x%04X)\n",
				wf_chspec_ntoa(dfs_status->chanspec_cleared, chanspec_str),
				dfs_status->chanspec_cleared);
		}
		else {
			ret += websWrite(wp, "none\n");
		}
	}

	ret += websWrite(wp, "\n");
	ret += websWrite(wp, "Channel Information                     \n");
	ret += websWrite(wp, "----------------------------------------\n");

	for (; first <= last; first++) {
		channel = first;
		chanspec_arg = CH20MHZ_CHSPEC(channel);

		strcpy(buf, "per_chan_info");
		memcpy((char *)(buf + strlen(buf) + 1), (char*)&chanspec_arg, sizeof(chanspec_arg));

		if (wl_ioctl(name, WLC_GET_VAR, buf, sizeof(buf)) < 0)
			break;

		bitmap = dtoh32(*(uint *)buf);
		minutes = (bitmap >> 24) & 0xff;

		if (!(bitmap & WL_CHAN_VALID_HW)) {
			if (!all)
				ret += websWrite(wp, "Invalid Channel\n");
			continue;
		}

		if (!(bitmap & WL_CHAN_VALID_SW)) {
			if (!all)
				ret += websWrite(wp, "Not supported in current locale\n");
			continue;
		}

		ret += websWrite(wp, "Channel %d\t", channel);

		if (bitmap & WL_CHAN_BAND_5G)
			ret += websWrite(wp, "A Band");
		else
			ret += websWrite(wp, "B Band");

		if (bitmap & WL_CHAN_RADAR) {
			ret += websWrite(wp, ", RADAR Sensitive");
		}
		if (bitmap & WL_CHAN_RESTRICTED) {
			ret += websWrite(wp, ", Restricted");
		}
		if (bitmap & WL_CHAN_PASSIVE) {
			ret += websWrite(wp, ", Passive");
		}
		if (bitmap & WL_CHAN_INACTIVE) {
			ret += websWrite(wp, ", Temporarily Out of Service for %d minutes", minutes);
		}
		ret += websWrite(wp, "\n");
	}

wds_list:
#endif
	if ((nvram_match(strcat_r(prefix, "mode", tmp), "ap")
	  || nvram_match(strcat_r(prefix, "mode", tmp), "wds"))
		&& !nvram_match(strcat_r(prefix, "wds", tmp), "")) {
		ret += websWrite(wp, "\n");
		ret += websWrite(wp, "Bridge List                             \n");
		ret += websWrite(wp, "----------------------------------------\n");
		ret += websWrite(wp, "%-4s%-18s%-7s\n", "idx", "MAC", "Status");

		macs = nvram_safe_get(strcat_r(prefix, "wds", tmp));
		i = 1;
		foreach(mac, macs, next) {
			ret += websWrite(wp, "%-3d %17s ", i++, mac);

			len = snprintf(sta_buf, sizeof(sta_buf), "sta_info");
			ether_atoe(mac, (unsigned char *)&sta_buf[len + 1]);
			if (atoi(nvram_safe_get(strcat_r(prefix, "wds_timeout", tmp))) &&
			    !wl_ioctl(name, WLC_GET_VAR, sta_buf, sizeof(sta_buf))) {
				sta = (sta_info_t *)sta_buf;
				ret += websWrite(wp, "%-7s", (sta->flags & WL_STA_WDS_LINKUP) ? "up" : "down");
			}
			else
				ret += websWrite(wp, "%-7s", "unknown");
			ret += websWrite(wp, "\n");
		}
	}

	/* buffers and length */
	mac_list_size = sizeof(auth->count) + MAX_STA_COUNT * sizeof(struct ether_addr);
	auth = malloc(mac_list_size);

	if (!auth)
		goto exit;

	memset(auth, 0, mac_list_size);

	/* query wl for authenticated sta list */
	strcpy((char*)auth, "authe_sta_list");
	if (wl_ioctl(name, WLC_GET_VAR, auth, mac_list_size))
		goto exit;

	ret += websWrite(wp, "\n");
	ret += websWrite(wp, "Stations List                           \n");
	ret += websWrite(wp, "----------------------------------------\n");
#ifdef RTCONFIG_BCMARM
#ifndef RTCONFIG_QTN
#ifdef RTCONFIG_MUMIMO
	ret += websWrite(wp, "%-4s%-18s%-11s%-11s%-8s%-4s%-4s%-5s%-5s%-8s%-8s%-12s\n",
				"idx", "MAC", "Associated", "Authorized", "   RSSI", "PSM", "SGI", "STBC", "MUBF", "Tx rate", "Rx rate", "Connect Time");
#else
	ret += websWrite(wp, "%-4s%-18s%-11s%-11s%-8s%-4s%-4s%-5s%-8s%-8s%-12s\n",
				"idx", "MAC", "Associated", "Authorized", "   RSSI", "PSM", "SGI", "STBC", "Tx rate", "Rx rate", "Connect Time");
#endif // RTCONFIG_MUMIMO
#else
	ret += websWrite(wp, "%-4s%-18s%-11s%-11s%-8s%-8s%-8s%-12s\n",
				"idx", "MAC", "Associated", "Authorized", "   RSSI", "Tx rate", "Rx rate", "Connect Time");
#endif // RTCONFIG_QTN
#else
	ret += websWrite(wp, "%-4s%-18s%-11s%-11s%-8s%-4s%-8s%-8s%-12s\n",
				"idx", "MAC", "Associated", "Authorized", "   RSSI", "PSM", "Tx rate", "Rx rate", "Connect Time");
#endif // RTCONFIG_BCMARM

	/* build authenticated sta list */
	for (i = 0; i < auth->count; i ++) {
		sta = wl_sta_info(name, &auth->ea[i]);
		if (!sta) continue;
		if (!(sta->flags & WL_STA_ASSOC) && !sta->in) continue;

		ret += websWrite(wp, "    ");

		ret += websWrite(wp, "%s ", ether_etoa((void *)&auth->ea[i], ea));

		ret += websWrite(wp, "%-11s%-11s", (sta->flags & WL_STA_ASSOC) ? "Yes" : " ", (sta->flags & WL_STA_AUTHO) ? "Yes" : "");

		memcpy(&scb_val.ea, &auth->ea[i], ETHER_ADDR_LEN);
		if (wl_ioctl(name, WLC_GET_RSSI, &scb_val, sizeof(scb_val_t)))
			ret += websWrite(wp, "%-8s", "");
		else
			ret += websWrite(wp, "%4ddBm ", scb_val.val);

		if (sta->flags & WL_STA_SCBSTATS)
		{
#ifdef RTCONFIG_BCMARM
#ifndef RTCONFIG_QTN
#ifdef RTCONFIG_MUMIMO
			ret += websWrite(wp, "%-4s%-4s%-5s%-5s",
				(sta->flags & WL_STA_PS) ? "Yes" : "No",
				((sta->ht_capabilities & WL_STA_CAP_SHORT_GI_20) || (sta->ht_capabilities & WL_STA_CAP_SHORT_GI_40)) ? "Yes" : "No",
				((sta->ht_capabilities & WL_STA_CAP_TX_STBC) || (sta->ht_capabilities & WL_STA_CAP_RX_STBC_MASK)) ? "Yes" : "No",
				((sta->vht_flags & WL_STA_MU_BEAMFORMER) || (sta->vht_flags & WL_STA_MU_BEAMFORMEE)) ? "Yes" : "No");
#else
			ret += websWrite(wp, "%-4s%-4s%-5s",
				(sta->flags & WL_STA_PS) ? "Yes" : "No",
				((sta->ht_capabilities & WL_STA_CAP_SHORT_GI_20) || (sta->ht_capabilities & WL_STA_CAP_SHORT_GI_40)) ? "Yes" : "No",
				((sta->ht_capabilities & WL_STA_CAP_TX_STBC) || (sta->ht_capabilities & WL_STA_CAP_RX_STBC_MASK)) ? "Yes" : "No");
#endif
#endif
#else
			ret += websWrite(wp, "%-4s",
				(sta->flags & WL_STA_PS) ? "Yes" : "No");
#endif
			ret += websWrite(wp, "%s", print_rate_buf(sta->tx_rate, rate_buf));
			ret += websWrite(wp, "%s", print_rate_buf(sta->rx_rate, rate_buf));

			hr = sta->in / 3600;
			min = (sta->in % 3600) / 60;
			sec = sta->in - hr * 3600 - min * 60;
			ret += websWrite(wp, "%02d:%02d:%02d", hr, min, sec);
		}

		ret += websWrite(wp, "\n");
	}

	for (i = 1; i < 4; i++) {
#ifdef RTCONFIG_WIRELESSREPEATER
		if ((sw_mode() == SW_MODE_REPEATER)
			&& (unit == nvram_get_int("wlc_band")) && (i == 1))
			break;
#endif
		sprintf(prefix, "wl%d.%d_", unit, i);
		if (nvram_match(strcat_r(prefix, "bss_enabled", tmp), "1"))
		{
			sprintf(name_vif, "wl%d.%d", unit, i);

			memset(auth, 0, mac_list_size);

			/* query wl for authenticated sta list */
			strcpy((char*)auth, "authe_sta_list");
			if (wl_ioctl(name_vif, WLC_GET_VAR, auth, mac_list_size))
				goto exit;

			for (ii = 0; ii < auth->count; ii++) {
				sta = wl_sta_info(name_vif, &auth->ea[ii]);
				if (!sta) continue;
				if (!(sta->flags & WL_STA_ASSOC) && !sta->in) continue;

				ret += websWrite(wp, "%-3d ", i);

				ret += websWrite(wp, "%s ", ether_etoa((void *)&auth->ea[ii], ea));

				ret += websWrite(wp, "%-11s%-11s", (sta->flags & WL_STA_ASSOC) ? "Yes" : " ", (sta->flags & WL_STA_AUTHO) ? "Yes" : "");

				memcpy(&scb_val.ea, &auth->ea[ii], ETHER_ADDR_LEN);
				if (wl_ioctl(name_vif, WLC_GET_RSSI, &scb_val, sizeof(scb_val_t)))
					ret += websWrite(wp, "%-8s", "");
				else
					ret += websWrite(wp, "%4ddBm ", scb_val.val);

				if (sta->flags & WL_STA_SCBSTATS)
				{
#ifdef RTCONFIG_BCMARM
#ifdef RTCONFIG_MUMIMO
					ret += websWrite(wp, "%-4s%-4s%-5s%-5s",
						(sta->flags & WL_STA_PS) ? "Yes" : "No",
						((sta->ht_capabilities & WL_STA_CAP_SHORT_GI_20) || (sta->ht_capabilities & WL_STA_CAP_SHORT_GI_40)) ? "Yes" : "No",
						((sta->ht_capabilities & WL_STA_CAP_TX_STBC) || (sta->ht_capabilities & WL_STA_CAP_RX_STBC_MASK)) ? "Yes" : "No",
						((sta->vht_flags & WL_STA_MU_BEAMFORMER) || (sta->vht_flags & WL_STA_MU_BEAMFORMEE)) ? "Yes" : "No");
#else
					ret += websWrite(wp, "%-4s%-4s%-5s",
						(sta->flags & WL_STA_PS) ? "Yes" : "No",
						((sta->ht_capabilities & WL_STA_CAP_SHORT_GI_20) || (sta->ht_capabilities & WL_STA_CAP_SHORT_GI_40)) ? "Yes" : "No",
						((sta->ht_capabilities & WL_STA_CAP_TX_STBC) || (sta->ht_capabilities & WL_STA_CAP_RX_STBC_MASK)) ? "Yes" : "No");
#endif
#else
					ret += websWrite(wp, "%-4s",
						(sta->flags & WL_STA_PS) ? "Yes" : "No");
#endif
					ret += websWrite(wp, "%s", print_rate_buf(sta->tx_rate, rate_buf));
					ret += websWrite(wp, "%s", print_rate_buf(sta->rx_rate, rate_buf));

					hr = sta->in / 3600;
					min = (sta->in % 3600) / 60;
					sec = sta->in - hr * 3600 - min * 60;
					ret += websWrite(wp, "%02d:%02d:%02d", hr, min, sec);
				}

				ret += websWrite(wp, "\n");
			}
		}
	}

	/* error/exit */
exit:
	if (auth) free(auth);

	return ret;
}

int
ej_wl_status_2g(int eid, webs_t wp, int argc, char_t **argv)
{
	int retval = 0;
	int ii = 0;
	char nv_param[NVRAM_MAX_PARAM_LEN];
	char *temp;

	for (ii = 0; ii < DEV_NUMIFS; ii++) {
		sprintf(nv_param, "wl%d_unit", ii);
		temp = nvram_get(nv_param);

		if (temp && strlen(temp) > 0)
		{
			retval += ej_wl_status(eid, wp, argc, argv, ii);
			retval += websWrite(wp, "\n");
		}
	}

	return retval;
}

static int
wl_extent_channel(int unit)
{
	int ret;
	struct ether_addr bssid;
	wl_bss_info_t *bi;
	wl_bss_info_107_t *old_bi;
	char tmp[128], prefix[] = "wlXXXXXXXXXX_";
	char *name;
#ifdef RTCONFIG_QTN
	qcsapi_unsigned_int bw;
#endif

        snprintf(prefix, sizeof(prefix), "wl%d_", unit);
        name = nvram_safe_get(strcat_r(prefix, "ifname", tmp));

	if ((unit == 1) || (unit == 2)) {
#ifdef RTCONFIG_QTN
		if (rpc_qcsapi_get_bw(&bw) >= 0) {
			return bw;
		} else {
			return 0;
		}
#else
		if ((ret = wl_ioctl(name, WLC_GET_BSSID, &bssid, ETHER_ADDR_LEN)) == 0) {
			/* The adapter is associated. */
			*(uint32*)buf = htod32(WLC_IOCTL_MAXLEN);
			if ((ret = wl_ioctl(name, WLC_GET_BSS_INFO, buf, WLC_IOCTL_MAXLEN)) < 0)
				return 0;
			bi = (wl_bss_info_t*)(buf + 4);

			return bw_chspec_to_mhz(bi->chanspec);
		} else {
			return 0;
		}
#endif

	}

	if ((ret = wl_ioctl(name, WLC_GET_BSSID, &bssid, ETHER_ADDR_LEN)) == 0) {
		/* The adapter is associated. */
		*(uint32*)buf = htod32(WLC_IOCTL_MAXLEN);
		if ((ret = wl_ioctl(name, WLC_GET_BSS_INFO, buf, WLC_IOCTL_MAXLEN)) < 0)
			return 0;

		bi = (wl_bss_info_t*)(buf + 4);
		if (dtoh32(bi->version) == WL_BSS_INFO_VERSION ||
		   dtoh32(bi->version) == LEGACY2_WL_BSS_INFO_VERSION ||
		   dtoh32(bi->version) == LEGACY_WL_BSS_INFO_VERSION)
		{
			/* Convert version 107 to 109 */
			if (dtoh32(bi->version) == LEGACY_WL_BSS_INFO_VERSION) {
				old_bi = (wl_bss_info_107_t *)bi;
				bi->chanspec = CH20MHZ_CHSPEC(old_bi->channel);
				bi->ie_length = old_bi->ie_length;
				bi->ie_offset = sizeof(wl_bss_info_107_t);
			}
			if (dtoh32(bi->version) != LEGACY_WL_BSS_INFO_VERSION && bi->n_cap)
				return  CHSPEC_CHANNEL(bi->chanspec);
		}
	}
	return 0;
}

int
ej_wl_extent_channel(int eid, webs_t wp, int argc, char_t **argv)
{

#if defined(RTAC3200) || defined(RTAC5300)
	return websWrite(wp, "[\"%d\", \"%d\", \"%d\"]", wl_extent_channel(0), wl_extent_channel(1), wl_extent_channel(2));
#else
	return websWrite(wp, "[\"%d\", \"%d\"]", wl_extent_channel(0), wl_extent_channel(1));
#endif
}

int
wl_control_channel(int unit)
{
	int ret;
	struct ether_addr bssid;
	wl_bss_info_t *bi;
	wl_bss_info_107_t *old_bi;
	char tmp[128], prefix[] = "wlXXXXXXXXXX_";
	char *name;
#ifdef RTCONFIG_QTN
	qcsapi_unsigned_int channel;
#endif

	snprintf(prefix, sizeof(prefix), "wl%d_", unit);
	name = nvram_safe_get(strcat_r(prefix, "ifname", tmp));

	if ((ret = wl_ioctl(name, WLC_GET_BSSID, &bssid, ETHER_ADDR_LEN)) == 0) {
		/* The adapter is associated. */
		*(uint32*)buf = htod32(WLC_IOCTL_MAXLEN);
		if ((ret = wl_ioctl(name, WLC_GET_BSS_INFO, buf, WLC_IOCTL_MAXLEN)) < 0)
			return 0;

		bi = (wl_bss_info_t*)(buf + 4);
		if (dtoh32(bi->version) == WL_BSS_INFO_VERSION ||
		    dtoh32(bi->version) == LEGACY2_WL_BSS_INFO_VERSION ||
		    dtoh32(bi->version) == LEGACY_WL_BSS_INFO_VERSION)
		{
			/* Convert version 107 to 109 */
			if (dtoh32(bi->version) == LEGACY_WL_BSS_INFO_VERSION) {
				old_bi = (wl_bss_info_107_t *)bi;
				bi->chanspec = CH20MHZ_CHSPEC(old_bi->channel);
				bi->ie_length = old_bi->ie_length;
				bi->ie_offset = sizeof(wl_bss_info_107_t);
			}

			if (dtoh32(bi->version) != LEGACY_WL_BSS_INFO_VERSION && bi->n_cap)
				return bi->ctl_ch;
			else
				return (bi->chanspec & WL_CHANSPEC_CHAN_MASK);
		}
	}

#ifdef RTCONFIG_QTN
	ret = rpc_qcsapi_get_channel(&channel);
	if (ret < 0) return 0;
	else return channel;
#else
	return 0;
#endif
}

int
ej_wl_control_channel(int eid, webs_t wp, int argc, char_t **argv)
{
	int ret = 0;
	char word[256], *next;
	int count_wl_if = 0;

	foreach (word, nvram_safe_get("wl_ifnames"), next)
		count_wl_if++;

	ret = websWrite(wp, "[\"%d\", \"%d\"", wl_control_channel(0), wl_control_channel(1));
	if (count_wl_if >= 3)
		ret += websWrite(wp, ", \"%d\"", wl_control_channel(2));
	ret += websWrite(wp, "]");

	return ret;
}

#define	IW_MAX_FREQUENCIES	32

static int ej_wl_channel_list(int eid, webs_t wp, int argc, char_t **argv, int unit)
{
	int i, retval = 0;
	int channels[MAXCHANNEL+1];
	wl_uint32_list_t *list = (wl_uint32_list_t *) channels;
	char tmp[256], tmp1[256], tmp2[256], prefix[] = "wlXXXXXXXXXX_";
	char tmpx[256];
	char *name;
	uint ch;
	char word[256], *next;
	int unit_max = 0, count = 0;

	sprintf(tmp1, "[\"%d\"]", 0);

	foreach (word, nvram_safe_get("wl_ifnames"), next)
		unit_max++;

	if (unit > (unit_max - 1))
		goto ERROR;

	snprintf(prefix, sizeof(prefix), "wl%d_", unit);
	name = nvram_safe_get(strcat_r(prefix, "ifname", tmp));

	if (is_wlif_up(name) != 1)
	{
		foreach (word, nvram_safe_get(strcat_r(prefix, "chlist", tmp)), next)
			count++;

		if (count < 2)
			goto ERROR;

		i = 0;
		foreach (word, nvram_safe_get(strcat_r(prefix, "chlist", tmp)), next) {
			if (i == 0)
			{
				sprintf(tmp1, "[\"%s\",", word);
			}
			else if (i == (count - 1))
			{
				sprintf(tmpx,  "%s \"%s\"]", tmp1, word);
				strlcpy(tmp1, tmpx, sizeof(tmp1));
			}
			else
			{
				sprintf(tmpx,  "%s \"%s\",", tmp1, word);
				strlcpy(tmp1, tmpx, sizeof(tmp1));
			}

			i++;
		}
		goto ERROR;
	}

	memset(channels, 0, sizeof(channels));
	list->count = htod32(MAXCHANNEL);
	if (wl_ioctl(name, WLC_GET_VALID_CHANNELS , channels, sizeof(channels)) < 0)
	{
		dbg("error doing WLC_GET_VALID_CHANNELS\n");
		sprintf(tmp1, "[\"%d\"]", 0);
		goto ERROR;
	}

	if (dtoh32(list->count) == 0)
	{
		sprintf(tmp1, "[\"%d\"]", 0);
		goto ERROR;
	}

	for (i = 0; i < dtoh32(list->count) && i < IW_MAX_FREQUENCIES; i++) {
		ch = dtoh32(list->element[i]);

		if (i == 0)
		{
			sprintf(tmp1, "[\"%d\",", ch);
			sprintf(tmp2, "%d", ch);
		}
		else if (i == (dtoh32(list->count) - 1))
		{
			sprintf(tmpx,  "%s \"%d\"]", tmp1, ch);
			strlcpy(tmp1, tmpx, sizeof(tmp1));
			sprintf(tmpx,  "%s %d", tmp2, ch);
			strlcpy(tmp2, tmpx, sizeof(tmp2));
		}
		else
		{
			sprintf(tmpx,  "%s \"%d\",", tmp1, ch);
			strlcpy(tmp1, tmpx, sizeof(tmp1));
			sprintf(tmpx,  "%s %d", tmp2, ch);
			strlcpy(tmp2, tmpx, sizeof(tmp2));
		}

		if (strlen(tmp2))
			nvram_set(strcat_r(prefix, "chlist", tmp), tmp2);
	}
ERROR:
	retval += websWrite(wp, "%s", tmp1);
	return retval;
}

static int ej_wl_chanspecs(int eid, webs_t wp, int argc, char_t **argv, int unit)
{
	int i, retval = 0;
	char tmp[1024], tmp1[1024], tmp2[1024], tmpx[1024], prefix[] = "wlXXXXXXXXXX_";
	char *name;
	char word[256], *next;
	int unit_max = 0, count = 0;
	wl_uint32_list_t *list;
	chanspec_t c = 0;
	char data_buf[WLC_IOCTL_MAXLEN];
	char chanbuf[CHANSPEC_STR_LEN];

	sprintf(tmp1, "[\"%d\"]", 0);

#ifdef RTCONFIG_QTN
	 if (unit) goto ERROR;
#endif

	foreach (word, nvram_safe_get("wl_ifnames"), next)
		unit_max++;

	if (unit > (unit_max - 1))
		goto ERROR;

	snprintf(prefix, sizeof(prefix), "wl%d_", unit);
	name = nvram_safe_get(strcat_r(prefix, "ifname", tmp));
	if (is_wlif_up(name) != 1) {
		foreach (word, nvram_safe_get(strcat_r(prefix, "chansps", tmp)), next)
			count++;

		if (count < 2)
			goto ERROR;

		i = 0;
		foreach (word, nvram_safe_get(strcat_r(prefix, "chansps", tmp)), next) {
			if (i == 0) {
				sprintf(tmp1, "[\"%s\",", word);
			} else if (i == (count - 1)) {
				sprintf(tmpx,  "%s \"%s\"]", tmp1, word);
				strlcpy(tmp1, tmpx, sizeof(tmp1));
			} else {
				sprintf(tmpx,  "%s \"%s\",", tmp1, word);
				strlcpy(tmp1, tmpx, sizeof(tmp1));
			}

			i++;
		}

		goto ERROR;
	}

	memset(data_buf, 0, WLC_IOCTL_MAXLEN);
	if (wl_iovar_getbuf(name, "chanspecs", &c, sizeof(chanspec_t), data_buf, WLC_IOCTL_MAXLEN) < 0) {
		dbg("error doing WLC_GET_VAR chanspecs\n");
		sprintf(tmp1, "[\"%d\"]", 0);
		goto ERROR;
	}

	list = (wl_uint32_list_t *)data_buf;
	count = dtoh32(list->count);

	if (!count) {
		dbg("number of valid chanspec is 0\n");
		sprintf(tmp1, "[\"%d\"]", 0);
		goto ERROR;
	} else
	for (i = 0; i < count; i++) {
		c = (chanspec_t)dtoh32(list->element[i]);
		wf_chspec_ntoa(c, chanbuf);

		if (i == 0)
		{
			sprintf(tmp1, "[\"%s\",", chanbuf);
			sprintf(tmp2, "%s", chanbuf);
		}
		else if (i == (count - 1))
		{
			sprintf(tmpx,  "%s \"%s\"]", tmp1, chanbuf);
			strlcpy(tmp1, tmpx, sizeof(tmp1));
			sprintf(tmpx,  "%s %s", tmp2, chanbuf);
			strlcpy(tmp2, tmpx, sizeof(tmp2));
		}
		else
		{
			sprintf(tmpx,  "%s \"%s\",", tmp1, chanbuf);
			strlcpy(tmp1, tmpx, sizeof(tmp1));
			sprintf(tmpx,  "%s %s", tmp2, chanbuf);
			strlcpy(tmp2, tmpx, sizeof(tmp2));
		}

		if (strlen(tmp2))
			nvram_set(strcat_r(prefix, "chansps", tmp), tmp2);
	}

ERROR:
	retval += websWrite(wp, "%s", tmp1);
	return retval;
}

int
ej_wl_channel_list_2g(int eid, webs_t wp, int argc, char_t **argv)
{
	return ej_wl_channel_list(eid, wp, argc, argv, 0);
}

#ifndef RTCONFIG_QTN
int
ej_wl_channel_list_5g(int eid, webs_t wp, int argc, char_t **argv)
{
	return ej_wl_channel_list(eid, wp, argc, argv, 1);
}
#endif

int
ej_wl_channel_list_5g_2(int eid, webs_t wp, int argc, char_t **argv)
{
	return ej_wl_channel_list(eid, wp, argc, argv, 2);
}

int
ej_wl_chanspecs_2g(int eid, webs_t wp, int argc, char_t **argv)
{
	return ej_wl_chanspecs(eid, wp, argc, argv, 0);
}

int
ej_wl_chanspecs_5g(int eid, webs_t wp, int argc, char_t **argv)
{
	return ej_wl_chanspecs(eid, wp, argc, argv, 1);
}

int
ej_wl_chanspecs_5g_2(int eid, webs_t wp, int argc, char_t **argv)
{
	return ej_wl_chanspecs(eid, wp, argc, argv, 2);
}

#define	WL_IW_RSSI_NO_SIGNAL	-91	/* NDIS RSSI link quality cutoffs */

static int ej_wl_rssi(int eid, webs_t wp, int argc, char_t **argv, int unit)
{
	int retval = 0;
	char tmp[256], prefix[] = "wlXXXXXXXXXX_";
	char *name;
	char word[256], *next;
	int unit_max = 0, unit_cur = -1;
	char rssi_buf[32];
#ifdef RTCONFIG_QTN
	int rssi_by_chain[4];
#endif
	char *mode = NULL;
	int sta = 0, wet = 0, psta = 0, psr = 0;
	int rssi = WL_IW_RSSI_NO_SIGNAL;

	memset(rssi_buf, 0, sizeof(rssi_buf));

#ifdef RTCONFIG_QTN
	if (unit != 0) {
		if (!rpc_qtn_ready())
			goto ERROR;

		qcsapi_wifi_get_rssi_by_chain(WIFINAME, 0, &rssi_by_chain[0]);
		qcsapi_wifi_get_rssi_by_chain(WIFINAME, 1, &rssi_by_chain[1]);
		qcsapi_wifi_get_rssi_by_chain(WIFINAME, 2, &rssi_by_chain[2]);
		qcsapi_wifi_get_rssi_by_chain(WIFINAME, 3, &rssi_by_chain[3]);
		rssi = (rssi_by_chain[0] + rssi_by_chain[1] + rssi_by_chain[2] + rssi_by_chain[3]) / 4;

		retval += websWrite(wp, "%d dBm", rssi);

		return retval;
	}
#endif

	foreach (word, nvram_safe_get("wl_ifnames"), next)
		unit_max++;

	if (unit > (unit_max - 1))
		goto ERROR;

	snprintf(prefix, sizeof(prefix), "wl%d_", unit);
	name = nvram_safe_get(strcat_r(prefix, "ifname", tmp));
	mode = nvram_safe_get(strcat_r(prefix, "mode", tmp));
	sta = !strcmp(mode, "sta");
	wet = !strcmp(mode, "wet");
	psta = !strcmp(mode, "psta");
	psr = !strcmp(mode, "psr");

	wl_ioctl(name, WLC_GET_INSTANCE, &unit_cur, sizeof(unit_cur));
	if (unit != unit_cur)
		goto ERROR;
	else if (!(wet || sta || psta || psr))
		goto ERROR;
	else if (wl_ioctl(name, WLC_GET_RSSI, &rssi, sizeof(rssi))) {
		dbg("can not get rssi info of %s\n", name);
		goto ERROR;
	} else {
		rssi = dtoh32(rssi);
		sprintf(rssi_buf, "%d dBm", rssi);
	}

ERROR:
	retval += websWrite(wp, "%s", rssi_buf);
	return retval;
}

int
ej_wl_rssi_2g(int eid, webs_t wp, int argc, char_t **argv)
{
	return ej_wl_rssi(eid, wp, argc, argv, 0);
}

int
ej_wl_rssi_5g(int eid, webs_t wp, int argc, char_t **argv)
{
	return ej_wl_rssi(eid, wp, argc, argv, 1);
}

int
ej_wl_rssi_5g_2(int eid, webs_t wp, int argc, char_t **argv)
{
	return ej_wl_rssi(eid, wp, argc, argv, 2);
}

static int ej_wl_rate(int eid, webs_t wp, int argc, char_t **argv, int unit)
{
	int retval = 0;
	char tmp[256], prefix[] = "wlXXXXXXXXXX_";
	char *name;
	char word[256], *next;
	int unit_max = 0, unit_cur = -1;
	int rate = 0;
	char rate_buf[32];
	struct ether_addr bssid;
	unsigned char bssid_null[6] = { 0x0, 0x0, 0x0, 0x0, 0x0, 0x0 };
	int sta_rate;
	int from_app = 0;

	from_app = check_user_agent(user_agent);

#ifdef RTCONFIG_BCMWL6
	int s = -1;
#endif
#ifdef RTCONFIG_QTN
	uint32_t count = 0, speed;
#endif

	sprintf(rate_buf, "0 Mbps");

#ifdef RTCONFIG_QTN
	if (unit != 0) {
		if (!rpc_qtn_ready()) {
			goto ERROR;
		}
		// if ssid associated, check associations
		if (qcsapi_wifi_get_link_quality(WIFINAME, count, &speed) < 0) {
			// dbg("fail to get link status index %d\n", (int)count);
		} else {
			speed = speed ;  /* 4 antenna? */
			if ((int)speed < 1) {
				sprintf(rate_buf, "auto");
			} else {
				sprintf(rate_buf, "%d Mbps", (int)speed);
			}
		}

		retval += websWrite(wp, "%s", rate_buf);
		return retval;
	}
#endif

	foreach (word, nvram_safe_get("wl_ifnames"), next)
		unit_max++;

	if (unit > (unit_max - 1))
		goto ERROR;

	snprintf(prefix, sizeof(prefix), "wl%d_", unit);
	name = nvram_safe_get(strcat_r(prefix, "ifname", tmp));

	wl_ioctl(name, WLC_GET_INSTANCE, &unit_cur, sizeof(unit_cur));
	if (unit != unit_cur)
		goto ERROR;
	else if (wl_ioctl(name, WLC_GET_RATE, &rate, sizeof(int))) {
		dbg("can not get rate info of %s\n", name);
		goto ERROR;
	} else {
		rate = dtoh32(rate);
		if ((rate == -1) || (rate == 0))
			sprintf(rate_buf, "auto");
		else
			sprintf(rate_buf, "%d%s Mbps", (rate / 2), (rate & 1) ? ".5" : "");
	}

	if (nvram_match(strcat_r(prefix, "mode", tmp), "wet")) {
		if (wl_ioctl(name, WLC_GET_BSSID, &bssid, ETHER_ADDR_LEN) != 0)
			goto ERROR;
		else if (!memcmp(&bssid, bssid_null, 6))
			goto ERROR;

		sta_info_t *sta = wl_sta_info(name, &bssid);
		if (sta && (sta->flags & WL_STA_SCBSTATS)) {

			if ((dtoh32(sta->tx_rate) == -1) &&
				(dtoh32(sta->rx_rate) == -1))
				goto ERROR;

			sta_rate = max(sta->tx_rate, sta->rx_rate);
			rate = max(rate * 500, sta_rate);

			if ((rate % 1000) == 0)
				sprintf(rate_buf, "%6d Mbps", rate / 1000);
			else
				sprintf(rate_buf, "%6.1f Mbps", (double) rate / 1000);
		}
#ifdef RTCONFIG_BCMWL6
	} else if (nvram_match(strcat_r(prefix, "mode", tmp), "psta") ||
		nvram_match(strcat_r(prefix, "mode", tmp), "psr")) {
#if 0
		char eabuf[32];
#endif
		struct ifreq ifr;
		unsigned char wlta[6];

		if (wl_ioctl(name, WLC_GET_BSSID, &bssid, ETHER_ADDR_LEN) != 0)
			goto ERROR;
		else if (!memcmp(&bssid, bssid_null, 6))
			goto ERROR;

		if ((s = socket(AF_INET, SOCK_RAW, IPPROTO_RAW)) < 0)
			goto ERROR;

		strcpy(ifr.ifr_name, "br0");
		if (ioctl(s, SIOCGIFHWADDR, &ifr))
			goto ERROR;

		memcpy(wlta, ifr.ifr_hwaddr.sa_data, ETHER_ADDR_LEN);
		if (nvram_match(strcat_r(prefix, "mode", tmp), "psr"))
			wlta[0] |= 0x02;
#if 0
		dbg("%s TA: %s\n", name, ether_etoa((const unsigned char *)wlta, eabuf));
#endif
		DIR *dir_to_open = NULL;
		char dir_path[128];
		int n, j;
		struct dirent **namelist;

		sprintf(dir_path, "/sys/class/net");
		dir_to_open = opendir(dir_path);
		if (dir_to_open) {
			closedir(dir_to_open);
			n = scandir(dir_path, &namelist, 0, alphasort);

			snprintf(prefix, sizeof(prefix), "wl%d.", unit);

			for (j= 0; j< n; j++) {
				if (namelist[j]->d_name[0] == '.')
				{
					free(namelist[j]);
					continue;
				}
				else if (strncmp(prefix, namelist[j]->d_name, 4))
				{
					free(namelist[j]);
					continue;
				}

				strcpy(tmp, namelist[j]->d_name);
				free(namelist[j]);

				strcpy(ifr.ifr_name, tmp);
				if (ioctl(s, SIOCGIFHWADDR, &ifr))
					goto ERROR;
#if 0
				dbg("%s macaddr: %s\n", tmp, ether_etoa((const unsigned char *)ifr.ifr_hwaddr.sa_data, eabuf));
#endif
				if (!memcmp(wlta, ifr.ifr_hwaddr.sa_data, 6)) {
					sta_info_t *sta = wl_sta_info(tmp, &bssid);
					if (sta && (sta->flags & WL_STA_SCBSTATS)) {
						if ((dtoh32(sta->tx_rate) == -1) &&
							(dtoh32(sta->rx_rate) == -1))
							goto ERROR;

						sta_rate = max(sta->tx_rate, sta->rx_rate);
						rate = max(rate * 500, sta_rate);

						if ((rate % 1000) == 0)
							sprintf(rate_buf, "%6d Mbps", rate / 1000);
						else
							sprintf(rate_buf, "%6.1f Mbps", (double) rate / 1000);
					}

					break;
				}
			}
		}
#endif
	}

ERROR:
#ifdef RTCONFIG_BCMWL6
	close(s);
#endif
	if(from_app == 0)
		retval += websWrite(wp, "%s", rate_buf);
	else
		retval += websWrite(wp, "\"%s\"", rate_buf);
	return retval;
}

int
ej_wl_rate_2g(int eid, webs_t wp, int argc, char_t **argv)
{
	return ej_wl_rate(eid, wp, argc, argv, 0);
}

int
ej_wl_rate_5g(int eid, webs_t wp, int argc, char_t **argv)
{
	return ej_wl_rate(eid, wp, argc, argv, 1);
}

int
ej_wl_rate_5g_2(int eid, webs_t wp, int argc, char_t **argv)
{
	return ej_wl_rate(eid, wp, argc, argv, 2);
}

static int wps_stop_count = 0;

static void reset_wps_status()
{
	if (++wps_stop_count > 30)
	{
		wps_stop_count = 0;
		nvram_set("wps_proc_status_x", "0");
	}
}

char *
getWscStatusStr()
{
	char *status = nvram_safe_get("wps_proc_status_x");

	switch (atoi(status)) {
	case 1: /* WPS_ASSOCIATED */
		wps_stop_count = 0;
		return "Start WPS Process";
		break;
	case 2: /* WPS_OK */
	case 7: /* WPS_MSGDONE */
		reset_wps_status();
		return "Success";
		break;
	case 3: /* WPS_MSG_ERR */
		reset_wps_status();
		return "Fail due to WPS message exchange error!";
		break;
	case 4: /* WPS_TIMEOUT */
		reset_wps_status();
		return "Fail due to WPS time out!";
		break;
	case 5: /* WPS_UI_SENDM2 */
		return "Send M2";
		break;
	case 6: /* WPS_UI_SENDM7 */
		return "Send M7";
		break;
	case 8: /* WPS_PBCOVERLAP */
		reset_wps_status();
		return "Fail due to PBC session overlap!";
		break;
	case 9: /* WPS_UI_FIND_PBC_AP */
		return "Finding a PBC access point...";
		break;
	case 10: /* WPS_UI_ASSOCIATING */
		return "Assciating with access point...";
		break;
	default:
		wps_stop_count = 0;
		if (nvram_match("wps_enable", "1"))
			return "Idle";
		else
			return "Not used";
		break;
	}
}

int
wps_is_oob()
{
	char tmp[16];

	snprintf(tmp, sizeof(tmp), "lan_wps_oob");

	/*
	 * OOB: enabled
	 * Configured: disabled
	 */
	if (nvram_match(tmp, "disabled"))
		return 0;

	return 1;
}

void getWPSAuthMode(int unit, char *ret_str)
{
	char tmp[128], prefix[]="wlXXXXXXX_";

	snprintf(prefix, sizeof(prefix), "wl%d_", unit);

	if (nvram_match(strcat_r(prefix, "auth_mode_x", tmp), "shared"))
		strcpy(ret_str, "Shared Key");
	else if (nvram_match(strcat_r(prefix, "auth_mode_x", tmp), "psk"))
		strcpy(ret_str, "WPA-Personal");
	else if (nvram_match(strcat_r(prefix, "auth_mode_x", tmp), "psk2"))
		strcpy(ret_str, "WPA2-Personal");
	else if (nvram_match(strcat_r(prefix, "auth_mode_x", tmp), "pskpsk2"))
		strcpy(ret_str, "WPA-Auto-Personal");
	else if (nvram_match(strcat_r(prefix, "auth_mode_x", tmp), "wpa"))
		strcpy(ret_str, "WPA-Enterprise");
	else if (nvram_match(strcat_r(prefix, "auth_mode_x", tmp), "wpa2"))
		strcpy(ret_str, "WPA2-Enterprise");
	else if (nvram_match(strcat_r(prefix, "auth_mode_x", tmp), "wpawpa2"))
		strcpy(ret_str, "WPA-Auto-Enterprise");
	else if (nvram_match(strcat_r(prefix, "auth_mode_x", tmp), "radius"))
		strcpy(ret_str, "802.1X");
	else
		strcpy(ret_str, "Open System");
}

void getWPSEncrypType(int unit, char *ret_str)
{
	char tmp[128], prefix[]="wlXXXXXXX_";

	snprintf(prefix, sizeof(prefix), "wl%d_", unit);

	if (nvram_match(strcat_r(prefix, "auth_mode_x", tmp), "open") &&
		nvram_match(strcat_r(prefix, "wep_x", tmp), "0"))
		strcpy(ret_str, "None");
	else if ((nvram_match(strcat_r(prefix, "auth_mode_x", tmp), "open") && !nvram_match(strcat_r(prefix, "wep_x", tmp), "0")) ||
		nvram_match("wl_auth_mode", "shared") ||
		nvram_match("wl_auth_mode", "radius"))
		strcpy(ret_str, "WEP");

	if (nvram_match(strcat_r(prefix, "crypto", tmp), "tkip"))
		strcpy(ret_str, "TKIP");
	else if (nvram_match(strcat_r(prefix, "crypto", tmp), "aes"))
		strcpy(ret_str, "AES");
	else if (nvram_match(strcat_r(prefix, "crypto", tmp), "tkip+aes"))
		strcpy(ret_str, "TKIP+AES");
}

int wl_wps_info(int eid, webs_t wp, int argc, char_t **argv, int unit)
{
	char tmpstr[256];
	int retval = 0;
	char tmp[128], prefix[]="wlXXXXXXX_";
	char *wps_sta_pin;
#ifdef RTCONFIG_QTN
	int ret;
	qcsapi_SSID ssid;
#if 0
	string_64 key_passphrase;
	char wps_pin[16];
#endif
#endif


	snprintf(prefix, sizeof(prefix), "wl%d_", unit);

	retval += websWrite(wp, "<wps>\n");

	//0. WSC Status
	if (!strcmp(nvram_safe_get(strcat_r(prefix, "wps_mode", tmp)), "enabled"))
	{
#ifdef RTCONFIG_QTN
		if (unit)
		{
			if (!rpc_qtn_ready())
				retval += websWrite(wp, "<wps_info>%s</wps_info>\n", "5 GHz radio is not ready");
			else
				retval += websWrite(wp, "<wps_info>%s</wps_info>\n", getWscStatusStr_qtn());
		}
		else
#endif
		retval += websWrite(wp, "<wps_info>%s</wps_info>\n", getWscStatusStr());
	}
	else
		retval += websWrite(wp, "<wps_info>%s</wps_info>\n", "Not used");

	//1. WPSConfigured
#ifdef RTCONFIG_QTN
	if (unit)
	{
		if (!rpc_qtn_ready())
			retval += websWrite(wp, "<wps_info>%s</wps_info>\n", "");
		else
			retval += websWrite(wp, "<wps_info>%s</wps_info>\n", get_WPSConfiguredStr_qtn());
	}
	else
#endif
	if (!wps_is_oob())
		retval += websWrite(wp, "<wps_info>%s</wps_info>\n", "Yes");
	else
		retval += websWrite(wp, "<wps_info>%s</wps_info>\n", "No");

	//2. WPSSSID
#ifdef RTCONFIG_QTN
	if (unit)
	{
		if (!rpc_qtn_ready())
			retval += websWrite(wp, "<wps_info>%s</wps_info>\n", "");
		else
		{
			memset(&ssid, 0, sizeof(qcsapi_SSID));
			ret = rpc_qcsapi_get_SSID(WIFINAME, &ssid);
			if (ret < 0)
				dbG("rpc_qcsapi_get_SSID %s error, return: %d\n", WIFINAME, ret);

			memset(tmpstr, 0, sizeof(tmpstr));
			char_to_ascii(tmpstr, ssid);
			retval += websWrite(wp, "<wps_info>%s</wps_info>\n", tmpstr);
		}
	}
	else
#endif
	{
		memset(tmpstr, 0, sizeof(tmpstr));
		char_to_ascii(tmpstr, nvram_safe_get(strcat_r(prefix, "ssid", tmp)));
		retval += websWrite(wp, "<wps_info>%s</wps_info>\n", tmpstr);
	}

	//3. WPSAuthMode
#ifdef RTCONFIG_QTN
	if (unit)
	{
		if (!rpc_qtn_ready())
			retval += websWrite(wp, "<wps_info>%s</wps_info>\n", "");
		else
			retval += websWrite(wp, "<wps_info>%s</wps_info>\n", getWPSAuthMode_qtn());
	}
	else
#endif
	{
		memset(tmpstr, 0, sizeof(tmpstr));
		getWPSAuthMode(unit, tmpstr);
		retval += websWrite(wp, "<wps_info>%s</wps_info>\n", tmpstr);
	}

	//4. EncrypType
#ifdef RTCONFIG_QTN
	if (unit)
	{
		if (!rpc_qtn_ready())
			retval += websWrite(wp, "<wps_info>%s</wps_info>\n", "");
		else
			retval += websWrite(wp, "<wps_info>%s</wps_info>\n", getWPSEncrypType_qtn());
	}
	else
#endif
	{
		memset(tmpstr, 0, sizeof(tmpstr));
		getWPSEncrypType(unit, tmpstr);
		retval += websWrite(wp, "<wps_info>%s</wps_info>\n", tmpstr);
	}

	//5. DefaultKeyIdx
#ifdef RTCONFIG_QTN
	if (unit)
	{
		if (!rpc_qtn_ready())
			retval += websWrite(wp, "<wps_info>%s</wps_info>\n", "");
		else
			retval += websWrite(wp, "<wps_info>%d</wps_info>\n", 1);
	}
	else
#endif
	{
		memset(tmpstr, 0, sizeof(tmpstr));
		sprintf(tmpstr, "%s", nvram_safe_get(strcat_r(prefix, "key", tmp)));
		retval += websWrite(wp, "<wps_info>%s</wps_info>\n", tmpstr);
	}

	//6. WPAKey
#if 0	//hide for security
#ifdef RTCONFIG_QTN
	if (unit)
	{
		if (!rpc_qtn_ready())
			retval += websWrite(wp, "<wps_info>%s</wps_info>\n", "");
		else
		{
			memset(&key_passphrase, 0, sizeof(key_passphrase));
			ret = rpc_qcsapi_get_key_passphrase(WIFINAME, (char *) &key_passphrase);
			if (ret < 0)
				dbG("rpc_qcsapi_get_key_passphrase %s error, return: %d\n", WIFINAME, ret);

			if (!strlen(key_passphrase))
				retval += websWrite(wp, "<wps_info>None</wps_info>\n");
			else
			{
				memset(tmpstr, 0, sizeof(tmpstr));
				char_to_ascii(tmpstr, key_passphrase);
				retval += websWrite(wp, "<wps_info>%s</wps_info>\n", tmpstr);
			}
		}
	}
	else
#endif
	if (!strlen(nvram_safe_get(strcat_r(prefix, "wpa_psk", tmp))))
		retval += websWrite(wp, "<wps_info>None</wps_info>\n");
	else
	{
		memset(tmpstr, 0, sizeof(tmpstr));
		char_to_ascii(tmpstr, nvram_safe_get(strcat_r(prefix, "wpa_psk", tmp)));
		retval += websWrite(wp, "<wps_info>%s</wps_info>\n", tmpstr);
	}
#else
	retval += websWrite(wp, "<wps_info></wps_info>\n");
#endif

	//7. AP PIN Code
#ifdef RTCONFIG_QTNBAK
	/* QTN get wps_device_pin from BRCM */
	if (unit)
	{
		if (!rpc_qtn_ready())
			retval += websWrite(wp, "<wps_info>%s</wps_info>\n", "");
		else
		{
			wps_pin[0] = 0;
			ret = rpc_qcsapi_wps_get_ap_pin(WIFINAME, wps_pin, 0);
			if (ret < 0)
				dbG("rpc_qcsapi_wps_get_ap_pin %s error, return: %d\n", WIFINAME, ret);

			retval += websWrite(wp, "<wps_info>%s</wps_info>\n", wps_pin);
		}
	}
	else
#endif
	{
		memset(tmpstr, 0, sizeof(tmpstr));
		sprintf(tmpstr, "%s", nvram_safe_get("wps_device_pin"));
		retval += websWrite(wp, "<wps_info>%s</wps_info>\n", tmpstr);
	}

	//8. Saved WPAKey
#if 0	//hide for security
#ifdef RTCONFIG_QTN
	if (unit)
	{
		if (!rpc_qtn_ready())
			retval += websWrite(wp, "<wps_info>%s</wps_info>\n", "");
		else
		{
			if (!strlen(key_passphrase))
				retval += websWrite(wp, "<wps_info>None</wps_info>\n");
			else
			{
				memset(tmpstr, 0, sizeof(tmpstr));
				char_to_ascii(tmpstr, key_passphrase);
				retval += websWrite(wp, "<wps_info>%s</wps_info>\n", tmpstr);
			}
		}
	}
	else
#endif
	if (!strlen(nvram_safe_get(strcat_r(prefix, "wpa_psk", tmp))))
	{
		retval += websWrite(wp, "<wps_info>None</wps_info>\n");
	}
	else
	{
		memset(tmpstr, 0, sizeof(tmpstr));
		char_to_ascii(tmpstr, nvram_safe_get(strcat_r(prefix, "wpa_psk", tmp)));
		retval += websWrite(wp, "<wps_info>%s</wps_info>\n", tmpstr);
	}
#else
	retval += websWrite(wp, "<wps_info></wps_info>\n");
#endif
	//9. WPS enable?
	if (!strcmp(nvram_safe_get(strcat_r(prefix, "wps_mode", tmp)), "enabled"))
		retval += websWrite(wp, "<wps_info>%s</wps_info>\n", "1");
	else
		retval += websWrite(wp, "<wps_info>%s</wps_info>\n", "0");

	//A. WPS mode
	wps_sta_pin = nvram_safe_get("wps_sta_pin");
	if (strlen(wps_sta_pin) && strcmp(wps_sta_pin, "00000000"))
		retval += websWrite(wp, "<wps_info>%s</wps_info>\n", "1");
	else
		retval += websWrite(wp, "<wps_info>%s</wps_info>\n", "2");

	//B. current auth mode
	retval += websWrite(wp, "<wps_info>%s</wps_info>\n", nvram_safe_get(strcat_r(prefix, "auth_mode_x", tmp)));

	//C. WPS band
	retval += websWrite(wp, "<wps_info>%d</wps_info>\n", nvram_get_int("wps_band_x"));

	retval += websWrite(wp, "</wps>");

	return retval;
}

int
ej_wps_info(int eid, webs_t wp, int argc, char_t **argv)
{
	return wl_wps_info(eid, wp, argc, argv, 1);
}

int
ej_wps_info_2g(int eid, webs_t wp, int argc, char_t **argv)
{
	return wl_wps_info(eid, wp, argc, argv, 0);
}

#if 0
static int wpa_key_mgmt_to_bitfield(const unsigned char *s)
{
	if (memcmp(s, WPA_AUTH_KEY_MGMT_UNSPEC_802_1X, WPA_SELECTOR_LEN) == 0)
		return WPA_KEY_MGMT_IEEE8021X_;
	if (memcmp(s, WPA_AUTH_KEY_MGMT_PSK_OVER_802_1X, WPA_SELECTOR_LEN) ==
	    0)
		return WPA_KEY_MGMT_PSK_;
	if (memcmp(s, WPA_AUTH_KEY_MGMT_NONE, WPA_SELECTOR_LEN) == 0)
		return WPA_KEY_MGMT_WPA_NONE_;
	return 0;
}

static int rsn_key_mgmt_to_bitfield(const unsigned char *s)
{
	if (memcmp(s, RSN_AUTH_KEY_MGMT_UNSPEC_802_1X, RSN_SELECTOR_LEN) == 0)
		return WPA_KEY_MGMT_IEEE8021X2_;
	if (memcmp(s, RSN_AUTH_KEY_MGMT_PSK_OVER_802_1X, RSN_SELECTOR_LEN) ==
	    0)
		return WPA_KEY_MGMT_PSK2_;
	return 0;
}

static int wpa_selector_to_bitfield(const unsigned char *s)
{
	if (memcmp(s, WPA_CIPHER_SUITE_NONE, WPA_SELECTOR_LEN) == 0)
		return WPA_CIPHER_NONE_;
	if (memcmp(s, WPA_CIPHER_SUITE_WEP40, WPA_SELECTOR_LEN) == 0)
		return WPA_CIPHER_WEP40_;
	if (memcmp(s, WPA_CIPHER_SUITE_TKIP, WPA_SELECTOR_LEN) == 0)
		return WPA_CIPHER_TKIP_;
	if (memcmp(s, WPA_CIPHER_SUITE_CCMP, WPA_SELECTOR_LEN) == 0)
		return WPA_CIPHER_CCMP_;
	if (memcmp(s, WPA_CIPHER_SUITE_WEP104, WPA_SELECTOR_LEN) == 0)
		return WPA_CIPHER_WEP104_;
	return 0;
}

static int rsn_selector_to_bitfield(const unsigned char *s)
{
	if (memcmp(s, RSN_CIPHER_SUITE_NONE, RSN_SELECTOR_LEN) == 0)
		return WPA_CIPHER_NONE_;
	if (memcmp(s, RSN_CIPHER_SUITE_WEP40, RSN_SELECTOR_LEN) == 0)
		return WPA_CIPHER_WEP40_;
	if (memcmp(s, RSN_CIPHER_SUITE_TKIP, RSN_SELECTOR_LEN) == 0)
		return WPA_CIPHER_TKIP_;
	if (memcmp(s, RSN_CIPHER_SUITE_CCMP, RSN_SELECTOR_LEN) == 0)
		return WPA_CIPHER_CCMP_;
	if (memcmp(s, RSN_CIPHER_SUITE_WEP104, RSN_SELECTOR_LEN) == 0)
		return WPA_CIPHER_WEP104_;
	return 0;
}

static int wpa_parse_wpa_ie_wpa(const unsigned char *wpa_ie, size_t wpa_ie_len,
				struct wpa_ie_data *data)
{
	const struct wpa_ie_hdr *hdr;
	const unsigned char *pos;
	int left;
	int i, count;

	data->proto = WPA_PROTO_WPA_;
	data->pairwise_cipher = WPA_CIPHER_TKIP_;
	data->group_cipher = WPA_CIPHER_TKIP_;
	data->key_mgmt = WPA_KEY_MGMT_IEEE8021X_;
	data->capabilities = 0;
	data->pmkid = NULL;
	data->num_pmkid = 0;

	if (wpa_ie_len == 0) {
		/* No WPA IE - fail silently */
		return -1;
	}

	if (wpa_ie_len < sizeof(struct wpa_ie_hdr)) {
//		fprintf(stderr, "ie len too short %lu", (unsigned long) wpa_ie_len);
		return -1;
	}

	hdr = (const struct wpa_ie_hdr *) wpa_ie;

	if (hdr->elem_id != DOT11_MNG_WPA_ID ||
	    hdr->len != wpa_ie_len - 2 ||
	    memcmp(&hdr->oui, WPA_OUI_TYPE_ARR, WPA_SELECTOR_LEN) != 0 ||
	    WPA_GET_LE16(hdr->version) != WPA_VERSION_) {
//		fprintf(stderr, "malformed ie or unknown version");
		return -1;
	}

	pos = (const unsigned char *) (hdr + 1);
	left = wpa_ie_len - sizeof(*hdr);

	if (left >= WPA_SELECTOR_LEN) {
		data->group_cipher = wpa_selector_to_bitfield(pos);
		pos += WPA_SELECTOR_LEN;
		left -= WPA_SELECTOR_LEN;
	} else if (left > 0) {
//		fprintf(stderr, "ie length mismatch, %u too much", left);
		return -1;
	}

	if (left >= 2) {
		data->pairwise_cipher = 0;
		count = WPA_GET_LE16(pos);
		pos += 2;
		left -= 2;
		if (count == 0 || left < count * WPA_SELECTOR_LEN) {
//			fprintf(stderr, "ie count botch (pairwise), "
//				   "count %u left %u", count, left);
			return -1;
		}
		for (i = 0; i < count; i++) {
			data->pairwise_cipher |= wpa_selector_to_bitfield(pos);
			pos += WPA_SELECTOR_LEN;
			left -= WPA_SELECTOR_LEN;
		}
	} else if (left == 1) {
//		fprintf(stderr, "ie too short (for key mgmt)");
		return -1;
	}

	if (left >= 2) {
		data->key_mgmt = 0;
		count = WPA_GET_LE16(pos);
		pos += 2;
		left -= 2;
		if (count == 0 || left < count * WPA_SELECTOR_LEN) {
//			fprintf(stderr, "ie count botch (key mgmt), "
//				   "count %u left %u", count, left);
			return -1;
		}
		for (i = 0; i < count; i++) {
			data->key_mgmt |= wpa_key_mgmt_to_bitfield(pos);
			pos += WPA_SELECTOR_LEN;
			left -= WPA_SELECTOR_LEN;
		}
	} else if (left == 1) {
//		fprintf(stderr, "ie too short (for capabilities)");
		return -1;
	}

	if (left >= 2) {
		data->capabilities = WPA_GET_LE16(pos);
		pos += 2;
		left -= 2;
	}

	if (left > 0) {
//		fprintf(stderr, "ie has %u trailing bytes", left);
		return -1;
	}

	return 0;
}

static int wpa_parse_wpa_ie_rsn(const unsigned char *rsn_ie, size_t rsn_ie_len,
				struct wpa_ie_data *data)
{
	const struct rsn_ie_hdr *hdr;
	const unsigned char *pos;
	int left;
	int i, count;

	data->proto = WPA_PROTO_RSN_;
	data->pairwise_cipher = WPA_CIPHER_CCMP_;
	data->group_cipher = WPA_CIPHER_CCMP_;
	data->key_mgmt = WPA_KEY_MGMT_IEEE8021X2_;
	data->capabilities = 0;
	data->pmkid = NULL;
	data->num_pmkid = 0;

	if (rsn_ie_len == 0) {
		/* No RSN IE - fail silently */
		return -1;
	}

	if (rsn_ie_len < sizeof(struct rsn_ie_hdr)) {
//		fprintf(stderr, "ie len too short %lu", (unsigned long) rsn_ie_len);
		return -1;
	}

	hdr = (const struct rsn_ie_hdr *) rsn_ie;

	if (hdr->elem_id != DOT11_MNG_RSN_ID ||
	    hdr->len != rsn_ie_len - 2 ||
	    WPA_GET_LE16(hdr->version) != RSN_VERSION_) {
//		fprintf(stderr, "malformed ie or unknown version");
		return -1;
	}

	pos = (const unsigned char *) (hdr + 1);
	left = rsn_ie_len - sizeof(*hdr);

	if (left >= RSN_SELECTOR_LEN) {
		data->group_cipher = rsn_selector_to_bitfield(pos);
		pos += RSN_SELECTOR_LEN;
		left -= RSN_SELECTOR_LEN;
	} else if (left > 0) {
//		fprintf(stderr, "ie length mismatch, %u too much", left);
		return -1;
	}

	if (left >= 2) {
		data->pairwise_cipher = 0;
		count = WPA_GET_LE16(pos);
		pos += 2;
		left -= 2;
		if (count == 0 || left < count * RSN_SELECTOR_LEN) {
//			fprintf(stderr, "ie count botch (pairwise), "
//				   "count %u left %u", count, left);
			return -1;
		}
		for (i = 0; i < count; i++) {
			data->pairwise_cipher |= rsn_selector_to_bitfield(pos);
			pos += RSN_SELECTOR_LEN;
			left -= RSN_SELECTOR_LEN;
		}
	} else if (left == 1) {
//		fprintf(stderr, "ie too short (for key mgmt)");
		return -1;
	}

	if (left >= 2) {
		data->key_mgmt = 0;
		count = WPA_GET_LE16(pos);
		pos += 2;
		left -= 2;
		if (count == 0 || left < count * RSN_SELECTOR_LEN) {
//			fprintf(stderr, "ie count botch (key mgmt), "
//				   "count %u left %u", count, left);
			return -1;
		}
		for (i = 0; i < count; i++) {
			data->key_mgmt |= rsn_key_mgmt_to_bitfield(pos);
			pos += RSN_SELECTOR_LEN;
			left -= RSN_SELECTOR_LEN;
		}
	} else if (left == 1) {
//		fprintf(stderr, "ie too short (for capabilities)");
		return -1;
	}

	if (left >= 2) {
		data->capabilities = WPA_GET_LE16(pos);
		pos += 2;
		left -= 2;
	}

	if (left >= 2) {
		data->num_pmkid = WPA_GET_LE16(pos);
		pos += 2;
		left -= 2;
		if (left < data->num_pmkid * PMKID_LEN) {
//			fprintf(stderr, "PMKID underflow "
//				   "(num_pmkid=%d left=%d)", data->num_pmkid, left);
			data->num_pmkid = 0;
		} else {
			data->pmkid = pos;
			pos += data->num_pmkid * PMKID_LEN;
			left -= data->num_pmkid * PMKID_LEN;
		}
	}

	if (left > 0) {
//		fprintf(stderr, "ie has %u trailing bytes - ignored", left);
	}

	return 0;
}

int wpa_parse_wpa_ie(const unsigned char *wpa_ie, size_t wpa_ie_len,
		     struct wpa_ie_data *data)
{
	if (wpa_ie_len >= 1 && wpa_ie[0] == DOT11_MNG_RSN_ID)
		return wpa_parse_wpa_ie_rsn(wpa_ie, wpa_ie_len, data);
	else
		return wpa_parse_wpa_ie_wpa(wpa_ie, wpa_ie_len, data);
}

static const char * wpa_cipher_txt(int cipher)
{
	switch (cipher) {
	case WPA_CIPHER_NONE_:
		return "NONE";
	case WPA_CIPHER_WEP40_:
		return "WEP-40";
	case WPA_CIPHER_WEP104_:
		return "WEP-104";
	case WPA_CIPHER_TKIP_:
		return "TKIP";
	case WPA_CIPHER_CCMP_:
//		return "CCMP";
		return "AES";
	case (WPA_CIPHER_TKIP_|WPA_CIPHER_CCMP_):
		return "TKIP+AES";
	default:
		return "Unknown";
	}
}

static const char * wpa_key_mgmt_txt(int key_mgmt, int proto)
{
	switch (key_mgmt) {
	case WPA_KEY_MGMT_IEEE8021X_:
/*
		return proto == WPA_PROTO_RSN_ ?
			"WPA2/IEEE 802.1X/EAP" : "WPA/IEEE 802.1X/EAP";
*/
		return "WPA-Enterprise";
	case WPA_KEY_MGMT_IEEE8021X2_:
		return "WPA2-Enterprise";
	case WPA_KEY_MGMT_PSK_:
/*
		return proto == WPA_PROTO_RSN_ ?
			"WPA2-PSK" : "WPA-PSK";
*/
		return "WPA-Personal";
	case WPA_KEY_MGMT_PSK2_:
		return "WPA2-Personal";
	case WPA_KEY_MGMT_NONE_:
		return "NONE";
	case WPA_KEY_MGMT_IEEE8021X_NO_WPA_:
//		return "IEEE 802.1X (no WPA)";
		return "IEEE 802.1X";
	default:
		return "Unknown";
	}
}

int
ej_SiteSurvey(int eid, webs_t wp, int argc, char_t **argv)
{
	int ret, i, k, left, ht_extcha;
	int retval = 0, ap_count = 0, idx_same = -1, count = 0;
	unsigned char rate;
	unsigned char bssid[6];
	unsigned char bssid_null[6] = { 0x0, 0x0, 0x0, 0x0, 0x0, 0x0 };
	char macstr[18];
	char ure_mac[18];
	char ssid_str[256];
	wl_scan_results_t *result;
	wl_bss_info_t *info;
	wl_bss_info_107_t *old_info;
	struct bss_ie_hdr *ie;
	NDIS_802_11_NETWORK_TYPE NetWorkType;
	struct maclist *authorized = NULL;
	int mac_list_size;
	int wl_authorized = 0;
	wl_scan_params_t *params;
	int params_size = WL_SCAN_PARAMS_FIXED_SIZE + NUMCHANS * sizeof(uint16);
	int org_scan_time = 20, scan_time = 40;

#ifdef RTN12
	if (nvram_invmatch("sw_mode_ex", "2"))
	{
		retval += websWrite(wp, "[");
		retval += websWrite(wp, "];");
		return retval;
	}
#endif

	params = (wl_scan_params_t*)malloc(params_size);
	if (params == NULL)
		return retval;

	memset(params, 0, params_size);
	params->bss_type = DOT11_BSSTYPE_INFRASTRUCTURE;
	memcpy(&params->bssid, &ether_bcast, ETHER_ADDR_LEN);
	params->scan_type = -1;
	params->nprobes = -1;
	params->active_time = -1;
	params->passive_time = -1;
	params->home_time = -1;
	params->channel_num = 0;

	/* extend scan channel time to get more AP probe resp */
	wl_ioctl(WIF, WLC_GET_SCAN_CHANNEL_TIME, &org_scan_time, sizeof(org_scan_time));
	if (org_scan_time < scan_time)
		wl_ioctl(WIF, WLC_SET_SCAN_CHANNEL_TIME, &scan_time, sizeof(scan_time));

	while ((ret = wl_ioctl(WIF, WLC_SCAN, params, params_size)) < 0 && count++ < 2)
	{
		fprintf(stderr, "set scan command failed, retry %d\n", count);
		sleep(1);
	}

	free(params);

	/* restore original scan channel time */
	wl_ioctl(WIF, WLC_SET_SCAN_CHANNEL_TIME, &org_scan_time, sizeof(org_scan_time));

	nvram_set("ap_selecting", "1");
	fprintf(stderr, "Please wait (web hook) ");
	fprintf(stderr, ".");
	sleep(1);
	fprintf(stderr, ".\n\n");
	sleep(1);
	nvram_set("ap_selecting", "0");

	if (ret == 0)
	{
		count = 0;

		result = (wl_scan_results_t *)scan_result;
		result->buflen = htod32(WLC_SCAN_RESULT_BUF_LEN);

		while ((ret = wl_ioctl(WIF, WLC_SCAN_RESULTS, result, WLC_SCAN_RESULT_BUF_LEN)) < 0 && count++ < 2)
		{
			fprintf(stderr, "set scan results command failed, retry %d\n", count);
			sleep(1);
		}

		if (ret == 0)
		{
			info = &(result->bss_info[0]);

			/* Convert version 107 to 109 */
			if (dtoh32(info->version) == LEGACY_WL_BSS_INFO_VERSION) {
				old_info = (wl_bss_info_107_t *)info;
				info->chanspec = CH20MHZ_CHSPEC(old_info->channel);
				info->ie_length = old_info->ie_length;
				info->ie_offset = sizeof(wl_bss_info_107_t);
			}

			for (i = 0; i < result->count; i++)
			{
				if (info->SSID_len > 32/* || info->SSID_len == 0*/)
					goto next_info;
#if 0
				SSID_valid = 1;
				for (j = 0; j < info->SSID_len; j++)
				{
					if (info->SSID[j] < 32 || info->SSID[j] > 126)
					{
						SSID_valid = 0;
						break;
					}
				}
				if (!SSID_valid)
					goto next_info;
#endif
				ether_etoa((const unsigned char *) &info->BSSID, macstr);

				idx_same = -1;
				for (k = 0; k < ap_count; k++)	// deal with old version of Broadcom Multiple SSID (share the same BSSID)
				{
					if (strcmp(apinfos[k].BSSID, macstr) == 0 && strcmp(apinfos[k].SSID, (char *)info->SSID) == 0)
					{
						idx_same = k;
						break;
					}
				}

				if (idx_same != -1)
				{
					if (info->RSSI >= -50)
						apinfos[idx_same].RSSI_Quality = 100;
					else if (info->RSSI >= -80)	// between -50 ~ -80dbm
						apinfos[idx_same].RSSI_Quality = (int)(24 + ((info->RSSI + 80) * 26)/10);
					else if (info->RSSI >= -90)	// between -80 ~ -90dbm
						apinfos[idx_same].RSSI_Quality = (int)(((info->RSSI + 90) * 26)/10);
					else					// < -84 dbm
						apinfos[idx_same].RSSI_Quality = 0;
				}
				else
				{
					strcpy(apinfos[ap_count].BSSID, macstr);
//					strcpy(apinfos[ap_count].SSID, info->SSID);
					memset(apinfos[ap_count].SSID, 0x0, 33);
					memcpy(apinfos[ap_count].SSID, info->SSID, info->SSID_len);
					apinfos[ap_count].channel = (uint8)(info->chanspec & WL_CHANSPEC_CHAN_MASK);
					apinfos[ap_count].ctl_ch = info->ctl_ch;

					if (info->RSSI >= -50)
						apinfos[ap_count].RSSI_Quality = 100;
					else if (info->RSSI >= -80)	// between -50 ~ -80dbm
						apinfos[ap_count].RSSI_Quality = (int)(24 + ((info->RSSI + 80) * 26)/10);
					else if (info->RSSI >= -90)	// between -80 ~ -90dbm
						apinfos[ap_count].RSSI_Quality = (int)(((info->RSSI + 90) * 26)/10);
					else					// < -84 dbm
						apinfos[ap_count].RSSI_Quality = 0;

					if (info->capability & DOT11_CAP_PRIVACY)
						apinfos[ap_count].wep = 1;
					else
						apinfos[ap_count].wep = 0;
					apinfos[ap_count].wpa = 0;

/*
					unsigned char *RATESET = &info->rateset;
					for (k = 0; k < 18; k++)
						fprintf(stderr, "%02x ", (unsigned char)RATESET[k]);
					fprintf(stderr, "\n");
*/

					NetWorkType = Ndis802_11DS;
					if ((uint8)(info->chanspec & WL_CHANSPEC_CHAN_MASK) <= 14)
					{
						for (k = 0; k < info->rateset.count; k++)
						{
							rate = info->rateset.rates[k] & 0x7f;	// Mask out basic rate set bit
							if ((rate == 2) || (rate == 4) || (rate == 11) || (rate == 22))
								continue;
							else
							{
								NetWorkType = Ndis802_11OFDM24;
								break;
							}
						}
					}
					else
						NetWorkType = Ndis802_11OFDM5;

					if (info->n_cap)
					{
						if (NetWorkType == Ndis802_11OFDM5)
						{
#ifdef RTCONFIG_BCMWL6
							if (info->vht_cap)
								NetWorkType = Ndis802_11OFDM5_VHT;
							else
#endif
								NetWorkType = Ndis802_11OFDM5_N;
						}
						else
							NetWorkType = Ndis802_11OFDM24_N;
					}

					apinfos[ap_count].NetworkType = NetWorkType;

					ap_count++;

					if (ap_count >= MAX_NUMBER_OF_APINFO)
						break;
				}

				ie = (struct bss_ie_hdr *) ((unsigned char *) info + info->ie_offset);
				for (left = info->ie_length; left > 0; // look for RSN IE first
					left -= (ie->len + 2), ie = (struct bss_ie_hdr *) ((unsigned char *) ie + 2 + ie->len))
				{
					if (ie->elem_id != DOT11_MNG_RSN_ID)
						continue;

					if (wpa_parse_wpa_ie(&ie->elem_id, ie->len + 2, &apinfos[ap_count - 1].wid) == 0)
					{
						apinfos[ap_count-1].wpa = 1;
						goto next_info;
					}
				}

				ie = (struct bss_ie_hdr *) ((unsigned char *) info + info->ie_offset);
				for (left = info->ie_length; left > 0; // then look for WPA IE
					left -= (ie->len + 2), ie = (struct bss_ie_hdr *) ((unsigned char *) ie + 2 + ie->len))
				{
					if (ie->elem_id != DOT11_MNG_WPA_ID)
						continue;

					if (wpa_parse_wpa_ie(&ie->elem_id, ie->len + 2, &apinfos[ap_count-1].wid) == 0)
					{
						apinfos[ap_count-1].wpa = 1;
						break;
					}
				}

next_info:
				info = (wl_bss_info_t *) ((unsigned char *) info + info->length);
			}
		}
	}

	if (ap_count == 0)
	{
		fprintf(stderr, "No AP found!\n");
	}
	else
	{
		fprintf(stderr, "%-4s%-3s%-33s%-18s%-9s%-16s%-9s%8s%3s%3s\n",
				"idx", "CH", "SSID", "BSSID", "Enc", "Auth", "Siganl(%)", "W-Mode", "CC", "EC");
		for (k = 0; k < ap_count; k++)
		{
			fprintf(stderr, "%2d. ", k + 1);
			fprintf(stderr, "%2d ", apinfos[k].ctl_ch);
			fprintf(stderr, "%-33s", apinfos[k].SSID);
			fprintf(stderr, "%-18s", apinfos[k].BSSID);

			if (apinfos[k].wpa == 1)
				fprintf(stderr, "%-9s%-16s", wpa_cipher_txt(apinfos[k].wid.pairwise_cipher), wpa_key_mgmt_txt(apinfos[k].wid.key_mgmt, apinfos[k].wid.proto));
			else if (apinfos[k].wep == 1)
				fprintf(stderr, "WEP      Unknown         ");
			else
				fprintf(stderr, "NONE     Open System     ");
			fprintf(stderr, "%9d ", apinfos[k].RSSI_Quality);

			if (apinfos[k].NetworkType == Ndis802_11FH || apinfos[k].NetworkType == Ndis802_11DS)
				fprintf(stderr, "%-7s", "11b");
			else if (apinfos[k].NetworkType == Ndis802_11OFDM5)
				fprintf(stderr, "%-7s", "11a");
			else if (apinfos[k].NetworkType == Ndis802_11OFDM5_N)
				fprintf(stderr, "%-7s", "11a/n");
#ifdef RTCONFIG_BCMWL6
			else if (apinfos[k].NetworkType == Ndis802_11OFDM5_VHT)
				fprintf(stderr, "%-7s", "11ac");
#endif
			else if (apinfos[k].NetworkType == Ndis802_11OFDM24)
				fprintf(stderr, "%-7s", "11b/g");
			else if (apinfos[k].NetworkType == Ndis802_11OFDM24_N)
				fprintf(stderr, "%-7s", "11b/g/n");
			else
				fprintf(stderr, "%-7s", "unknown");

			fprintf(stderr, "%3d", apinfos[k].ctl_ch);

			if (	(
#ifdef RTCONFIG_BCMWL6
				(apinfos[k].NetworkType == Ndis802_11OFDM5_VHT) ||
#endif
				(apinfos[k].NetworkType == Ndis802_11OFDM5_N) || (apinfos[k].NetworkType == Ndis802_11OFDM24_N)) &&
				(apinfos[k].channel != apinfos[k].ctl_ch))
			{
				if (apinfos[k].ctl_ch < apinfos[k].channel)
					ht_extcha = 1;
				else
					ht_extcha = 0;

				fprintf(stderr, "%3d", ht_extcha);
			}

			fprintf(stderr, "\n");
		}
	}

	ret = wl_ioctl(WIF, WLC_GET_BSSID, bssid, sizeof(bssid));
	memset(ure_mac, 0x0, 18);
	if (!ret && memcmp(bssid, bssid_null, ETHER_ADDR_LEN))
		ether_etoa((const unsigned char *) &bssid, ure_mac);

	if (strstr(nvram_safe_get("wl0_akm"), "psk"))
	{
		mac_list_size = sizeof(authorized->count) + MAX_STA_COUNT * sizeof(struct ether_addr);
		authorized = malloc(mac_list_size);

		if (!authorized) goto ap_list;

		memset(authorized, 0, mac_list_size);

		// query wl for authorized sta list
		strcpy((char*)authorized, "autho_sta_list");
		if (!wl_ioctl(WIF, WLC_GET_VAR, authorized, mac_list_size))
		{
			if (authorized->count > 0) wl_authorized = 1;
		}

		if (authorized) free(authorized);
	}
ap_list:
	retval += websWrite(wp, "[");
	if (ap_count > 0)
	for (i = 0; i < ap_count; i++)
	{
		retval += websWrite(wp, "[");

		if (strlen(apinfos[i].SSID) == 0)
			retval += websWrite(wp, "\"\", ");
		else
		{
			memset(ssid_str, 0, sizeof(ssid_str));
			char_to_ascii(ssid_str, apinfos[i].SSID);
			retval += websWrite(wp, "\"%s\", ", ssid_str);
		}

		retval += websWrite(wp, "\"%d\", ", apinfos[i].ctl_ch);

		if (apinfos[i].wpa == 1)
		{
			if (apinfos[i].wid.key_mgmt == WPA_KEY_MGMT_IEEE8021X_)
				retval += websWrite(wp, "\"%s\", ", "WPA");
			else if (apinfos[i].wid.key_mgmt == WPA_KEY_MGMT_IEEE8021X2_)
				retval += websWrite(wp, "\"%s\", ", "WPA2");
			else if (apinfos[i].wid.key_mgmt == WPA_KEY_MGMT_PSK_)
				retval += websWrite(wp, "\"%s\", ", "WPA-PSK");
			else if (apinfos[i].wid.key_mgmt == WPA_KEY_MGMT_PSK2_)
				retval += websWrite(wp, "\"%s\", ", "WPA2-PSK");
			else if (apinfos[i].wid.key_mgmt == WPA_KEY_MGMT_NONE_)
				retval += websWrite(wp, "\"%s\", ", "NONE");
			else if (apinfos[i].wid.key_mgmt == WPA_KEY_MGMT_IEEE8021X_NO_WPA_)
				retval += websWrite(wp, "\"%s\", ", "IEEE 802.1X");
			else
				retval += websWrite(wp, "\"%s\", ", "Unknown");
		}
		else if (apinfos[i].wep == 1)
			retval += websWrite(wp, "\"%s\", ", "Unknown");
		else
			retval += websWrite(wp, "\"%s\", ", "Open System");

		if (apinfos[i].wpa == 1)
		{
			if (apinfos[i].wid.pairwise_cipher == WPA_CIPHER_NONE_)
				retval += websWrite(wp, "\"%s\", ", "NONE");
			else if (apinfos[i].wid.pairwise_cipher == WPA_CIPHER_WEP40_)
				retval += websWrite(wp, "\"%s\", ", "WEP");
			else if (apinfos[i].wid.pairwise_cipher == WPA_CIPHER_WEP104_)
				retval += websWrite(wp, "\"%s\", ", "WEP");
			else if (apinfos[i].wid.pairwise_cipher == WPA_CIPHER_TKIP_)
				retval += websWrite(wp, "\"%s\", ", "TKIP");
			else if (apinfos[i].wid.pairwise_cipher == WPA_CIPHER_CCMP_)
				retval += websWrite(wp, "\"%s\", ", "AES");
			else if (apinfos[i].wid.pairwise_cipher == (WPA_CIPHER_TKIP_|WPA_CIPHER_CCMP_))
				retval += websWrite(wp, "\"%s\", ", "TKIP+AES");
			else
				retval += websWrite(wp, "\"%s\", ", "Unknown");
		}
		else if (apinfos[i].wep == 1)
			retval += websWrite(wp, "\"%s\", ", "WEP");
		else
			retval += websWrite(wp, "\"%s\", ", "NONE");

		retval += websWrite(wp, "\"%d\", ", apinfos[i].RSSI_Quality);
		retval += websWrite(wp, "\"%s\", ", apinfos[i].BSSID);
		retval += websWrite(wp, "\"%s\", ", "In");

		if (apinfos[i].NetworkType == Ndis802_11FH || apinfos[i].NetworkType == Ndis802_11DS)
			retval += websWrite(wp, "\"%s\", ", "b");
		else if (apinfos[i].NetworkType == Ndis802_11OFDM5)
			retval += websWrite(wp, "\"%s\", ", "a");
		else if (apinfos[i].NetworkType == Ndis802_11OFDM5_N)
			retval += websWrite(wp, "\"%s\", ", "an");
#ifdef RTCONFIG_BCMWL6
		else if (apinfos[i].NetworkType == Ndis802_11OFDM5_VHT)
			retval += websWrite(wp, "\"%s\", ", "ac");
#endif
		else if (apinfos[i].NetworkType == Ndis802_11OFDM24)
			retval += websWrite(wp, "\"%s\", ", "bg");
		else if (apinfos[i].NetworkType == Ndis802_11OFDM24_N)
			retval += websWrite(wp, "\"%s\", ", "bgn");
		else
			retval += websWrite(wp, "\"%s\", ", "");

		if (nvram_invmatch("wl0_ssid", "") && strcmp(nvram_safe_get("wl0_ssid"), apinfos[i].SSID))
		{
			if (strcmp(apinfos[i].SSID, ""))
				retval += websWrite(wp, "\"%s\"", "0");				// none
			else if (!strcmp(ure_mac, apinfos[i].BSSID))
			{									// hidden AP (null SSID)
				if (strstr(nvram_safe_get("wl0_akm"), "psk"))
				{
					if (wl_authorized)
						retval += websWrite(wp, "\"%s\"", "4");		// in profile, connected
					else
						retval += websWrite(wp, "\"%s\"", "5");		// in profile, connecting
				}
				else
					retval += websWrite(wp, "\"%s\"", "4");			// in profile, connected
			}
			else									// hidden AP (null SSID)
				retval += websWrite(wp, "\"%s\"", "0");				// none
		}
		else if (nvram_invmatch("wl0_ssid", "") && !strcmp(nvram_safe_get("wl0_ssid"), apinfos[i].SSID))
		{
			if (!strlen(ure_mac))
				retval += websWrite(wp, "\"%s\"", "1");				// in profile, disconnected
			else if (!strcmp(ure_mac, apinfos[i].BSSID))
			{
				if (strstr(nvram_safe_get("wl0_akm"), "psk"))
				{
					if (wl_authorized)
						retval += websWrite(wp, "\"%s\"", "2");		// in profile, connected
					else
						retval += websWrite(wp, "\"%s\"", "3");		// in profile, connecting
				}
				else
					retval += websWrite(wp, "\"%s\"", "2");			// in profile, connected
			}
			else
				retval += websWrite(wp, "\"%s\"", "0");				// impossible...
		}
		else
			retval += websWrite(wp, "\"%s\"", "0");					// wl0_ssid == ""

		if (i == ap_count - 1)
			retval += websWrite(wp, "]\n");
		else
			retval += websWrite(wp, "],\n");
	}
	retval += websWrite(wp, "];");

	return retval;
}
#endif

int
ej_urelease(int eid, webs_t wp, int argc, char_t **argv)
{
	int retval = 0;

	if (    nvram_match("sw_mode_ex", "2") &&
		nvram_invmatch("lan_ipaddr_new", "") &&
		nvram_invmatch("lan_netmask_new", "") &&
		nvram_invmatch("lan_gateway_new", ""))
	{
		retval += websWrite(wp, "[");
		retval += websWrite(wp, "\"%s\", ", nvram_safe_get("lan_ipaddr_new"));
		retval += websWrite(wp, "\"%s\", ", nvram_safe_get("lan_netmask_new"));
		retval += websWrite(wp, "\"%s\"", nvram_safe_get("lan_gateway_new"));
		retval += websWrite(wp, "];");

		kill_pidfile_s("/var/run/ure_monitor.pid", SIGUSR1);
	}
	else
	{
		retval += websWrite(wp, "[");
		retval += websWrite(wp, "\"\", ");
		retval += websWrite(wp, "\"\", ");
		retval += websWrite(wp, "\"\"");
		retval += websWrite(wp, "];");
	}

	return retval;
}

#if 0
static bool find_ethaddr_in_list(void *ethaddr, struct maclist *list) {
	int i;

	for (i = 0; i < list->count; ++i)
		if (!bcmp(ethaddr, (void *)&list->ea[i], ETHER_ADDR_LEN))
			return TRUE;

	return FALSE;
}
#endif

static int wl_sta_list(int eid, webs_t wp, int argc, char_t **argv, int unit) {
	char tmp[128], prefix[] = "wlXXXXXXXXXX_";
	char *name;
	struct maclist *auth = NULL;
	int mac_list_size;
	int i, firstRow = 1;
	char ea[ETHER_ADDR_STR_LEN];
	scb_val_t scb_val;
	char *value;
	char name_vif[] = "wlX.Y_XXXXXXXXXX";
	int ii;
	int ret = 0;
	sta_info_t *sta;
	int from_app = 0;

	from_app = check_user_agent(user_agent);

	snprintf(prefix, sizeof(prefix), "wl%d_", unit);
	name = nvram_safe_get(strcat_r(prefix, "ifname", tmp));

#ifdef RTCONFIG_WIRELESSREPEATER
	if ((sw_mode() == SW_MODE_REPEATER)
		&& (nvram_get_int("wlc_band") == unit))
	{
		sprintf(name_vif, "wl%d.%d", unit, 1);
		name = name_vif;
	}
#endif

	if (!strlen(name))
		goto exit;

	/* buffers and length */
	mac_list_size = sizeof(auth->count) + MAX_STA_COUNT * sizeof(struct ether_addr);
	auth = malloc(mac_list_size);

	if (!auth)
		goto exit;

	memset(auth, 0, mac_list_size);

	/* query wl for authenticated sta list */
	strcpy((char*)auth, "authe_sta_list");
	if (wl_ioctl(name, WLC_GET_VAR, auth, mac_list_size))
		goto exit;

	/* build authenticated sta list */
	for (i = 0; i < auth->count; ++i) {
		sta = wl_sta_info(name, &auth->ea[i]);
		if (!sta) continue;
		if (!(sta->flags & WL_STA_ASSOC) && !sta->in) continue;

		if (firstRow == 1)
			firstRow = 0;
		else
			ret += websWrite(wp, ", ");

		if (from_app == 0)
			ret += websWrite(wp, "[");

		ret += websWrite(wp, "\"%s\"", ether_etoa((void *)&auth->ea[i], ea));

		if (from_app != 0) {
			ret += websWrite(wp, ":{");
			ret += websWrite(wp, "\"isWL\":");
		}

		value = (sta->flags & WL_STA_ASSOC) ? "Yes" : "No";
		if (from_app == 0)
			ret += websWrite(wp, ", \"%s\"", value);
		else
			ret += websWrite(wp, "\"%s\"", value);

		value = (sta->flags & WL_STA_AUTHO) ? "Yes" : "No";
		if (from_app == 0)
			ret += websWrite(wp, ", \"%s\"", value);

		if (from_app != 0) {
			ret += websWrite(wp, ",\"rssi\":");
		}

		memcpy(&scb_val.ea, &auth->ea[i], ETHER_ADDR_LEN);
		if (wl_ioctl(name, WLC_GET_RSSI, &scb_val, sizeof(scb_val_t))) {
			if (from_app == 0)
				ret += websWrite(wp, ", \"%d\"", 0);
			else
				ret += websWrite(wp, "\"%d\"", 0);
		} else {
			if (from_app == 0)
				ret += websWrite(wp, ", \"%d\"", scb_val.val);
			else
				ret += websWrite(wp, "\"%d\"", scb_val.val);
		}
		if (from_app == 0)
			ret += websWrite(wp, "]");
		else
			ret += websWrite(wp, "}");
	}

	for (i = 1; i < 4; i++) {
#ifdef RTCONFIG_WIRELESSREPEATER
		if ((sw_mode() == SW_MODE_REPEATER)
			&& (unit == nvram_get_int("wlc_band")) && (i == 1))
			break;
#endif
		sprintf(prefix, "wl%d.%d_", unit, i);
		if (nvram_match(strcat_r(prefix, "bss_enabled", tmp), "1"))
		{
			sprintf(name_vif, "wl%d.%d", unit, i);

			memset(auth, 0, mac_list_size);

			/* query wl for authenticated sta list */
			strcpy((char*)auth, "authe_sta_list");
			if (wl_ioctl(name_vif, WLC_GET_VAR, auth, mac_list_size))
				goto exit;

			for (ii = 0; ii < auth->count; ii++) {
				sta = wl_sta_info(name_vif, &auth->ea[ii]);
				if (!sta) continue;
				if (!(sta->flags & WL_STA_ASSOC) && !sta->in) continue;

				if (firstRow == 1)
					firstRow = 0;
				else
					ret += websWrite(wp, ", ");

				if (from_app == 0)
					ret += websWrite(wp, "[");

				ret += websWrite(wp, "\"%s\"", ether_etoa((void *)&auth->ea[ii], ea));

				if (from_app != 0) {
					ret += websWrite(wp, ":{");
					ret += websWrite(wp, "\"isWL\":");
				}

				value = (sta->flags & WL_STA_ASSOC) ? "Yes" : "No";
				if (from_app == 0)
					ret += websWrite(wp, ", \"%s\"", value);
				else
					ret += websWrite(wp, "\"%s\"", value);

				value = (sta->flags & WL_STA_AUTHO) ? "Yes" : "No";
				if (from_app == 0)
					ret += websWrite(wp, ", \"%s\"", value);

				if (from_app != 0) {
					ret += websWrite(wp, ",\"rssi\":");
				}

				memcpy(&scb_val.ea, &auth->ea[ii], ETHER_ADDR_LEN);
				if (wl_ioctl(name_vif, WLC_GET_RSSI, &scb_val, sizeof(scb_val_t))) {
					if (from_app == 0)
						ret += websWrite(wp, ", \"%d\"", 0);
					else
						ret += websWrite(wp, "\"%d\"", 0);
				} else {
					if (from_app == 0)
						ret += websWrite(wp, ", \"%d\"", scb_val.val);
					else
						ret += websWrite(wp, "\"%d\"", scb_val.val);
				}
				if (from_app == 0)
					ret += websWrite(wp, "]");
				else
					ret += websWrite(wp, "}");
			}
		}
	}

	/* error/exit */
exit:
	if (auth) free(auth);

	return ret;
}

#ifdef RTCONFIG_STAINFO
static int wl_stainfo_list(int eid, webs_t wp, int argc, char_t **argv, int unit) {
	char tmp[128], prefix[] = "wlXXXXXXXXXX_";
	char *name;
	struct maclist *auth = NULL;
	int mac_list_size;
	int i, firstRow = 1;
	char ea[ETHER_ADDR_STR_LEN];
	char name_vif[] = "wlX.Y_XXXXXXXXXX";
	int ii;
	int ret = 0;
	sta_info_t *sta;
	char rate_buf[8];
	int hr, min, sec;

	snprintf(prefix, sizeof(prefix), "wl%d_", unit);
	name = nvram_safe_get(strcat_r(prefix, "ifname", tmp));

#ifdef RTCONFIG_WIRELESSREPEATER
	if ((sw_mode() == SW_MODE_REPEATER)
		&& (nvram_get_int("wlc_band") == unit))
	{
		sprintf(name_vif, "wl%d.%d", unit, 1);
		name = name_vif;
	}
#endif

	if (!strlen(name))
		goto exit;

	/* buffers and length */
	mac_list_size = sizeof(auth->count) + MAX_STA_COUNT * sizeof(struct ether_addr);
	auth = malloc(mac_list_size);

	if (!auth)
		goto exit;

	memset(auth, 0, mac_list_size);

	/* query wl for authenticated sta list */
	strcpy((char*)auth, "authe_sta_list");
	if (wl_ioctl(name, WLC_GET_VAR, auth, mac_list_size))
		goto exit;

	/* build authenticated sta list */
	for (i = 0; i < auth->count; ++i) {
		sta = wl_sta_info(name, &auth->ea[i]);
		if (!sta) continue;
		if (!(sta->flags & WL_STA_ASSOC) && !sta->in) continue;

		if (firstRow == 1)
			firstRow = 0;
		else
			ret += websWrite(wp, ", ");

		ret += websWrite(wp, "[");

		ret += websWrite(wp, "\"%s\"", ether_etoa((void *)&auth->ea[i], ea));

		ret += websWrite(wp, ", \"%s\"", print_rate_buf_compact(sta->tx_rate, rate_buf));
		ret += websWrite(wp, ", \"%s\"", print_rate_buf_compact(sta->rx_rate, rate_buf));

		hr = sta->in / 3600;
		min = (sta->in % 3600) / 60;
		sec = sta->in - hr * 3600 - min * 60;
		ret += websWrite(wp, ", \"%02d:%02d:%02d\"", hr, min, sec);

		ret += websWrite(wp, "]");
	}

	for (i = 1; i < 4; i++) {
#ifdef RTCONFIG_WIRELESSREPEATER
		if ((sw_mode() == SW_MODE_REPEATER)
			&& (unit == nvram_get_int("wlc_band")) && (i == 1))
			break;
#endif
		sprintf(prefix, "wl%d.%d_", unit, i);
		if (nvram_match(strcat_r(prefix, "bss_enabled", tmp), "1"))
		{
			sprintf(name_vif, "wl%d.%d", unit, i);

			memset(auth, 0, mac_list_size);

			/* query wl for authenticated sta list */
			strcpy((char*)auth, "authe_sta_list");
			if (wl_ioctl(name_vif, WLC_GET_VAR, auth, mac_list_size))
				goto exit;

			for (ii = 0; ii < auth->count; ii++) {
				sta = wl_sta_info(name_vif, &auth->ea[ii]);
				if (!sta) continue;
				if (!(sta->flags & WL_STA_ASSOC) && !sta->in) continue;

				if (firstRow == 1)
					firstRow = 0;
				else
					ret += websWrite(wp, ", ");

				ret += websWrite(wp, "[");

				ret += websWrite(wp, "\"%s\"", ether_etoa((void *)&auth->ea[ii], ea));

				ret += websWrite(wp, ", \"%s\"", print_rate_buf_compact(sta->tx_rate, rate_buf));
				ret += websWrite(wp, ", \"%s\"", print_rate_buf_compact(sta->rx_rate, rate_buf));

				hr = sta->in / 3600;
				min = (sta->in % 3600) / 60;
				sec = sta->in - hr * 3600 - min * 60;
				ret += websWrite(wp, ", \"%02d:%02d:%02d\"", hr, min, sec);

				ret += websWrite(wp, "]");
			}
		}
	}

	/* error/exit */
exit:
	if (auth) free(auth);

	return ret;
}
#endif

int
ej_wl_sta_list_2g(int eid, webs_t wp, int argc, char_t **argv)
{
	return wl_sta_list(eid, wp, argc, argv, 0);
}

#ifndef RTCONFIG_QTN
int
ej_wl_sta_list_5g(int eid, webs_t wp, int argc, char_t **argv)
{
	return wl_sta_list(eid, wp, argc, argv, 1);
}

int
ej_wl_sta_list_5g_2(int eid, webs_t wp, int argc, char_t **argv)
{
	return wl_sta_list(eid, wp, argc, argv, 2);
}

#else
extern int ej_wl_sta_list_5g(int eid, webs_t wp, int argc, char_t **argv);
#endif

#ifdef RTCONFIG_STAINFO
int
ej_wl_stainfo_list_2g(int eid, webs_t wp, int argc, char_t **argv)
{
	return wl_stainfo_list(eid, wp, argc, argv, 0);
}

#ifndef RTCONFIG_QTN
int
ej_wl_stainfo_list_5g(int eid, webs_t wp, int argc, char_t **argv)
{
	return wl_stainfo_list(eid, wp, argc, argv, 1);
}

int
ej_wl_stainfo_list_5g_2(int eid, webs_t wp, int argc, char_t **argv)
{
	return wl_stainfo_list(eid, wp, argc, argv, 2);
}

#else
extern int ej_wl_stainfo_list_5g(int eid, webs_t wp, int argc, char_t **argv);
#endif
#endif

int ej_get_wlstainfo_list(int eid, webs_t wp, int argc, char_t **argv)
{
	char word[64], *next;
	int unit = 0;
	int haveInfo = 0;

	websWrite(wp, "{");

	foreach (word, nvram_safe_get("wl_ifnames"), next) {
		char tmp[128], prefix[] = "wlXXXXXXXXXX_";
		char *name;
		struct maclist *auth = NULL;
		int mac_list_size;
		int i, firstRow = 1;
		char ea[ETHER_ADDR_STR_LEN];
		scb_val_t scb_val;
		char name_vif[] = "wlX.Y_XXXXXXXXXX";
		int ii;
		sta_info_t *sta;
		char alias[16];
		int rssi;

		snprintf(prefix, sizeof(prefix), "wl%d_", unit);
		name = nvram_safe_get(strcat_r(prefix, "ifname", tmp));

#ifdef RTCONFIG_WIRELESSREPEATER
		if ((sw_mode() == SW_MODE_REPEATER)
			&& (nvram_get_int("wlc_band") == unit))
		{
			sprintf(name_vif, "wl%d.%d", unit, 1);
			name = name_vif;
		}
#endif

		if (!strlen(name))
			goto exit;

		/* buffers and length */
		mac_list_size = sizeof(auth->count) + MAX_STA_COUNT * sizeof(struct ether_addr);
		auth = malloc(mac_list_size);

		if (!auth)
			goto exit;

		memset(auth, 0, mac_list_size);

		/* query wl for authenticated sta list */
		strcpy((char*)auth, "authe_sta_list");
		if (wl_ioctl(name, WLC_GET_VAR, auth, mac_list_size))
			goto exit;

		if (auth->count) {
			memset(alias, 0, sizeof(alias));
			snprintf(alias, sizeof(alias), "%s", unit ? (unit == 2 ? "5G1" : "5G") : "2G");

			if (haveInfo)
				websWrite(wp, ",");
			websWrite(wp, "\"%s\":[", alias);
			haveInfo = 1;
		}

		/* build authenticated sta list */
		for (i = 0; i < auth->count; ++i) {
			sta = wl_sta_info(name, &auth->ea[i]);
			if (!sta) continue;
			if (!(sta->flags & WL_STA_ASSOC) && !sta->in) continue;

			if (firstRow == 1)
				firstRow = 0;
			else
				websWrite(wp, ",");

			memcpy(&scb_val.ea, &auth->ea[i], ETHER_ADDR_LEN);
			if (wl_ioctl(name, WLC_GET_RSSI, &scb_val, sizeof(scb_val_t)))
				rssi = 0;
			else
				rssi =  scb_val.val;

			websWrite(wp, "{\"mac\":\"%s\",\"rssi\":%d}", ether_etoa((void *)&auth->ea[i], ea), rssi);
		}

		if (!firstRow)
			websWrite(wp, "]");

		for (i = 1; i < 4; i++) {
#ifdef RTCONFIG_WIRELESSREPEATER
			if ((sw_mode() == SW_MODE_REPEATER)
				&& (unit == nvram_get_int("wlc_band")) && (i == 1))
				break;
#endif
			sprintf(prefix, "wl%d.%d_", unit, i);
			if (nvram_match(strcat_r(prefix, "bss_enabled", tmp), "1"))
			{
				sprintf(name_vif, "wl%d.%d", unit, i);

				memset(auth, 0, mac_list_size);

				/* query wl for authenticated sta list */
				strcpy((char*)auth, "authe_sta_list");
				if (wl_ioctl(name_vif, WLC_GET_VAR, auth, mac_list_size))
					goto exit;

				if (auth->count) {
					memset(alias, 0, sizeof(alias));
					snprintf(alias, sizeof(alias), "%s_%d", unit ? (unit == 2 ? "5G1" : "5G") : "2G", i);

					if (haveInfo)
						websWrite(wp, ",");
					websWrite(wp, "\"%s\":[", alias);
					haveInfo = 1;
				}

				for (ii = 0; ii < auth->count; ii++) {
					sta = wl_sta_info(name_vif, &auth->ea[ii]);
					if (!sta) continue;
					if (!(sta->flags & WL_STA_ASSOC) && !sta->in) continue;

					if (firstRow == 1)
						firstRow = 0;
					else
						websWrite(wp, ",");

					memcpy(&scb_val.ea, &auth->ea[ii], ETHER_ADDR_LEN);
					if (wl_ioctl(name_vif, WLC_GET_RSSI, &scb_val, sizeof(scb_val_t)))
						rssi = 0;
					else
						rssi =  scb_val.val;

					websWrite(wp, "{\"mac\":\"%s\",\"rssi\":%d}", ether_etoa((void *)&auth->ea[ii], ea), rssi);
				}

				if (!firstRow)
					websWrite(wp, "]");
			}
		}
exit:
		if (auth) free(auth);

		unit++;
	}

	websWrite(wp, "}");

	return 0;
}

// no WME in WL500gP V2
// MAC/associated/authorized
int ej_wl_auth_list(int eid, webs_t wp, int argc, char_t **argv) {
	int unit = 0;
	char tmp[128], prefix[] = "wlXXXXXXXXXX_";
	char *name;
	struct maclist *auth = NULL;
	int mac_list_size;
	int i, firstRow = 1;
	char ea[ETHER_ADDR_STR_LEN];
	char *value;
	char word[256], *next;
	char name_vif[] = "wlX.Y_XXXXXXXXXX";
	int ii;
	int ret = 0;
	sta_info_t *sta;

	/* buffers and length */
	mac_list_size = sizeof(auth->count) + MAX_STA_COUNT * sizeof(struct ether_addr);
	auth = malloc(mac_list_size);
	//wme = malloc(mac_list_size);

	//if (!auth || !wme)
	if (!auth)
		goto exit;

	foreach (word, nvram_safe_get("wl_ifnames"), next) {
#ifdef RTCONFIG_QTN
		if (unit) {
			if (rpc_qtn_ready()) {
				if (firstRow == 1)
					firstRow = 0;
				else
					ret += websWrite(wp, ", ");
				ret += ej_wl_sta_list_5g(eid, wp, argc, argv);
			}
			goto exit;
		}
#endif
		snprintf(prefix, sizeof(prefix), "wl%d_", unit);
		name = nvram_safe_get(strcat_r(prefix, "ifname", tmp));

		memset(auth, 0, mac_list_size);
		//memset(wme, 0, mac_list_size);

		/* query wl for authenticated sta list */
		strcpy((char*)auth, "authe_sta_list");
		if (wl_ioctl(name, WLC_GET_VAR, auth, mac_list_size))
			goto exit;

		/* query wl for WME sta list */
		/*strcpy((char*)wme, "wme_sta_list");
		if (wl_ioctl(name, WLC_GET_VAR, wme, mac_list_size))
			goto exit;*/

		/* build authenticated/associated sta list */
		for (i = 0; i < auth->count; ++i) {
			sta = wl_sta_info(name, &auth->ea[i]);
			if (!sta) continue;
			if (!(sta->flags & WL_STA_ASSOC) && !sta->in) continue;

			if (firstRow == 1)
				firstRow = 0;
			else
				ret += websWrite(wp, ", ");

			ret += websWrite(wp, "[");

			ret += websWrite(wp, "\"%s\"", ether_etoa((void *)&auth->ea[i], ea));

			value = (sta->flags & WL_STA_ASSOC) ? "Yes" : "No";
			ret += websWrite(wp, ", \"%s\"", value);

			value = (sta->flags & WL_STA_AUTHO) ? "Yes" : "No";
			ret += websWrite(wp, ", \"%s\"", value);

			/*value = (find_ethaddr_in_list((void *)&auth->ea[i], wme))?"Yes":"No";
			ret += websWrite(wp, ", \"%s\"", value);*/

			ret += websWrite(wp, "]");
		}

		for (i = 1; i < 4; i++) {
#ifdef RTCONFIG_WIRELESSREPEATER
			if ((sw_mode() == SW_MODE_REPEATER)
				&& (unit == nvram_get_int("wlc_band")) && (i == 1))
				break;
#endif
			sprintf(prefix, "wl%d.%d_", unit, i);
			if (nvram_match(strcat_r(prefix, "bss_enabled", tmp), "1"))
			{
				sprintf(name_vif, "wl%d.%d", unit, i);

				memset(auth, 0, mac_list_size);

				/* query wl for authenticated sta list */
				strcpy((char*)auth, "authe_sta_list");
				if (wl_ioctl(name_vif, WLC_GET_VAR, auth, mac_list_size))
					goto exit;

				for (ii = 0; ii < auth->count; ii++) {
					sta = wl_sta_info(name_vif, &auth->ea[ii]);
					if (!sta) continue;
					if (!(sta->flags & WL_STA_ASSOC) && !sta->in) continue;

					if (firstRow == 1)
						firstRow = 0;
					else
						ret += websWrite(wp, ", ");

					ret += websWrite(wp, "[");

					ret += websWrite(wp, "\"%s\"", ether_etoa((void *)&auth->ea[ii], ea));

					value = (sta->flags & WL_STA_ASSOC) ? "Yes" : "No";
					ret += websWrite(wp, ", \"%s\"", value);

					value = (sta->flags & WL_STA_AUTHO) ? "Yes" : "No";
					ret += websWrite(wp, ", \"%s\"", value);

					ret += websWrite(wp, "]");
				}
			}
		}

		unit++;
	}

	/* error/exit */
exit:
	if (auth) free(auth);
	//if (wme) free(wme);

	return ret;
}

/* WPS ENR mode APIs */
typedef struct wlc_ap_list_info
{
#if 0
	bool	used;
#endif
	uint8	ssid[33];
	uint8	ssidLen;
	uint8	BSSID[6];
#if 0
	uint8	*ie_buf;
	uint32	ie_buflen;
#endif
	uint8	channel;
#if 0
	uint8	wep;
	bool	scstate;
#endif
} wlc_ap_list_info_t;

#define WLC_MAX_AP_SCAN_LIST_LEN	50
#define WLC_SCAN_RETRY_TIMES		5

static wlc_ap_list_info_t ap_list[WLC_MAX_AP_SCAN_LIST_LEN];

#if defined(RTCONFIG_BCM7) || defined(RTCONFIG_BCM_7114) || defined(HND_ROUTER) || defined(RTCONFIG_HND_ROUTER_AX)
#define MAX_SSID_LEN	32

typedef struct escan_wksp_s {
	uint8 packet[4096];
	int event_fd;
} escan_wksp_t;

static escan_wksp_t *d_info;
static escan_wksp_t escan_wksp_static;

/* open a UDP packet to event dispatcher for receiving/sending data */
static int
escan_open_eventfd()
{
	int reuse = 1;
	struct sockaddr_in sockaddr;
	int fd = -1;

	d_info->event_fd = -1;

	/* open loopback socket to communicate with event dispatcher */
	memset(&sockaddr, 0, sizeof(sockaddr));
	sockaddr.sin_family = AF_INET;
	sockaddr.sin_addr.s_addr = htonl(INADDR_LOOPBACK);
	sockaddr.sin_port = htons(EAPD_WKSP_WLEVENT_UDP_SPORT);

	if ((fd = socket(PF_INET, SOCK_DGRAM, IPPROTO_UDP)) < 0) {
		dbg("Unable to create loopback socket\n");
		goto exit;
	}

	if (setsockopt(fd, SOL_SOCKET, SO_REUSEADDR, (char*)&reuse, sizeof(reuse)) < 0) {
		dbg("Unable to setsockopt to loopback socket %d.\n", fd);
		goto exit;
	}

	if (bind(fd, (struct sockaddr *)&sockaddr, sizeof(sockaddr)) < 0) {
		dbg("Unable to bind to loopback socket %d\n", fd);
		goto exit;
	}

	d_info->event_fd = fd;

	return 0;

	/* error handling */
exit:
	if (fd != -1) {
		close(fd);
	}

	return errno;
}

#define WL_EVENT_TIMEOUT 10

struct escan_bss {
	struct escan_bss *next;
	wl_bss_info_t bss[1];
};
#define ESCAN_BSS_FIXED_SIZE 4

/* listen to sockets and receive escan results */
static int
get_scan_escan(char *scan_buf, uint buf_len)
{
	fd_set fdset;
	int fd;
	struct timeval tv;
	uint8 *pkt;
	int len;
	int retval;
	wl_escan_result_t *escan_data;
	struct escan_bss *escan_bss_head = NULL;
	struct escan_bss *escan_bss_tail = NULL;
	struct escan_bss *result;

	d_info = (escan_wksp_t*) &escan_wksp_static;

	escan_open_eventfd();

	if (d_info->event_fd == -1) {
		return -1;
	}

	fd = d_info->event_fd;

	FD_ZERO(&fdset);
	FD_SET(fd, &fdset);

	pkt = d_info->packet;
	len = sizeof(d_info->packet);

	tv.tv_sec = WL_EVENT_TIMEOUT;
	tv.tv_usec = 0;

	/* listen to data availible on all sockets */
	while ((retval = select(fd+1, &fdset, NULL, NULL, &tv)) > 0) {
		bcm_event_t *pvt_data;
		uint32 evt_type;
		uint32 status;

		if (recv(fd, pkt, len, 0) <= 0)
			continue;

		pvt_data = (bcm_event_t *)(pkt + IFNAMSIZ);
		evt_type = ntoh32(pvt_data->event.event_type);

		if (evt_type == WLC_E_ESCAN_RESULT) {
			escan_data = (wl_escan_result_t*)(pvt_data + 1);
			status = ntoh32(pvt_data->event.status);

			if (status == WLC_E_STATUS_PARTIAL) {
				wl_bss_info_t *bi = &escan_data->bss_info[0];
				wl_bss_info_t *bss = NULL;

				/* check if we've received info of same BSSID */
				for (result = escan_bss_head; result; result = result->next) {
					bss = result->bss;

					if (!memcmp(bi->BSSID.octet, bss->BSSID.octet,
						ETHER_ADDR_LEN) &&
						CHSPEC_BAND(bi->chanspec) ==
						CHSPEC_BAND(bss->chanspec) &&
						bi->SSID_len == bss->SSID_len &&
						!memcmp(bi->SSID, bss->SSID, bi->SSID_len))
						break;
					}

				if (!result) {
					/* New BSS. Allocate memory and save it */
					struct escan_bss *ebss = (struct escan_bss *)malloc(
						OFFSETOF(struct escan_bss, bss)	+ bi->length);

					if (!ebss) {
						dbg("can't allocate memory for bss");
						goto exit;
					}

					ebss->next = NULL;
					memcpy(&ebss->bss, bi, bi->length);
					if (escan_bss_tail) {
						escan_bss_tail->next = ebss;
					}
					else {
						escan_bss_head = ebss;
					}
					escan_bss_tail = ebss;
				}
				else if (bi->RSSI != WLC_RSSI_INVALID) {
					/* We've got this BSS. Update rssi if necessary */
					if (((bss->flags & WL_BSS_FLAGS_RSSI_ONCHANNEL) ==
						(bi->flags & WL_BSS_FLAGS_RSSI_ONCHANNEL)) &&
					    ((bss->RSSI == WLC_RSSI_INVALID) ||
						(bss->RSSI < bi->RSSI))) {
						/* preserve max RSSI if the measurements are
						 * both on-channel or both off-channel
						 */
						bss->RSSI = bi->RSSI;
						bss->SNR = bi->SNR;
						bss->phy_noise = bi->phy_noise;
					} else if ((bi->flags & WL_BSS_FLAGS_RSSI_ONCHANNEL) &&
						(bss->flags & WL_BSS_FLAGS_RSSI_ONCHANNEL) == 0) {
						/* preserve the on-channel rssi measurement
						 * if the new measurement is off channel
						*/
						bss->RSSI = bi->RSSI;
						bss->SNR = bi->SNR;
						bss->phy_noise = bi->phy_noise;
						bss->flags |= WL_BSS_FLAGS_RSSI_ONCHANNEL;
					}
				}
			}
			else if (status == WLC_E_STATUS_SUCCESS) {
				/* Escan finished. Let's go dump the results. */
				break;
			}
			else {
				dbg("sync_id: %d, status:%d, misc. error/abort\n",
					escan_data->sync_id, status);
				retval = -1;
				goto exit;
			}
		}
	}

	if (retval > 0) {
		wl_scan_results_t* s_result = (wl_scan_results_t*)scan_buf;
		wl_bss_info_t *bi = s_result->bss_info;
		wl_bss_info_t *bss;

		s_result->count = 0;
		len = buf_len - WL_SCAN_RESULTS_FIXED_SIZE;

		for (result = escan_bss_head; result; result = result->next) {
			bss = result->bss;
			if (buf_len < bss->length) {
				dbg("Memory not enough for scan results\n");
				break;
			}
			memcpy(bi, bss, bss->length);
			bi = (wl_bss_info_t*)((int8*)bi + bss->length);
			len -= bss->length;
			s_result->count++;
		}
	} else if (retval == 0) {
		dbg("Scan timeout!\n");
	} else {
		dbg("Receive scan results failed!\n");
	}

exit:
	/* close fd only, DON'T set d_info->event_fd = -1 will crash */
	close(fd);

	/* free scan results */
	result = escan_bss_head;
	while (result) {
		struct escan_bss *tmp = result->next;
		free(result);
		result = tmp;
	}

	return (retval > 0) ? BCME_OK : BCME_ERROR;
}

static char *
wl_get_scan_results_escan(char *ifname, chanspec_t chanspec)
{
	int ret, retry_times = 0;
	wl_escan_params_t *params = NULL;
	int params_size = WL_SCAN_PARAMS_FIXED_SIZE + OFFSETOF(wl_escan_params_t, params) + NUMCHANS * sizeof(uint16);
	int org_scan_time = 20, scan_time = 40;
	int wlscan_debug = 0;
	char chanbuf[CHANSPEC_STR_LEN];
#ifdef RTCONFIG_HND_ROUTER_AX
	int band = WLC_BAND_ALL;
#endif

	if (nvram_match("wlscan_debug", "1"))
		wlscan_debug = 1;

	params = (wl_escan_params_t*)malloc(params_size);
	if (params == NULL) {
		return NULL;
	}

	memset(params, 0, params_size);
	params->params.bss_type = DOT11_BSSTYPE_INFRASTRUCTURE;
	memcpy(&params->params.bssid, &ether_bcast, ETHER_ADDR_LEN);
	params->params.scan_type = -1;
	params->params.nprobes = -1;
	params->params.active_time = -1;
	params->params.passive_time = -1;
	params->params.home_time = -1;
	params->params.channel_num = 0;

	params->version = htod32(ESCAN_REQ_VERSION);
	params->action = htod16(WL_SCAN_ACTION_START);

	srand((unsigned int)uptime());
	params->sync_id = htod16(rand() & 0xffff);

	params_size += OFFSETOF(wl_escan_params_t, params);

	/* extend scan channel time to get more AP probe resp */
	wl_ioctl(ifname, WLC_GET_SCAN_CHANNEL_TIME, &org_scan_time, sizeof(org_scan_time));
	if (org_scan_time < scan_time)
		wl_ioctl(ifname, WLC_SET_SCAN_CHANNEL_TIME, &scan_time,	sizeof(scan_time));

	while ((ret = wl_iovar_set(ifname, "escan", params, params_size)) < 0 &&
				retry_times++ < WLC_SCAN_RETRY_TIMES) {
		if (wlscan_debug)
		dbg("set escan command failed, retry %d\n", retry_times);
		sleep(1);
	}

	free(params);

#ifdef RTCONFIG_HND_ROUTER_AX
	wl_ioctl(ifname, WLC_GET_BAND, &band, sizeof(band));
	if (band == WLC_BAND_5G)
		sleep(1);
#endif

	/* restore original scan channel time */
	wl_ioctl(ifname, WLC_SET_SCAN_CHANNEL_TIME, &org_scan_time, sizeof(org_scan_time));

	if (ret == 0) {
#ifdef RTCONFIG_HND_ROUTER_AX
		retry_times = 2;
#else
		retry_times = 0;
#endif
		while ((ret = get_scan_escan(scan_result, WLC_SCAN_RESULT_BUF_LEN)) < 0 &&
			retry_times++ < 2) {
			dbg("get escan results failed, retry %d\n", retry_times);
			sleep(1);
		}
	}

	if (chanspec != 0) {
		dbg("restore original chanspec: %s (0x%x)\n", wf_chspec_ntoa(chanspec, chanbuf), chanspec);
#ifndef RTCONFIG_BCM7
		wl_iovar_setint(ifname, "dfs_ap_move", chanspec);
#else
		wl_iovar_setint(ifname, "chanspec", chanspec);
		wl_reset_ssid(ifname);
#endif
	}

	if (ret < 0)
		return NULL;

	return scan_result;
}
#endif

static char *
wl_get_scan_results(char *ifname, chanspec_t chanspec)
{
	int ret, retry_times = 0;
	wl_scan_params_t *params;
	wl_scan_results_t *list = (wl_scan_results_t*)scan_result;
	int params_size = WL_SCAN_PARAMS_FIXED_SIZE + NUMCHANS * sizeof(uint16);
	int org_scan_time = 20, scan_time = 40;
	char chanbuf[CHANSPEC_STR_LEN];

	params = (wl_scan_params_t*)malloc(params_size);
	if (params == NULL) {
		return NULL;
	}

	memset(params, 0, params_size);
	params->bss_type = DOT11_BSSTYPE_INFRASTRUCTURE;
	memcpy(&params->bssid, &ether_bcast, ETHER_ADDR_LEN);
	params->scan_type = -1;
	params->nprobes = -1;
	params->active_time = -1;
	params->passive_time = -1;
	params->home_time = -1;
	params->channel_num = 0;

	/* extend scan channel time to get more AP probe resp */
	wl_ioctl(ifname, WLC_GET_SCAN_CHANNEL_TIME, &org_scan_time, sizeof(org_scan_time));
	if (org_scan_time < scan_time)
		wl_ioctl(ifname, WLC_SET_SCAN_CHANNEL_TIME, &scan_time,	sizeof(scan_time));

	while ((ret = wl_ioctl(ifname, WLC_SCAN, params, params_size)) < 0 &&
				retry_times++ < WLC_SCAN_RETRY_TIMES) {
		dbg("set scan command failed, retry %d\n", retry_times);
		sleep(1);
	}

	free(params);

	/* restore original scan channel time */
	wl_ioctl(ifname, WLC_SET_SCAN_CHANNEL_TIME, &org_scan_time, sizeof(org_scan_time));

	sleep(2);

	if (ret == 0) {
		list->buflen = htod32(WLC_SCAN_RESULT_BUF_LEN);
		ret = wl_ioctl(ifname, WLC_SCAN_RESULTS, scan_result, WLC_SCAN_RESULT_BUF_LEN);
		if (ret < 0)
			printf("get scan result failed\n");
	}

	if (chanspec != 0) {
		dbg("restore original chanspec: %s (0x%x)\n", wf_chspec_ntoa(chanspec, chanbuf), chanspec);
#ifndef RTCONFIG_BCM7
		wl_iovar_setint(ifname, "dfs_ap_move", chanspec);
#else
		wl_iovar_setint(ifname, "chanspec", chanspec);
		wl_reset_ssid(ifname);
#endif
	}

	if (ret < 0)
		return NULL;

	return scan_result;
}

int
ej_nat_accel_status(int eid, webs_t wp, int argc, char_t **argv)
{
	int retval = 0;

	retval += websWrite(wp, "%d", nvram_get_int("ctf_fa_mode"));

	return retval;
}

static int
wl_scan(int eid, webs_t wp, int argc, char_t **argv, int unit)
{
	char *name = NULL;
	char tmp[128], prefix[] = "wlXXXXXXXXXX_";
	wl_scan_results_t *list = (wl_scan_results_t*)scan_result;
	wl_bss_info_t *bi;
	wl_bss_info_107_t *old_bi;
	uint i, ap_count = 0;
	char ssid_str[128];
	char macstr[18];
	int retval = 0, ctl_ch;
	char chanbuf[CHANSPEC_STR_LEN];
	chanspec_t chspec_cur = 0, chanspec;
#if defined(RTCONFIG_DHDAP) && !defined(RTCONFIG_BCM7)
	chanspec_t chspec_tar = 0;
	char buf_sm[WLC_IOCTL_SMLEN];
	wl_dfs_ap_move_status_t *status = (wl_dfs_ap_move_status_t*) buf_sm;
#endif

	snprintf(prefix, sizeof(prefix), "wl%d_", unit);
	name = nvram_safe_get(strcat_r(prefix, "ifname", tmp));

	ctl_ch = wl_control_channel(unit);
	if (!nvram_match(strcat_r(prefix, "reg_mode", tmp), "off")) {
		if ((ctl_ch > 48) && (ctl_ch < 149)) {
			if (!with_non_dfs_chspec(name)) {
				dbg("%s scan rejected under DFS mode\n", name);
				return 0;
			} else if (wl_iovar_getint(name, "chanspec", (int *) &chspec_cur) < 0) {
				dbg("get current chanpsec failed\n");
				return 0;
			} else {
				dbg("current chanspec: %s (0x%x)\n", wf_chspec_ntoa(chspec_cur, chanbuf), chspec_cur);

#ifdef RTCONFIG_HND_ROUTER_AX
				chanspec = (unit == 1 ? select_chspec_with_band_bw(name, 1, 3, chspec_cur) : select_chspec_with_band_bw(name, 4, 3, chspec_cur));
#else
				chanspec = (unit == 1 ? select_chspec_with_band_bw(name, 1, 0, chspec_cur) : select_chspec_with_band_bw(name, 4, 0, chspec_cur));
#endif
				dbg("switch to chanspec: %s (0x%x)\n", wf_chspec_ntoa(chanspec, chanbuf), chanspec);
#ifdef RTCONFIG_HND_ROUTER_AX
				wl_ioctl(name, WLC_DOWN, NULL, 0);
				wl_iovar_setint(name, "chanspec", chanspec);
				wl_ioctl(name, WLC_UP, NULL, 0);
#else
				wl_iovar_setint(name, "chanspec", chanspec);
				wl_reset_ssid(name);
#endif
			}
		}
#if defined(RTCONFIG_DHDAP) && !defined(RTCONFIG_BCM7)
		else {
			if (wl_iovar_get(name, "dfs_ap_move", &buf_sm[0], WLC_IOCTL_SMLEN) < 0) {
				dbg("get dfs_ap_move status failure\n");
				return 0;
			}

			if (status->version != WL_DFS_AP_MOVE_VERSION)
				return 0;

			if (status->move_status != (int8) DFS_SCAN_S_IDLE) {
				chspec_tar = status->chanspec;
				if (chspec_tar != 0 && chspec_tar != INVCHANSPEC) {
					wf_chspec_ntoa(chspec_tar, chanbuf);
					dbg("AP Target Chanspec %s (0x%x)\n", chanbuf, chspec_tar);
				}

				if (status->move_status == (int8) DFS_SCAN_S_INPROGESS)
					wl_iovar_setint(name, "dfs_ap_move", -2);
			}
		}
#endif

#if defined(RTCONFIG_DHDAP) && !defined(RTCONFIG_BCM7)
		if ((ctl_ch <= 48) || (ctl_ch >= 149))
			chanspec = chspec_tar;
		else
#endif
			chanspec = chspec_cur;
	} else
		chanspec = 0;

#if defined(RTCONFIG_BCM7) || defined(RTCONFIG_BCM_7114) || defined(HND_ROUTER) || defined(RTCONFIG_HND_ROUTER_AX)
	if (!nvram_match(strcat_r(prefix, "mode", tmp), "wds")) {
		if (wl_get_scan_results_escan(name, chanspec) == NULL) {
			return 0;
		}
	}
	else
#endif
	if (wl_get_scan_results(name, chanspec) == NULL) {
		return 0;
	}

	if (list->count == 0)
		return 0;
#if !(defined(RTCONFIG_BCM7) || defined(RTCONFIG_BCM_7114) || defined(HND_ROUTER) || defined(RTCONFIG_HND_ROUTER_AX))
	else if (list->version != WL_BSS_INFO_VERSION
			&& list->version != LEGACY_WL_BSS_INFO_VERSION
#ifdef RTCONFIG_BCMWL6
			&& list->version != LEGACY2_WL_BSS_INFO_VERSION
#endif
	) {
		dbg("Sorry, your driver has bss_info_version %d "
		    "but this program supports only version %d.\n",
		    list->version, WL_BSS_INFO_VERSION);
		return 0;
	}
#endif

	memset(ap_list, 0, sizeof(ap_list));
	bi = list->bss_info;
	for (i = 0; i < list->count; i++) {
		/* Convert version 107 to 109 */
		if (dtoh32(bi->version) == LEGACY_WL_BSS_INFO_VERSION) {
			old_bi = (wl_bss_info_107_t *)bi;
			bi->chanspec = CH20MHZ_CHSPEC(old_bi->channel);
			bi->ie_length = old_bi->ie_length;
			bi->ie_offset = sizeof(wl_bss_info_107_t);
		}

		if (bi->ie_length) {
			if (ap_count < WLC_MAX_AP_SCAN_LIST_LEN) {
#if 0
				ap_list[ap_count].used = TRUE;
#endif
				memcpy(ap_list[ap_count].BSSID, (uint8 *)&bi->BSSID, 6);
				strncpy((char *)ap_list[ap_count].ssid, (char *)bi->SSID, bi->SSID_len);
				ap_list[ap_count].ssid[bi->SSID_len] = '\0';
				ap_list[ap_count].ssidLen= bi->SSID_len;
#if 0
				ap_list[ap_count].ie_buf = (uint8 *)(((uint8 *)bi) + bi->ie_offset);
				ap_list[ap_count].ie_buflen = bi->ie_length;
#endif
				if (dtoh32(bi->version) != LEGACY_WL_BSS_INFO_VERSION && bi->n_cap)
					ap_list[ap_count].channel = bi->ctl_ch;
				else
					ap_list[ap_count].channel = bi->chanspec & WL_CHANSPEC_CHAN_MASK;
#if 0
				ap_list[ap_count].wep = bi->capability & DOT11_CAP_PRIVACY;
#endif
				ap_count++;

				if (ap_count >= WLC_MAX_AP_SCAN_LIST_LEN)
					break;
			}
		}
		bi = (wl_bss_info_t*)((int8*)bi + bi->length);
	}

	sprintf(tmp, "%-4s%-33s%-18s\n", "Ch", "SSID", "BSSID");
	dbg("\n%s", tmp);
	if (ap_count)
	{
		retval += websWrite(wp, "[");
		for (i = 0; i < ap_count; i++)
		{
			memset(ssid_str, 0, sizeof(ssid_str));
			char_to_ascii(ssid_str, trim_r((char *)ap_list[i].ssid));

			ether_etoa((const unsigned char *) &ap_list[i].BSSID, macstr);

			dbg("%-4d%-33s%-18s\n",
				ap_list[i].channel,
				ap_list[i].ssid,
				macstr
			);

			if (!i)
				retval += websWrite(wp, "[\"%s\", \"%s\"]", ssid_str, macstr);
			else
				retval += websWrite(wp, ", [\"%s\", \"%s\"]", ssid_str, macstr);
		}
		retval += websWrite(wp, "]");
		dbg("\n");
	}
	else
		retval += websWrite(wp, "[]");

//	return ap_list;
	return retval;
}

int
ej_wl_scan(int eid, webs_t wp, int argc, char_t **argv)
{
	return wl_scan(eid, wp, argc, argv, 0);
}

int
ej_wl_scan_2g(int eid, webs_t wp, int argc, char_t **argv)
{
	return wl_scan(eid, wp, argc, argv, 0);
}

#ifndef RTCONFIG_QTN
int
ej_wl_scan_5g(int eid, webs_t wp, int argc, char_t **argv)
{
	return wl_scan(eid, wp, argc, argv, 1);
}
#endif

int
ej_wl_scan_5g_2(int eid, webs_t wp, int argc, char_t **argv)
{
	return wl_scan(eid, wp, argc, argv, 2);
}

#ifdef RTCONFIG_PROXYSTA
#define	NVRAM_BUFSIZE	100

static int
wl_autho(char *name, struct ether_addr *ea)
{
	char buf[sizeof(sta_info_t)];

	strcpy(buf, "sta_info");
	memcpy(buf + strlen(buf) + 1, (void *)ea, ETHER_ADDR_LEN);

	if (!wl_ioctl(name, WLC_GET_VAR, buf, sizeof(buf))) {
		sta_info_t *sta = (sta_info_t *)buf;
		uint32 f = sta->flags;

		if (f & WL_STA_AUTHO)
			return 1;
	}

	return 0;
}

static int psta_auth = 0;

int
ej_wl_auth_psta(int eid, webs_t wp, int argc, char_t **argv)
{
	char tmp[NVRAM_BUFSIZE], prefix[] = "wlXXXXXXXXXX_";
	char *name;
	struct maclist *mac_list = NULL;
	int mac_list_size, i, unit;
	int retval = 0, psta = 0;
	struct ether_addr bssid;
	unsigned char bssid_null[6] = { 0x0, 0x0, 0x0, 0x0, 0x0, 0x0 };
	wlc_ssid_t ssid = { 0, "" };
	int psta_debug = 0;

	if (nvram_match("psta_debug", "1"))
		psta_debug = 1;

	unit = nvram_get_int("wlc_band");
#ifdef RTCONFIG_QTN
	if (unit == 1) {
		return ej_wl_auth_psta_qtn(eid, wp, argc, argv);
	}
#endif

	snprintf(prefix, sizeof(prefix), "wl%d_", unit);

	if (!nvram_match(strcat_r(prefix, "mode", tmp), "psta") &&
	    !nvram_match(strcat_r(prefix, "mode", tmp), "psr")
#ifdef RTCONFIG_HND_ROUTER_AX
	    && !nvram_match(strcat_r(prefix, "mode", tmp), "wet")
#endif
	)
		goto PSTA_ERR;

	name = nvram_safe_get(strcat_r(prefix, "ifname", tmp));

	if (wl_ioctl(name, WLC_GET_SSID, &ssid, sizeof(ssid)))
		goto PSTA_ERR;
	else if (!nvram_match(strcat_r(prefix, "ssid", tmp), (const char *) ssid.SSID))
		goto PSTA_ERR;

	if (wl_ioctl(name, WLC_GET_BSSID, &bssid, ETHER_ADDR_LEN) != 0)
		goto PSTA_ERR;
	else if (!memcmp(&bssid, bssid_null, 6))
		goto PSTA_ERR;

	/* buffers and length */
	mac_list_size = sizeof(mac_list->count) + MAX_STA_COUNT * sizeof(struct ether_addr);
	mac_list = malloc(mac_list_size);

	if (!mac_list)
		goto PSTA_ERR;

	memset(mac_list, 0, mac_list_size);

	/* query wl for authenticated sta list */
	strcpy((char*)mac_list, "authe_sta_list");
	if (wl_ioctl(name, WLC_GET_VAR, mac_list, mac_list_size)) {
		free(mac_list);
		goto PSTA_ERR;
	}

	/* query sta_info for each STA */
	if (mac_list->count)
	{
		if (nvram_match(strcat_r(prefix, "akm", tmp), ""))
			psta = 1;
		else
		for (i = 0, psta = 2; i < mac_list->count; i++) {
			if (wl_autho(name, &mac_list->ea[i]))
			{
				psta = 1;
				break;
			}
		}
	}

	free(mac_list);
PSTA_ERR:
	if (nvram_match(strcat_r(prefix, "mode", tmp), "psta") ||
	    nvram_match(strcat_r(prefix, "mode", tmp), "psr")
#ifdef RTCONFIG_HND_ROUTER_AX
            || nvram_match(strcat_r(prefix, "mode", tmp), "wet")
#endif
	) {
		if (psta == 1)
		{
			if (psta_debug) dbg("connected\n");
			psta_auth = 0;
		}
		else if (psta == 2)
		{
			if (psta_debug) dbg("authorization failed\n");
			psta_auth = 1;
		}
		else
		{
			if (psta_debug) dbg("disconnected\n");
		}
	}

	if(json_support){
		retval += websWrite(wp, "{");
		retval += websWrite(wp, "\"wlc_state\":\"%d\"", psta);
		retval += websWrite(wp, ",\"wlc_state_auth\":\"%d\"", psta_auth);
		retval += websWrite(wp, "}");
	}else{
		retval += websWrite(wp, "wlc_state=%d;", psta);
		retval += websWrite(wp, "wlc_state_auth=%d;", psta_auth);
	}
	return retval;
}
#endif


int
ej_wl_status_2g_array(int eid, webs_t wp, int argc, char_t **argv)
{
	int retval = 0;
	int ii = 0;
	char nv_param[NVRAM_MAX_PARAM_LEN];
	char *temp;

	for (ii = 0; ii < DEV_NUMIFS; ii++) {
		sprintf(nv_param, "wl%d_unit", ii);
		temp = nvram_get(nv_param);

		if (temp && strlen(temp) > 0)
		{
			retval += ej_wl_status_array(eid, wp, argc, argv, ii);
			retval += websWrite(wp, "\n");
		}
	}

	return retval;
}

static int
#ifdef RTCONFIG_HND_ROUTER_AX
dump_bss_info_array(int eid, webs_t wp, int argc, char_t **argv, wl_bss_info_v109_1_t *bi)
#else
dump_bss_info_array(int eid, webs_t wp, int argc, char_t **argv, wl_bss_info_t *bi)
#endif
{
	char ssidbuf[SSID_FMT_BUF_LEN*2], ssidbuftmp[SSID_FMT_BUF_LEN];
	char chspec_str[CHANSPEC_STR_LEN];
	wl_bss_info_107_t *old_bi;
	int retval = 0;

	/* Convert version 107 to 109 */
	if (dtoh32(bi->version) == LEGACY_WL_BSS_INFO_VERSION) {
		old_bi = (wl_bss_info_107_t *)bi;
		bi->chanspec = CH20MHZ_CHSPEC(old_bi->channel);
		bi->ie_length = old_bi->ie_length;
		bi->ie_offset = sizeof(wl_bss_info_107_t);
	} else {
		/* do endian swap and format conversion for chanspec if we have
		* not created it from legacy bi above
		*/
		bi->chanspec = wl_chspec_from_driver(bi->chanspec);
	}

	wl_format_ssid(ssidbuftmp, bi->SSID, bi->SSID_len);

	if (str_escape_quotes(ssidbuf, ssidbuftmp, sizeof(ssidbuf)) == 0 )
		strlcpy(ssidbuf, ssidbuftmp, sizeof(ssidbuf));

	retval += websWrite(wp, "\"%s\",", ssidbuf);
	retval += websWrite(wp, "\"%d\",", (int16)(dtoh16(bi->RSSI)));

	/*
	 * SNR has valid value in only 109 version.
	 * So print SNR for 109 version only.
	 */
	if (dtoh32(bi->version) == WL_BSS_INFO_VERSION) {
		retval += websWrite(wp, "\"%d\",", (int16)(dtoh16(bi->SNR)));
	} else {
		retval += websWrite(wp, "\"?\",");
	}

	retval += websWrite(wp, "\"%d\",", bi->phy_noise);
	retval += websWrite(wp, "\"%s\",", wf_chspec_ntoa(dtohchanspec(bi->chanspec), chspec_str));
	retval += websWrite(wp, "\"%s\",", wl_ether_etoa(&bi->BSSID));

	return retval;
}

static int
wl_status_array(int eid, webs_t wp, int argc, char_t **argv, int unit)
{
	int ret;
	struct ether_addr bssid;
	wlc_ssid_t ssid;
	char ssidbuf[SSID_FMT_BUF_LEN*2], ssidbuftmp[SSID_FMT_BUF_LEN];
#ifdef RTCONFIG_HND_ROUTER_AX
	wl_bss_info_v109_1_t *bi;
#else
	wl_bss_info_t *bi;
#endif
	int retval = 0;
	char tmp[128], prefix[] = "wlXXXXXXXXXX_";
	char *name;

	snprintf(prefix, sizeof(prefix), "wl%d_", unit);
	name = nvram_safe_get(strcat_r(prefix, "ifname", tmp));

	if ((ret = wl_ioctl(name, WLC_GET_BSSID, &bssid, ETHER_ADDR_LEN)) == 0) {
		/* The adapter is associated. */
		*(uint32*)buf = htod32(WLC_IOCTL_MAXLEN);
		if ((ret = wl_ioctl(name, WLC_GET_BSS_INFO, buf, WLC_IOCTL_MAXLEN)) < 0) {
			retval += websWrite(wp, "\"?\",\"?\",\"?\",\"?\",\"?\",\"?\",");
			return retval;
		}
#ifdef RTCONFIG_HND_ROUTER_AX
		bi = (wl_bss_info_v109_1_t*)(buf + 4);
#else
		bi = (wl_bss_info_t*)(buf + 4);
#endif
		if (dtoh32(bi->version) == WL_BSS_INFO_VERSION ||
		    dtoh32(bi->version) == LEGACY2_WL_BSS_INFO_VERSION ||
		    dtoh32(bi->version) == LEGACY_WL_BSS_INFO_VERSION)
			retval += dump_bss_info_array(eid, wp, argc, argv, bi);
		else
			retval += websWrite(wp, "\"<error>\",\"\",\"\",\"\",\"\",\"\",");
	} else {
		retval += websWrite(wp, "\"Not associated. Last with ");

		if ((ret = wl_ioctl(name, WLC_GET_SSID, &ssid, sizeof(wlc_ssid_t))) < 0) {
			retval += websWrite(wp, "<unknown>\",\"\",\"\",\"\",\"\",\"\",");
			return 0;
		}

		wl_format_ssid(ssidbuftmp, ssid.SSID, dtoh32(ssid.SSID_len));

		if (str_escape_quotes(ssidbuf, ssidbuftmp, sizeof(ssidbuf)) == 0 )
			strlcpy(ssidbuf, ssidbuftmp, sizeof(ssidbuf));

		retval += websWrite(wp, "%s\",\"\",\"\",\"\",\"\",\"\",", ssidbuf);
	}

	return retval;
}

#ifdef RTCONFIG_IPV6
#define IPV6_CLIENT_LIST        "/tmp/ipv6_client_list"
#endif

int
ej_wl_status_array(int eid, webs_t wp, int argc, char_t **argv, int unit)
{
	char tmp[128], prefix[] = "wlXXXXXXXXXX_";
	char *name;
	char name_vif[] = "wlX.Y_XXXXXXXXXX";
	struct maclist *auth;
	int mac_list_size;
	int i, ii, val = 0, ret = 0;
	char *arplist = NULL, *arplistptr;
	char *leaselist = NULL, *leaselistptr;
	char *ipv6list = NULL, *ipv6listptr;
	char hostnameentry[65];
	char ipentry[42], macentry[18];
	int found, foundipv6 = 0, noclients = 0;
	char rxrate[12], txrate[12];
	char ea[ETHER_ADDR_STR_LEN];
	scb_val_t scb_val;
	int hr, min, sec;
	sta_info_t *sta;
#ifdef RTCONFIG_BCMWL6
	wl_dfs_status_t *dfs_status;
	char chanspec_str[CHANSPEC_STR_LEN];
#endif
#ifdef RTCONFIG_QTN
	int res;
#endif

	snprintf(prefix, sizeof(prefix), "wl%d_", unit);

/* Initialize */
	switch (unit) {
	case 0:
		ret += websWrite(wp, "var dataarray24 = [], wificlients24 = [];");
		break;
	case 1:
		ret += websWrite(wp, "var dataarray5 = [], wificlients5 = [];");
		break;
	case 2:
		ret += websWrite(wp, "var dataarray52 = [], wificlients52 = [];");
		break;
	}

	ret += websWrite(wp, "var dfs_statusarray = [];\n");

#ifdef RTCONFIG_PROXYSTA
	if (psta_exist_except(unit))
		return ret;
#endif

	name = nvram_safe_get(strcat_r(prefix, "ifname", tmp));
#ifdef RTCONFIG_QTN
	if (unit && rpc_qtn_ready())
	{
		res = qcsapi_wifi_rfstatus((qcsapi_unsigned_int *) &val);
		if (res < 0)
			dbG("qcsapi_wifi_rfstatus error, return: %d\n", res);
		else
			val = !val;
	}
	else
#endif
	{
		wl_ioctl(name, WLC_GET_RADIO, &val, sizeof(val));
		val &= WL_RADIO_SW_DISABLE | WL_RADIO_HW_DISABLE;
	}
#ifdef RTCONFIG_QTN
	if (unit && !rpc_qtn_ready())
		return ret;
	else
#endif
	if (val)
		return ret;

        switch (unit) {
        case 0:
		ret += websWrite(wp, "dataarray24 = [");
                break;
        case 1:
		ret += websWrite(wp, "dataarray5 = [");
		break;
        case 2:
		ret += websWrite(wp, "dataarray52 = [");
                break;
        }

	if (nvram_match(strcat_r(prefix, "mode", tmp), "wds")) {
		ret += websWrite(wp, "\"\",\"\",\"\",\"\",\"%d\",\"\",", wl_control_channel(unit));
	}
	else {
#ifdef RTCONFIG_QTN
		if (unit)
			ret += wl_status_5g_array(eid, wp, argc, argv);
		else
#endif
			ret += wl_status_array(eid, wp, argc, argv, unit);
	}

	if (nvram_match(strcat_r(prefix, "mode", tmp), "ap"))
	{
		if (nvram_match(strcat_r(prefix, "lazywds", tmp), "1") ||
			nvram_invmatch(strcat_r(prefix, "wds", tmp), ""))
			ret += websWrite(wp, "\"Hybrid\"");
		else	ret += websWrite(wp, "\"AP\"");
	}
	else if (nvram_match(strcat_r(prefix, "mode", tmp), "wds"))
	{
		ret += websWrite(wp, "\"WDS\"");
		noclients = 1;
	}
	else if (nvram_match(strcat_r(prefix, "mode", tmp), "sta"))
	{
		ret += websWrite(wp, "\"Stations\"");
		noclients = 1;
	}
	else if (nvram_match(strcat_r(prefix, "mode", tmp), "wet"))
	{
#ifdef RTCONFIG_WIRELESSREPEATER
		if ((nvram_get_int("sw_mode") == SW_MODE_REPEATER)
			&& (nvram_get_int("wlc_band") == unit))
			sprintf(prefix, "wl%d.%d_", unit, 1);
#endif
		ret += websWrite(wp, "\"Repeater ( SSID local: %s )\"", nvram_safe_get(strcat_r(prefix, "ssid", tmp)));
	}
#ifdef RTCONFIG_PROXYSTA
	else if (nvram_match(strcat_r(prefix, "mode", tmp), "psta"))
	{
		if ((nvram_get_int("sw_mode") == SW_MODE_AP) &&
			(nvram_get_int("wlc_psta") == 1) &&
			(nvram_get_int("wlc_band") == unit))
		ret += websWrite(wp, "\"Media Bridge\"");
	}
#endif

// Close dataarray
	ret += websWrite(wp, "];\n");

// DFS status
#ifdef RTCONFIG_BCMWL6
	if (unit != 1)
		goto sta_list;

	if (nvram_match(strcat_r(prefix, "reg_mode", tmp), "off"))
		goto sta_list;

	memset(buf, 0, sizeof(buf));
	strcpy(buf, "dfs_status");

	if (wl_ioctl(name, WLC_GET_VAR, buf, sizeof(buf)) < 0)
		goto sta_list;

	dfs_status = (wl_dfs_status_t *) buf;
	dfs_status->state = dtoh32(dfs_status->state);
	dfs_status->duration = dtoh32(dfs_status->duration);
	dfs_status->chanspec_cleared = wl_chspec_from_driver(dfs_status->chanspec_cleared);

	const char *dfs_cacstate_str[WL_DFS_CACSTATES] = {
		"Idle",
<<<<<<< HEAD
		"PRE-ISM Channel Availability Check(CAC)",
		"In-Service Monitoring(ISM)",
		"Channel Switching Announcement(CSA)",
		"POST-ISM Channel Availability Check",
		"PRE-ISM Ouf Of Channels(OOC)",
		"POST-ISM Out Of Channels(OOC)"
	};

	ret += websWrite(wp, "var dfs_statusarray = [\"%s\", \"%dms\", \"",
		(dfs_status->state >= WL_DFS_CACSTATES ? "Unknown" : dfs_cacstate_str[dfs_status->state]),
		 dfs_status->duration);

	if (dfs_status->chanspec_cleared) {
		ret += websWrite(wp, "%s (0x%04X)\"];\n",
			wf_chspec_ntoa(dfs_status->chanspec_cleared, chanspec_str),
			dfs_status->chanspec_cleared);
	}
	else {
		ret += websWrite(wp, "None\"];\n");
	}
=======
		"PRE-ISM Channel Availability Check (CAC)",
		"In-Service Monitoring (ISM)",
		"Channel Switching Announcement (CSA)",
		"POST-ISM Channel Availability Check",
		"PRE-ISM Ouf Of Channels (OOC)",
		"POST-ISM Out Of Channels (OOC)"
	};

	ret += websWrite(wp, "var dfs_statusarray = [\"%s\", \"%d ms\", \"%s\"];\n",
		(dfs_status->state >= WL_DFS_CACSTATES ? "Unknown" : dfs_cacstate_str[dfs_status->state]),
		 dfs_status->duration,
		(dfs_status->chanspec_cleared ? wf_chspec_ntoa(dfs_status->chanspec_cleared, chanspec_str) : "None"));
>>>>>>> b5b5b309
#endif

	if (noclients)
		return ret;

sta_list:

// Open client array
	switch(unit) {
	case 0:
		ret += websWrite(wp, "wificlients24 = [");
		break;
	case 1:
		ret += websWrite(wp, "wificlients5 = [");
		break;
	case 2:
		ret += websWrite(wp, "wificlients52 = [");
		break;
	}

#ifdef RTCONFIG_QTN
	if (unit && rpc_qtn_ready())
	{
		ret += ej_wl_status_5g_array(eid, wp, argc, argv);
		ret += websWrite(wp, "\"-1\"];");
		return ret;
	}
#endif



#ifdef RTCONFIG_WIRELESSREPEATER
	if ((nvram_get_int("sw_mode") == SW_MODE_REPEATER)
		&& (nvram_get_int("wlc_band") == unit))
	{
		sprintf(name_vif, "wl%d.%d", unit, 1);
		name = name_vif;
	}
#endif

	/* buffers and length */
	mac_list_size = sizeof(auth->count) + MAX_STA_COUNT * sizeof(struct ether_addr);
	auth = malloc(mac_list_size);

	if (!auth)
		goto exit;

	memset(auth, 0, mac_list_size);

	/* query wl for authenticated sta list */
	strcpy((char*)auth, "authe_sta_list");
	if (wl_ioctl(name, WLC_GET_VAR, auth, mac_list_size))
		goto exit;

	/* Obtain mac + IP list */
	arplist = read_whole_file("/proc/net/arp");
	/* Obtain lease list - we still need the arp list for
	   cases where a device uses a static IP rather than DHCP */
	leaselist = read_whole_file("/var/lib/misc/dnsmasq.leases");

#ifdef RTCONFIG_IPV6
	/* Obtain IPv6 info */
	if (ipv6_enabled()) {
		get_ipv6_client_info();
		get_ipv6_client_list();
		ipv6list = read_whole_file(IPV6_CLIENT_LIST);
	}
#endif

	/* build authenticated sta list */
	for (i = 0; i < auth->count; i ++) {
		sta = wl_sta_info(name, &auth->ea[i]);
		if (!sta) continue;

		ret += websWrite(wp, "[\"%s\",", ether_etoa((void *)&auth->ea[i], ea));

		found = 0;
		if (arplist) {
			arplistptr = arplist;

			while ((arplistptr < arplist+strlen(arplist)-2) && (sscanf(arplistptr,"%15s %*s %*s %17s",ipentry,macentry) == 2)) {
				if (upper_strcmp(macentry, ether_etoa((void *)&auth->ea[i], ea)) == 0) {
					found = 1;
					break;
				} else {
					arplistptr = strstr(arplistptr,"\n")+1;
				}
			}

			if (found || !leaselist) {
				ret += websWrite(wp, "\"%s\",", (found ? ipentry : "<unknown>"));
			}
		} else {
			ret += websWrite(wp, "\"<unknown>\",");
		}

		// Retrieve hostname from dnsmasq leases
		if (leaselist) {
			leaselistptr = leaselist;

			while ((leaselistptr < leaselist+strlen(leaselist)-2) && (sscanf(leaselistptr,"%*s %17s %15s %32s %*s", macentry, ipentry, tmp) == 3)) {
				if (upper_strcmp(macentry, ether_etoa((void *)&auth->ea[i], ea)) == 0) {
					found += 2;
					break;
				} else {
					leaselistptr = strstr(leaselistptr,"\n")+1;
				}
			}
			if ((found) && (str_escape_quotes(hostnameentry, tmp, sizeof(hostnameentry)) == 0 ))
				strlcpy(hostnameentry, tmp, sizeof(hostnameentry));

			switch (found) {
			case 0:	// Not in arplist nor in leaselist
				ret += websWrite(wp, "\"<not found>\",\"<not found>\",");
				break;
			case 1:	// Only in arplist (static IP)
				ret += websWrite(wp, "\"<not found>\",");
				break;
			case 2:	// Only in leaselist (dynamic IP that has not communicated with router for a while)
				ret += websWrite(wp, "\"%s\", \"%s\",", ipentry, hostnameentry);
				break;
			case 3:	// In both arplist and leaselist (dynamic IP)
				ret += websWrite(wp, "\"%s\",", hostnameentry);
				break;
			}
		} else {
			ret += websWrite(wp, "\"<unknown>\",");
		}

#ifdef RTCONFIG_IPV6
// Retrieve IPv6
		if (ipv6list) {
			ipv6listptr = ipv6list;
			foundipv6 = 0;
			while ((ipv6listptr < ipv6list+strlen(ipv6list)-2) && (sscanf(ipv6listptr,"%*s %17s %40s", macentry, ipentry) == 2)) {
				if (upper_strcmp(macentry, ether_etoa((void *)&auth->ea[i], ea)) == 0) {
					ret += websWrite(wp, "\"%s\",", ipentry);
					foundipv6 = 1;
					break;
				} else {
					ipv6listptr = strstr(ipv6listptr,"\n")+1;
				}
			}
		}
#endif

		if (foundipv6 == 0) {
			ret += websWrite(wp, "\"\",");
		}

// RSSI
		memcpy(&scb_val.ea, &auth->ea[i], ETHER_ADDR_LEN);
		if (wl_ioctl(name, WLC_GET_RSSI, &scb_val, sizeof(scb_val_t)))
			ret += websWrite(wp, "\"?\",");
		else
			ret += websWrite(wp, "\"%d\",", scb_val.val);

		if (sta->flags & WL_STA_SCBSTATS)
		{
// Rate
			if ((int)sta->rx_rate > 0)
				sprintf(rxrate,"%d", sta->rx_rate / 1000);
			else
				strcpy(rxrate,"??");

			if ((int)sta->tx_rate > 0)
				sprintf(txrate,"%d", sta->tx_rate / 1000);
			else
				sprintf(txrate,"??");

			ret += websWrite(wp, "\"%s\", \"%s\",", rxrate, txrate);

// Connect time
			hr = sta->in / 3600;
			min = (sta->in % 3600) / 60;
			sec = sta->in - hr * 3600 - min * 60;
			ret += websWrite(wp, "\"%3d:%02d:%02d\",", hr, min, sec);

// Flags
#ifdef RTCONFIG_BCMARM
			ret += websWrite(wp, "\"%s%s%s",
				(sta->flags & WL_STA_PS) ? "P" : "_",
				((sta->ht_capabilities & WL_STA_CAP_SHORT_GI_20) || (sta->ht_capabilities & WL_STA_CAP_SHORT_GI_40)) ? "S" : "_",
				((sta->ht_capabilities & WL_STA_CAP_TX_STBC) || (sta->ht_capabilities & WL_STA_CAP_RX_STBC_MASK)) ? "T" : "_");
#ifdef RTCONFIG_MUMIMO
			ret += websWrite(wp, "%s",
				((sta->vht_flags & WL_STA_MU_BEAMFORMER) || (sta->vht_flags & WL_STA_MU_BEAMFORMEE)) ? "M" : "_");
#endif
#else
			ret += websWrite(wp, "\"%s",
				(sta->flags & WL_STA_PS) ? "P" : "_");
#endif
		}
		ret += websWrite(wp, "%s%s_\"],",
			(sta->flags & WL_STA_ASSOC) ? "A" : "_",
			(sta->flags & WL_STA_AUTHO) ? "U" : "_");
	}

	for (i = 1; i < 4; i++) {
#ifdef RTCONFIG_WIRELESSREPEATER
		if ((nvram_get_int("sw_mode") == SW_MODE_REPEATER)
			&& (unit == nvram_get_int("wlc_band")) && (i == 1))
			break;
#endif
		sprintf(prefix, "wl%d.%d_", unit, i);
		if (nvram_match(strcat_r(prefix, "bss_enabled", tmp), "1"))
		{
			sprintf(name_vif, "wl%d.%d", unit, i);
			memset(auth, 0, mac_list_size);

			/* query wl for authenticated sta list */
			strcpy((char*)auth, "authe_sta_list");
			if (wl_ioctl(name_vif, WLC_GET_VAR, auth, mac_list_size))
				goto exit;

			for (ii = 0; ii < auth->count; ii++) {
				sta = wl_sta_info(name_vif, &auth->ea[ii]);
				if (!sta) continue;

				ret += websWrite(wp, "[\"%s\",", ether_etoa((void *)&auth->ea[ii], ea));

				found = 0;
				if (arplist) {
					arplistptr = arplist;

					while ((arplistptr < arplist+strlen(arplist)-2) && (sscanf(arplistptr,"%15s %*s %*s %17s",ipentry,macentry) == 2)) {
						if (upper_strcmp(macentry, ether_etoa((void *)&auth->ea[ii], ea)) == 0) {
							found = 1;
							break;
						} else {
							arplistptr = strstr(arplistptr,"\n")+1;
						}
					}

					if (found || !leaselist) {
						ret += websWrite(wp, "\"%s\",", (found ? ipentry : ""));
					}
				} else {
					ret += websWrite(wp, "\"<unknown>\",");
				}

				// Retrieve hostname from dnsmasq leases
				if (leaselist) {
					leaselistptr = leaselist;

					while ((leaselistptr < leaselist+strlen(leaselist)-2) && (sscanf(leaselistptr,"%*s %17s %15s %32s %*s", macentry, ipentry, tmp) == 3)) {
						if (upper_strcmp(macentry, ether_etoa((void *)&auth->ea[ii], ea)) == 0) {
							found += 2;
							break;
						} else {
							leaselistptr = strstr(leaselistptr,"\n")+1;
						}
					}

					if ((found) && (str_escape_quotes(hostnameentry, tmp,sizeof(hostnameentry)) == 0 ))
						strlcpy(hostnameentry, tmp, sizeof(hostnameentry));

					switch (found) {
					case 0:	// Not in arplist nor in leaselist
						ret += websWrite(wp, "\"<not found>\",\"<not found>\",");
						break;
					case 1:	// Only in arplist (static IP)
						ret += websWrite(wp, "\"<not found>\",");
						break;
					case 2:	// Only in leaselist (dynamic IP that has not communicated with router for a while)
						ret += websWrite(wp, "\"%s\",\"%s\",", ipentry, hostnameentry);
						break;
					case 3:	// In both arplist and leaselist (dynamic IP)
						ret += websWrite(wp, "\"%s\",", hostnameentry);
						break;
					}
				} else {
					ret += websWrite(wp, "\"<unknown>\",");
				}

#ifdef RTCONFIG_IPV6
// Retrieve IPv6
				if (ipv6list) {
					ipv6listptr = ipv6list;
					foundipv6 = 0;
					while ((ipv6listptr < ipv6list+strlen(ipv6list)-2) && (sscanf(ipv6listptr,"%*s %17s %40s", macentry, ipentry) == 2)) {
						if (upper_strcmp(macentry, ether_etoa((void *)&auth->ea[i], ea)) == 0) {
							ret += websWrite(wp, "\"%s\",", ipentry);
							foundipv6 = 1;
							break;
						} else {
							ipv6listptr = strstr(ipv6listptr,"\n")+1;
						}
					}
				}
#endif

				if (foundipv6 == 0) {
					ret += websWrite(wp, "\"\",");
				}
// RSSI
				memcpy(&scb_val.ea, &auth->ea[ii], ETHER_ADDR_LEN);
				if (wl_ioctl(name_vif, WLC_GET_RSSI, &scb_val, sizeof(scb_val_t)))
					ret += websWrite(wp, "\"?\",");
				else
					ret += websWrite(wp, "\"%d\",", scb_val.val);

				if (sta->flags & WL_STA_SCBSTATS)
				{
// Rate
					if ((int)sta->rx_rate > 0)
						sprintf(rxrate,"%d", sta->rx_rate / 1000);
					else
						strcpy(rxrate,"??");

					if ((int)sta->tx_rate > 0)
						sprintf(txrate,"%d", sta->tx_rate / 1000);
					else
						sprintf(txrate,"??");

					ret += websWrite(wp, "\"%s\",\"%s\",", rxrate, txrate);

// Connect time
					hr = sta->in / 3600;
					min = (sta->in % 3600) / 60;
					sec = sta->in - hr * 3600 - min * 60;
					ret += websWrite(wp, "\"%3d:%02d:%02d\",", hr, min, sec);

// Flags
#ifdef RTCONFIG_BCMARM
					ret += websWrite(wp, "\"%s%s%s",
						(sta->flags & WL_STA_PS) ? "P" : "_",
						((sta->ht_capabilities & WL_STA_CAP_SHORT_GI_20) || (sta->ht_capabilities & WL_STA_CAP_SHORT_GI_40)) ? "S" : "_",
						((sta->ht_capabilities & WL_STA_CAP_TX_STBC) || (sta->ht_capabilities & WL_STA_CAP_RX_STBC_MASK)) ? "T" : "_");
#ifdef RTCONFIG_MUMIMO
					ret += websWrite(wp, "%s",
						((sta->vht_flags & WL_STA_MU_BEAMFORMER) || (sta->vht_flags & WL_STA_MU_BEAMFORMEE)) ? "M" : " ");
#endif
#else
					ret += websWrite(wp, "\"%s",
						(sta->flags & WL_STA_PS) ? "P" : "_");
#endif
				}

// Auth/Ass (and Guest) flags
				ret += websWrite(wp, "%s%sG\"],",
					(sta->flags & WL_STA_ASSOC) ? "A" : "_",
					(sta->flags & WL_STA_AUTHO) ? "U" : "_");
			}
		}
	}
	/* error/exit */
exit:
	ret += websWrite(wp, "\"-1\"];");
	if (auth) free(auth);
	if (arplist) free(arplist);
	if (leaselist) free(leaselist);
	if (ipv6list) free(ipv6list);

	return ret;
}<|MERGE_RESOLUTION|>--- conflicted
+++ resolved
@@ -5533,28 +5533,6 @@
 
 	const char *dfs_cacstate_str[WL_DFS_CACSTATES] = {
 		"Idle",
-<<<<<<< HEAD
-		"PRE-ISM Channel Availability Check(CAC)",
-		"In-Service Monitoring(ISM)",
-		"Channel Switching Announcement(CSA)",
-		"POST-ISM Channel Availability Check",
-		"PRE-ISM Ouf Of Channels(OOC)",
-		"POST-ISM Out Of Channels(OOC)"
-	};
-
-	ret += websWrite(wp, "var dfs_statusarray = [\"%s\", \"%dms\", \"",
-		(dfs_status->state >= WL_DFS_CACSTATES ? "Unknown" : dfs_cacstate_str[dfs_status->state]),
-		 dfs_status->duration);
-
-	if (dfs_status->chanspec_cleared) {
-		ret += websWrite(wp, "%s (0x%04X)\"];\n",
-			wf_chspec_ntoa(dfs_status->chanspec_cleared, chanspec_str),
-			dfs_status->chanspec_cleared);
-	}
-	else {
-		ret += websWrite(wp, "None\"];\n");
-	}
-=======
 		"PRE-ISM Channel Availability Check (CAC)",
 		"In-Service Monitoring (ISM)",
 		"Channel Switching Announcement (CSA)",
@@ -5567,7 +5545,6 @@
 		(dfs_status->state >= WL_DFS_CACSTATES ? "Unknown" : dfs_cacstate_str[dfs_status->state]),
 		 dfs_status->duration,
 		(dfs_status->chanspec_cleared ? wf_chspec_ntoa(dfs_status->chanspec_cleared, chanspec_str) : "None"));
->>>>>>> b5b5b309
 #endif
 
 	if (noclients)
