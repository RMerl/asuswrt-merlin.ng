--- conflicted
+++ resolved
@@ -6051,18 +6051,11 @@
 
 		found = 0;
 		if (arplist) {
-<<<<<<< HEAD
-			arplistptr = arplist;
-
-			while ((arplistptr < arplist+strlen(arplist)-2) && (sscanf(arplistptr,"%15s %*s %*s %17s",ipentry,macentry) == 2)) {
-				if (strcasecmp(macentry, ether_etoa((void *)&auth->ea[i], ea)) == 0) {
-=======
 			arplistptr = strdup(arplist);
 			line = strtok(arplistptr, "\n");
 			while (line) {
 				if ( (sscanf(line,"%15s %*s %*s %17s",ipentry,macentry) == 2) &&
 				     (!strcasecmp(macentry, ether_etoa((void *)&auth->ea[i], ea))) ) {
->>>>>>> 2655d5a3
 					found = 1;
 					break;
 				} else
@@ -6078,18 +6071,11 @@
 
 		// Retrieve hostname from dnsmasq leases
 		if (leaselist) {
-<<<<<<< HEAD
-			leaselistptr = leaselist;
-
-			while ((leaselistptr < leaselist+strlen(leaselist)-2) && (sscanf(leaselistptr,"%*s %17s %15s %32s %*s", macentry, ipentry, tmp) == 3)) {
-				if (strcasecmp(macentry, ether_etoa((void *)&auth->ea[i], ea)) == 0) {
-=======
 			leaselistptr = strdup(leaselist);
 			line = strtok(leaselistptr, "\n");
 			while (line) {
 				if ( (sscanf(line,"%*s %17s %15s %32s %*s", macentry, ipentry, tmp) == 3) &&
 				     (!strcasecmp(macentry, ether_etoa((void *)&auth->ea[i], ea))) ) {
->>>>>>> 2655d5a3
 					found += 2;
 					break;
 				} else
@@ -6232,18 +6218,11 @@
 
 				found = 0;
 				if (arplist) {
-<<<<<<< HEAD
-					arplistptr = arplist;
-
-					while ((arplistptr < arplist+strlen(arplist)-2) && (sscanf(arplistptr,"%15s %*s %*s %17s",ipentry,macentry) == 2)) {
-						if (strcasecmp(macentry, ether_etoa((void *)&auth->ea[ii], ea)) == 0) {
-=======
 					arplistptr = strdup(arplist);
 					line = strtok(arplistptr, "\n");
 					while (line) {
 						if ( (sscanf(line,"%15s %*s %*s %17s",ipentry,macentry) == 2) &&
 						     (!strcasecmp(macentry, ether_etoa((void *)&auth->ea[ii], ea))) ) {
->>>>>>> 2655d5a3
 							found = 1;
 							break;
 						} else
@@ -6259,18 +6238,11 @@
 
 				// Retrieve hostname from dnsmasq leases
 				if (leaselist) {
-<<<<<<< HEAD
-					leaselistptr = leaselist;
-
-					while ((leaselistptr < leaselist+strlen(leaselist)-2) && (sscanf(leaselistptr,"%*s %17s %15s %32s %*s", macentry, ipentry, tmp) == 3)) {
-						if (strcasecmp(macentry, ether_etoa((void *)&auth->ea[ii], ea)) == 0) {
-=======
 					leaselistptr = strdup(leaselist);
 					line = strtok(leaselistptr, "\n");
 					while (line) {
 						if ( (sscanf(line,"%*s %17s %15s %32s %*s", macentry, ipentry, tmp) == 3) &&
 						     (!strcasecmp(macentry, ether_etoa((void *)&auth->ea[ii], ea))) ) {
->>>>>>> 2655d5a3
 							found += 2;
 							break;
 						} else
