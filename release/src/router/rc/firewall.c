/*
 * This program is free software; you can redistribute it and/or
 * modify it under the terms of the GNU General Public License as
 * published by the Free Software Foundation; either version 2 of
 * the License, or (at your option) any later version.
 *
 * This program is distributed in the hope that it will be useful,
 * but WITHOUT ANY WARRANTY; without even the implied warranty of
 * MERCHANTABILITY or FITNESS FOR A PARTICULAR PURPOSE.  See the
 * GNU General Public License for more details.
 *
 * You should have received a copy of the GNU General Public License
 * along with this program; if not, write to the Free Software
 * Foundation, Inc., 59 Temple Place, Suite 330, Boston,
 * MA 02111-1307 USA
 *
 * Copyright 2004, ASUSTeK Inc.
 * All Rights Reserved.
 *
 * THIS SOFTWARE IS OFFERED "AS IS", AND ASUS GRANTS NO WARRANTIES OF ANY
 * KIND, EXPRESS OR IMPLIED, BY STATUTE, COMMUNICATION OR OTHERWISE. BROADCOM
 * SPECIFICALLY DISCLAIMS ANY IMPLIED WARRANTIES OF MERCHANTABILITY, FITNESS
 * FOR A SPECIFIC PURPOSE OR NONINFRINGEMENT CONCERNING THIS SOFTWARE.
 *
 */

#include <rc.h>

#include <stdio.h>
#include <stdlib.h>
#include <string.h>
#include <signal.h>
#include <sys/socket.h>
#include <netinet/in.h>
#include <arpa/inet.h>
#include <sys/types.h>
#include <dirent.h>
#include <bcmnvram.h>
#include <shutils.h>

#include <stdarg.h>
#include <netdb.h>	// for struct addrinfo
#include <net/ethernet.h>

#if defined(RTCONFIG_FBWIFI)
#include "../fb_wifi/fbwifi.h"
#endif

#ifdef RTCONFIG_PROTECTION_SERVER
#include <protect_srv.h>
#endif

#ifdef RTCONFIG_WIFI_SON
#include <qca.h>
#endif

#define WEBSTRFILTER 1
#define CONTENTFILTER 1

/* addr types */
#define TYPE_IP      0
#define TYPE_MAC     1
#define TYPE_IPRANGE 2

#define foreach_x(x)	for (i=0; i<nvram_get_int(x); i++)

#define ACCESS_WEBUI  0x01
#define ACCESS_SSH    0x02
#define ACCESS_TELNET 0x04
#define ACCESS_ALL    0x07


#define STOP_TIME  0
#define START_TIME 1

#ifdef RTCONFIG_IPV6
char wan6face[IFNAMSIZ + 1];
// RFC-4890, sec. 4.3.1
const int allowed_icmpv6[] = { 1, 2, 3, 4, 128, 129 };
// RFC-4890, sec. 4.4.1
const int allowed_local_icmpv6[] =
	{ 130, 131, 132, 133, 134, 135, 136,
	  141, 142, 143,
	  148, 149, 151, 152, 153 };
#endif

char *mac_conv(char *mac_name, int idx, char *buf);	// oleg patch

void write_porttrigger(FILE *fp, char *wan_if, int is_nat);
#ifdef WEB_REDIRECT
void redirect_setting();
#endif

struct datetime{
	char start[7];		// start time
	char stop[7];		// stop time
	char tmpstop[7];	// cross-night stop time
} __attribute__((packed));

char *g_buf;
char g_buf_pool[1024];

void g_buf_init()
{
	g_buf = g_buf_pool;
}

char *g_buf_alloc(char *g_buf_now)
{
	g_buf += strlen(g_buf_now)+1;

	return (g_buf_now);
}

/**
 * Check whether DMZ is enabled or not.
 * @return:
 * 	0:	non of any DMZ are enabled.
 *  otherwizse:	one or more DMZ are enabled.
 */
static inline int dmz_enabled(void)
{
	int dmz_enabled = !illegal_ipv4_address(nvram_safe_get("dmz_ip")), dmz1_enabled = 0;

#if defined(RTCONFIG_MULTIWAN_CFG)
	dmz1_enabled = (get_nr_wan_unit() == 2) && nvram_match("wans_mode", "lb") && !nvram_match("dmz1_ip", "");
#endif

	return dmz_enabled || dmz1_enabled;
}

/* overwrite all '/' with '_' */
static void remove_slash(char *str)
{
	char *p = str;

	if (!str || *str == '\0')
		return;

	while ((p = strchr(str, '/')) != NULL)
		*p++ = '_';
}

int host_addr_info(const char *name, int af, struct sockaddr_storage *buf)
{
	struct addrinfo hints;
	struct addrinfo *res;
	struct addrinfo *p;
	int err;
	int addrtypes = 0;

	memset(&hints, 0, sizeof hints);
#ifdef RTCONFIG_IPV6
	switch (af & (IPT_V4 | IPT_V6)) {
	case IPT_V4:
		hints.ai_family = AF_INET;
		break;
	case IPT_V6:
		hints.ai_family = AF_INET6;
		break;
	//case (IPT_V4 | IPT_V6):
	//case 0: // error?
	default:
		hints.ai_family = AF_UNSPEC;
	}
#else
	hints.ai_family = AF_INET;
#endif
	hints.ai_socktype = SOCK_RAW;

	if ((err = getaddrinfo(name, NULL, &hints, &res)) != 0) {
		return addrtypes;
	}

	for(p = res; p != NULL; p = p->ai_next) {
		switch(p->ai_family) {
		case AF_INET:
			addrtypes |= IPT_V4;
			break;
		case AF_INET6:
			addrtypes |= IPT_V6;
			break;
		}
		if (buf && (hints.ai_family == p->ai_family) && p->ai_addrlen) {
			memcpy(buf, p->ai_addr, p->ai_addrlen);
		}
	}

	freeaddrinfo(res);
	return (addrtypes & af);
}

inline int host_addrtypes(const char *name, int af)
{
	return host_addr_info(name, af, NULL);
}

int ipt_addr_compact(const char *s, int af, int strict)
{
	char p[INET6_ADDRSTRLEN * 2];
	int r = 0;

	if ((s) && (*s))
	{
		if (sscanf(s, "%[0-9.]-%[0-9.]", p, p) == 2) {
			r = IPT_V4;
		}
#ifdef RTCONFIG_IPV6
		else if (sscanf(s, "%[0-9A-Fa-f:]-%[0-9A-Fa-f:]", p, p) == 2) {
			r = IPT_V6;
		}
#endif
		else {
			if (sscanf(s, "%[^/]/", p)) {
#ifdef RTCONFIG_IPV6
				r = host_addrtypes(p, strict ? af : (IPT_V4 | IPT_V6));
#else
				r = host_addrtypes(p, IPT_V4);
#endif
			}
		}
	}
	else
	{
		r = (IPT_V4 | IPT_V6);
	}

	return (r & af);
}

/*
void nvram_unsets(char *name, int count)
{
	char itemname_arr[32];
	int i;

	for (i=0; i<count; i++)
	{
		sprintf(itemname_arr, "%s%d", name, i);
		nvram_unset(itemname_arr);
	}
}
*/

static int addr_type_parse(const char *src, char *dst, int size)
{
	char addr[100], *next = addr;
	struct in_addr min_addr, max_addr;
	int c;

	if (!src || *src == '\0' || strcmp(src, "ALL") == 0)
		return -1;

	/* XX:XX:XX:XX:XX:XX */
	if (sscanf(src, "%2x:%2x:%2x:%2x:%2x:%2x", &c, &c, &c, &c, &c, &c) == 6) {
		strlcpy(dst, src, size);
		return TYPE_MAC;
	}

	strlcpy(addr, src, sizeof(addr));

	/* 0.0.0.0-255
	 * 0.0.0.0-255.255.255.255 */
	next = addr, strsep(&next, "-");
	if (next && *next) {
		min_addr.s_addr = inet_addr_(addr);
		max_addr.s_addr = (strchr(next, '.') != NULL) ? inet_addr_(next) :
			(min_addr.s_addr & htonl(0xffffff00)) | htonl(atoi(next) & 0xff);
		if (min_addr.s_addr == max_addr.s_addr &&
		    min_addr.s_addr == INADDR_ANY)
			return -1;
		if (ntohl(min_addr.s_addr) > ntohl(max_addr.s_addr))
			return -1;

		strlcpy(addr, inet_ntoa(min_addr), sizeof(addr));
		snprintf(dst, size, "%s-%s", addr, inet_ntoa(max_addr));
		return TYPE_IPRANGE;
	}

	/* 255.255.255.255
	 * 255.255.255.255/32 */
	next = addr, strsep(&next, "/");
	if (inet_addr_(addr) == INADDR_ANY)
		return -1;

	strlcpy(dst, src, size);
	return TYPE_IP;
}


char *proto_conv(char *proto, char *buf)
{
	if (!strncasecmp(proto, "BOTH", 3)) strcpy(buf, "both");
	else if (!strncasecmp(proto, "TCP", 3)) strcpy(buf, "tcp");
	else if (!strncasecmp(proto, "UDP", 3)) strcpy(buf, "udp");
	else if (!strncasecmp(proto, "OTHER", 5)) strcpy(buf, "other");
	else strcpy(buf,"tcp");
	return buf;
}

char *protoflag_conv(char *proto, char *buf, int isFlag)
{
	if (!isFlag)
	{
		if (strncasecmp(proto, "UDP", 3)==0) strcpy(buf, "udp");
		else strcpy(buf, "tcp");
	}
	else
	{
		if (strlen(proto)>3)
		{
			strcpy(buf, proto+4);
		}
		else strcpy(buf,"");
	}
	return (buf);
}
/*
char *portrange_ex_conv(char *port_name, int idx)
{
	char *port, *strptr;
	char itemname_arr[32];

	sprintf(itemname_arr,"%s%d", port_name, idx);
	port=nvram_get(itemname_arr);

	strcpy(g_buf, "");

	if (!strncmp(port, ">", 1)) {
		sprintf(g_buf, "%d-65535", atoi(port+1) + 1);
	}
	else if (!strncmp(port, "=", 1)) {
		sprintf(g_buf, "%d-%d", atoi(port+1), atoi(port+1));
	}
	else if (!strncmp(port, "<", 1)) {
		sprintf(g_buf, "1-%d", atoi(port+1) - 1);
	}
	//else if (strptr=strchr(port, ':'))
	else if ((strptr=strchr(port, ':')) != NULL) //2008.11 magic oleg patch
	{
		strcpy(itemname_arr, port);
		strptr = strchr(itemname_arr, ':');
		sprintf(g_buf, "%d-%d", atoi(itemname_arr), atoi(strptr+1));
	}
	else if (*port)
	{
		sprintf(g_buf, "%d-%d", atoi(port), atoi(port));
	}
	else
	{
		//sprintf(g_buf, "");
		g_buf[0] = 0;	// oleg patch
	}

	return (g_buf_alloc(g_buf));
}
*/

char *portrange_ex2_conv(char *port_name, int idx, int *start, int *end)
{
	char *port, *strptr;
	char itemname_arr[32];

	sprintf(itemname_arr,"%s%d", port_name, idx);
	port=nvram_get(itemname_arr);

	strcpy(g_buf, "");

	if (!strncmp(port, ">", 1))
	{
		sprintf(g_buf, "%d-65535", atoi(port+1) + 1);
		*start=atoi(port+1);
		*end=65535;
	}
	else if (!strncmp(port, "=", 1))
	{
		sprintf(g_buf, "%d-%d", atoi(port+1), atoi(port+1));
		*start=*end=atoi(port+1);
	}
	else if (!strncmp(port, "<", 1))
	{
		sprintf(g_buf, "1-%d", atoi(port+1) - 1);
		*start=1;
		*end=atoi(port+1);
	}
	//else if (strptr=strchr(port, ':'))
	else if ((strptr=strchr(port, ':')) != NULL) //2008.11 magic oleg patch
	{
		strcpy(itemname_arr, port);
		strptr = strchr(itemname_arr, ':');
		sprintf(g_buf, "%d-%d", atoi(itemname_arr), atoi(strptr+1));
		*start=atoi(itemname_arr);
		*end=atoi(strptr+1);
	}
	else if (*port)
	{
		sprintf(g_buf, "%d-%d", atoi(port), atoi(port));
		*start=atoi(port);
		*end=atoi(port);
	}
	else
	{
		//sprintf(g_buf, "");
		 g_buf[0] = 0;	// oleg patch
		*start=0;
		*end=0;
	}

	return (g_buf_alloc(g_buf));
}

char *portrange_ex2_conv_new(char *port_name, int idx, int *start, int *end)
{
	char *port, *strptr;
	char itemname_arr[32];

	sprintf(itemname_arr,"%s%d", port_name, idx);
	port=nvram_get(itemname_arr);

	strcpy(g_buf, "");

	if (!strncmp(port, ">", 1))
	{
		sprintf(g_buf, "%d-65535", atoi(port+1) + 1);
		*start=atoi(port+1);
		*end=65535;
	}
	else if (!strncmp(port, "=", 1))
	{
		sprintf(g_buf, "%d-%d", atoi(port+1), atoi(port+1));
		*start=*end=atoi(port+1);
	}
	else if (!strncmp(port, "<", 1))
	{
		sprintf(g_buf, "1-%d", atoi(port+1) - 1);
		*start=1;
		*end=atoi(port+1);
	}
	else if ((strptr=strchr(port, ':')) != NULL)
	{
		strcpy(itemname_arr, port);
		strptr = strchr(itemname_arr, ':');
		sprintf(g_buf, "%d:%d", atoi(itemname_arr), atoi(strptr+1));
		*start=atoi(itemname_arr);
		*end=atoi(strptr+1);
	}
	else if (*port)
	{
		sprintf(g_buf, "%d:%d", atoi(port), atoi(port));
		*start=atoi(port);
		*end=atoi(port);
	}
	else
	{
		//sprintf(g_buf, "");
		 g_buf[0] = 0;	// oleg patch
		*start=0;
		*end=0;
	}

	return (g_buf_alloc(g_buf));
}

char *portrange_conv(char *port_name, int idx)
{
	char itemname_arr[32];

	sprintf(itemname_arr,"%s%d", port_name, idx);
	strcpy(g_buf, nvram_safe_get(itemname_arr));

	return (g_buf_alloc(g_buf));
}
/*
char *iprange_conv(char *ip_name, int idx)
{
	char *ip;
	char itemname_arr[32];
	char startip[16], endip[16];
	int i, j, k;

	sprintf(itemname_arr,"%s%d", ip_name, idx);
	ip=nvram_safe_get(itemname_arr);
	//strcpy(g_buf, "");
	 g_buf[0] = 0;	// 0313

	// scan all ip string
	i=j=k=0;

	while (*(ip+i))
	{
		if (*(ip+i)=='*')
		{
			startip[j++] = '1';
			endip[k++] = '2';
			endip[k++] = '5';
			endip[k++] = '4';
			// 255 is for broadcast
		}
		else
		{
			startip[j++] = *(ip+i);
			endip[k++] = *(ip+i);
		}
		i++;
	}

	startip[j++] = 0;
	endip[k++] = 0;

	if (strcmp(startip, endip)==0)
		sprintf(g_buf, "%s", startip);
	else
		sprintf(g_buf, "%s-%s", startip, endip);
	return (g_buf_alloc(g_buf));
}

char *iprange_ex_conv(char *ip_name, int idx)
{
	char *ip;
	char itemname_arr[32];
	char startip[16], endip[16];
	int i, j, k;
	int mask;

	sprintf(itemname_arr,"%s%d", ip_name, idx);
	ip=nvram_safe_get(itemname_arr);
	strcpy(g_buf, "");

	// scan all ip string
	i=j=k=0;
	mask=32;

	while (*(ip+i))
	{
		if (*(ip+i)=='*')
		{
			startip[j++] = '0';
			endip[k++] = '0';
			// 255 is for broadcast
			mask-=8;
		}
		else
		{
			startip[j++] = *(ip+i);
			endip[k++] = *(ip+i);
		}
		i++;
	}

	startip[j++] = 0;
	endip[k++] = 0;

	if (mask==32)
		sprintf(g_buf, "%s", startip);
	else if (mask==0)
		strcpy(g_buf, "");
	else sprintf(g_buf, "%s/%d", startip, mask);

	return (g_buf_alloc(g_buf));
}
*/
char *ip_conv(char *ip_name, int idx)
{
	char itemname_arr[32];

	sprintf(itemname_arr,"%s%d", ip_name, idx);
	sprintf(g_buf, "%s", nvram_safe_get(itemname_arr));
	return (g_buf_alloc(g_buf));
}

char *general_conv(char *ip_name, int idx)
{
	char itemname_arr[32];

	sprintf(itemname_arr,"%s%d", ip_name, idx);
	sprintf(g_buf, "%s", nvram_safe_get(itemname_arr));
	return (g_buf_alloc(g_buf));
}

char *filter_conv(char *proto, char *flag, char *srcip, char *srcport, char *dstip, char *dstport)
{
	char newstr[64];

	_dprintf("filter : %s,%s,%s,%s,%s,%s\n", proto, flag, srcip, srcport, dstip, dstport);

	strcpy(g_buf, "");

	if (strcmp(proto, "")!=0)
	{
		sprintf(newstr, " -p %s", proto);
		strcat(g_buf, newstr);
	}

	if (strcmp(flag, "")!=0)
	{
		//sprintf(newstr, " --tcp-flags %s RST", flag);
		sprintf(newstr, " --tcp-flags %s %s", flag, flag);
		strcat(g_buf, newstr);
	}

	if (strcmp(srcip, "")!=0)
	{
		if (strchr(srcip , '-'))
			sprintf(newstr, " --src-range %s", srcip);
		else
			sprintf(newstr, " -s %s", srcip);
		strcat(g_buf, newstr);
	}

	if (strcmp(srcport, "")!=0)
	{
		sprintf(newstr, " --sport %s", srcport);
		strcat(g_buf, newstr);
	}

	if (strcmp(dstip, "")!=0)
	{
		if (strchr(dstip, '-'))
			sprintf(newstr, " --dst-range %s", dstip);
		else
			sprintf(newstr, " -d %s", dstip);
		strcat(g_buf, newstr);
	}

	if (strcmp(dstport, "")!=0)
	{
		sprintf(newstr, " --dport %s", dstport);
		strcat(g_buf, newstr);
	}
	return (g_buf);
	//printf("str: %s\n", g_buf);
}

/*
 * ret : 0 : invalid format
 * ret : 1 : valid format
 */

int timematch_conv(char *mstr, char *nv_date, char *nv_time)
{
	char *datestr[] = { "Sun", "Mon", "Tue", "Wed", "Thu", "Fri", "Sat"};
	char timestart[6], timestop[6];
	char *time, *date;
	char mstr2[128];
	int i, head;
	int ret = 1;

	date = nvram_safe_get(nv_date);
	time = nvram_safe_get(nv_time);


	if (strlen(date)!=7||strlen(time)!=8) {
		ret = 0;
		goto no_match;
	}

	if (strncmp(date, "0000000", 7)==0) {
		ret = 0;
		goto no_match;
	}

	if (strncmp(date, "1111111", 7)==0 &&
	    strncmp(time, "00002359", 8)==0) goto no_match;

	i=0;
	strncpy(timestart, time, 2);
	i+=2;
	timestart[i++] = ':';
	strncpy(timestart+i, time+2, 2);
	i+=2;
	timestart[i]=0;
	i=0;
	strncpy(timestop, time+4, 2);
	i+=2;
	timestop[i++] = ':';
	strncpy(timestop+i, time+6, 2);
	i+=2;
	timestop[i]=0;


	if(strcmp(timestart, timestop)==0) {
		ret = 0;
		goto no_match;
	}

	//sprintf(mstr, "-m time --timestart %s:00 --timestop %s:00 --days ",
	sprintf(mstr, "-m time --timestart %s --timestop %s " DAYS_PARAM,
			timestart, timestop);

	head=1;

	for (i=0;i<7;i++)
	{
		if (*(date+i)=='1')
		{
			if (head)
			{
				sprintf(mstr2, "%s %s", mstr, datestr[i]);
				strlcpy(mstr, mstr2, sizeof(mstr2));
				head=0;
			}
			else
			{
				sprintf(mstr2, "%s,%s", mstr, datestr[i]);
				strlcpy(mstr, mstr2, sizeof(mstr2));
			}
		}
	}
	return ret;

no_match:
	//sprintf(mstr, "");
	mstr[0] = 0;	// oleg patch
	return ret;
}

/*
 * transfer string to time string
 * ex. 110000 -> 11:00:00, 135959 -> 13:59:59
 *
 */

char *str2time(char *str, char *buf, int buf_size, int flag){
	if(START_TIME == flag)
#ifndef IPTABLES_LEGACY
		snprintf(buf, buf_size, "%c%c:%c%c:00", *(str), *(str+1), *(str+2), *(str+3));
#else
		snprintf(buf, buf_size, "%c%c:%c%c", *(str), *(str+1), *(str+2), *(str+3));
#endif
	else if(STOP_TIME == flag)
#ifndef IPTABLES_LEGACY
		snprintf(buf, buf_size, "%c%c:%c%c:59", *(str), *(str+1), *(str+2), *(str+3));
#else
		snprintf(buf, buf_size, "%c%c:%c%c", *(str), *(str+1), *(str+2), *(str+3));
#endif
	return (buf);
}

/*
 * ret : 0 : invalid format
 * ret : 1 : valid format
 */

int timematch_conv2(char *mstr, int mstr_size, char *nv_date, char *nv_time, char *nv_time2)
{
	char *datestr[] = { "Sun", "Mon", "Tue", "Wed", "Thu", "Fri", "Sat"};
	char timestart[6], timestop[6], timestart2[6], timestop2[6];
	char *time, *time2,  *date;
	int i;
	int ret = 1;
	int dow = 0; // day of week
	char buf[1024], buf2[1024];
	char mstr2[2048];

	struct datetime datetime[7];

	date = nvram_safe_get(nv_date);
	time = nvram_safe_get(nv_time);
	time2 = nvram_safe_get(nv_time2);

	if (strlen(date)!=7||strlen(time)!=8||strlen(time2)!=8) {
		ret = 0;
		goto no_match;
	}

	if (strncmp(date, "0000000", 7)==0) {
		ret = 0;
		goto no_match;
	}

	if (strncmp(date, "1111111", 7)==0 &&
	    strncmp(time, "00002359", 8)==0 &&
	    strncmp(time2, "00002359", 8)==0)
	{
		goto no_match;
	}
	// schedule day of week
	for(i=0;i<=6;i++){
		dow += (date[i]-'0') << (6-i);
	}
	memset(timestart, 0, sizeof(timestart));
	memset(timestop, 0, sizeof(timestop));
	memset(timestart2, 0, sizeof(timestart2));
	memset(timestop2, 0, sizeof(timestop2));

	// weekdays time
	strncpy(timestart, time, 4);
	strncpy(timestop, time+4, 4);
	// weekend time
	strncpy(timestart2, time2, 4);
	strncpy(timestop2, time2+4, 4);

	// initialize
	memset(datetime, 0, sizeof(datetime));
	//cprintf("%s: dow=%d, timestart=%d, timestop=%d, timestart2=%d, timestop2=%d, sizeof(datetime)=%d\n", __FUNCTION__, dow, atoi(timestart), atoi(timestop), atoi(timestart2), atoi(timestop2), sizeof(datetime)); //tmp test

	// Sunday
	if((dow & 0x40) != 0)
	{
		if(atoi(timestart2) < atoi(timestop2))
		{
			snprintf(datetime[0].start, sizeof(datetime[0].start), "%s00", timestart2);
			snprintf(datetime[0].stop, sizeof(datetime[0].stop), "%s59", timestop2);
		}
		else
		{
			snprintf(datetime[0].start, sizeof(datetime[0].start), "%s00", timestart2);
			strncpy(datetime[0].stop, "235959", 6);
			snprintf(datetime[1].tmpstop, sizeof(datetime[1].tmpstop), "%s59", timestop2);
		}
	}

	// Monday to Friday
	for(i=1;i<6;i++)
	{
		if((dow & 1<<(6-i)) != 0)
		{
			if(atoi(timestart) < atoi(timestop))
			{
				snprintf(datetime[i].start, sizeof(datetime[i].start), "%s00", timestart);
				snprintf(datetime[i].stop, sizeof(datetime[i].stop), "%s59", timestop);
			}
			else
			{
				snprintf(datetime[i].start, sizeof(datetime[i].start), "%s00", timestart);
				strncpy(datetime[i].stop, "235959", 6);
				snprintf(datetime[i+1].tmpstop, sizeof(datetime[i+1].tmpstop), "%s59", timestop);
			}
		}
	}

	// Saturday
	if((dow & 0x01) != 0)
	{
		if(atoi(timestart2) < atoi(timestop2))
		{
			snprintf(datetime[6].start, sizeof(datetime[6].start), "%s00", timestart2);
			snprintf(datetime[6].stop, sizeof(datetime[6].stop), "%s59", timestop2);
		}
		else
		{
			snprintf(datetime[6].start, sizeof(datetime[6].start), "%s00", timestart2);
			strncpy(datetime[6].stop, "235959", 6);
			snprintf(datetime[0].tmpstop, sizeof(datetime[0].tmpstop), "%s59", timestop2);
		}
	}

	for(i=0;i<7;i++)
	{
		//cprintf("%s: i=%d, start=%s, stop=%s, tmpstop=%s\n", __FUNCTION__, i, datetime[i].start, datetime[i].stop, datetime[i].tmpstop); //tmp test

		// cascade cross-night time
		if((strcmp(datetime[i].tmpstop, "")!=0)
			&& (strcmp(datetime[i].start, "")!=0) && (strcmp(datetime[i].stop, "")!=0))
		{
			if((atoi(datetime[i].tmpstop) >= atoi(datetime[i].start))
				&& (atoi(datetime[i].tmpstop) <= atoi(datetime[i].stop)))
			{
				strncpy(datetime[i].start, "000000", 6);
				strncpy(datetime[i].tmpstop, "", 6);
			}
			else if (atoi(datetime[i].tmpstop) > atoi(datetime[i].stop))
			{
				strncpy(datetime[i].start, "000000", 6);
				strncpy(datetime[i].stop, datetime[i].tmpstop, 6);
				strncpy(datetime[i].tmpstop, "", 6);
			}
		}

		//cprintf("%s: i=%d, start=%s, stop=%s, tmpstop=%s\n", __FUNCTION__, i, datetime[i].start, datetime[i].stop, datetime[i].tmpstop); //tmp test

		char tmp1[9], tmp2[9];
		memset(tmp1, 0, sizeof(tmp1));
		memset(tmp2, 0, sizeof(tmp2));
		memset(buf, 0, sizeof(buf));

		// cross-night period
		if(strcmp(datetime[i].tmpstop, "")!=0){
			snprintf(buf2, sizeof(buf2), "%s-m time --timestop %s" DAYS_PARAM "%s"
			, buf, str2time(datetime[i].tmpstop, tmp2, sizeof(tmp2), STOP_TIME), datestr[i]);

			strlcpy(buf, buf2, sizeof(buf));
		}

		// normal period
		if((strcmp(datetime[i].start, "")!=0) && (strcmp(datetime[i].stop, "")!=0)){
			if(strcmp(buf, "")!=0)
			{
				 snprintf(buf, sizeof(buf), "%s>", buf); // add ">"
			}

			if(strcmp(buf, "")!=0) {
				snprintf(buf2, sizeof(buf2), "%s>", buf); // add ">"
				strlcpy(buf, buf2, sizeof(buf));
			}
			if((strcmp(datetime[i].start, "000000")==0) && (strcmp(datetime[i].stop, "235959")==0))// whole day
			{
				snprintf(buf2, sizeof(buf2), "%s-m time" DAYS_PARAM "%s", buf, datestr[i]);
				strlcpy(buf, buf2, sizeof(buf));
			}
			else if((strcmp(datetime[i].start, "000000")!=0) && (strcmp(datetime[i].stop, "235959")==0))// start ~ 2359
			{
				snprintf(buf2, sizeof(buf2), "%s-m time --timestart %s" DAYS_PARAM "%s"
				, buf, str2time(datetime[i].start, tmp1, sizeof(tmp1), START_TIME), datestr[i]);

				strlcpy(buf, buf2, sizeof(buf));
			}
			else if((strcmp(datetime[i].start, "000000")==0) && (strcmp(datetime[i].stop, "235959")!=0))// 0 ~ stop
			{
				snprintf(buf2, sizeof(buf2), "%s-m time --timestop %s" DAYS_PARAM "%s"
				, buf, str2time(datetime[i].stop, tmp2, sizeof(tmp2), STOP_TIME), datestr[i]);

				strlcpy(buf, buf2, sizeof(buf));
			}
			else if((strcmp(datetime[i].start, "000000")!=0) && (strcmp(datetime[i].stop, "235959")!=0))// start ~ stop
			{
				snprintf(buf2, sizeof(buf2), "%s-m time --timestart %s --timestop %s" DAYS_PARAM "%s"
				, buf,  str2time(datetime[i].start, tmp1, sizeof(tmp1), START_TIME)
				, str2time(datetime[i].stop, tmp2, sizeof(tmp2), STOP_TIME), datestr[i]);
				strlcpy(buf, buf2, sizeof(buf));
			}
		}

		if(strcmp(buf, "")!=0){
			if(strcmp(mstr, "")==0)
				snprintf(mstr, mstr_size, "%s", buf);
			else {
				snprintf(mstr2, sizeof(mstr2), "%s>%s", mstr, buf); // add ">"
				strlcpy(mstr, mstr2, sizeof(mstr2));
			}
		}

		//cprintf("%s: mstr=%s, len=%d\n", __FUNCTION__, mstr, strlen(mstr)); //tmp test
	}

	return ret;

no_match:
	//sprintf(mstr, "");
	mstr[0] = 0;	// oleg patch
	return ret;
}


char *iprange_ex_conv(char *ip, char *buf)
{
	char startip[16]; //, endip[16];
	int i, j, k;
	int mask;

	strcpy(buf, "");

	//printf("## iprange_ex_conv: %s, %d, %s\n", ip_name, idx, ip);	// tmp test
	// scan all ip string
	i=j=k=0;
	mask=32;

	while (*(ip+i))
	{
		if (*(ip+i)=='*')
		{
			startip[j++] = '0';
//			endip[k++] = '0';
			// 255 is for broadcast
			mask-=8;
		}
		else
		{
			startip[j++] = *(ip+i);
//			endip[k++] = *(ip+i);
		}
		++i;
	}

	startip[j++] = 0;
//	endip[k++] = 0;

	if (mask==32)
		sprintf(buf, "%s", startip);
	else if (mask==0)
		strcpy(buf, "");
	else sprintf(buf, "%s/%d", startip, mask);

	//printf("\nmask is %d, g_buf is %s\n", mask, g_buf);	// tmp test
	return (buf);
}

void
p(int step)
{
	_dprintf("P: %d %s\n", step, g_buf);
}

void
ip2class(char *lan_ip, char *netmask, char *buf)
{
	unsigned int val, ip;
	struct in_addr in;
	int i=0;

	// only handle class A,B,C
	val = (unsigned int)inet_addr(netmask);
	ip = (unsigned int)inet_addr(lan_ip);
/*
	in.s_addr = ip & val;
	if (val==0xff00000) sprintf(buf, "%s/8", inet_ntoa(in));
	else if (val==0xffff0000) sprintf(buf, "%s/16", inet_ntoa(in));
	else sprintf(buf, "%s/24", inet_ntoa(in));
*/
	// oleg patch ~
	in.s_addr = ip & val;

	for (val = ntohl(val); val; i++)
		val <<= 1;

	sprintf(buf, "%s/%d", inet_ntoa(in), i);
	// ~ oleg patch
	//_dprintf("ip2class output: %s\n", buf);
}

void convert_routes(void)
{
	int unit;
	char tmp[100], prefix[] = "wanXXXXXXXXXX_";
	char *nv, *nvp, *b;
	char *ip, *netmask, *gateway, *metric, *interface;
	char wroutes[1024], lroutes[1024], mroutes[1024];
	int wan_max_unit = WAN_UNIT_MAX;

#ifdef RTCONFIG_MULTICAST_IPTV
	if (nvram_get_int("switch_stb_x") > 6)
		wan_max_unit = WAN_UNIT_MULTICAST_IPTV_MAX;
#endif

	/* Disable Static if it's not enable */
	wroutes[0] = 0;
	lroutes[0] = 0;
	mroutes[0] = 0;

	if (nvram_match("sr_enable_x", "1")) {
		nv = nvp = strdup(nvram_safe_get("sr_rulelist"));
		if (nv) {
			while ((b = strsep(&nvp, "<")) != NULL) {
				int i = 0;
				char *routes;

				if ((vstrsep(b, ">", &ip, &netmask, &gateway, &metric, &interface) != 5))
					continue;
				else if (strcmp(interface, "WAN") == 0)
					routes = wroutes;
				else if (strcmp(interface, "MAN") == 0)
					routes = mroutes;
				else if (strcmp(interface, "LAN") == 0)
					routes = lroutes;
				else
					continue;

				_dprintf("%x %s %s %s %s %s\n", ++i, ip, netmask, gateway, metric, interface);
				sprintf(routes, "%s %s:%s:%s:%d", routes, ip, netmask, gateway, atoi(metric)+1);
			}
			free(nv);
		}
	}

	nvram_set("lan_route", lroutes);

	for (unit = WAN_UNIT_FIRST; unit < wan_max_unit; unit++){
		snprintf(prefix, sizeof(prefix), "wan%d_", unit);

		nvram_set(strcat_r(prefix, "route", tmp), wroutes);
		nvram_set(strcat_r(prefix, "mroute", tmp), mroutes);
	}
}

/*
char *ipoffset(char *ip, int offset, char *tmp)
{
	unsigned int ip1, ip2, ip3, ip4;

	sscanf(ip, "%d.%d.%d.%d", &ip1, &ip2, &ip3, &ip4);
	sprintf(tmp, "%d.%d.%d.%d", ip1, ip2, ip3, ip4+offset);

	_dprintf("ip : %s\n", tmp);
	return (tmp);
}
*/

#ifdef RTCONFIG_YANDEXDNS
void write_yandexdns_filter(FILE *fp, char *lan_if, char *lan_ip)
{
	unsigned char ea[ETHER_ADDR_LEN];
	char *name, *mac, *mode, *enable, *server[2];
	char *nv, *nvp, *b;
	char lan_class[32];
	int i, count, dnsmode, defmode = nvram_get_int("yadns_mode");

	/* Reroute all DNS requests from LAN */
	ip2class(lan_ip, nvram_safe_get("lan_netmask"), lan_class);
	fprintf(fp, "-A PREROUTING -s %s -p udp -m udp --dport 53 -m u32 --u32 0>>22&0x3c@8>>15&1=0 -j YADNS\n"
		    "-A PREROUTING -s %s -p tcp -m tcp --dport 53 -m u32 --u32 0>>22&0x3c@12>>26&0x3c@8>>15&1=0 -j YADNS\n",
		lan_class, lan_class);

	for (dnsmode = YADNS_FIRST; dnsmode < YADNS_COUNT; dnsmode++) {
		fprintf(fp, ":YADNS%u - [0:0]\n", dnsmode);
		if (dnsmode == defmode)
			continue;
		count = get_yandex_dns(AF_INET, dnsmode, server, sizeof(server)/sizeof(server[0]));
		if (count <= 0)
			continue;
		if (dnsmode == YADNS_BASIC)
			fprintf(fp, "-A YADNS%u ! -d %s -j ACCEPT\n", dnsmode, lan_ip);
		else for (i = 0; i < count; i++)
			fprintf(fp, "-A YADNS%u -d %s -j ACCEPT\n", dnsmode, server[i]);
		fprintf(fp, "-A YADNS%u -j DNAT --to-destination %s\n", dnsmode, server[0]);
	}

	/* Protection level per client */
	nv = nvp = strdup(nvram_safe_get("yadns_rulelist"));
	while (nv && (b = strsep(&nvp, "<")) != NULL) {
		if (vstrsep(b, ">", &name, &mac, &mode, &enable) < 3)
			continue;
		if (enable && atoi(enable) == 0)
			continue;
		if (!*mac || !*mode || !ether_atoe(mac, ea))
			continue;
		dnsmode = atoi(mode);
		/* Skip incorrect and default levels */
		if (dnsmode < YADNS_FIRST || dnsmode >= YADNS_COUNT || dnsmode == defmode)
			continue;
		fprintf(fp, "-A YADNS -m mac --mac-source %s -j YADNS%u\n", mac, dnsmode);
	}
	free(nv);

	/* Default protection level */
	if (defmode != YADNS_DISABLED && defmode != YADNS_BASIC)
		fprintf(fp, "-A YADNS ! -d %s -j DNAT --to-destination %s\n", lan_ip, lan_ip);
}

#ifdef RTCONFIG_IPV6
void write_yandexdns_filter6(FILE *fp, char *lan_if, char *lan_ip)
{
	unsigned char ea[ETHER_ADDR_LEN];
	char *name, *mac, *mode, *enable, *server[2];
	char *nv, *nvp, *b;
	int i, count, dnsmode, defmode = nvram_get_int("yadns_mode");

	/* Reroute all DNS requests from LAN */
	fprintf(fp, "-A INPUT -i %s -p udp -m udp --dport 53 -m u32 --u32 48>>15&1=0 -j YADNSI\n"
		    "-A INPUT -i %s -p tcp -m tcp --dport 53 -m u32 --u32 52>>26&0x3c@8>>15&1=0 -j YADNSI\n"
		    "-A FORWARD -i %s -p udp -m udp --dport 53 -m u32 --u32 48>>15&1=0 -j YADNSF\n"
		    "-A FORWARD -i %s -p tcp -m tcp --dport 53 -m u32 --u32 52>>26&0x3c@8>>15&1=0 -j YADNSF\n",
		lan_if, lan_if, lan_if, lan_if);

	for (dnsmode = YADNS_FIRST; dnsmode < YADNS_COUNT; dnsmode++) {
		fprintf(fp, ":YADNS%u - [0:0]\n", dnsmode);
		if (dnsmode == defmode)
			continue;
		count = get_yandex_dns(AF_INET6, dnsmode, server, sizeof(server)/sizeof(server[0]));
		if (count <= 0)
			continue;
		if (dnsmode == YADNS_BASIC)
			fprintf(fp, "-A YADNS%u -j ACCEPT\n", dnsmode);
		else for (i = 0; i < count; i++)
			fprintf(fp, "-A YADNS%u -d %s -j ACCEPT\n", dnsmode, server[i]);
		fprintf(fp, "-A YADNS%u -j DROP\n", dnsmode);
	}

	/* Protection level per client */
	nv = nvp = strdup(nvram_safe_get("yadns_rulelist"));
	while (nv && (b = strsep(&nvp, "<")) != NULL) {
		if (vstrsep(b, ">", &name, &mac, &mode, &enable) < 3)
			continue;
		if (enable && atoi(enable) == 0)
			continue;
		if (!*mac || !*mode || !ether_atoe(mac, ea))
			continue;
		dnsmode = atoi(mode);
		/* Skip incorrect and default levels */
		if (dnsmode < YADNS_FIRST || dnsmode >= YADNS_COUNT || dnsmode == defmode)
			continue;
		fprintf(fp, "-A YADNSI -m mac --mac-source %s -j DROP\n", mac);
		fprintf(fp, "-A YADNSF -m mac --mac-source %s -j YADNS%u\n", mac, dnsmode);
	}
	free(nv);

	/* Default protection level */
	if (defmode != YADNS_DISABLED && defmode != YADNS_BASIC)
		fprintf(fp, "-A YADNSF -j DROP\n");
}
#endif /* RTCONFIG_IPV6 */
#endif /* RTCONFIG_YANDEXDNS */

#ifdef RTCONFIG_REDIRECT_DNAME
void redirect_nat_setting(void)
{
	FILE *fp;
	char *lan_ip = nvram_safe_get("lan_ipaddr");
	char name[PATH_MAX];

	sprintf(name, "%s_%s", NAT_RULES,nvram_safe_get("productid"));
	if((fp = fopen(name, "w")) == NULL)
		return;

	fprintf(fp, "*nat\n"
		":PREROUTING ACCEPT [0:0]\n"
		":POSTROUTING ACCEPT [0:0]\n"
<<<<<<< HEAD
		":OUTPUT ACCEPT [0:0]\n");
	if(nvram_match("wifison_ready", "1"))
	{
=======
		":OUTPUT ACCEPT [0:0]\n"
		":PUPNP - [0:0]\n"
		":VUPNP - [0:0]\n");
>>>>>>> 1be2fb77
#ifdef RTCONFIG_WIFI_SON
		if(sw_mode() == SW_MODE_AP && nvram_match("cfg_master", "1")){
			fprintf(fp, "-A PREROUTING -p udp --dport 53 -i %s -j DNAT --to-destination %s:53\n",BR_GUEST, APMODE_BRGUEST_IP);
			fprintf(fp, "-A PREROUTING -p udp --dport 53 -j DNAT --to-destination %s:53\n", lan_ip);
			fprintf(fp, "-A POSTROUTING -o %s -j MASQUERADE\n",nvram_safe_get("lan_ifname"));
		}
#else
		_dprintf("no wifison feature\n");
#endif
	}
	else
		fprintf(fp, "-A PREROUTING -p udp --dport 53 -j DNAT --to-destination %s:53\n", lan_ip);

	fprintf(fp, "COMMIT\n");

	fclose(fp);

	unlink(NAT_RULES);
	symlink(name, NAT_RULES);

}
#endif
#ifdef RTCONFIG_WIRELESSREPEATER
void repeater_nat_setting(){
	FILE *fp;
	char *lan_ip = nvram_safe_get("lan_ipaddr");
	int lan_port = /*nvram_get_int("http_lanport") ? :*/ 80;
	char name[PATH_MAX];

	sprintf(name, "%s_repeater", NAT_RULES);
	if((fp = fopen(name, "w")) == NULL)
		return;

	fprintf(fp, "*nat\n"
		":PREROUTING ACCEPT [0:0]\n"
		":POSTROUTING ACCEPT [0:0]\n"
		":OUTPUT ACCEPT [0:0]\n"
		":PUPNP - [0:0]\n"
		":VUPNP - [0:0]\n");

	fprintf(fp, "-A PREROUTING -d 10.0.0.1 -p tcp --dport 80 -j DNAT --to-destination %s:%d\n", lan_ip, lan_port);
	fprintf(fp, "-A PREROUTING -d %s -p tcp --dport 80 -j DNAT --to-destination %s:%d\n", nvram_default_get("lan_ipaddr"), lan_ip, lan_port);
#ifdef RTCONFIG_REDIRECT_DNAME
	fprintf(fp, "-A PREROUTING -p udp --dport 53 -j DNAT --to-destination %s:53\n", lan_ip);
#endif
	fprintf(fp, "-A PREROUTING -p udp --dport 53 -j DNAT --to-destination %s:18018\n", lan_ip);
	fprintf(fp, "COMMIT\n");

	fclose(fp);

	unlink(NAT_RULES);
	symlink(name, NAT_RULES);

	return;
}

#ifdef RTCONFIG_RESTRICT_GUI
void repeater_filter_setting(int mode){
	FILE *fp;
	char lan_if[128];
	char word[PATH_MAX], *next_word;

	if((fp = fopen("/tmp/filter_rules", "w")) == NULL)
		return;

	snprintf(lan_if, sizeof(lan_if), "%s", nvram_safe_get("lan_ifnames"));

	fprintf(fp, "*filter\n"
			":INPUT ACCEPT [0:0]\n"
			);

	if(nvram_get_int("fw_restrict_gui")){
		if(mode){
			foreach(word, lan_if, next_word){
				SKIP_ABSENT_FAKE_IFACE(word);
				if(!strncmp(word, "vlan", 4))
					continue;

				fprintf(fp, "-A INPUT -i %s -m mark --mark %s -d %s -p tcp -m multiport --dport 23,%d,%d,9999 -j DROP\n",
						word, BIT_RES_GUI, nvram_safe_get("lan_ipaddr"),
						nvram_get_int("http_lanport") ? : 80,
						nvram_get_int("https_lanport") ? : 443);
			}
		}
		else{
			fprintf(fp, "-A INPUT -i %s -m mark --mark %s -d %s -p tcp -m multiport --dport 23,%d,%d,9999 -j DROP\n",
					nvram_safe_get("lan_ifname"), BIT_RES_GUI, nvram_safe_get("lan_ipaddr"),
					nvram_get_int("http_lanport") ? : 80,
					nvram_get_int("https_lanport") ? : 443);
		}
	}

	fprintf(fp, "COMMIT\n\n");
	fclose(fp);

	eval("iptables-restore", "/tmp/filter_rules");
}
#endif
#endif

void write_port_forwarding(FILE *fp, char *config, char *lan_ip, char *lan_if)
{
	char *proto, *protono, *port, *lport, *srcip, *dstip, *desc;
	char *nv, *nvp, *b;
	char srcips[64], dstips[64];
	char *chain;
#ifdef RTCONFIG_MULTIWAN_CFG
	char *wanx_ip;
#endif
	int wan_port;
	int cnt;
#if defined(RTCONFIG_MULTIWAN_CFG)
	int unit, wanx_rules, wan_max_unit = WAN_UNIT_MAX;
	char tmp[100], prefix[] = "wanXXXXXXXXXX_";
#endif

	if (strcmp(config, "vts_rulelist") == 0)
		chain = "VSERVER";
	else if (strcmp(config, "game_vts_rulelist") == 0)
		chain = "GAME_VSERVER";
	else
		return;

	if (strcmp(config, "vts_rulelist") == 0) {
		// need multiple instance for tis?
		if (nvram_get_int("misc_http_x")) {
#ifdef RTCONFIG_HTTPS
			int enable = nvram_get_int("http_enable");
			if (enable != 0) {
				wan_port = nvram_get_int("misc_httpsport_x") ? : 8443;
				fprintf(fp, "-A VSERVER -p tcp -m tcp --dport %d -j DNAT --to-destination %s:%d\n",
					wan_port, lan_ip, nvram_get_int("https_lanport") ? : 443);
			}
			/* do not support http (enable != 1) */
#else
			{
				wan_port = nvram_get_int("misc_httpport_x") ? : 8080;
				fprintf(fp, "-A VSERVER -p tcp -m tcp --dport %d -j DNAT --to-destination %s:%d\n",
					wan_port, lan_ip, nvram_get_int("http_lanport") ? : 80);
			}
#endif
		}
	}

#if !defined(RTCONFIG_MULTIWAN_CFG)
	if (is_nat_enabled() && nvram_match("vts_enable_x", "1")) {
		nvp = nv = strdup(nvram_safe_get(config));
		while (nv && (b = strsep(&nvp, "<")) != NULL) {
			char *portv, *portp, *c;

			if ((cnt = vstrsep(b, ">", &desc, &port, &dstip, &lport, &proto, &srcip)) < 5)
				continue;
			else if (cnt < 6)
				srcip = "";

			// Handle source type format
			srcips[0] = '\0';
			if (srcip && *srcip) {
				char srcAddr[32];
				int src_type = addr_type_parse(srcip, srcAddr, sizeof(srcAddr));
				if (src_type == TYPE_IP)
					snprintf(srcips, sizeof(srcips), "-s %s", srcAddr);
				else if (src_type == TYPE_MAC)
					snprintf(srcips, sizeof(srcips), "-m mac --mac-source %s", srcAddr);
				else if (src_type == TYPE_IPRANGE)
					snprintf(srcips, sizeof(srcips), "-m iprange --src-range %s", srcAddr);
			}

			// Handle port1,port2,port3 format
			portp = portv = strdup(port);
			while (portv && (c = strsep(&portp, ",")) != NULL) {
				if (lport && *lport)
					snprintf(dstips, sizeof(dstips), "--to-destination %s:%s", dstip, lport);
				else
					snprintf(dstips, sizeof(dstips), "--to %s", dstip);

				if (strcmp(proto, "TCP") == 0 || strcmp(proto, "BOTH") == 0)
					fprintf(fp, "-A %s %s -p tcp -m tcp --dport %s -j DNAT %s\n", chain, srcips, c, dstips);
				if (strcmp(proto, "UDP") == 0 || strcmp(proto, "BOTH") == 0)
					fprintf(fp, "-A %s %s -p udp -m udp --dport %s -j DNAT %s\n", chain, srcips, c, dstips);
				// Handle raw protocol in port field, no val1:val2 allowed
				if (strcmp(proto, "OTHER") == 0) {
					protono = strsep(&c, ":");
					fprintf(fp, "-A %s %s -p %s -j DNAT --to %s\n", chain, srcips, protono, dstip);
				}
			}
			free(portv);
		}
		free(nv);
	}
#else
	// Port forwarding or Virtual Server for multiple WAN configurations
	if (is_nat_enabled() && nvram_match("vts_enable_x", "1")) {
		int i, mtwancfg = 0;

		if (get_nr_wan_unit() == 2 && nvram_match("wans_mode", "lb"))
			mtwancfg = 1;

		if (mtwancfg) {
			/* dualwan + load-balance */
			for (unit = WAN_UNIT_FIRST; unit < wan_max_unit; ++unit) {
				char vts_nv[sizeof("vts_rulelistXXXXXX")];
				char dst_ip[sizeof("-d 111.222.333.444XXXXXX")];
				char *wan_iface[3];	/* 0: br0; 1: wan_if; 2: wanx_if; */

				snprintf(prefix, sizeof(prefix), "wan%d_", unit);
				if(nvram_get_int(strcat_r(prefix, "state_t", tmp)) != WAN_STATE_CONNECTED)
					continue;

				snprintf(dst_ip, sizeof(dst_ip), "-d %s", nvram_pf_safe_get(prefix, "ipaddr"));
				wanx_rules = 1;
				wan_iface[0] = lan_if;
				wan_iface[1] = get_wan_ifname(unit);
				wan_iface[2] = nvram_safe_get(strcat_r(prefix, "ifname", tmp));
				wanx_ip = nvram_safe_get(strcat_r(prefix, "xipaddr", tmp));

				if (strcmp(wan_iface[0], wan_iface[1]) && inet_addr_(wanx_ip))
					wanx_rules = 2;

				/* FIXME: Below statments ignore @config. */
				if (unit)
					snprintf(vts_nv, sizeof(vts_nv), "vts%d_rulelist", unit);
				else
					strlcpy(vts_nv, "vts_rulelist", sizeof(vts_nv));
				nvp = nv = strdup(nvram_safe_get(vts_nv));
				while (nv && (b = strsep(&nvp, "<")) != NULL) {
					char *portv, *portp, *c;

					if ((cnt = vstrsep(b, ">", &desc, &port, &dstip, &lport, &proto, &srcip)) < 5)
						continue;
					else if (cnt < 6)
						srcip = "";

					// Handle source type format
					srcips[0] = '\0';
					if (srcip && *srcip) {
						char srcAddr[32];
						int src_type = addr_type_parse(srcip, srcAddr, sizeof(srcAddr));
						if (src_type == TYPE_IP)
							snprintf(srcips, sizeof(srcips), "-s %s", srcAddr);
						else if (src_type == TYPE_MAC)
							snprintf(srcips, sizeof(srcips), "-m mac --mac-source %s", srcAddr);
						else if (src_type == TYPE_IPRANGE)
							snprintf(srcips, sizeof(srcips), "-m iprange --src-range %s", srcAddr);
					}

					// Handle port1,port2,port3 format
					portp = portv = strdup(port);
					while (portv && (c = strsep(&portp, ",")) != NULL) {
						if (lport && *lport)
							snprintf(dstips, sizeof(dstips), "--to-destination %s:%s", dstip, lport);
						else
							snprintf(dstips, sizeof(dstips), "--to %s", dstip);

						if (!strcmp(proto, "TCP") || !strcmp(proto, "BOTH")){
							for (i = 0; i <= wanx_rules; ++i) {
								fprintf(fp, "-A %s %s -i %s %s -p tcp -m tcp --dport %s -j DNAT %s\n",
									chain, srcips, wan_iface[i], i? "" : dst_ip, c, dstips);
							}
						}
						if (!strcmp(proto, "UDP") || !strcmp(proto, "BOTH")) {
							for (i = 0; i <= wanx_rules; ++i) {
								fprintf(fp, "-A %s %s -i %s %s -p udp -m udp --dport %s -j DNAT %s\n",
									chain, srcips, wan_iface[i], i? "" : dst_ip, c, dstips);
							}
						}
						// Handle raw protocol in port field, no val1:val2 allowed
						if (strcmp(proto, "OTHER") == 0) {
							protono = strsep(&c, ":");
							for (i = 0; i <= wanx_rules; ++i) {
								fprintf(fp, "-A %s %s -i %s %s -p %s -j DNAT --to %s\n",
									chain, srcips, wan_iface[i], i? "" : dst_ip, protono, dstip);
							}
						}
					}
					free(portv);
				}
				free(nv);
			}
		} else {
			/* singlewan or dualwan + failover/fallback, only primary available. */
			nvp = nv = strdup(nvram_safe_get(config));
			while (nv && (b = strsep(&nvp, "<")) != NULL) {
				char *portv, *portp, *c;

				if ((cnt = vstrsep(b, ">", &desc, &port, &dstip, &lport, &proto, &srcip)) < 5)
					continue;
				else if (cnt < 6)
					srcip = "";

				// Handle source type format
				srcips[0] = '\0';
				if (srcip && *srcip) {
					char srcAddr[32];
					int src_type = addr_type_parse(srcip, srcAddr, sizeof(srcAddr));
					if (src_type == TYPE_IP)
						snprintf(srcips, sizeof(srcips), "-s %s", srcAddr);
					else if (src_type == TYPE_MAC)
						snprintf(srcips, sizeof(srcips), "-m mac --mac-source %s", srcAddr);
					else if (src_type == TYPE_IPRANGE)
						snprintf(srcips, sizeof(srcips), "-m iprange --src-range %s", srcAddr);
				}

				// Handle port1,port2,port3 format
				portp = portv = strdup(port);
				while (portv && (c = strsep(&portp, ",")) != NULL) {
					if (lport && *lport)
						snprintf(dstips, sizeof(dstips), "--to-destination %s:%s", dstip, lport);
					else
						snprintf(dstips, sizeof(dstips), "--to %s", dstip);

					if (strcmp(proto, "TCP") == 0 || strcmp(proto, "BOTH") == 0){
						fprintf(fp, "-A %s %s -p tcp -m tcp --dport %s -j DNAT %s\n",
							chain, srcips, c, dstips);
					}
					if (strcmp(proto, "UDP") == 0 || strcmp(proto, "BOTH") == 0)
						fprintf(fp, "-A %s %s -p udp -m udp --dport %s -j DNAT %s\n",
							chain, srcips, c, dstips);
					// Handle raw protocol in port field, no val1:val2 allowed
					if (strcmp(proto, "OTHER") == 0) {
						protono = strsep(&c, ":");
						fprintf(fp, "-A %s %s -p %s -j DNAT --to %s\n",
							chain, srcips, protono, dstip);
					}
				}
				free(portv);
			}
			free(nv);
		}
	}
#endif	/* RTCONFIG_MULTIWAN_CFG */
}

void nat_setting(char *wan_if, char *wan_ip, char *wanx_if, char *wanx_ip, char *lan_if, char *lan_ip, char *logaccept, char *logdrop)	// oleg patch
{
	FILE *fp;
	char lan_class[32];
	char name[PATH_MAX];
	int wan_unit;
#ifdef RTCONFIG_MULTIWAN_CFG
	int wanx_rules = 0;
#endif
#ifdef RTCONFIG_TOR
	char addr_new[32];
	int addr_type;
	char *nv, *b;
#endif
#ifdef RTCONFIG_WIFI_SON
	char g_lan_class[32];
	char g_lan_ip[20];
	unsigned int dip;
	struct in_addr gst;

	dip = ntohl(inet_addr(lan_ip)) + 0x100;
	gst.s_addr = htonl(dip);
	strcpy(g_lan_ip, inet_ntoa(gst));
#endif
#ifdef RTCONFIG_IPSEC
	int isakmp_port = nvram_get_int("ipsec_isakmp_port");
	int nat_t_port = nvram_get_int("ipsec_nat_t_port");
#endif

	sprintf(name, "%s_%s_%s", NAT_RULES, wan_if, wanx_if);
	remove_slash(name + strlen(NAT_RULES));
	if ((fp=fopen(name, "w"))==NULL) return;

	fprintf(fp, "*nat\n"
		":PREROUTING ACCEPT [0:0]\n"
		":POSTROUTING ACCEPT [0:0]\n"
		":OUTPUT ACCEPT [0:0]\n"
		":VSERVER - [0:0]\n"
		":LOCALSRV - [0:0]\n"
		":PUPNP - [0:0]\n"
		":VUPNP - [0:0]\n");
#ifdef RTCONFIG_DNSFILTER
	fprintf(fp,
		":DNSFILTER - [0:0]\n");
#endif
#ifdef SUPPORT_GAME_PROFILE
	fprintf(fp,
		":GAME_VSERVER - [0:0]\n");
#endif
#ifdef RTCONFIG_YANDEXDNS
	fprintf(fp,
		":YADNS - [0:0]\n");
#endif
#ifdef RTCONFIG_PARENTALCTRL
	fprintf(fp,
		":PCREDIRECT - [0:0]\n");
#endif
#if defined(RTCONFIG_FBWIFI)
	if(sw_mode() == SW_MODE_ROUTER){
		fprintf(fp,
			":CLIENT_TO_INTERNET - [0:0]\n");
	}
#endif

	ip2class(lan_ip, nvram_safe_get("lan_netmask"), lan_class);

	_dprintf("writting prerouting %s %s %s %s %s %s\n", wan_if, wan_ip, wanx_if, wanx_ip, lan_if, lan_ip);

	//Log
	//if (nvram_match("misc_natlog_x", "1"))
	// 	fprintf(fp, "-A PREROUTING -i %s -j LOG --log-prefix ALERT --log-level 4\n", wan_if);

#if 0
#ifdef RTCONFIG_AUTOCOVER_SIP
	if(nvram_get_int("atcover_sip") == 1 && !strcmp(lan_ip, nvram_default_get("lan_ipaddr")) && strcmp(lan_ip, nvram_safe_get("atcover_sip_ip"))){
		int dst_port;

		if(nvram_get_int("atcover_sip_type") == 1)
			dst_port = 80;
		else
			dst_port = 18017;

		fprintf(fp, "-A PREROUTING -d %s -p tcp --dport 80 -j DNAT --to-destination %s:%d\n",
				nvram_safe_get("atcover_sip_ip"),
				lan_ip,
				dst_port
				);
	}
#endif
#endif

#ifdef RTCONFIG_IPSEC
	if(is_nat_enabled() && dmz_enabled()) {
		fprintf(fp, "-A PREROUTING -i %s -p udp -m udp --dport %d -j REDIRECT --to-port %d\n", wan_if, isakmp_port, isakmp_port);
		fprintf(fp, "-A PREROUTING -i %s -p udp -m udp --dport %d -j REDIRECT --to-port %d\n", wan_if, nat_t_port, nat_t_port);
	}
#endif

	/* VSERVER chain */
	if (inet_addr_(wan_ip)) {
#ifdef SUPPORT_GAME_PROFILE
		fprintf(fp, "-A PREROUTING -d %s -j GAME_VSERVER\n", wan_ip);
#endif
		fprintf(fp, "-A PREROUTING -d %s -j VSERVER\n", wan_ip);
	}
	/* prerouting physical WAN port connection (DHCP+PPP case) */
	if (strcmp(wan_if, wanx_if) && inet_addr_(wanx_ip)) {
#ifdef RTCONFIG_MULTIWAN_CFG
		wanx_rules = 1;
#endif
#ifdef SUPPORT_GAME_PROFILE
		fprintf(fp, "-A PREROUTING -d %s -j GAME_VSERVER\n", wan_ip);
#endif
		fprintf(fp, "-A PREROUTING -d %s -j VSERVER\n", wanx_ip);
	}

#ifdef RTCONFIG_CAPTIVE_PORTAL
	if(nvram_match("chilli_enable", "1")){
		char *net = nvram_get("chilli_net")? : nvram_default_get("chilli_net");	/* 192.168.182.0/24 */

		fprintf(fp, "-I PREROUTING 1 --dst %s -p tcp --dport 80 -j REDIRECT --to-ports 3990\n", net);
		fprintf(fp, "-I PREROUTING 2 --src %s --dst %s -p tcp --dport 80 -j REDIRECT --to-ports 8083\n", net, lan_ip);
//	 	fprintf(fp, "-I PREROUTING 2 --src 192.168.182.0/24 --dst 192.168.182.1 -p tcp --dport 50000 -j DNAT --to %s:8082\n", lan_ip);
	}
	if(nvram_match("cp_enable", "1")){
		char *net = nvram_get("cp_net")? : nvram_default_get("cp_net");		/* 192.168.183.0/24 */

		fprintf(fp, "-I PREROUTING 1 --dst %s -p tcp --dport 80 -j REDIRECT --to-ports 3998\n", net);
		fprintf(fp, "-I PREROUTING 2 --src %s --dst %s -p tcp --dport 80 -j REDIRECT --to-ports 8083\n", net, lan_ip);
//	 	fprintf(fp, "-I PREROUTING 2 --src 192.168.182.0/24 --dst 192.168.182.1 -p tcp --dport 50000 -j DNAT --to %s:8082\n", lan_ip);
	}


#endif

#ifdef RTCONFIG_YANDEXDNS
	if (nvram_get_int("yadns_enable_x"))
		write_yandexdns_filter(fp, lan_if, lan_ip);
#endif

#ifdef RTCONFIG_DNSFILTER
	dnsfilter_settings(fp, lan_ip);
#endif

#ifdef RTCONFIG_NTPD
	if (nvram_get_int("ntpd_enable") && nvram_get_int("ntpd_server_redir")) {
		fprintf(fp, "-A PREROUTING -i %s -p udp -m udp --dport 123 -j REDIRECT --to-port 123\n"
			    "-A PREROUTING -i %s -p tcp -m tcp --dport 123 -j REDIRECT --to-port 123\n",
			    lan_if, lan_if);
	}
#endif

#ifdef RTCONFIG_PARENTALCTRL
	pc_s *pc_list = NULL;
	int pc_count;

	get_all_pc_list(&pc_list);
	pc_count = count_pc_rules(pc_list, 1);
	free_pc_list(&pc_list);

	if(nvram_get_int("MULTIFILTER_ALL") != 0 && pc_count > 0){
		config_blocking_redirect(fp);
	}
#endif

#ifdef RTCONFIG_FREERADIUS
	if(nvram_get_int("radius_serv_enable")){
		fprintf(fp, "-A VSERVER -p udp --dport %d -j DNAT --to-destination %s:%d\n", 1812, lan_ip, 1812);
	}
#endif
	// Port forwarding or Virtual Server
	write_port_forwarding(fp, "vts_rulelist", lan_ip, lan_if);
#ifdef SUPPORT_GAME_PROFILE
	write_port_forwarding(fp, "game_vts_rulelist", lan_ip, lan_if);
#endif

	if (is_nat_enabled() && nvram_get_int("upnp_enable"))
	{
		/* call UPNP chain */
		fprintf(fp, "-A VSERVER -j VUPNP\n");
		fprintf(fp, "-A POSTROUTING -o %s -j PUPNP\n", wan_if);
	}

	/* Trigger port setting */
	if (is_nat_enabled() && nvram_match("autofw_enable_x", "1"))
		write_porttrigger(fp, wan_if, 1);

#if 0
	if (is_nat_enabled() && !nvram_match("sp_battle_ips", "0") && inet_addr_(wan_ip))	// oleg patch
	{
#define BASEPORT 6112
#define BASEPORT_NEW 10000

		/* run starcraft patch anyway */
		fprintf(fp, "-A PREROUTING -p udp -d %s --sport %d -j NETMAP --to %s\n", wan_ip, BASEPORT, lan_class);

		fprintf(fp, "-A POSTROUTING -p udp -s %s --dport %d -j NETMAP --to %s\n", lan_class, BASEPORT, wan_ip);

		//fprintf(fp, "-A FORWARD -p udp --dport %d -j %s\n",
		//			BASEPORT, logaccept);	// oleg patch
	}
#endif

	/* Exposed station */
#if !defined(RTCONFIG_MULTIWAN_CFG)
	if (is_nat_enabled() && !illegal_ipv4_address(nvram_safe_get("dmz_ip")))
	{
		fprintf(fp, "-A VSERVER -j LOCALSRV\n");
		if (nvram_match("webdav_aidisk", "1")) {
			int port;

			port = nvram_get_int("webdav_https_port");
			if (!port || port >= 65536)
				port = 443;
			fprintf(fp, "-A LOCALSRV -p tcp -m tcp --dport %d -j DNAT --to-destination %s:%d\n", port, lan_ip, port);
			port = nvram_get_int("webdav_http_port");
			if (!port || port >= 65536)
				port = 8082;
			fprintf(fp, "-A LOCALSRV -p tcp -m tcp --dport %d -j DNAT --to-destination %s:%d\n", port, lan_ip, port);
		}

		fprintf(fp, "-A VSERVER -j DNAT --to %s\n", nvram_safe_get("dmz_ip"));
	}
#else
	if (is_nat_enabled() && dmz_enabled()) {
		fprintf(fp, "-A VSERVER -j LOCALSRV\n");
		if (nvram_match("webdav_aidisk", "1")) {
			int port;

			port = nvram_get_int("webdav_https_port");
			if (!port || port >= 65536)
				port = 443;
			fprintf(fp, "-A LOCALSRV -p tcp -m tcp --dport %d -j DNAT --to-destination %s:%d\n", port, lan_ip, port);
			port = nvram_get_int("webdav_http_port");
			if (!port || port >= 65536)
				port = 8082;
			fprintf(fp, "-A LOCALSRV -p tcp -m tcp --dport %d -j DNAT --to-destination %s:%d\n", port, lan_ip, port);
		}

		if (get_nr_wan_unit() == 2 && nvram_match("wans_mode", "lb")) {
			/* dualwan + load-balance */
			if (!illegal_ipv4_address(nvram_safe_get("dmz_ip"))) {
				fprintf(fp, "-A VSERVER -i %s -j DNAT --to %s\n", wan_if, nvram_safe_get("dmz_ip"));
				if (wanx_rules)
					fprintf(fp, "-A VSERVER -i %s -j DNAT --to %s\n", wanx_if, nvram_safe_get("dmz_ip"));
			}
			if (!illegal_ipv4_address(nvram_safe_get("dmz_ip"))) {
				fprintf(fp, "-A VSERVER -i %s -j DNAT --to %s\n", wan_if, nvram_safe_get("dmz1_ip"));
				if (wanx_rules)
					fprintf(fp, "-A VSERVER -i %s -j DNAT --to %s\n", wanx_if, nvram_safe_get("dmz1_ip"));
			}
		} else {
			/* singlewan or dualwan + failover/fallback, only primary available. */
			fprintf(fp, "-A VSERVER -j DNAT --to %s\n", nvram_safe_get("dmz_ip"));
		}
	}
#endif

	if (is_nat_enabled())
	{
		char *p = "";
#ifdef RTCONFIG_IPV6
		switch (get_ipv6_service()) {
		case IPV6_6IN4:
			// avoid NATing proto-41 packets when using 6in4 tunnel
			p = "! -p 41";
			break;
		}
#endif
		if (inet_addr_(wan_ip))
#ifdef HND_ROUTER
			fprintf(fp, "-A POSTROUTING %s -o %s ! -s %s -j MASQUERADE --mode %s\n", p, wan_if, wan_ip, (nvram_get_int("nat_type") ? "fullcone" : "symmetric"));
#else
			fprintf(fp, "-A POSTROUTING %s -o %s ! -s %s -j MASQUERADE\n", p, wan_if, wan_ip);
#endif

		/* masquerade physical WAN port connection */
		if (strcmp(wan_if, wanx_if) && inet_addr_(wanx_ip))
#ifdef HND_ROUTER
			fprintf(fp, "-A POSTROUTING %s -o %s ! -s %s -j MASQUERADE --mode %s\n", p, wanx_if, wanx_ip, (nvram_get_int("nat_type") ? "fullcone" : "symmetric"));
#else
			fprintf(fp, "-A POSTROUTING %s -o %s ! -s %s -j MASQUERADE\n", p, wanx_if, wanx_ip);
#endif

		/* masquerade lan to lan */
			fprintf(fp, "-A POSTROUTING %s -o %s -s %s -d %s -j MASQUERADE\n", p, lan_if, lan_class, lan_class);

#ifdef RTCONFIG_WIFI_SON
		if (sw_mode() != SW_MODE_REPEATER && nvram_match("wifison_ready", "1")) {
			ip2class(g_lan_ip, nvram_safe_get("lan_netmask"), g_lan_class);
			fprintf(fp, "-A POSTROUTING %s -o %s -s %s -d %s -j MASQUERADE\n", p, BR_GUEST, g_lan_class, g_lan_class);
		}
#endif
	}

#ifdef RTCONFIG_FBWIFI
	if(sw_mode() == SW_MODE_ROUTER){
		fbwifi_nat(fp);
	}
#endif

#ifdef RTCONFIG_IPSEC
	fprintf(fp, "-I POSTROUTING -s %s -m policy --dir out --pol ipsec -j ACCEPT\n", lan_class);
#endif

#ifdef RTCONFIG_TOR
	 if(nvram_match("Tor_enable", "1")){
		nv = strdup(nvram_safe_get("Tor_redir_list"));
		if (strlen(nv) == 0) {
		fprintf(fp, "-I PREROUTING -i %s -p udp --dport 53 -j REDIRECT --to-ports %s\n", lan_if, nvram_safe_get("Tor_dnsport"));
		fprintf(fp, "-I PREROUTING -i %s -p udp --dport 123 -j REDIRECT --to-ports 123\n", lan_if); // requires an NTP server
		fprintf(fp, "-I PREROUTING -i %s -p tcp --syn ! -d %s -j REDIRECT --to-ports %s\n", lan_if, lan_class, nvram_safe_get("Tor_transport"));
		}
		else{
			while ((b = strsep(&nv, "<")) != NULL) {
				if (strlen(b)==0) continue;
				memset(addr_new, 0, sizeof(addr_new));
				addr_type = addr_type_parse(b, addr_new, sizeof(addr_new));
				if (addr_type == TYPE_IP){
					fprintf(fp, "-I PREROUTING -i %s -p udp --dport 53 -s %s -j REDIRECT --to-ports %s\n", lan_if, addr_new, nvram_safe_get("Tor_dnsport"));
					fprintf(fp, "-I PREROUTING -i %s -p udp --dport 123 -s %s -j REDIRECT --to-ports 123\n", lan_if, addr_new); // requires an NTP server
					fprintf(fp, "-I PREROUTING -i %s -p tcp --syn ! -d %s -s %s -j REDIRECT --to-ports %s\n", lan_if, lan_class, addr_new, nvram_safe_get("Tor_transport"));
				}
				else if (addr_type == TYPE_MAC){
					fprintf(fp, "-I PREROUTING -i %s -p udp --dport 53 -m mac --mac-source %s -j REDIRECT --to-ports %s\n", lan_if, addr_new, nvram_safe_get("Tor_dnsport"));
					fprintf(fp, "-I PREROUTING -i %s -p udp --dport 123 -m mac --mac-source %s -j REDIRECT --to-ports 123\n", lan_if, addr_new); // requires an NTP server
					fprintf(fp, "-I PREROUTING -i %s -p tcp --syn ! -d %s -m mac --mac-source %s -j REDIRECT --to-ports %s\n", lan_if, lan_class, addr_new, nvram_safe_get("Tor_transport"));
				}
				else if (addr_type == TYPE_IPRANGE){
					fprintf(fp, "-I PREROUTING -i %s -p udp --dport 53 -m iprange --src-range %s -j REDIRECT --to-ports %s\n", lan_if, addr_new, nvram_safe_get("Tor_dnsport"));
					fprintf(fp, "-I PREROUTING -i %s -p udp --dport 123 -m iprange --src-range %s -j REDIRECT --to-ports 123\n", lan_if, addr_new); // requires an NTP server
					fprintf(fp, "-I PREROUTING -i %s -p tcp --syn ! -d %s -m iprange --src-range %s -j REDIRECT --to-ports %s\n", lan_if, lan_class, addr_new, nvram_safe_get("Tor_transport"));
				}
			}
			free(nv);
		}
	}
#endif

	fprintf(fp, "COMMIT\n");
	fclose(fp);

	unlink(NAT_RULES);
	symlink(name, NAT_RULES);

	wan_unit = wan_ifunit(wan_if);
	if(is_phy_connect(wan_unit)){
		/* force nat update */
		nvram_set_int("nat_state", NAT_STATE_UPDATE);
_dprintf("nat_rule: start_nat_rules 1.\n");
		start_nat_rules();
	}
	else
_dprintf("nat_rule: skip nat_rules because of no PHY.\n");
}

#if defined(RTCONFIG_DUALWAN) || defined(RTCONFIG_MULTICAST_IPTV) // RTCONFIG_DUALWAN || RTCONFIG_MULTICAST_IPTV
void nat_setting2(char *lan_if, char *lan_ip, char *logaccept, char *logdrop)	// oleg patch
{
	FILE *fp = NULL;	// oleg patch
	char lan_class[32];	// oleg patch
	char *wan_if = "", *wan_ip;
	char *wanx_if = "", *wanx_ip;
	int unit;
	char tmp[100], prefix[] = "wanXXXXXXXXXX_";
	char name[PATH_MAX];
	int wan_max_unit = WAN_UNIT_MAX;
#ifdef RTCONFIG_MULTIWAN_CFG
	int wanx_rules = 0;
#endif
#ifdef RTCONFIG_WIFI_SON
	char g_lan_class[32];
	char g_lan_ip[20];
	unsigned int dip;
	struct in_addr gst;

	dip = ntohl(inet_addr(lan_ip)) + 0x100;
	gst.s_addr = htonl(dip);
	strcpy(g_lan_ip, inet_ntoa(gst));
#endif
#ifdef RTCONFIG_TOR
	char addr_new[32];
	int addr_type;
	char *nv, *b;
#endif
#ifdef RTCONFIG_IPSEC
	int isakmp_port = nvram_get_int("ipsec_isakmp_port");
	int nat_t_port = nvram_get_int("ipsec_nat_t_port");
#endif


	ip2class(lan_ip, nvram_safe_get("lan_netmask"), lan_class);

#ifdef RTCONFIG_MULTICAST_IPTV
	if (nvram_get_int("switch_stb_x") > 6)
		wan_max_unit = WAN_UNIT_MULTICAST_IPTV_MAX;
#endif

	for(unit = WAN_UNIT_FIRST; unit < wan_max_unit; ++unit){
		if(!is_wan_connect(unit))
			continue;

		snprintf(prefix, sizeof(prefix), "wan%d_", unit);
		wan_if = get_wan_ifname(unit);
		wan_ip = nvram_safe_get(strcat_r(prefix, "ipaddr", tmp));
		wanx_if = nvram_safe_get(strcat_r(prefix, "ifname", tmp));
		wanx_ip = nvram_safe_get(strcat_r(prefix, "xipaddr", tmp));

		if (!fp) {
			sprintf(name, "%s_%d_%s_%s", NAT_RULES, unit, wan_if, wanx_if);
			remove_slash(name + strlen(NAT_RULES));
			if ((fp=fopen(name, "w"))==NULL) return;

			fprintf(fp, "*nat\n"
				":PREROUTING ACCEPT [0:0]\n"
				":POSTROUTING ACCEPT [0:0]\n"
				":OUTPUT ACCEPT [0:0]\n"
				":VSERVER - [0:0]\n"
				":LOCALSRV - [0:0]\n"
				":PUPNP - [0:0]\n"
				":VUPNP - [0:0]\n");
#ifdef SUPPORT_GAME_PROFILE
			fprintf(fp,
				":GAME_VSERVER - [0:0]\n");
#endif
#ifdef RTCONFIG_YANDEXDNS
			fprintf(fp,
				":YADNS - [0:0]\n");
#endif
#ifdef RTCONFIG_DNSFILTER
			fprintf(fp,
				":DNSFILTER - [0:0]\n");
#endif
#ifdef RTCONFIG_PARENTALCTRL
			fprintf(fp,
				":PCREDIRECT - [0:0]\n");
#endif
#if defined(RTCONFIG_FBWIFI)
			if(sw_mode() == SW_MODE_ROUTER){
				fprintf(fp,
					":CLIENT_TO_INTERNET - [0:0]\n");
			}
#endif
		}

		_dprintf("writting prerouting 2 %s %s %s %s %s %s\n", wan_if, wan_ip, wanx_if, wanx_ip, lan_if, lan_ip);

		//Log
		//if (nvram_match("misc_natlog_x", "1"))
		//	fprintf(fp, "-A PREROUTING -i %s -j LOG --log-prefix ALERT --log-level 4\n", wan_if);

#ifdef RTCONFIG_IPSEC
		if(is_nat_enabled() && dmz_enabled()) {
			fprintf(fp, "-A PREROUTING -i %s -p udp -m udp --dport %d -j REDIRECT --to-port %d\n", wan_if, isakmp_port, isakmp_port);
			fprintf(fp, "-A PREROUTING -i %s -p udp -m udp --dport %d -j REDIRECT --to-port %d\n", wan_if, nat_t_port, nat_t_port);
		}
#endif

		/* VSERVER chain */
		if(inet_addr_(wan_ip)) {
#ifdef SUPPORT_GAME_PROFILE
			fprintf(fp, "-A PREROUTING -d %s -j GAME_VSERVER\n", wan_ip);
#endif
			fprintf(fp, "-A PREROUTING -d %s -j VSERVER\n", wan_ip);
		}

		// wanx_if != wan_if means DHCP+PPP exist?
		if (dualwan_unit__nonusbif(unit) && strcmp(wan_if, wanx_if) && inet_addr_(wanx_ip)) {
#ifdef SUPPORT_GAME_PROFILE
			fprintf(fp, "-A PREROUTING -d %s -j GAME_VSERVER\n", wanx_ip);
#endif
			fprintf(fp, "-A PREROUTING -d %s -j VSERVER\n", wanx_ip);
		}

#ifdef RTCONFIG_CAPTIVE_PORTAL
		if(nvram_match("chilli_enable", "1")){
			char *net = nvram_get("chilli_net")? : nvram_default_get("chilli_net");	/* 192.168.182.0/24 */

			fprintf(fp, "-I PREROUTING 1 --dst %s -p tcp --dport 80 -j REDIRECT --to-ports 3990\n", net);
			fprintf(fp, "-I PREROUTING 2 --src %s --dst %s -p tcp --dport 80 -j REDIRECT --to-ports 8083\n", net, lan_ip);
//	 		fprintf(fp, "-I PREROUTING 2 --src 192.168.182.0/24 --dst 192.168.182.1 -p tcp --dport 50000 -j DNAT --to %s:8082\n", lan_ip);
		}
		if(nvram_match("cp_enable", "1")){
			char *net = nvram_get("cp_net")? : nvram_default_get("cp_net");		/* 192.168.183.0/24 */

			fprintf(fp, "-I PREROUTING 1 --dst %s -p tcp --dport 80 -j REDIRECT --to-ports 3998\n", net);
			fprintf(fp, "-I PREROUTING 2 --src %s --dst %s -p tcp --dport 80 -j REDIRECT --to-ports 8083\n", net, lan_ip);
//	 		fprintf(fp, "-I PREROUTING 2 --src 192.168.182.0/24 --dst 192.168.182.1 -p tcp --dport 50000 -j DNAT --to %s:8082\n", lan_ip);
		}


#endif

	}
	if (!fp) {
		sprintf(name, "%s___", NAT_RULES);
		remove_slash(name + strlen(NAT_RULES));
		if ((fp=fopen(name, "w"))==NULL) return;

		fprintf(fp, "*nat\n"
				":PREROUTING ACCEPT [0:0]\n"
				":POSTROUTING ACCEPT [0:0]\n"
				":OUTPUT ACCEPT [0:0]\n"
				":VSERVER - [0:0]\n"
				":LOCALSRV - [0:0]\n"
				":PUPNP - [0:0]\n"
				":VUPNP - [0:0]\n");
#ifdef SUPPORT_GAME_PROFILE
		fprintf(fp,
				":GAME_VSERVER - [0:0]\n");
#endif
#ifdef RTCONFIG_YANDEXDNS
		fprintf(fp,
				":YADNS - [0:0]\n");
#endif
#ifdef RTCONFIG_PARENTALCTRL
		fprintf(fp,
				":PCREDIRECT - [0:0]\n");
#endif
#if defined(RTCONFIG_FBWIFI)
		if(sw_mode() == SW_MODE_ROUTER){
			fprintf(fp,
				":CLIENT_TO_INTERNET - [0:0]\n");
		}
#endif
	}

#ifdef RTCONFIG_YANDEXDNS
	if (nvram_get_int("yadns_enable_x"))
		write_yandexdns_filter(fp, lan_if, lan_ip);
#endif

#ifdef RTCONFIG_DNSFILTER
	dnsfilter_settings(fp, lan_ip);
#endif

#ifdef RTCONFIG_NTPD
	if (nvram_get_int("ntpd_enable") && nvram_get_int("ntpd_server_redir")) {
		fprintf(fp, "-A PREROUTING -i %s -p udp -m udp --dport 123 -j REDIRECT --to-port 123\n"
		            "-A PREROUTING -i %s -p tcp -m tcp --dport 123 -j REDIRECT --to-port 123\n",
		            lan_if, lan_if);
	}
#endif

#ifdef RTCONFIG_PARENTALCTRL
	pc_s *pc_list = NULL;
	int pc_count;

	get_all_pc_list(&pc_list);
	pc_count = count_pc_rules(pc_list, 1);
	free_pc_list(&pc_list);

	if(nvram_get_int("MULTIFILTER_ALL") != 0 && pc_count > 0){
		config_blocking_redirect(fp);
	}
#endif

#ifdef RTCONFIG_FREERADIUS
	if(nvram_get_int("radius_serv_enable")){
		fprintf(fp, "-A VSERVER -p udp --dport %d -j DNAT --to-destination %s:%d\n", 1812, lan_ip, 1812);
	}
#endif
	// Port forwarding or Virtual Server
	write_port_forwarding(fp, "vts_rulelist", lan_ip, lan_if);
#ifdef SUPPORT_GAME_PROFILE
	write_port_forwarding(fp, "game_vts_rulelist", lan_ip, lan_if);
#endif

	if (is_nat_enabled() && nvram_get_int("upnp_enable"))
	{
		/* call UPNP chain */
		fprintf(fp, "-A VSERVER -j VUPNP\n");
		for (unit = WAN_UNIT_FIRST; unit < wan_max_unit; unit++) {
			snprintf(prefix, sizeof(prefix), "wan%d_", unit);
			if(nvram_get_int(strcat_r(prefix, "state_t", tmp)) != WAN_STATE_CONNECTED)
				continue;

			wan_if = get_wan_ifname(unit);
			fprintf(fp, "-A POSTROUTING -o %s -j PUPNP\n", wan_if);
		}
	}

	/* Trigger port setting */
	if (is_nat_enabled() && nvram_match("autofw_enable_x", "1"))
	for(unit = WAN_UNIT_FIRST; unit < wan_max_unit; ++unit){
		if(!is_wan_connect(unit))
			continue;

		wan_if = get_wan_ifname(unit);
		write_porttrigger(fp, wan_if, 1);
	}

#if 0
	if (is_nat_enabled() && !nvram_match("sp_battle_ips", "0") && inet_addr_(wan_ip))	// oleg patch
	{
#define BASEPORT 6112
#define BASEPORT_NEW 10000

		/* run starcraft patch anyway */
		fprintf(fp, "-A PREROUTING -p udp -d %s --sport %d -j NETMAP --to %s\n", wan_ip, BASEPORT, lan_class);

		fprintf(fp, "-A POSTROUTING -p udp -s %s --dport %d -j NETMAP --to %s\n", lan_class, BASEPORT, wan_ip);

		//fprintf(fp, "-A FORWARD -p udp --dport %d -j %s\n",
		//			BASEPORT, logaccept);	// oleg patch
	}
#endif

	/* Exposed station */
#if !defined(RTCONFIG_MULTIWAN_CFG)
	if (is_nat_enabled() && !illegal_ipv4_address(nvram_safe_get("dmz_ip")))
	{
		fprintf(fp, "-A VSERVER -j LOCALSRV\n");
		if (nvram_match("webdav_aidisk", "1")) {
			int port;

			port = nvram_get_int("webdav_https_port");
			if (!port || port >= 65536)
				port = 443;
			fprintf(fp, "-A LOCALSRV -p tcp -m tcp --dport %d -j DNAT --to-destination %s:%d\n", port, lan_ip, port);
			port = nvram_get_int("webdav_http_port");
			if (!port || port >= 65536)
				port = 8082;
			fprintf(fp, "-A LOCALSRV -p tcp -m tcp --dport %d -j DNAT --to-destination %s:%d\n", port, lan_ip, port);
		}

		fprintf(fp, "-A VSERVER -j DNAT --to %s\n", nvram_safe_get("dmz_ip"));
	}
#else
	if (is_nat_enabled() && dmz_enabled()) {
		fprintf(fp, "-A VSERVER -j LOCALSRV\n");

		if (nvram_match("webdav_aidisk", "1")) {
			int port;

			port = nvram_get_int("webdav_https_port");
			if (!port || port >= 65536)
				port = 443;
			fprintf(fp, "-A LOCALSRV -p tcp -m tcp --dport %d -j DNAT --to-destination %s:%d\n", port, lan_ip, port);
			port = nvram_get_int("webdav_http_port");
			if (!port || port >= 65536)
				port = 8082;
			fprintf(fp, "-A LOCALSRV -p tcp -m tcp --dport %d -j DNAT --to-destination %s:%d\n", port, lan_ip, port);
		}

		for(unit = WAN_UNIT_FIRST; unit < wan_max_unit; ++unit){
			int i;
			char dst_ip[sizeof("-d 111.222.333.444XXXXXX")];
			char dmz_nv[sizeof("dmzXXX_ip")], *wan_iface[3];	/* 0: br0; 1: wan_if; 2: wanx_if; */

			snprintf(prefix, sizeof(prefix), "wan%d_", unit);
			if(nvram_get_int(strcat_r(prefix, "state_t", tmp)) != WAN_STATE_CONNECTED)
				continue;

			snprintf(dst_ip, sizeof(dst_ip), "-d %s", nvram_pf_safe_get(prefix, "ipaddr"));
			wanx_rules = 1;
			wan_iface[0] = lan_if;
			wan_iface[1] = get_wan_ifname(unit);
			wan_iface[2] = nvram_safe_get(strcat_r(prefix, "ifname", tmp));
			wanx_ip = nvram_safe_get(strcat_r(prefix, "xipaddr", tmp));

			if (strcmp(wan_iface[1], wan_iface[2]) && inet_addr_(wanx_ip))
				wanx_rules = 2;

			if (get_nr_wan_unit() == 2 && nvram_match("wans_mode", "lb")) {
				/* dualwan + load-balance */
				if (!unit)
					strlcpy(dmz_nv, "dmz_ip", sizeof(dmz_nv));
				else
					snprintf(dmz_nv, sizeof(dmz_nv), "dmz%d_ip", unit);

				for (i = 0; i <= wanx_rules && !nvram_match(dmz_nv, ""); ++i) {
					fprintf(fp, "-A VSERVER -i %s %s -j DNAT --to %s\n",
						wan_iface[i], i? "" : dst_ip, nvram_safe_get(dmz_nv));
				}
			} else {
				/* singlewan or dualwan + failover/fallback, only primary available. */
				if (!unit)
					fprintf(fp, "-A VSERVER -j DNAT --to %s\n", nvram_safe_get("dmz_ip"));
			}
		}
	}
#endif

	if (is_nat_enabled())
	{
		char *p = "";
#ifdef RTCONFIG_IPV6
		switch (get_ipv6_service()) {
		case IPV6_6IN4:
			// avoid NATing proto-41 packets when using 6in4 tunnel
			p = "! -p 41";
			break;
		}
#endif

		for(unit = WAN_UNIT_FIRST; unit < wan_max_unit; ++unit){
#ifdef RTCONFIG_MULTICAST_IPTV
			// avoid Movistar vlan interface skip by no link_wan nvram
			if (nvram_get_int("switch_stb_x") > 6 && (unit == WAN_UNIT_IPTV || unit == WAN_UNIT_VOIP)) {
				if (get_wan_state(unit) != WAN_STATE_CONNECTED) continue;
			}
			else
#endif
			if(!is_wan_connect(unit))
				continue;

			snprintf(prefix, sizeof(prefix), "wan%d_", unit);
			wan_if = get_wan_ifname(unit);
			wan_ip = nvram_safe_get(strcat_r(prefix, "ipaddr", tmp));
			wanx_if = nvram_safe_get(strcat_r(prefix, "ifname", tmp));
			wanx_ip = nvram_safe_get(strcat_r(prefix, "xipaddr", tmp));

			if(inet_addr_(wan_ip))
#ifdef HND_ROUTER
				fprintf(fp, "-A POSTROUTING %s -o %s ! -s %s -j MASQUERADE --mode %s\n", p, wan_if, wan_ip, (nvram_get_int("nat_type") ? "fullcone" : "symmetric"));
#else
				fprintf(fp, "-A POSTROUTING %s -o %s ! -s %s -j MASQUERADE\n", p, wan_if, wan_ip);
#endif

			/* masquerade physical WAN port connection */
			if (dualwan_unit__nonusbif(unit) && strcmp(wan_if, wanx_if) && inet_addr_(wanx_ip))
#ifdef HND_ROUTER
				fprintf(fp, "-A POSTROUTING %s -o %s ! -s %s -j MASQUERADE --mode %s\n", p, wanx_if, wanx_ip, (nvram_get_int("nat_type") ? "fullcone" : "symmetric"));
#else
				fprintf(fp, "-A POSTROUTING %s -o %s ! -s %s -j MASQUERADE\n", p, wanx_if, wanx_ip);
#endif

		}

		// masquerade lan to lan
		fprintf(fp, "-A POSTROUTING %s -o %s -s %s -d %s -j MASQUERADE\n", p, lan_if, lan_class, lan_class);

#ifdef RTCONFIG_WIFI_SON
		if (sw_mode() != SW_MODE_REPEATER && nvram_match("wifison_ready", "1")) {
			ip2class(g_lan_ip, nvram_safe_get("lan_netmask"), g_lan_class);
			fprintf(fp, "-A POSTROUTING %s -o %s -s %s -d %s -j MASQUERADE\n", p, BR_GUEST, g_lan_class, g_lan_class);
		}
#endif
	}
#ifdef RTCONFIG_FBWIFI
	{
		fbwifi_nat(fp);
	}
#endif
#ifdef RTCONFIG_IPSEC
	fprintf(fp, "-I POSTROUTING -s %s -m policy --dir out --pol ipsec -j ACCEPT\n", lan_class);
#endif

#ifdef RTCONFIG_FBWIFI
	if(sw_mode() == SW_MODE_ROUTER){
		fbwifi_nat(fp);
	}
#endif

#ifdef RTCONFIG_TOR
	 if(nvram_match("Tor_enable", "1")){
		nv = strdup(nvram_safe_get("Tor_redir_list"));
		if (strlen(nv) == 0) {
			fprintf(fp, "-I PREROUTING -i %s -p udp --dport 53 -j REDIRECT --to-ports %s\n", lan_if, nvram_safe_get("Tor_dnsport"));
			fprintf(fp, "-I PREROUTING -i %s -p udp --dport 123 -j REDIRECT --to-ports 123\n", lan_if); // requires an NTP server
			fprintf(fp, "-I PREROUTING -i %s -p tcp --syn ! -d %s -j REDIRECT --to-ports %s\n", lan_if, lan_class, nvram_safe_get("Tor_transport"));
		}
		else{
			while ((b = strsep(&nv, "<")) != NULL) {
				if (strlen(b)==0) continue;
				memset(addr_new, 0, sizeof(addr_new));
				addr_type = addr_type_parse(b, addr_new, sizeof(addr_new));
				if (addr_type == TYPE_IP){
					fprintf(fp, "-I PREROUTING -i %s -p udp --dport 53 -s %s -j REDIRECT --to-ports %s\n", lan_if, addr_new, nvram_safe_get("Tor_dnsport"));
					fprintf(fp, "-I PREROUTING -i %s -p udp --dport 123 -s %s -j REDIRECT --to-ports 123\n", lan_if, addr_new); // requires an NTP server
					fprintf(fp, "-I PREROUTING -i %s -p tcp --syn ! -d %s -s %s -j REDIRECT --to-ports %s\n", lan_if, lan_class, addr_new, nvram_safe_get("Tor_transport"));
				}
				else if (addr_type == TYPE_MAC){
					fprintf(fp, "-I PREROUTING -i %s -p udp --dport 53 -m mac --mac-source %s -j REDIRECT --to-ports %s\n", lan_if, addr_new, nvram_safe_get("Tor_dnsport"));
					fprintf(fp, "-I PREROUTING -i %s -p udp --dport 123 -m mac --mac-source %s -j REDIRECT --to-ports 123\n", lan_if, addr_new); // requires an NTP server
					fprintf(fp, "-I PREROUTING -i %s -p tcp --syn ! -d %s -m mac --mac-source %s -j REDIRECT --to-ports %s\n", lan_if, lan_class, addr_new, nvram_safe_get("Tor_transport"));
				}
				else if (addr_type == TYPE_IPRANGE){
					fprintf(fp, "-I PREROUTING -i %s -p udp --dport 53 -m iprange --src-range %s -j REDIRECT --to-ports %s\n", lan_if, addr_new, nvram_safe_get("Tor_dnsport"));
					fprintf(fp, "-I PREROUTING -i %s -p udp --dport 123 -m iprange --src-range %s -j REDIRECT --to-ports 123\n", lan_if, addr_new); // requires an NTP server
					fprintf(fp, "-I PREROUTING -i %s -p tcp --syn ! -d %s -m iprange --src-range %s -j REDIRECT --to-ports %s\n", lan_if, lan_class, addr_new, nvram_safe_get("Tor_transport"));
				}
			}
			free(nv);
		}
	}
#endif

	fprintf(fp, "COMMIT\n");
	fclose(fp);

	unlink(NAT_RULES);
	symlink(name, NAT_RULES);

	for (unit = WAN_UNIT_FIRST; unit < wan_max_unit; ++unit) {
		if(is_phy_connect(unit)){
			/* force nat update */
			nvram_set_int("nat_state", NAT_STATE_UPDATE);
_dprintf("nat_rule: start_nat_rules 2.\n");
			start_nat_rules();
			break;
		}
		else
_dprintf("nat_rule: skip nat_rules because of no PHY.\n");
	}
}
#endif // RTCONFIG_DUALWAN

#ifdef WEB_REDIRECT
void redirect_setting(void)
{
	FILE *nat_fp, *redirect_fp;
	char tmp_buf[1024];
	char lan_class[32];
	char *lan_ipaddr_t, *lan_netmask_t;

#if defined(RTCONFIG_WIRELESSREPEATER) || defined(RTCONFIG_PROXYSTA)
/* [MUST]: Need to Clarify ... */
	if (client_mode() && !nvram_match("lan_proto", "static")) {
		lan_ipaddr_t = nvram_default_get("lan_ipaddr");
		lan_netmask_t = nvram_default_get("lan_netmask");
	}
	else
#endif
	{
		lan_ipaddr_t = nvram_safe_get("lan_ipaddr");
		lan_netmask_t = nvram_safe_get("lan_netmask");
	}
	ip2class(lan_ipaddr_t, lan_netmask_t, lan_class);

	if ((redirect_fp = fopen(REDIRECT_RULES, "w+")) == NULL) {
		fprintf(stderr, "*** Can't make the file of the redirect rules! ***\n");
		return;
	}

	if(is_router_mode() && (nat_fp = fopen(NAT_RULES, "r")) != NULL) {
		while ((fgets(tmp_buf, sizeof(tmp_buf), nat_fp)) != NULL
				&& strncmp(tmp_buf, "COMMIT", 6) != 0) {
#ifdef RTCONFIG_TOR
			if(nvram_match("Tor_enable", "1")){
				if(strstr(tmp_buf, "PREROUTING") && strstr(tmp_buf, "--to-ports 9053"))
					continue;
				if(strstr(tmp_buf, "PREROUTING") && strstr(tmp_buf, "--to-ports 9040"))
					continue;
			}
#endif
			fprintf(redirect_fp, "%s", tmp_buf);
		}
		fclose(nat_fp);
	}
	else{
		fprintf(redirect_fp, "*nat\n"
				":PREROUTING ACCEPT [0:0]\n"
				":POSTROUTING ACCEPT [0:0]\n"
				":OUTPUT ACCEPT [0:0]\n"
				":VSERVER - [0:0]\n"
				":PUPNP - [0:0]\n"
				":VUPNP - [0:0]\n");
#ifdef RTCONFIG_YANDEXDNS
		fprintf(redirect_fp,
				":YADNS - [0:0]\n");
#endif
#ifdef RTCONFIG_DNSFILTER
		fprintf(redirect_fp,
				":DNSFILTER - [0:0]\n");
#endif

#if 0
#ifdef RTCONFIG_AUTOCOVER_SIP
		if(nvram_get_int("atcover_sip") == 1 && !strcmp(lan_ipaddr_t, nvram_default_get("lan_ipaddr")) && strcmp(lan_ipaddr_t, nvram_safe_get("atcover_sip_ip"))){
			int dst_port;

			if(nvram_get_int("atcover_sip_type") == 1)
				dst_port = 80;
			else
				dst_port = 18017;

			fprintf(redirect_fp, "-A PREROUTING -d %s -p tcp --dport 80 -j DNAT --to-destination %s:%d\n",
					nvram_safe_get("atcover_sip_ip"),
					lan_ipaddr_t,
					dst_port
					);
		}
#endif
#endif
	}

	fprintf(redirect_fp,
		"-A PREROUTING ! -d %s -p tcp --dport 80 -j DNAT --to-destination %s:18017\n"
		"-A PREROUTING -p udp --dport 53 -j DNAT --to-destination %s:18018\n",
		lan_class, lan_ipaddr_t,
		lan_ipaddr_t);
#ifdef RTCONFIG_YANDEXDNS
	fprintf(redirect_fp,
		"-I YADNS 1 -p udp -j DNAT --to-destination %s:18018\n", lan_ipaddr_t);
#endif

	fprintf(redirect_fp, "COMMIT\n");

	fclose(redirect_fp);
}
#endif

void write_access_restriction(FILE *fp)
{
	char *nv, *nvp, *b;
	char *enable, *srcip, *accessType;
	int  https_port = 0;
	int  http_port = 0;
	int  cnt = 0;
	char webports[16];
	char sshport[8];

	if (nvram_match("enable_acc_restriction", "1"))
	{
#ifdef RTCONFIG_HTTPS
		int en = nvram_get_int("http_enable");
		if (en != 0)
			https_port = nvram_get_int("https_lanport") ? : 443;

		if (en != 1)
#endif
		{
			http_port = nvram_get_int("http_lanport") ? : 80;
		}
		if (http_port != 0 && https_port != 0)
			snprintf(webports, sizeof(webports), "%d,%d", http_port, https_port);
		else
			snprintf(webports, sizeof(webports), "%d", http_port != 0 ? http_port : https_port);

#ifdef RTCONFIG_SSH
		if (nvram_get_int("sshd_enable") != 0)
			snprintf(sshport, sizeof(sshport), ",%d", nvram_get_int("sshd_port") ? : 22);
		else
#endif
			strcpy(sshport, "");

		fprintf(fp, "-A INPUT -p tcp -m multiport --dport %s%s%s -j ACCESS_RESTRICTION\n",
			    webports, sshport, nvram_get_int("telnetd_enable") == 1 ? ",23" : "");

		nvp = nv = strdup(nvram_safe_get("restrict_rulelist"));
		while (nv && (b = strsep(&nvp, "<")) != NULL) {
			if ((vstrsep(b, ">", &enable, &srcip, &accessType) != 3)) continue;
			if (!strcmp(enable, "0")) continue;

			cnt++;
			if (!(atoi(accessType) ^ ACCESS_ALL)) {
#ifdef RTCONFIG_PROTECTION_SERVER
				fprintf(fp, "-A ACCESS_RESTRICTION -s %s -j RETURN\n", srcip);
#else
				fprintf(fp, "-A ACCESS_RESTRICTION -s %s -j ACCEPT\n", srcip);
#endif
				continue;
			}
				if (atoi(accessType) & ACCESS_WEBUI) {
					fprintf(fp, "-A ACCESS_RESTRICTION -s %s -p tcp -m multiport --dport %s -j ACCEPT\n", srcip, webports);
				}
#ifdef RTCONFIG_SSH
			if ((atoi(accessType) & ACCESS_SSH) && nvram_get_int("sshd_enable") != 0 ) {
#ifdef RTCONFIG_PROTECTION_SERVER
				fprintf(fp, "-A ACCESS_RESTRICTION -s %s -p tcp --dport %d -j RETURN\n", srcip, nvram_get_int("sshd_port") ? : 22);
#else
				fprintf(fp, "-A ACCESS_RESTRICTION -s %s -p tcp --dport %d -j ACCEPT\n", srcip, nvram_get_int("sshd_port") ? : 22);
#endif
			}
#endif
			if ((atoi(accessType) & ACCESS_TELNET) && nvram_get_int("telnetd_enable") == 1) {
#ifdef RTCONFIG_PROTECTION_SERVER
				fprintf(fp, "-A ACCESS_RESTRICTION -s %s -p tcp --dport 23 -j RETURN\n", srcip);
#else
				fprintf(fp, "-A ACCESS_RESTRICTION -s %s -p tcp --dport 23 -j ACCEPT\n", srcip);
#endif
			}
		}
		free(nv);
		if(cnt) {
			fprintf(fp, "-A ACCESS_RESTRICTION -j DROP\n");
		}
	}
}

/* Rules for LW Filter and MAC Filter
 * MAC ACCEPT
 *     ACCEPT -> MACS
 *             -> LW Disabled
 *                MACS ACCEPT
 *             -> LW Default Accept:
 *                MACS DROP in rules
 *                MACS ACCEPT Default
 *             -> LW Default Drop:
 *                MACS ACCEPT in rules
 *                MACS DROP Default
 *     DROP   -> FORWARD DROP
 *
 * MAC DROP
 *     DROP -> FORWARD DROP
 *     ACCEPT -> FORWARD ACCEPT
 */

void 	// 0928 add
start_default_filter(int lanunit)
{
	// TODO: handle multiple lan
	FILE *fp;
	char *nv, *nvp, *b;
	char *enable, *srcip, *accessType;
	char *lan_if = nvram_safe_get("lan_ifname");

	if (!is_routing_enabled())
		return -1;

	if ((fp = fopen("/tmp/filter.default", "w")) == NULL)
		return;
	fprintf(fp, "*filter\n"
		":INPUT DROP [0:0]\n"
		":FORWARD DROP [0:0]\n"
		":OUTPUT ACCEPT [0:0]\n"
		":FUPNP - [0:0]\n"
		":ACCESS_RESTRICTION - [0:0]\n"
#ifdef RTCONFIG_OPENVPN
		":OVPN - [0:0]\n"
#endif
		":logaccept - [0:0]\n"
		":logdrop - [0:0]\n");
#ifdef RTCONFIG_PROTECTION_SERVER
	fprintf(fp, ":%sWAN - [0:0]\n", PROTECT_SRV_RULE_CHAIN);
	fprintf(fp, ":%sLAN - [0:0]\n", PROTECT_SRV_RULE_CHAIN);
#endif

#ifdef RTCONFIG_RESTRICT_GUI
	char word[PATH_MAX], *next_word;

	if(nvram_get_int("fw_restrict_gui")){
		foreach(word, nvram_safe_get("wl_ifnames"), next_word){
			SKIP_ABSENT_FAKE_IFACE(word);
			eval("ebtables", "-t", "broute", "-D", "BROUTING", "-i", word, "-j", "mark", "--mark-set", BIT_RES_GUI, "--mark-target", "ACCEPT");
			eval("ebtables", "-t", "broute", "-A", "BROUTING", "-i", word, "-j", "mark", "--mark-set", BIT_RES_GUI, "--mark-target", "ACCEPT");
		}

		fprintf(fp, "-A INPUT -i %s -m mark --mark %s -d %s -p tcp -m multiport --dport 23,%d,%d,9999 -j DROP\n",
				lan_if, BIT_RES_GUI, nvram_safe_get("lan_ipaddr"),
				nvram_get_int("http_lanport") ? : 80,
				nvram_get_int("https_lanport") ? : 443);
	}
#endif

#ifdef RTCONFIG_PORT_BASED_VLAN
	/* Deny none br0 to access br0 subnet */
	if (vlan_enable() && strlen(nvram_safe_get("subnet_rulelist")))
		fprintf(fp, "-A INPUT ! -i br0 -d %s/%s -j DROP\n", nvram_safe_get("lan_ipaddr"), nvram_safe_get("lan_netmask"));

	/* Write input rule for vlan */
	vlan_subnet_filter_input(fp);
#endif

#ifdef RTCONFIG_TAGGED_BASED_VLAN
	/* Deny none br0 to access br0 subnet */
	vlan_subnet_deny_input(fp);

	/* Write input rule for vlan */
	vlan_subnet_filter_input(fp);
#endif
	if (nvram_match("enable_acc_restriction", "1"))
	{
		int  https_port = 0;
		int  http_port = 0;
		int  cnt = 0;
		char webports[16];
		char sshport[8];
#ifdef RTCONFIG_HTTPS
		int en = nvram_get_int("http_enable");
		if (en != 0)
			https_port = nvram_get_int("https_lanport") ? : 443;

		if (en != 1)
#endif
		{
			http_port = nvram_get_int("http_lanport") ? : 80;
		}
		if (http_port != 0 && https_port != 0)
			snprintf(webports, sizeof(webports), "%d,%d", http_port, https_port);
		else
			snprintf(webports, sizeof(webports), "%d", http_port != 0 ? http_port : https_port);

#ifdef RTCONFIG_SSH
		if (nvram_get_int("sshd_enable") != 0)
			snprintf(sshport, sizeof(sshport), ",%d", nvram_get_int("sshd_port") ? : 22);
		else
#endif
			strcpy(sshport, "");

		fprintf(fp, "-A INPUT -p tcp -m multiport --dport %s%s%s -j ACCESS_RESTRICTION\n",
			    webports, sshport, nvram_get_int("telnetd_enable") == 1 ? ",23" : "");

		nvp = nv = strdup(nvram_safe_get("restrict_rulelist"));
		while (nv && (b = strsep(&nvp, "<")) != NULL) {
			if ((vstrsep(b, ">", &enable, &srcip, &accessType) != 3)) continue;
			if (!strcmp(enable, "0")) continue;

			cnt++;
			if (!(atoi(accessType) ^ ACCESS_ALL)) {
#ifdef RTCONFIG_PROTECTION_SERVER
				fprintf(fp, "-A ACCESS_RESTRICTION -s %s -j RETURN\n", srcip);
#else
				fprintf(fp, "-A ACCESS_RESTRICTION -s %s -j ACCEPT\n", srcip);
#endif
				continue;
			}
				if (atoi(accessType) & ACCESS_WEBUI) {
					fprintf(fp, "-A ACCESS_RESTRICTION -s %s -p tcp -m multiport --dport %s -j ACCEPT\n", srcip, webports);
				}
#ifdef RTCONFIG_SSH
			if ((atoi(accessType) & ACCESS_SSH) && nvram_get_int("sshd_enable") != 0 ) {
#ifdef RTCONFIG_PROTECTION_SERVER
				fprintf(fp, "-A ACCESS_RESTRICTION -s %s -p tcp --dport %d -j RETURN\n", srcip, nvram_get_int("sshd_port") ? : 22);
#else
				fprintf(fp, "-A ACCESS_RESTRICTION -s %s -p tcp --dport %d -j ACCEPT\n", srcip, nvram_get_int("sshd_port") ? : 22);
#endif
			}
#endif
			if ((atoi(accessType) & ACCESS_TELNET) && nvram_get_int("telnetd_enable") == 1) {
#ifdef RTCONFIG_PROTECTION_SERVER
				fprintf(fp, "-A ACCESS_RESTRICTION -s %s -p tcp --dport 23 -j RETURN\n", srcip);
#else
				fprintf(fp, "-A ACCESS_RESTRICTION -s %s -p tcp --dport 23 -j ACCEPT\n", srcip);
#endif
			}
		}
		free(nv);
		if(cnt) {
			fprintf(fp, "-A ACCESS_RESTRICTION -j DROP\n");
		}
	}

	fprintf(fp, "-A INPUT -m state --state RELATED,ESTABLISHED -j ACCEPT\n");
	fprintf(fp, "-A INPUT -m state --state INVALID -j DROP\n");

	/* Specific IP access restriction */
	write_access_restriction(fp);

#ifdef RTCONFIG_PROTECTION_SERVER
	if (nvram_get_int("telnetd_enable") != 0
#ifdef RTCONFIG_SSH
	    || nvram_get_int("sshd_enable") != 0
#endif
	) {
		fprintf(fp, "-A INPUT ! -i %s -j %sWAN\n", lan_if, PROTECT_SRV_RULE_CHAIN);
		fprintf(fp, "-A INPUT -i %s -j %sLAN\n", lan_if, PROTECT_SRV_RULE_CHAIN);
	}
#endif
	if(nvram_match("wifison_ready", "1"))
	{
#ifdef RTCONFIG_WIFI_SON
		if (sw_mode() != SW_MODE_REPEATER)
			fprintf(fp, "-A INPUT -i %s -m state --state NEW -j ACCEPT\n", "br+");
#else
		_dprintf("no wifison feature\n");
#endif
	}
	else
		fprintf(fp, "-A INPUT -i %s -m state --state NEW -j ACCEPT\n", lan_if);
	fprintf(fp, "-A INPUT -i %s -m state --state NEW -j ACCEPT\n", "lo");
	//fprintf(fp, "-A FORWARD -m state --state INVALID -j DROP\n");
	fprintf(fp, "-A FORWARD -m state --state ESTABLISHED,RELATED -j ACCEPT\n");
#ifdef RTCONFIG_PORT_BASED_VLAN
	/* Write forward rule for deny lan */
	vlan_subnet_deny_forward(fp);
#endif
#ifdef RTCONFIG_TAGGED_BASED_VLAN
	/* Write forward rule for deny lan */
	vlan_subnet_deny_forward(fp);
#endif
	fprintf(fp, "-A FORWARD -i %s -o %s -j ACCEPT\n", lan_if, lan_if);
	fprintf(fp, "-A FORWARD -i %s -o %s -j ACCEPT\n", "lo", "lo");

#ifdef RTCONFIG_WIFI_SON
	if (sw_mode() != SW_MODE_REPEATER && nvram_match("wifison_ready", "1")) {
		fprintf(fp, "-A FORWARD -i %s -o %s -j DROP\n", lan_if, BR_GUEST);
		fprintf(fp, "-A FORWARD -i %s -o %s -j DROP\n", BR_GUEST, lan_if);
		fprintf(fp, "-A FORWARD -i %s -j ACCEPT\n", BR_GUEST);
	}
#endif

	fprintf(fp, "-A logaccept -m state --state NEW -j LOG --log-prefix \"ACCEPT \" "
		  "--log-tcp-sequence --log-tcp-options --log-ip-options\n"
		  "-A logaccept -j ACCEPT\n");
	fprintf(fp,"-A logdrop -m state --state NEW -j LOG --log-prefix \"DROP \" "
		  "--log-tcp-sequence --log-tcp-options --log-ip-options\n"
		  "-A logdrop -j DROP\n");

	fprintf(fp, "COMMIT\n\n");
	fclose(fp);

	eval("iptables-restore", "/tmp/filter.default");

#ifdef RTCONFIG_IPV6
	if ((fp = fopen("/tmp/filter_ipv6.default", "w")) == NULL)
		return;
	fprintf(fp, "*filter\n"
		":INPUT DROP [0:0]\n"
		":FORWARD DROP [0:0]\n"
		":OUTPUT %s [0:0]\n"
		":logaccept - [0:0]\n"
		":logdrop - [0:0]\n",
		ipv6_enabled() ? "ACCEPT" : "DROP");

	if (ipv6_enabled()) {
		fprintf(fp, "-A INPUT -m state --state RELATED,ESTABLISHED -j ACCEPT\n");
		fprintf(fp, "-A INPUT -m state --state INVALID -j DROP\n");
		fprintf(fp, "-A INPUT -i %s -m state --state NEW -j ACCEPT\n", lan_if);
		fprintf(fp, "-A INPUT -i %s -m state --state NEW -j ACCEPT\n", "lo");
		//fprintf(fp, "-A FORWARD -m state --state INVALID -j DROP\n");
		fprintf(fp, "-A FORWARD -m state --state ESTABLISHED,RELATED -j ACCEPT\n");
		fprintf(fp, "-A FORWARD -i %s -o %s -j ACCEPT\n", lan_if, lan_if);
		fprintf(fp, "-A FORWARD -i %s -o %s -j ACCEPT\n", "lo", "lo");
	}

	fprintf(fp, "-A logaccept -m state --state NEW -j LOG --log-prefix \"ACCEPT \" "
		  "--log-tcp-sequence --log-tcp-options --log-ip-options\n"
		  "-A logaccept -j ACCEPT\n");
	fprintf(fp,"-A logdrop -m state --state NEW -j LOG --log-prefix \"DROP \" "
		  "--log-tcp-sequence --log-tcp-options --log-ip-options\n"
		  "-A logdrop -j DROP\n");

	fprintf(fp, "COMMIT\n\n");
	fclose(fp);

	eval("ip6tables-restore", "/tmp/filter_ipv6.default");
#endif
}

#ifdef RTCONFIG_WIFI_SON
void set_cap_apmode_filter(void)
{
	const char *cap_rules = "/tmp/cap_apmode_filter.default";
	FILE *fp;
	char lan_class[32];

	if((fp = fopen(cap_rules, "w")) == NULL)
		return;
	if (sw_mode() == SW_MODE_REPEATER)
		return;

	ip2class(nvram_safe_get("lan_ipaddr"), nvram_safe_get("lan_netmask"), lan_class);

	fprintf(fp, "*filter\n"
		":INPUT ACCEPT [0:0]\n"
		":FORWARD ACCEPT [0:0]\n"
		":OUTPUT ACCEPT [0:0]\n"
		);

	fprintf(fp, "-A INPUT -d %s/32 -i %s -j ACCEPT\n",APMODE_BRGUEST_IP, BR_GUEST);
	fprintf(fp, "-A INPUT -d %s -i %s -j DROP\n", lan_class, BR_GUEST);
	fprintf(fp, "-A FORWARD -d %s/32 -i %s -o %s -j ACCEPT\n", nvram_safe_get("lan_gateway"), BR_GUEST, nvram_safe_get("lan_ifname"));
	fprintf(fp, "-A FORWARD -d %s -i %s -o %s -j DROP\n", lan_class, BR_GUEST, nvram_safe_get("lan_ifname"));
	fprintf(fp, "COMMIT\n\n");
	fclose(fp);
	eval("iptables-restore", cap_rules);
#ifdef RTCONFIG_IPV6
	eval("ip6tables-restore", cap_rules);
#endif	/* RTCONFIG_IPV6 */
}

void reset_filter(void)
{
	const char *filter_rules = "/tmp/hive_filter.default";
	FILE *fp;
	if ((fp = fopen(filter_rules, "w")) == NULL)
		return;
	fprintf(fp, "*filter\n"
		":INPUT ACCEPT [0:0]\n"
		":FORWARD ACCEPT [0:0]\n"
		":OUTPUT ACCEPT [0:0]\n"
		);
	fprintf(fp, "COMMIT\n\n");
	fclose(fp);

	eval("iptables-restore", filter_rules);
#ifdef RTCONFIG_IPV6
	eval("ip6tables-restore", filter_rules);
#endif	/* RTCONFIG_IPV6 */
}
#endif


#ifdef WEBSTRFILTER
/* url filter scheduler */
int makeTimestr(char *tf, int size)
{
	if (!nvram_match("url_enable_x", "1")) return 0;

	// TODO : add new logic with url filter scheduler
	/* time condition nvram use "url_sched" */
	memset(tf, 0, size);

	return 1;
}
#endif

#ifdef CONTENTFILTER
/* keyword filter scheduler */
int makeTimestr_content(char *tf, int size)
{
	if (!nvram_match("keyword_enable_x", "1")) return 0;

	// TODO : add new logic with keyword filter scheduler
	/* time condition nvram use "keyword_sched" */
	memset(tf, 0, size);

	return 1;
}
#endif

#ifdef WEBSTRFILTER
#ifdef RTCONFIG_IPV6
void write_UrlFilter(char *chain, char *lan_if, char *lan_ip, char *logdrop, FILE *fp, FILE *fp_ipv6)
#else
void write_UrlFilter(char *chain, char *lan_if, char *lan_ip, char *logdrop, FILE *fp)
#endif
{
	char *nv, *nvp, *b;
	char *enable, *addr, *url;
	char srcips[64];
	char config_rule[20];
	char timef[256];

	snprintf(config_rule, sizeof(config_rule), "-d %s", lan_ip);
#ifdef RTCONFIG_IPV6
	char config_rulev6[128];
	snprintf(config_rulev6, sizeof(config_rulev6), "-d %s", nvram_safe_get("ipv6_rtr_addr"));

	/* Prevent v6 lan ip is NULL */
	if(strlen(config_rulev6) <= 3)
		strcpy(config_rulev6, "");

#endif
	if (makeTimestr(timef, sizeof(timef))) {
		nv = nvp = strdup(nvram_safe_get("url_rulelist"));
		while(nvp)
		{
			if ((b = strsep(&nvp, "<")) == NULL) break;
			if ((vstrsep(b, ">", &enable, &addr, &url)) != 3) continue;
			if (!strcmp(enable, "0"))
				continue;

			// Handle source type format
			srcips[0] = '\0';
			if(addr && *addr)
			{
				char srcAddr[64];
				int src_type = addr_type_parse(addr, srcAddr, sizeof(srcAddr));
				if (src_type == TYPE_IP)
					snprintf(srcips, sizeof(srcips), "-s %s", srcAddr);
				else if (src_type == TYPE_MAC)
					snprintf(srcips, sizeof(srcips), "-m mac --mac-source %s", srcAddr);
				else if (src_type == TYPE_IPRANGE)
					snprintf(srcips, sizeof(srcips), "-m iprange --src-range %s", srcAddr);
			}

			if(!strcmp(chain, "FORWARD") && nvram_match("url_mode_x", "0"))
			{
#ifndef HND_ROUTER
				fprintf(fp, "-I FORWARD %s -p tcp %s -m webstr --url \"%s\" -j REJECT --reject-with tcp-reset\n", srcips, timef, url);
#else
				fprintf(fp, "-I FORWARD %s -p tcp %s -m webstr --url %s -j REJECT --reject-with tcp-reset\n", srcips, timef, url);
#endif
			}
#ifndef HND_ROUTER
			fprintf(fp, "%s %s -i %s %s %s -p udp --dport 53 %s -m string --string \"%s\" --algo bm -j %s\n",
#else
			fprintf(fp, "%s %s -i %s %s %s -p udp --dport 53 %s -m string --string %s --algo bm -j %s\n",
#endif
			(strcmp(chain, "INPUT") == 0) ? "-A" : "-I", chain, lan_if, srcips,
			(strcmp(chain, "INPUT") == 0 && nvram_match("url_mode_x", "0")) ? config_rule : "", timef, url,
			(nvram_get_int("url_mode_x") == 0) ? logdrop : "ACCEPT");
#ifdef RTCONFIG_IPV6
			if(ipv6_enabled())
			{
				if(!strcmp(chain, "FORWARD") && nvram_match("url_mode_x", "0"))
				{
					fprintf(fp_ipv6, "-I FORWARD -p tcp %s -m webstr --url \"%s\" -j REJECT --reject-with tcp-reset\n", timef, url);
				}
#ifndef HND_ROUTER
				fprintf(fp_ipv6, "%s %s -i %s %s -p udp --dport 53 %s -m string --string \"%s\" --algo bm -j %s\n",
#else
				fprintf(fp_ipv6, "%s %s -i %s %s -p udp --dport 53 %s -m string --string %s --algo bm -j %s\n",
#endif
					(strcmp(chain, "INPUT") == 0) ? "-A" : "-I", chain, lan_if,
					(strcmp(chain, "INPUT") == 0 && nvram_match("url_mode_x", "0")) ? config_rulev6 : "", timef, url,
					(nvram_get_int("url_mode_x") == 0) ? logdrop : "ACCEPT");
			}
#endif
		}
		if(nv) free(nv);
	}

	if (nvram_match("url_mode_x", "1") && nvram_match("url_enable_x", "1")) {
		fprintf(fp, "-A %s -i %s -p udp --dport 53 -m string --string \"asus\" --algo bm -j ACCEPT\n", chain, lan_if);
		fprintf(fp, "-A %s -i br0 -p udp --dport 53 -j DROP\n", chain);
#ifdef RTCONFIG_IPV6
		if(ipv6_enabled())
		{
			fprintf(fp_ipv6, "-A %s -i %s -p udp --dport 53 -m string --string \"asus\" --algo bm -j ACCEPT\n",
			chain, lan_if);
			fprintf(fp_ipv6, "-A %s -i br0 -p udp --dport 53 -j DROP\n", chain);
		}
#endif
	}
}
#endif

/**
 * If static route is defined (LAN -> Route), accept skbs that is coming from LAN/WAN/MAN, depends on route type,
 * and destination is defined in static route, with INVALID state in FORWARD chain.
 * @fp:
 * @prefix:	e.g., "lan_", "wan0_", "wan1_", etc.
 * @var:	e.g. "route", "mroute". Reference to caller of add_routes().
 * @ifname:
 * @addr:	IP address of @ifname
 * @nmask:	netmask of @ifname
 */
void __allow_sroutes(FILE *fp, char *prefix, char *var, char *ifname, char *addr, char *nmask)
{
	char word[80], *next;
	char *ipaddr, *netmask, *gateway, *metric;
	char tmp[100];

	if (!fp || !prefix || !var || !ifname || !addr || !nmask)
		return;

	if (illegal_ipv4_address(addr) || illegal_ipv4_netmask(nmask))
		return;

	foreach(word, nvram_safe_get(strcat_r(prefix, var, tmp)), next) {

		netmask = word;
		ipaddr = strsep(&netmask, ":");
		if (!ipaddr || !netmask)
			continue;
		gateway = netmask;
		netmask = strsep(&gateway, ":");
		if (!netmask || !gateway)
			continue;
		metric = gateway;
		gateway = strsep(&metric, ":");
		if (!gateway || !metric)
			continue;

		fprintf(fp, "-A FORWARD -i %s -o %s -s %s/%s -d %s/%s -j ACCEPT\n",
			ifname, ifname, addr, nmask, ipaddr, netmask);
	}

	return;
}

void allow_sroutes(FILE *fp)
{
	if (!fp || !nvram_match("sr_enable_x", "1"))
		return;

	/* LAN routes */
	__allow_sroutes(fp, "lan_", "route", nvram_get("lan_ifname"), nvram_get("lan_ipaddr"), nvram_get("lan_netmask"));
}

extern void write_rules(FILE *fp);
void
filter_setting(char *wan_if, char *wan_ip, char *lan_if, char *lan_ip, char *logaccept, char *logdrop)
{
	FILE *fp;	// oleg patch
	char *proto, *srcip, *srcport, *dstip, *dstport;
	char *nv, *nvp, *b;
	char *setting = NULL;
	char macaccept[32], chain[32];
	char prefix[32], tmp[100], *wan_proto, *wan_ipaddr;
#ifdef RTCONFIG_IPV6
	int i;
	FILE *fp_ipv6 = NULL;
	int n;
	char *ip, *protono;
#endif
	int v4v6_ok = IPT_V4;
#ifdef RTCONFIG_TOR
	char addr_new[32];
	int addr_type;
#endif
#ifdef RTCONFIG_IPSEC
	int isakmp_port = nvram_get_int("ipsec_isakmp_port");
	int nat_t_port = nvram_get_int("ipsec_nat_t_port");
#endif

//2008.09 magic{
#ifdef WEBSTRFILTER
	char timef[256], *filterstr;
#endif
//2008.09 magic}
	char *wanx_if, *wanx_ip;
#if defined(RTCONFIG_DUALWAN) || defined(RTCONFIG_USB_MODEM)
	int unit = get_wan_unit(wan_if);
#endif
#ifdef RTCONFIG_WIFI_SON
	char lan_class[32];

	ip2class(lan_ip, nvram_safe_get("lan_netmask"), lan_class);
#endif

	if(wan_prefix(wan_if, prefix) < 0)
		sprintf(prefix, "wan%d_", WAN_UNIT_FIRST);

	wan_proto = nvram_safe_get(strcat_r(prefix, "proto", tmp));
	wan_ipaddr = nvram_safe_get(strcat_r(prefix, "ipaddr", tmp));

	//if(!strlen(wan_proto)) return;

	if ((fp=fopen("/tmp/filter_rules", "w"))==NULL) return;
#ifdef RTCONFIG_IPV6
	if (ipv6_enabled()) {
		if ((fp_ipv6 = fopen("/tmp/filter_rules_ipv6", "w"))==NULL) {
			fclose(fp);
			return;
		}
	}
#endif

	fprintf(fp, "*filter\n"
	    ":INPUT ACCEPT [0:0]\n"
	    ":FORWARD %s [0:0]\n"
	    ":OUTPUT ACCEPT [0:0]\n"
	    ":INPUT_ICMP - [0:0]\n"
	    ":FUPNP - [0:0]\n"
	    ":SECURITY - [0:0]\n"
	    ":ACCESS_RESTRICTION - [0:0]\n"
	    ":other2wan - [0:0]\n"
#ifdef RTCONFIG_OPENVPN
	    ":OVPN - [0:0]\n"
#endif
#ifdef RTCONFIG_DNSFILTER
	    ":DNSFILTER_DOT - [0:0]\n"
#endif
#ifdef RTCONFIG_PARENTALCTRL
	    ":PControls - [0:0]\n"
#endif
#if defined(WEB_REDIRECT)
	    ":default_block - [0:0]\n"
#endif
	    ":NSFW - [0:0]\n"
	    ":logaccept - [0:0]\n"
	    ":logdrop - [0:0]\n",
	    nvram_match("fw_enable_x", "1") ? "DROP" : "ACCEPT");

#ifdef RTCONFIG_PROTECTION_SERVER
	fprintf(fp, ":%sWAN - [0:0]\n", PROTECT_SRV_RULE_CHAIN);
	fprintf(fp, ":%sLAN - [0:0]\n", PROTECT_SRV_RULE_CHAIN);
#endif

#ifdef RTCONFIG_IPV6
	if (ipv6_enabled()) {
		fprintf(fp_ipv6, "*filter\n"
		    ":INPUT ACCEPT [0:0]\n"
		    ":FORWARD %s [0:0]\n"
		    ":OUTPUT ACCEPT [0:0]\n"
		    ":UPNP - [0:0]\n"
#ifdef RTCONFIG_PARENTALCTRL
		    ":PControls - [0:0]\n"
#endif
		    ":NSFW - [0:0]\n"
		    ":logaccept - [0:0]\n"
		    ":logdrop - [0:0]\n",
		nvram_match("ipv6_fw_enable", "1") ? "DROP" : "ACCEPT");
	}
#endif

	strcpy(macaccept, "");

// Setup traffic accounting
#if !defined(HND_ROUTER)
	if (nvram_match("cstats_enable", "1")) {
		fprintf(fp, ":ipttolan - [0:0]\n:iptfromlan - [0:0]\n");
		ipt_account(fp, NULL);
	}
#endif

#if defined(WEB_REDIRECT)
	/* Below rules are supposed to be used if below conditions are true
	 * and output interface should be WAN interface.
	 * 1. NAT is enabled.
	 * 2. DUT hasn't been configured. (x_Setting = 0)
	 * 3. defpsk is not enabled.
	 */
	if (is_nat_enabled() && nvram_match("x_Setting", "0") &&
			!find_word(nvram_safe_get("rc_support"), "defpsk"))
	{
		char prefix[sizeof("wanXXX_")], wan_iface[IFNAMSIZ];

		snprintf(prefix, sizeof(prefix), "wan%d_", wan_primary_ifunit());
		strlcpy(wan_iface, nvram_pf_get(prefix, "ifname"), sizeof(wan_iface));
		if (*wan_iface != '\0') {
			/* Block all TCP ports, except 80 and 443. */
			fprintf(fp,
				"-A default_block -o %s -p tcp --dport 80 -j %s\n"
				"-A default_block -o %s -p tcp --dport 443 -j %s\n"
				"-A default_block -o %s -p tcp -j %s\n",
				wan_iface, logaccept,
				wan_iface, logaccept,
				wan_iface, logdrop);
			/* Block ICMP echo request. */
			fprintf(fp,
				"-A default_block -o %s -p icmp ! --icmp-type echo-request -j %s\n"
				"-A default_block -o %s -p icmp -j %s\n",
				wan_iface, logaccept,
				wan_iface, logdrop);
		}
	}
#endif

#ifdef RTCONFIG_PARENTALCTRL
	pc_s *pc_list = NULL;
	int pc_count;

	get_all_pc_tmp_list(&pc_list);
	pc_count = count_pc_rules(pc_list, 1);
	 pc_count += count_pc_rules(pc_list, 2);

	if(pc_count > 0){
TRACE_PT("writing temporary Parental Control\n");
		config_pause_block_string(pc_list, fp, logaccept, logdrop, 2);
		config_daytime_string(pc_list, fp, logaccept, logdrop, 1);

#ifdef RTCONFIG_IPV6
		if (ipv6_enabled()){
			config_pause_block_string(pc_list, fp_ipv6, logaccept, logdrop, 2);
			config_daytime_string(pc_list, fp_ipv6, logaccept, logdrop, 1);
		}
#endif

		strcpy(macaccept, "PControls");
	}
	free_pc_list(&pc_list);

	get_all_pc_list(&pc_list);
	pc_count = count_pc_rules(pc_list, 1);
	pc_count += count_pc_rules(pc_list, 2);

	if(nvram_get_int("MULTIFILTER_ALL") != 0 && pc_count > 0){
TRACE_PT("writing Parental Control\n");
		config_pause_block_string(pc_list, fp, logaccept, logdrop, 0);
		config_daytime_string(pc_list, fp, logaccept, logdrop, 0);

#ifdef RTCONFIG_IPV6
		if (ipv6_enabled()){
			config_pause_block_string(pc_list, fp_ipv6, logaccept, logdrop, 0);
			config_daytime_string(pc_list, fp_ipv6, logaccept, logdrop, 0);
		}
#endif

		strcpy(macaccept, "PControls");
	}
	free_pc_list(&pc_list);
#endif

#ifdef RTCONFIG_RESTRICT_GUI
	char word[PATH_MAX], *next_word;

	if(nvram_get_int("fw_restrict_gui")){
		foreach(word, nvram_safe_get("wl_ifnames"), next_word){
			SKIP_ABSENT_FAKE_IFACE(word);
			eval("ebtables", "-t", "broute", "-D", "BROUTING", "-i", word, "-j", "mark", "--mark-set", BIT_RES_GUI, "--mark-target", "ACCEPT");
			eval("ebtables", "-t", "broute", "-A", "BROUTING", "-i", word, "-j", "mark", "--mark-set", BIT_RES_GUI, "--mark-target", "ACCEPT");
		}

		fprintf(fp, "-A INPUT -i %s -m mark --mark %s -d %s -p tcp -m multiport --dport 23,%d,%d,9999 -j DROP\n",
				lan_if, BIT_RES_GUI, lan_ip,
				nvram_get_int("http_lanport") ? : 80,
				nvram_get_int("https_lanport") ? : 443);
	}
#endif

#ifdef RTCONFIG_IPSEC
		if(nvram_get_int("ipsec_server_enable")){ /* Drop ipsec connection port from LAN to WLAN. */
			fprintf(fp, "-A INPUT -i %s -p udp --sport %d --dport %d -j DROP\n", lan_if, isakmp_port, isakmp_port);
			fprintf(fp, "-A INPUT -i %s -p udp --sport %d --dport %d -j DROP\n", lan_if, nat_t_port, nat_t_port);
		}
		/*fprintf(fp, "-A INPUT -i %s --protocol esp -j ACCEPT\n", wan_if);
		fprintf(fp, "-A INPUT -i %s --protocol ah -j ACCEPT\n", wan_if);
		fprintf(fp, "-A INPUT -i %s -p udp --sport 500 --dport 500 -j ACCEPT\n", wan_if);
		fprintf(fp, "-A INPUT -i %s -p udp --sport 4500 --dport 4500 -j ACCEPT\n", wan_if);
		fprintf(fp, "-A OUTPUT -o %s --protocol esp -j ACCEPT\n", wan_if);
		fprintf(fp, "-A OUTPUT -o %s --protocol ah -j ACCEPT\n", wan_if);
		fprintf(fp, "-A OUTPUT -o %s -p udp --sport 500 --dport 500 -j ACCEPT\n", wan_if);
		fprintf(fp, "-A OUTPUT -o %s -p udp --sport 4500 --dport 4500 -j ACCEPT\n", wan_if);*/
#endif

// RFC-6092, sec. 3.2.4
#ifdef RTCONFIG_IPV6
		if (ipv6_enabled()){
			fprintf(fp_ipv6, "-A INPUT -i %s --protocol esp -j ACCEPT\n", wan_if);
			fprintf(fp_ipv6, "-A INPUT -i %s --protocol ah -j ACCEPT\n", wan_if);
			fprintf(fp_ipv6, "-A INPUT -i %s -p udp --sport 500 --dport 500 -j ACCEPT\n", wan_if);
			fprintf(fp_ipv6, "-A INPUT -i %s -p udp --sport 4500 --dport 4500 -j ACCEPT\n", wan_if);
			fprintf(fp_ipv6, "-A OUTPUT -o %s --protocol esp -j ACCEPT\n", wan_if);
			fprintf(fp_ipv6, "-A OUTPUT -o %s --protocol ah -j ACCEPT\n", wan_if);
			fprintf(fp_ipv6, "-A OUTPUT -o %s -p udp --sport 500 --dport 500 -j ACCEPT\n", wan_if);
			fprintf(fp_ipv6, "-A OUTPUT -o %s -p udp --sport 4500 --dport 4500 -j ACCEPT\n", wan_if);
		}
#endif

#ifdef RTCONFIG_FREERADIUS
		if (nvram_get_int("radius_serv_enable")) {
			fprintf(fp, "-A INPUT -m conntrack --ctstate DNAT -p udp -d %s --dport %d -j ACCEPT\n", lan_ip, 1812);
		}
#endif

	if (nvram_match("fw_enable_x", "1")) {
		/* Drop ICMP before ESTABLISHED state */
		if (!nvram_get_int("misc_ping_x")) {
#ifdef RTCONFIG_IPV6
			/* accept ICMP requests from the remote tunnel endpoint */
			ip = (get_ipv6_service() == IPV6_6IN4) ?
				nvram_safe_get(ipv6_nvname("ipv6_tun_v4end")) : NULL;
			if (ip && *ip && inet_addr_(ip) != INADDR_ANY)
				fprintf(fp, "-A INPUT -i %s ! -s %s -p icmp --icmp-type 8 -j %s\n", wan_if, ip, logdrop);
			else
#endif
			fprintf(fp, "-A INPUT -i %s -p icmp --icmp-type 8 -j %s\n", wan_if, logdrop);
		}

#ifdef RTCONFIG_IPV6
		write_UrlFilter("INPUT", lan_if, lan_ip, logdrop, fp, fp_ipv6);
#else
		write_UrlFilter("INPUT", lan_if, lan_ip, logdrop, fp);
#endif

		/* Filter known SPI state */
		fprintf(fp, "-A INPUT -m state --state RELATED,ESTABLISHED -j %s\n", logaccept);
		fprintf(fp, "-A INPUT -m state --state INVALID -j %s\n", logdrop);

#ifdef RTCONFIG_TAGGED_BASED_VLAN
		/* Deny none brX to access brX subnet */
		vlan_subnet_deny_input(fp);
#endif

		/* Specific IP access restriction */
		write_access_restriction(fp);

#ifdef RTCONFIG_PROTECTION_SERVER
		if (nvram_get_int("telnetd_enable") != 0
#ifdef RTCONFIG_SSH
		    || nvram_get_int("sshd_enable") != 0
#endif
   		) {
			fprintf(fp, "-A INPUT ! -i %s -j %sWAN\n", lan_if, PROTECT_SRV_RULE_CHAIN);
			fprintf(fp, "-A INPUT -i %s -j %sLAN\n", lan_if, PROTECT_SRV_RULE_CHAIN);
		}
#endif
		if (nvram_match("wifison_ready", "1"))
		{
#ifdef RTCONFIG_WIFI_SON
			if (sw_mode() != SW_MODE_REPEATER) {
				fprintf(fp, "-A INPUT -i %s -d %s -j DROP\n", BR_GUEST, lan_class);
				fprintf(fp, "-A INPUT -i %s -m state --state NEW -j %s\n", "br+", "ACCEPT");
			}
			else
				fprintf(fp, "-A INPUT -i %s -m state --state NEW -j %s\n", lan_if, "ACCEPT");
#else
			_dprintf("no wifison feature\n");
#endif
		}
		else
			fprintf(fp, "-A INPUT -i %s -m state --state NEW -j %s\n", lan_if, "ACCEPT");
#if defined(RTCONFIG_PPTPD) || defined(RTCONFIG_ACCEL_PPTPD)
		if (nvram_get_int("pptpd_enable"))
			fprintf(fp, "-A INPUT -i %s -m state --state NEW -j %s\n", "pptp+", "ACCEPT");
#endif
		fprintf(fp, "-A INPUT -i %s -m state --state NEW -j %s\n", "lo", "ACCEPT");
#ifdef RTCONFIG_OPENVPN
		fprintf(fp, "-A INPUT -m state --state NEW -j OVPN\n");
#endif
#ifdef RTCONFIG_IPV6
		if (ipv6_enabled()) {
			fprintf(fp_ipv6, "-A INPUT -m state --state RELATED,ESTABLISHED -j %s\n", logaccept);
			fprintf(fp_ipv6, "-A INPUT -i %s -m state --state NEW -j %s\n", lan_if, "ACCEPT");
			fprintf(fp_ipv6, "-A INPUT -i %s -m state --state NEW -j %s\n", "lo", "ACCEPT");
			fprintf(fp_ipv6, "-A INPUT -m state --state INVALID -j %s\n", logdrop);
		}
#endif

		/* Pass multicast */
		if (nvram_get_int("mr_enable_x") || nvram_get_int("udpxy_enable_x")) {
			fprintf(fp, "-A INPUT -p 2 -d 224.0.0.0/4 -j %s\n", logaccept);
			fprintf(fp, "-A INPUT -p udp -d 224.0.0.0/4 ! --dport 1900 -j %s\n", logaccept);
		}

		/* enable incoming packets from broken dhcp servers, which are sending replies
		 * from addresses other than used for query, this could lead to lower level
		 * of security, but it does not work otherwise (conntrack does not work) :-(
		 */
		if (strcmp(wan_proto, "dhcp") == 0 || strcmp(wan_ipaddr, "0.0.0.0") == 0 ||
		    nvram_get_int(strcat_r(prefix, "dhcpenable_x", tmp))) {
			fprintf(fp, "-A INPUT -p udp --sport 67 --dport 68 -j %s\n", logaccept);
		}

		// Firewall between WAN and Local
		if (nvram_get_int("misc_http_x")) {
#ifdef RTCONFIG_HTTPS
			int enable = nvram_get_int("http_enable");
			if (enable != 0) {
				fprintf(fp, "-A INPUT -m conntrack --ctstate DNAT -p tcp -m tcp -d %s --dport %d -j %s\n",
					lan_ip, nvram_get_int("https_lanport") ? : 443, logaccept);
			}
			/* do not support http (enable != 1) */
#else
			{
				fprintf(fp, "-A INPUT -m conntrack --ctstate DNAT -p tcp -m tcp -d %s --dport %d -j %s\n",
					lan_ip, nvram_get_int("http_lanport") ? : 80, logaccept);
			}
#endif
		}

#ifdef RTCONFIG_SSH
		// Open ssh to WAN
		if (nvram_get_int("sshd_enable") == 1)
		{
			if (nvram_match("sshd_bfp", "1"))
			{
				fprintf(fp, "-N SSHBFP\n");
				fprintf(fp, "-A SSHBFP -m recent --set --name SSH --rsource\n");
				fprintf(fp, "-A SSHBFP -m recent --update --seconds 60 --hitcount 4 --name SSH --rsource -j %s\n", logdrop);
				fprintf(fp, "-A SSHBFP -j %s\n", logaccept);
				fprintf(fp, "-A INPUT -p tcp --dport %d -m state --state NEW -j SSHBFP\n",
				        nvram_get_int("sshd_port") ? : 22);
#ifdef RTCONFIG_IPV6
				if (ipv6_enabled())
				{
					fprintf(fp_ipv6, "-N SSHBFP\n");
					fprintf(fp_ipv6, "-A SSHBFP -m recent --set --name SSH --rsource\n");
					fprintf(fp_ipv6, "-A SSHBFP -m recent --update --seconds 60 --hitcount 4 --name SSH --rsource -j %s\n", logdrop);
					fprintf(fp_ipv6, "-A SSHBFP -j %s\n", logaccept);
					fprintf(fp_ipv6, "-A INPUT -p tcp --dport %d -m state --state NEW -j SSHBFP\n",
						nvram_get_int("sshd_port") ? : 22);
				}
#endif

			}
			else
			{
				fprintf(fp, "-A INPUT -p tcp --dport %d -j %s\n",
				        nvram_get_int("sshd_port") ? : 22, logaccept);
#ifdef RTCONFIG_IPV6
				if (ipv6_enabled())
					fprintf(fp_ipv6, "-A INPUT -p tcp --dport %d -j %s\n",
						nvram_get_int("sshd_port") ? : 22, logaccept);

#endif

			}
	}
#endif

#ifdef RTCONFIG_FTP
		if ((nvram_get_int("enable_ftp")) && (nvram_get_int("ftp_wanac")))
		{
			fprintf(fp, "-A INPUT -p tcp -m tcp --dport 21 -j %s\n", logaccept);
			int passive_port = nvram_get_int("ftp_pasvport");
			if (passive_port)
				fprintf(fp, "-A INPUT -p tcp -m tcp --dport %d:%d -j %s\n", passive_port, passive_port+30, logaccept);

#ifdef RTCONFIG_IPV6
			if (ipv6_enabled() && nvram_match("ipv6_fw_enable", "1"))
			{
				fprintf(fp_ipv6, "-A INPUT -p tcp -m tcp --dport 21 -j %s\n", logaccept);
				if (passive_port)
					fprintf(fp_ipv6, "-A INPUT -p tcp -m tcp --dport %d:%d -j %s\n", passive_port, passive_port+30, logaccept);
			}
#endif
		}
#endif

#ifdef RTCONFIG_WEBDAV
		if (nvram_match("enable_webdav", "1"))
		{
			if(nvram_get_int("st_webdav_mode")!=1) {
				fprintf(fp, "-A INPUT -p tcp -m tcp --dport %s -j DROP\n", nvram_safe_get("webdav_http_port"));	// oleg patch
			}

			if(nvram_get_int("st_webdav_mode")!=0) {
				fprintf(fp, "-A INPUT -p tcp -m tcp --dport %s -j %s\n", nvram_safe_get("webdav_https_port"), logaccept);	// oleg patch
			}
		}
#endif

		/* Pass ICMP */
		if (!nvram_get_int("misc_ping_x")) {
#ifdef RTCONFIG_IPV6
			/* accept ICMP requests from the remote tunnel endpoint */
			ip = (get_ipv6_service() == IPV6_6IN4) ?
				nvram_safe_get(ipv6_nvname("ipv6_tun_v4end")) : NULL;
			if (ip && *ip && inet_addr_(ip) != INADDR_ANY)
				fprintf(fp, "-A INPUT -s %s -p icmp --icmp-type 8 -j %s\n", ip, logaccept);
#endif
			fprintf(fp, "-A %s -p icmp -j %s\n", "INPUT", "INPUT_ICMP");
			fprintf(fp, "-A %s -p icmp --icmp-type %d -j %s\n", "INPUT_ICMP", 8, "RETURN");
			fprintf(fp, "-A %s -p icmp --icmp-type %d -j %s\n", "INPUT_ICMP", 13, "RETURN");
			fprintf(fp, "-A %s -p icmp -j %s\n", "INPUT_ICMP", logaccept);
		} else
			fprintf(fp, "-A %s -p icmp -j %s\n", "INPUT", logaccept);

		if (!nvram_match("misc_lpr_x", "0"))
		{
/*
			fprintf(fp, "-A INPUT -p tcp -m tcp -d %s --dport %d -j %s\n", wan_ip, 515, logaccept);
			fprintf(fp, "-A INPUT -p tcp -m tcp -d %s --dport %d -j %s\n", wan_ip, 9100, logaccept);
			fprintf(fp, "-A INPUT -p tcp -m tcp -d %s --dport %d -j %s\n", wan_ip, 3838, logaccept);
*/
			fprintf(fp, "-A INPUT -p tcp -m tcp --dport %d -j %s\n", 515, logaccept);	// oleg patch
			fprintf(fp, "-A INPUT -p tcp -m tcp --dport %d -j %s\n", 9100, logaccept);	// oleg patch
			fprintf(fp, "-A INPUT -p tcp -m tcp --dport %d -j %s\n", 3838, logaccept);	// oleg patch
		}

#ifdef RTCONFIG_MULTICAST_IPTV
		if (nvram_get_int("switch_stb_x") > 6) {
			char *movistar_wan;
			if (nvram_invmatch("wan0_pppoe_ifname", ""))
				movistar_wan = nvram_safe_get("wan0_pppoe_ifname");
			else
				movistar_wan = nvram_safe_get("wan0_ifname");
			if (nvram_match("switch_wantag", "movistar")) {
				fprintf(fp, "-A INPUT -i %s -s 10.0.0.0/255.0.0.0 -j DROP\n", movistar_wan);
				fprintf(fp, "-A INPUT -i %s -s 172.16.0.0/255.255.15.0 -j DROP\n", movistar_wan);
				fprintf(fp, "-A INPUT -i vlan2 -s 172.16.0.0/255.255.15.0 -j ACCEPT\n");
				fprintf(fp, "-A INPUT -i vlan3 -s 10.31.255.134/255.255.255.255 -j ACCEPT\n");
				fprintf(fp, "-A INPUT -p udp --dport 520 -j %s\n", "ACCEPT");
			}
		}
#endif

#if defined(RTCONFIG_PPTPD) || defined(RTCONFIG_ACCEL_PPTPD)
		//Add for pptp server
		if (nvram_get_int("pptpd_enable")) {
			fprintf(fp, "-A INPUT -p tcp --dport %d -j %s\n", 1723, logaccept);
			fprintf(fp, "-A INPUT -p 47 -j %s\n", logaccept);
		}
#endif

		//Add for snmp daemon
		if (nvram_match("snmpd_enable", "1") && nvram_match("snmpd_wan", "1")) {
			fprintf(fp, "-A INPUT -p udp -s 0/0 --sport 1024:65535 -d %s --dport 161:162 -m state --state NEW,ESTABLISHED -j ACCEPT\n", wan_ipaddr);
			fprintf(fp, "-A OUTPUT -p udp -s %s --sport 161:162 -d 0/0 --dport 1024:65535 -m state --state ESTABLISHED -j ACCEPT\n", wan_ipaddr);
		}

#ifdef RTCONFIG_IPV6
		switch (get_ipv6_service()) {
		case IPV6_6IN4:
		case IPV6_6TO4:
		case IPV6_6RD:
			fprintf(fp, "-A INPUT -p 41 -j %s\n", "ACCEPT");
			break;
		}
#endif

#ifdef RTCONFIG_PORT_BASED_VLAN
		/* Deny none br0 to access br0 subnet */
		if (vlan_enable() && strlen(nvram_safe_get("subnet_rulelist")))
			fprintf(fp, "-A INPUT ! -i br0 -d %s/%s -j DROP\n", nvram_safe_get("lan_ipaddr"), nvram_safe_get("lan_netmask"));

		/* Write input rule for vlan */
		vlan_subnet_filter_input(fp);
#endif
#ifdef RTCONFIG_TAGGED_BASED_VLAN
		/* Write input rule for vlan */
		vlan_subnet_filter_input(fp);
#endif
#if defined(RTCONFIG_WIFI_SON) && defined(RTCONFIG_ETHBACKHAUL)
		if (sw_mode() != SW_MODE_REPEATER && nvram_match("wifison_ready", "1"))
			fprintf(fp, "-A INPUT -p udp --sport 9413 --dport 9413 -j ACCEPT\n");
#endif
		fprintf(fp, "-A INPUT -j %s\n", logdrop);
	}

/* apps_dm DHT patch */
	if (nvram_match("apps_dl_share", "1"))
	{
		fprintf(fp, "-I INPUT -p udp --dport 6881 -j ACCEPT\n");	// DHT port
		// port range
		fprintf(fp, "-I INPUT -p udp --dport %s:%s -j ACCEPT\n", nvram_safe_get("apps_dl_share_port_from"), nvram_safe_get("apps_dl_share_port_to"));
		fprintf(fp, "-I INPUT -p tcp --dport %s:%s -j ACCEPT\n", nvram_safe_get("apps_dl_share_port_from"), nvram_safe_get("apps_dl_share_port_to"));
	}

	/* Pass multicast */
	if (nvram_get_int("mr_enable_x"))
		fprintf(fp, "-A FORWARD -p udp -d 224.0.0.0/4 -j ACCEPT\n");

	/* Clamp TCP MSS to PMTU of WAN interface before accepting RELATED packets */
	if (nvram_get_int("jumbo_frame_enable") ||
#if defined(RTCONFIG_PPTPD) || defined(RTCONFIG_ACCEL_PPTPD)
	    nvram_get_int("pptpd_enable") ||
#endif
#if defined(RTCONFIG_USB_MODEM)
	    dualwan_unit__usbif(unit) ||
#endif
	    strcmp(wan_proto, "pppoe") == 0 ||
	    strcmp(wan_proto, "pptp") == 0 ||
	    strcmp(wan_proto, "l2tp") == 0) {
		fprintf(fp, "-A FORWARD -p tcp -m tcp --tcp-flags SYN,RST SYN -j TCPMSS --clamp-mss-to-pmtu\n");
		if (*macaccept)
			fprintf(fp, "-A %s -p tcp -m tcp --tcp-flags SYN,RST SYN -j TCPMSS --clamp-mss-to-pmtu\n", macaccept);
	}
#ifdef RTCONFIG_IPV6
	switch (get_ipv6_service()) {
	case IPV6_NATIVE_DHCP:
	case IPV6_MANUAL:
#ifdef RTCONFIG_6RELAYD
	case IPV6_PASSTHROUGH:
#endif
		if (!nvram_get_int("jumbo_frame_enable") &&
#if defined(RTCONFIG_USB_MODEM)
		    dualwan_unit__nonusbif(unit) &&
#endif
		    !(strcmp(wan_proto, "dhcp") != 0 && strcmp(wan_proto, "static") != 0 &&
		      nvram_match(ipv6_nvname("ipv6_ifdev"), "ppp")))
			break;
		/* fall through */
	case IPV6_6IN4:
	case IPV6_6TO4:
	case IPV6_6RD:
		fprintf(fp_ipv6, "-A FORWARD -p tcp -m tcp --tcp-flags SYN,RST SYN -j TCPMSS --clamp-mss-to-pmtu\n");
		if (*macaccept)
			fprintf(fp_ipv6, "-A %s -p tcp -m tcp --tcp-flags SYN,RST SYN -j TCPMSS --clamp-mss-to-pmtu\n", macaccept);
		break;
	}
#endif

	fprintf(fp, "-A FORWARD -m state --state ESTABLISHED,RELATED -j %s\n", logaccept);
#ifdef RTCONFIG_IPV6
	if (ipv6_enabled() && nvram_match("ipv6_fw_enable", "1"))
		fprintf(fp_ipv6, "-A FORWARD -m state --state ESTABLISHED,RELATED -j %s\n", logaccept);
#endif
#if defined(RTCONFIG_PPTPD) || defined(RTCONFIG_ACCEL_PPTPD)
	if (nvram_get_int("pptpd_enable"))
		fprintf(fp, "-A FORWARD -i %s -j %s\n", "pptp+", "ACCEPT");
#endif

	/* Filter out invalid WAN->WAN connections */
#ifdef RTCONFIG_PORT_BASED_VLAN
	/* Write forward rule for vlan */
	vlan_subnet_filter_forward(fp, wan_if);

	/* Write forward rule for deny lan */
	vlan_subnet_deny_forward(fp);
#endif

#ifdef RTCONFIG_TAGGED_BASED_VLAN
	/* Write forward rule for vlan */
	vlan_subnet_filter_forward(fp, wan_if);

	/* Write forward rule for deny lan */
	vlan_subnet_deny_forward(fp);
#endif

	if(nvram_match("wifison_ready", "1"))
	{
#ifdef RTCONFIG_WIFI_SON
		if (sw_mode() != SW_MODE_REPEATER) {
			fprintf(fp, "-A FORWARD -o %s ! -i %s -j %s\n", wan_if, "br+", "other2wan");
		}
		else
			fprintf(fp, "-A FORWARD -o %s ! -i %s -j %s\n", wan_if, lan_if, "other2wan");
#else
		_dprintf("no wifison feature\n");
#endif
	}
	else
		fprintf(fp, "-A FORWARD -o %s ! -i %s -j %s\n", wan_if, lan_if, "other2wan");
#ifdef RTCONFIG_IPV6
	if (ipv6_enabled() && *wan6face) {
		if (nvram_match("ipv6_fw_enable", "1")) {
			fprintf(fp_ipv6, "-A FORWARD -o %s -i %s -j %s\n", wan6face, lan_if, logaccept);
		} else {	// The default DROP rule from the IPv6 firewall would take care of it
	fprintf(fp_ipv6, "-A FORWARD -o %s ! -i %s -j %s\n", wan6face, lan_if, logdrop);
		}
	}
#endif

	wanx_if = nvram_safe_get(strcat_r(prefix, "ifname", tmp));
	wanx_ip = nvram_safe_get(strcat_r(prefix, "xipaddr", tmp));

	if(strcmp(wanx_if, wan_if) && inet_addr_(wanx_ip)
#ifdef RTCONFIG_DUALWAN
			&& dualwan_unit__nonusbif(unit)
#endif
			)
	{
		if (nvram_match("wifison_ready", "1"))
		{
#ifdef RTCONFIG_WIFI_SON
			if (sw_mode() != SW_MODE_REPEATER) {
				fprintf(fp, "-A FORWARD -o %s ! -i %s -j %s\n", wanx_if, "br+", "other2wan");
			}
			else
				fprintf(fp, "-A FORWARD -o %s ! -i %s -j %s\n", wanx_if, lan_if, "other2wan");
#else
			_dprintf("no wifison feature\n");
#endif
		}
		else
			fprintf(fp, "-A FORWARD -o %s ! -i %s -j %s\n", wanx_if, lan_if, logdrop);
	}

	fprintf(fp, "-A other2wan -i tun+ -j RETURN\n");	// Let OVPN traffic through
	fprintf(fp, "-A other2wan -j %s\n", logdrop);		// Drop other foreign traffic

	/* Accept the redirect, might be seen as INVALID, packets */
	fprintf(fp, "-A FORWARD -i %s -o %s -j %s\n", lan_if, lan_if, logaccept);
	if (*macaccept)
		fprintf(fp, "-A %s -i %s -o %s -j %s\n", macaccept, lan_if, lan_if, logaccept);
#ifdef RTCONFIG_IPV6
	if (ipv6_enabled()) {
		fprintf(fp_ipv6, "-A FORWARD -i %s -o %s -j %s\n", lan_if, lan_if, logaccept);
		if (*macaccept)
			fprintf(fp_ipv6, "-A %s -i %s -o %s -j %s\n", macaccept, lan_if, lan_if, logaccept);
	}
#endif

	allow_sroutes(fp);

	/* Drop the wrong state, INVALID, packets */
	fprintf(fp, "-A FORWARD -m state --state INVALID -j %s\n", logdrop);
	if (*macaccept)
		fprintf(fp, "-A %s -m state --state INVALID -j %s\n", macaccept, logdrop);
//#if 0
#ifdef RTCONFIG_IPV6
	if (ipv6_enabled()) {
		fprintf(fp_ipv6, "-A FORWARD -m state --state INVALID -j %s\n", logdrop);
		if (*macaccept)
			fprintf(fp_ipv6, "-A %s -m state --state INVALID -j %s\n", macaccept, logdrop);
	}
#endif
//#endif

#ifdef RTCONFIG_WIFI_SON
	if (sw_mode() != SW_MODE_REPEATER && nvram_match("wifison_ready", "1")) {
		fprintf(fp, "-A FORWARD -i %s -o %s -j DROP\n", lan_if, BR_GUEST);
		fprintf(fp, "-A FORWARD -i %s -o %s -j DROP\n", BR_GUEST, lan_if);
		fprintf(fp, "-A FORWARD -i %s -j ACCEPT\n", BR_GUEST);
	}
#endif

#ifdef RTCONFIG_IPV6
	if (ipv6_enabled())
	{
		fprintf(fp_ipv6, "-A FORWARD -p ipv6-nonxt -m length --length 40 -j ACCEPT\n");

		// ICMPv6 rules
		for (i = 0; i < sizeof(allowed_icmpv6)/sizeof(int); ++i) {
			fprintf(fp_ipv6, "-A FORWARD -p ipv6-icmp --icmpv6-type %i -j %s\n", allowed_icmpv6[i], logaccept);
		}
	}
#endif

#ifdef RTCONFIG_IPV6
	if (ipv6_enabled())
	{
#if 0
		fprintf(fp_ipv6,
			/* "-A INPUT -m state --state INVALID -j DROP\n" */
			"-A INPUT -m state --state RELATED,ESTABLISHED -j ACCEPT\n",
			logaccept);
#endif
		fprintf(fp_ipv6, "-A INPUT -p ipv6-nonxt -m length --length 40 -j ACCEPT\n");

		fprintf(fp_ipv6,
			"-A INPUT -i %s -j ACCEPT\n" // anything coming from LAN
			"-A INPUT -i lo -j ACCEPT\n",
				lan_if);

		switch (get_ipv6_service()) {
#ifdef RTCONFIG_6RELAYD
		case IPV6_PASSTHROUGH:
			/* allow responses from the dhcpv6 server to relay, not used so far
			fprintf(fp_ipv6, "-A INPUT -p udp --sport 547 --dport 547 -j %s\n", logaccept); */
			/* fall through */
#endif
		case IPV6_NATIVE_DHCP:
			/* allow responses from the dhcpv6 server */
			fprintf(fp_ipv6, "-A INPUT -p udp --sport 547 --dport 546 -j %s\n", logaccept);
			break;
		}

		// ICMPv6 rules
		for (n = 0; n < sizeof(allowed_icmpv6)/sizeof(int); n++) {
			fprintf(fp_ipv6, "-A INPUT -p ipv6-icmp --icmpv6-type %i -j %s\n", allowed_icmpv6[n], logaccept);
		}
		for (n = 0; n < sizeof(allowed_local_icmpv6)/sizeof(int); n++) {
			fprintf(fp_ipv6, "-A INPUT -p ipv6-icmp --icmpv6-type %i -j %s\n", allowed_local_icmpv6[n], logaccept);
		}

		// default policy: DROP
		// if logging
		fprintf(fp_ipv6, "-A INPUT -j %s\n", logdrop);

#ifdef RTCONFIG_IGD2
		if (nvram_match("upnp_enable", "1") && nvram_match("upnp_pinhole_enable", "1")) {
			fprintf(fp_ipv6, "-A FORWARD -j UPNP\n");
		}
#endif

		// IPv6 firewall - allowed traffic
		if (nvram_match("ipv6_fw_enable", "1")) {
			nvp = nv = strdup(nvram_safe_get("ipv6_fw_rulelist"));
			while (nv && (b = strsep(&nvp, "<")) != NULL) {
				char *portv, *portp, *port, *desc, *dstports;
				char srciprule[64], dstiprule[64];
				if ((vstrsep(b, ">", &desc, &srcip, &dstip, &port, &proto) != 5))
					continue;
				if (srcip[0] != '\0')
					snprintf(srciprule, sizeof(srciprule), "-s %s", srcip);
				else
					srciprule[0] = '\0';
				if (dstip[0] != '\0')
					snprintf(dstiprule, sizeof(dstiprule), "-d %s", dstip);
				else
					dstiprule[0] = '\0';
				if (dstip[0] == ':' && dstip[1] == ':') // dstip is EUI64 address
					snprintf(dstiprule, sizeof(dstiprule), "-d %s/::ffff:ffff:ffff:ffff", dstip);
				else
					snprintf(dstiprule, sizeof(dstiprule), "-d %s", dstip);

				portp = portv = strdup(port);
				while (portv && (dstports = strsep(&portp, ",")) != NULL) {
					if (strcmp(proto, "TCP") == 0 || strcmp(proto, "BOTH") == 0)
						fprintf(fp_ipv6, "-A FORWARD -m state --state NEW -p tcp -m tcp %s %s --dport %s -j %s\n", srciprule, dstiprule, dstports, logaccept);
					if (strcmp(proto, "UDP") == 0 || strcmp(proto, "BOTH") == 0)
						fprintf(fp_ipv6, "-A FORWARD -m state --state NEW -p udp -m udp %s %s --dport %s -j %s\n", srciprule, dstiprule, dstports, logaccept);
					// Handle raw protocol in port field, no val1:val2 allowed
					if (strcmp(proto, "OTHER") == 0) {
						protono = strsep(&dstports, ":");
						fprintf(fp_ipv6, "-A FORWARD -p %s %s %s -j %s\n", protono, srciprule, dstiprule, logaccept);
					}
				}
				free(portv);
			}
		}
	}
#endif

	/* DoS protection */
	if (nvram_get_int("fw_enable_x") && nvram_get_int("fw_dos_x"))
		fprintf(fp, "-A FORWARD -i %s -j %s\n", wan_if, "SECURITY");

	// FILTER from LAN to WAN
	// Rules for MAC Filter and LAN to WAN Filter
	// Drop rules always before Accept
	strcpy(chain, "NSFW");  // Less code changes by using a var like the original code did
#ifdef RTCONFIG_PARENTALCTRL
	if(nvram_get_int("MULTIFILTER_ALL") != 0 && pc_count > 0)
		fprintf(fp, "-A PControls -j %s\n", chain);
#endif
	// chain used for other things like pptp filtering, so always jump to it
	fprintf(fp, "-A FORWARD -j %s\n", chain);

	/*
	network service filter
	*/
	if (nvram_match("fw_lw_enable_x", "1"))
	{
		char lanwan_timematch[2048];
		char lanwan_buf[2048];
		char ptr[32], *icmplist;
		char *ftype, *dtype;
		char protoptr[16], flagptr[16];
		char srcipbuf[32], dstipbuf[32];
		int apply;
		char *p, *g;

		memset(lanwan_timematch, 0, sizeof(lanwan_timematch));
		memset(lanwan_buf, 0, sizeof(lanwan_buf));
		apply = timematch_conv2(lanwan_timematch, sizeof(lanwan_timematch), "filter_lw_date_x", "filter_lw_time_x", "filter_lw_time2_x");

		if (nvram_match("filter_lw_default_x", "DROP"))	// Whitelist
		{
			dtype = logdrop;
			ftype = "RETURN";
		}
		else	// Blacklist
		{
			dtype = "RETURN";
			ftype = logdrop;
		}

		if(apply) {
			v4v6_ok = IPT_V4;

			// LAN/WAN filter
			nv = nvp = strdup(nvram_safe_get("filter_lwlist"));

			if(nv) {
				while ((b = strsep(&nvp, "<")) != NULL) {
					if((vstrsep(b, ">", &srcip, &srcport, &dstip, &dstport, &proto) !=5 )) continue;
					(void)protoflag_conv(proto, protoptr, 0);
					(void)protoflag_conv(proto, flagptr, 1);
					g_buf_init(); // need to modified

					setting = filter_conv(protoptr, flagptr, iprange_ex_conv(srcip, srcipbuf), srcport, iprange_ex_conv(dstip, dstipbuf), dstport);
					if (srcip) v4v6_ok = ipt_addr_compact(srcipbuf, v4v6_ok, (v4v6_ok == IPT_V4));
					if (dstip) v4v6_ok = ipt_addr_compact(dstipbuf, v4v6_ok, (v4v6_ok == IPT_V4));

					/* separate lanwan timematch */
					strcpy(lanwan_buf, lanwan_timematch);
					p = lanwan_buf;
					while(p){
						if((g=strsep(&p, ">")) != NULL){
							//cprintf("[timematch] g=%s, p=%s, lanwan=%s, buf=%s\n", g, p, lanwan_timematch, lanwan_buf);
							if (v4v6_ok & IPT_V4)
							fprintf(fp, "-A %s %s -i %s -o %s %s -j %s\n", chain, g, lan_if, wan_if, setting, ftype);
#ifdef RTCONFIG_IPV6
							if (ipv6_enabled() && (v4v6_ok & IPT_V6) && *wan6face)
							fprintf(fp_ipv6, "-A %s %s -i %s -o %s %s -j %s\n", chain, g, lan_if, wan6face, setting, ftype);
#endif
						}
					}
				}
				if(nv) free(nv);
			}
		}
		// ICMP
		foreach(ptr, nvram_safe_get("filter_lw_icmp_x"), icmplist)
		{
			/* separate lanwan timematch */
			strcpy(lanwan_buf, lanwan_timematch);
			p = lanwan_buf;
			while(p){
				if((g=strsep(&p, ">")) != NULL){
					//cprintf("[timematch] g=%s, p=%s, lanwan=%s, buf=%s\n", g, p, lanwan_timematch, lanwan_buf);
					fprintf(fp, "-A %s %s -i %s -o %s -p icmp --icmp-type %s -j %s\n", chain, g, lan_if, wan_if, ptr, ftype);
#ifdef RTCONFIG_IPV6
					if (ipv6_enabled() && (v4v6_ok & IPT_V6) && *wan6face)
					fprintf(fp_ipv6, "-A %s %s -i %s -o %s %s -j %s\n", chain, g, lan_if, wan6face, setting, ftype);
#endif
				}
			}
		}

		// Default
		fprintf(fp, "-A %s -i %s -o %s -j %s\n", chain, lan_if, wan_if, dtype);
#ifdef RTCONFIG_IPV6
		if (ipv6_enabled() && *wan6face)
		fprintf(fp_ipv6, "-A %s -i %s -o %s -j %s\n", chain, lan_if, wan6face, dtype);
#endif
	}

#ifdef RTCONFIG_PARENTALCTRL
	// MAC address in list and in time period -> ACCEPT.
	fprintf(fp, "-A PControls -j %s\n", logaccept);
#ifdef RTCONFIG_IPV6
	if (ipv6_enabled())
		fprintf(fp_ipv6, "-A PControls -j %s\n", logaccept);
#endif
#endif

	// Block VPN traffic
	if (nvram_match("fw_pt_pptp", "0")) {
		fprintf(fp, "-I %s -i %s -o %s -p tcp --dport %d -j %s\n", chain, lan_if, wan_if, 1723, "DROP");
		fprintf(fp, "-I %s -i %s -o %s -p 47 -j %s\n", chain, lan_if, wan_if, "DROP");
	}
	if (nvram_match("fw_pt_l2tp", "0"))
		fprintf(fp, "-I %s -i %s -o %s -p udp --dport %d -j %s\n", chain, lan_if, wan_if, 1701, "DROP");
	if (nvram_match("fw_pt_ipsec", "0")) {
		fprintf(fp, "-I %s -i %s -o %s -p udp --dport %d -j %s\n", chain, lan_if, wan_if, 500, "DROP");
		fprintf(fp, "-I %s -i %s -o %s -p udp --dport %d -j %s\n", chain, lan_if, wan_if, 4500, "DROP");
		fprintf(fp, "-I %s -i %s -o %s -p 50 -j %s\n", chain, lan_if, wan_if, "DROP");
		fprintf(fp, "-I %s -i %s -o %s -p 51 -j %s\n", chain, lan_if, wan_if, "DROP");
	}

	// Allow from LAN
	if (nvram_get_int("fw_enable_x"))
		fprintf(fp, "-A FORWARD -i %s -j %s\n", lan_if, "ACCEPT");

	//Filter chilli
#ifdef RTCONFIG_CAPTIVE_PORTAL
	if (nvram_match("chilli_enable", "1") || nvram_match("hotss_enable", "1"))
	{
		fprintf(fp, "-I INPUT -i tun22 -m state --state NEW -j ACCEPT\n");
		fprintf(fp, "-I FORWARD -i tun22 -m state --state NEW -j ACCEPT\n");
		fprintf(fp, "-I FORWARD -i tun22 -p tcp -m tcp --tcp-flags SYN,RST SYN -j TCPMSS --clamp-mss-to-pmtu\n");
	}
	if (nvram_match("cp_enable", "1") || nvram_match("hotss_enable", "1"))
	{
		fprintf(fp, "-I INPUT -i tun23 -m state --state NEW -j ACCEPT\n");
		fprintf(fp, "-I FORWARD -i tun23 -m state --state NEW -j ACCEPT\n");
		fprintf(fp, "-I FORWARD -i tun23 -p tcp -m tcp --tcp-flags SYN,RST SYN -j TCPMSS --clamp-mss-to-pmtu\n");
	}
#endif

	// Filter from WAN to LAN
#if 0 /* Never used */
	if (nvram_match("fw_wl_enable_x", "1"))
	{
		char wanlan_timematch[128];
		char ptr[32], *icmplist;
		char /**dtype,*/ *ftype, *flag;
		int apply;

		apply = timematch_conv(wanlan_timematch, "filter_wl_date_x", "filter_wl_time_x");

		if (nvram_match("filter_wl_default_x", "DROP"))
		{
//			dtype = logdrop;
			ftype = logaccept;
		}
		else
		{
//			dtype = logaccept;
			ftype = logdrop;
		}

		if(apply) {
			v4v6_ok = IPT_V4;

			// WAN/LAN filter
			nv = nvp = strdup(nvram_safe_get("filter_wllist"));

			if(nv) {
				while ((b = strsep(&nvp, "<")) != NULL) {
					if ((vstrsep(b, ">", &proto, &flag, &srcip, &srcport, &dstip, &dstport) != 6)) continue;

					setting=filter_conv(proto, flag, srcip, srcport, dstip, dstport);
					if (srcip) v4v6_ok = ipt_addr_compact(srcip, v4v6_ok, (v4v6_ok == IPT_V4));
					if (dstip) v4v6_ok = ipt_addr_compact(dstip, v4v6_ok, (v4v6_ok == IPT_V4));
					if (v4v6_ok & IPT_V4)
		 			fprintf(fp, "-A FORWARD %s -i %s -o %s %s -j %s\n", wanlan_timematch, wan_if, lan_if, setting, ftype);
#ifdef RTCONFIG_IPV6
					if (ipv6_enabled() && (v4v6_ok & IPT_V6) && *wan6face)
					fprintf(fp_ipv6, "-A FORWARD %s -i %s -o %s %s -j %s\n", wanlan_timematch, wan6face, lan_if, setting, ftype);
#endif
				}
				if(nv) free(nv);
			}
		}

		// ICMP
		foreach(ptr, nvram_safe_get("filter_wl_icmp_x"), icmplist)
		{
			fprintf(fp, "-A FORWARD %s -i %s -o %s -p icmp --icmp-type %s -j %s\n", wanlan_timematch, wan_if, lan_if, ptr, ftype);
#ifdef RTCONFIG_IPV6
			if (ipv6_enabled() && *wan6face)
			fprintf(fp_ipv6, "-A FORWARD %s -i %s -o %s -p icmp --icmp-type %s -j %s\n", wanlan_timematch, wan6face, lan_if, ptr, ftype);
#endif
		}

		// thanks for Oleg
		// Default
		// fprintf(fp, "-A FORWARD -i %s -o %s -j %s\n", wan_if, lan_if, dtype);
	}
#endif

TRACE_PT("write porttrigger\n");

	/* Trigger port setting */
	if (is_nat_enabled() && nvram_match("autofw_enable_x", "1"))
		write_porttrigger(fp, wan_if, 0);

#if 0
	if (is_nat_enabled() && !nvram_match("sp_battle_ips", "0"))
	{
		fprintf(fp, "-A FORWARD -p udp --dport %d -j %s\n", BASEPORT, logaccept);	// oleg patch
	}
#endif

	/* Enable Virtual Servers
	 * Accepts all DNATed connection, including VSERVER, UPNP, BATTLEIPs, etc
	 * Don't bother to do explicit dst checking, 'coz it's done in PREROUTING */
	if (is_nat_enabled())
		fprintf(fp, "-A FORWARD -m conntrack --ctstate DNAT -j %s\n", logaccept);

TRACE_PT("write wl filter\n");

#if 0 /* Never used */
	if (nvram_match("fw_wl_enable_x", "1")) // Thanks for Oleg
	{
		// Default
		fprintf(fp, "-A FORWARD -i %s -o %s -j %s\n", wan_if, lan_if,
			nvram_match("filter_wl_default_x", "DROP") ? logdrop : logaccept);
#ifdef RTCONFIG_IPV6
		if (ipv6_enabled() && *wan6face)
		fprintf(fp_ipv6, "-A FORWARD -i %s -o %s -j %s\n", wan6face, lan_if,
			nvram_match("filter_wl_default_x", "DROP") ? logdrop : logaccept);
#endif
	}
#endif

#ifdef RTCONFIG_OPENVPN
	fprintf(fp, "-A FORWARD -m state --state NEW -j OVPN\n");
#endif
	/* SECURITY chain */
	/* Skip DMZ */
	if ((dstip = nvram_safe_get("dmz_ip")) && *dstip && inet_addr_(dstip))
		fprintf(fp, "-A SECURITY -d %s -j %s\n", dstip, "RETURN");
#if defined(RTCONFIG_MULTIWAN_CFG)
	/* FIXME */
	if (get_nr_wan_unit() == 2 && nvram_match("wans_mode", "lb")) {
		if ((dstip = nvram_safe_get("dmz_ip")) && *dstip && inet_addr_(dstip))
			fprintf(fp, "-A SECURITY -d %s -j %s\n", dstip, "RETURN");
	}
#endif
	/* Sync-flood protection */
	fprintf(fp, "-A SECURITY -p tcp --syn -m limit --limit 1/s -j %s\n", "RETURN");
	fprintf(fp, "-A SECURITY -p tcp --syn -j %s\n", logdrop);
	/* Furtive port scanner */
	fprintf(fp, "-A SECURITY -p tcp --tcp-flags SYN,ACK,FIN,RST RST -m limit --limit 1/s -j %s\n", "RETURN");
	fprintf(fp, "-A SECURITY -p tcp --tcp-flags SYN,ACK,FIN,RST RST -j %s\n", logdrop);
	/* UDP flooding */
//	fprintf(fp, "-A SECURITY -p udp -m limit --limit 5/s -j %s\n", "RETURN");
//	fprintf(fp, "-A SECURITY -p udp -j %s\n", logdrop);
	/* Ping of death */
	fprintf(fp, "-A SECURITY -p icmp --icmp-type 8 -m limit --limit 1/s -j %s\n", "RETURN");
	fprintf(fp, "-A SECURITY -p icmp --icmp-type 8 -j %s\n", logdrop);
	/* Skip the rest */
	fprintf(fp, "-A SECURITY -j RETURN\n");

	// logaccept chain
	fprintf(fp, "-A logaccept -m state --state NEW -j LOG --log-prefix \"ACCEPT \" "
		  "--log-tcp-sequence --log-tcp-options --log-ip-options\n"
		  "-A logaccept -j ACCEPT\n");
#ifdef RTCONFIG_IPV6
	if (ipv6_enabled())
	fprintf(fp_ipv6, "-A logaccept -m state --state NEW -j LOG --log-prefix \"ACCEPT \" "
		  "--log-tcp-sequence --log-tcp-options --log-ip-options\n"
		  "-A logaccept -j ACCEPT\n");
#endif

	// logdrop chain
	fprintf(fp,"-A logdrop -m state --state NEW -j LOG --log-prefix \"DROP \" "
		  "--log-tcp-sequence --log-tcp-options --log-ip-options\n"
		  "-A logdrop -j DROP\n");
#ifdef RTCONFIG_IPV6
	if (ipv6_enabled())
	fprintf(fp_ipv6, "-A logdrop -m state --state NEW -j LOG --log-prefix \"DROP \" "
		  "--log-tcp-sequence --log-tcp-options --log-ip-options\n"
		  "-A logdrop -j DROP\n");
#endif

#ifdef RTCONFIG_IPV6
	write_UrlFilter("FORWARD", lan_if, lan_ip, logdrop, fp, fp_ipv6);
#else
	write_UrlFilter("FORWARD", lan_if, lan_ip, logdrop, fp);
#endif

#ifdef CONTENTFILTER
	if (makeTimestr_content(timef, sizeof(timef))) {
		nv = nvp = strdup(nvram_safe_get("keyword_rulelist"));
		while(nvp && (b = strsep(&nvp, "<")) != NULL)
		{
			if(vstrsep(b, ">", &filterstr) != 1)
				continue;
			if(*filterstr)
			{
#ifndef HND_ROUTER
				fprintf(fp, "-I FORWARD -p tcp --sport 80 %s -m string --string \"%s\" --algo bm -j REJECT --reject-with tcp-reset\n", timef, filterstr);
#else
				fprintf(fp, "-I FORWARD -p tcp --sport 80 %s -m string --string %s --algo bm -j REJECT --reject-with tcp-reset\n",timef, filterstr);
#endif

#ifdef RTCONFIG_IPV6
				if (ipv6_enabled())
#ifndef HND_ROUTER
					fprintf(fp_ipv6, "-I FORWARD -p tcp --sport 80 %s -m string --string \"%s\" --algo bm -j REJECT --reject-with tcp-reset\n", timef, filterstr);
#else
					fprintf(fp_ipv6, "-I FORWARD -p tcp --sport 80 %s -m string --string %s --algo bm -j REJECT --reject-with tcp-reset\n", timef, filterstr);
#endif
#endif
			}
		}
		if(nv) free(nv);
	}
#endif

#if defined(WEB_REDIRECT)
	/* If NAT is enabled and defpsk is not enabled.
	 * Block ICMP echo-request and all TCP ports if DUT hasn't been configured.
	 */
	if (is_nat_enabled() && nvram_match("x_Setting", "0") &&
			!find_word(nvram_safe_get("rc_support"), "defpsk"))
	{
		fprintf(fp, "-I FORWARD -j default_block\n");
	}
#endif

#ifdef RTCONFIG_TOR
	 // for TOR users, block anything that cannot be routed through the TOR network (i.e. UDP and ICMP ping)
	 // otherwise, it's a leak that could reveal your router's IP address
	 if(nvram_match("Tor_enable", "1")){
		nv = strdup(nvram_safe_get("Tor_redir_list"));
		if (strlen(nv) == 0) {
		fprintf(fp, "-I FORWARD -i %s -j DROP\n", lan_if);
		}
		else{
			while ((b = strsep(&nv, "<")) != NULL) {
				if (strlen(b)==0) continue;
				memset(addr_new, 0, sizeof(addr_new));
				addr_type = addr_type_parse(b, addr_new, sizeof(addr_new));
				if (addr_type == TYPE_IP){
					fprintf(fp, "-I FORWARD -i %s -s %s -j DROP\n", lan_if, addr_new);
				}
				else if (addr_type == TYPE_MAC){
					fprintf(fp, "-I FORWARD -i %s -m mac --mac-source %s -j DROP\n", lan_if, addr_new);
				}
				else if (addr_type == TYPE_IPRANGE){
					fprintf(fp, "-I FORWARD -i %s -m iprange --src-range %s -j DROP\n", lan_if, addr_new);
				}
			}
			free(nv);
		}
	}
#endif

#ifdef RTCONFIG_DNSFILTER
	dnsfilter_dot_rules(fp, lan_if);
#endif

	// Default rule
	if (nvram_get_int("fw_enable_x"))
		fprintf(fp, "-A FORWARD -j %s\n", logdrop);
#ifdef RTCONFIG_IPV6
	if (ipv6_enabled() && nvram_match("ipv6_fw_enable", "1"))
		fprintf(fp_ipv6, "-A FORWARD -j %s\n", logdrop);
#endif

//	write_rules(fp);

	fprintf(fp, "COMMIT\n\n");
	if (fp) fclose(fp);
	eval("iptables-restore", "/tmp/filter_rules");

#ifdef RTCONFIG_PROTECTION_SERVER
	kill_pidfile_s(PROTECT_SRV_PID_PATH, SIGUSR1);
#endif

#ifdef RTCONFIG_IPV6
	if (ipv6_enabled())
	{
		fprintf(fp_ipv6, "COMMIT\n\n");
		if (fp_ipv6) fclose(fp_ipv6);
		eval("ip6tables-restore", "/tmp/filter_rules_ipv6");
	}
#endif
}

#if defined(RTCONFIG_DUALWAN) || defined(RTCONFIG_MULTICAST_IPTV) // RTCONFIG_DUALWAN || RTCONFIG_MULTICAST_IPTV
void
filter_setting2(char *lan_if, char *lan_ip, char *logaccept, char *logdrop)
{
	FILE *fp;	// oleg patch
#ifdef RTCONFIG_IPV6
	FILE *fp_ipv6 = NULL;
	char *protono;
#endif
	char *proto, *srcip, *srcport, *dstip, *dstport;
	char *nv, *nvp, *b;
	char *setting;
	char macaccept[32], chain[32];
	char *wan_proto = "";
	int i;
//2008.09 magic{
#ifdef WEBSTRFILTER
	char timef[256], *filterstr;
#endif
//2008.09 magic}
	char *wan_if, *wan_ip;
	char *wanx_if, *wanx_ip;
	int unit;
	char tmp[100], prefix[] = "wanXXXXXXXXXX_";
#ifdef RTCONFIG_IPV6
	int n;
	char *ip;
#endif
	int v4v6_ok = IPT_V4;
	int wan_max_unit = WAN_UNIT_MAX;
#ifdef RTCONFIG_IPSEC
		int isakmp_port = nvram_get_int("ipsec_isakmp_port");
		int nat_t_port = nvram_get_int("ipsec_nat_t_port");
#endif

#ifdef RTCONFIG_MULTICAST_IPTV
	if (nvram_get_int("switch_stb_x") > 6)
		wan_max_unit = WAN_UNIT_MULTICAST_IPTV_MAX;
#endif

	if ((fp=fopen("/tmp/filter_rules", "w"))==NULL) return;
#ifdef RTCONFIG_IPV6
	if (ipv6_enabled()) {
		if ((fp_ipv6 = fopen("/tmp/filter_rules_ipv6", "w"))==NULL) {
			fclose(fp);
			return;
		}
	}
#endif

	fprintf(fp, "*filter\n"
	    ":INPUT ACCEPT [0:0]\n"
	    ":FORWARD ACCEPT [0:0]\n"
	    ":OUTPUT ACCEPT [0:0]\n"
	    ":INPUT_ICMP - [0:0]\n"
	    ":FUPNP - [0:0]\n"
	    ":SECURITY - [0:0]\n"
	    ":ACCESS_RESTRICTION - [0:0]\n"
#ifdef RTCONFIG_OPENVPN
	    ":OVPN - [0:0]\n"
#endif
#ifdef RTCONFIG_DNSFILTER
	   ":DNSFILTER_DOT - [0:0]\n"
#endif
	   ":other2wan - [0:0]\n"
#ifdef RTCONFIG_PARENTALCTRL
	    ":PControls - [0:0]\n"
#endif
#if defined(WEB_REDIRECT)
	    ":default_block - [0:0]\n"
#endif

	    ":logaccept - [0:0]\n"
	    ":logdrop - [0:0]\n");

#ifdef RTCONFIG_PROTECTION_SERVER
	fprintf(fp, ":%sWAN - [0:0]\n", PROTECT_SRV_RULE_CHAIN);
	fprintf(fp, ":%sLAN - [0:0]\n", PROTECT_SRV_RULE_CHAIN);
#endif

#ifdef RTCONFIG_IPV6
	if (ipv6_enabled()) {
		fprintf(fp_ipv6, "*filter\n"
		    ":INPUT ACCEPT [0:0]\n"
		    ":FORWARD %s [0:0]\n"
		    ":OUTPUT ACCEPT [0:0]\n"
#ifdef RTCONFIG_PARENTALCTRL
		    ":PControls - [0:0]\n"
#endif
		    ":logaccept - [0:0]\n"
		    ":logdrop - [0:0]\n",
		nvram_match("ipv6_fw_enable", "1") ? "DROP" : "ACCEPT");
	}
#endif

	strcpy(macaccept, "");

#if defined(WEB_REDIRECT)
	/* Below rules are supposed to be used if below conditions are true
	 * and output interface should be WAN interfaces.
	 * 1. NAT is enabled.
	 * 2. DUT hasn't been configured. (x_Setting = 0)
	 * 3. defpsk is not enabled.
	 */
	if (is_nat_enabled() && nvram_match("x_Setting", "0") &&
			!find_word(nvram_safe_get("rc_support"), "defpsk"))
	{
		int unit;
		char prefix[sizeof("wanXXX_")], wan_iface[IFNAMSIZ];

		for (unit = WAN_UNIT_FIRST; unit < WAN_UNIT_MAX; ++unit) {
			snprintf(prefix, sizeof(prefix), "wan%d_", unit);
			strlcpy(wan_iface, nvram_pf_get(prefix, "ifname"), sizeof(wan_iface));
			if (*wan_iface == '\0')
				continue;

			/* Block all TCP ports, except 80 and 443. */
			fprintf(fp,
				"-A default_block -o %s -p tcp --dport 80 -j %s\n"
				"-A default_block -o %s -p tcp --dport 443 -j %s\n"
				"-A default_block -o %s -p tcp -j %s\n",
				wan_iface, logaccept,
				wan_iface, logaccept,
				wan_iface, logdrop);
			/* Block ICMP echo request. */
			fprintf(fp,
				"-A default_block -o %s -p icmp ! --icmp-type echo-request -j %s\n"
				"-A default_block -o %s -p icmp -j %s\n",
				wan_iface, logaccept,
				wan_iface, logdrop);
		}
	}
#endif

#ifdef RTCONFIG_PARENTALCTRL
	pc_s *pc_list = NULL;
	int pc_count;

	get_all_pc_tmp_list(&pc_list);
	pc_count = count_pc_rules(pc_list, 1);
	 pc_count += count_pc_rules(pc_list, 2);

	if(pc_count > 0){
TRACE_PT("writing temporary Parental Control\n");
		config_pause_block_string(pc_list, fp, logaccept, logdrop, 2);
		config_daytime_string(pc_list, fp, logaccept, logdrop, 1);

#ifdef RTCONFIG_IPV6
		if (ipv6_enabled()){
			config_pause_block_string(pc_list, fp_ipv6, logaccept, logdrop, 2);
			config_daytime_string(pc_list, fp_ipv6, logaccept, logdrop, 1);
			config_daytime_string(pc_list, fp_ipv6, logaccept, logdrop, 1);
		}
#endif

		strcpy(macaccept, "PControls");
	}
	free_pc_list(&pc_list);

	get_all_pc_list(&pc_list);
	pc_count = count_pc_rules(pc_list, 1);

	if(nvram_get_int("MULTIFILTER_ALL") != 0 && pc_count > 0){
TRACE_PT("writing Parental Control\n");
		config_pause_block_string(pc_list, fp, logaccept, logdrop, 0);
		config_daytime_string(pc_list, fp, logaccept, logdrop, 0);

#ifdef RTCONFIG_IPV6
		if (ipv6_enabled()){
			config_pause_block_string(pc_list, fp_ipv6, logaccept, logdrop, 0);
			config_daytime_string(pc_list, fp_ipv6, logaccept, logdrop, 0);
		}
#endif

		strcpy(macaccept, "PControls");
	}
	free_pc_list(&pc_list);
#endif

#ifdef RTCONFIG_RESTRICT_GUI
	char word[PATH_MAX], *next_word;

	if(nvram_get_int("fw_restrict_gui")){
		foreach(word, nvram_safe_get("wl_ifnames"), next_word){
			SKIP_ABSENT_FAKE_IFACE(word);
			eval("ebtables", "-t", "broute", "-D", "BROUTING", "-i", word, "-j", "mark", "--mark-set", BIT_RES_GUI, "--mark-target", "ACCEPT");
			eval("ebtables", "-t", "broute", "-A", "BROUTING", "-i", word, "-j", "mark", "--mark-set", BIT_RES_GUI, "--mark-target", "ACCEPT");
		}

		fprintf(fp, "-A INPUT -i %s -m mark --mark %s -d %s -p tcp -m multiport --dport 23,%d,%d,9999 -j DROP\n",
				lan_if, BIT_RES_GUI, lan_ip,
				nvram_get_int("http_lanport") ? : 80,
				nvram_get_int("https_lanport") ? : 443);
	}
#endif

	for (unit = WAN_UNIT_FIRST; unit < wan_max_unit; unit++) {
		snprintf(prefix, sizeof(prefix), "wan%d_", unit);
		if (nvram_get_int(strcat_r(prefix, "state_t", tmp)) != WAN_STATE_CONNECTED)
			continue;
		wan_if = get_wan_ifname(unit);
#if 0 //def RTCONFIG_IPSEC
		fprintf(fp, "-A INPUT -i %s --protocol esp -j ACCEPT\n", wan_if);
		fprintf(fp, "-A INPUT -i %s --protocol ah -j ACCEPT\n", wan_if);
		fprintf(fp, "-A INPUT -i %s -p udp --sport 500 --dport 500 -j ACCEPT\n", wan_if);
		fprintf(fp, "-A INPUT -i %s -p udp --sport 4500 --dport 4500 -j ACCEPT\n", wan_if);
		fprintf(fp, "-A OUTPUT -o %s --protocol esp -j ACCEPT\n", wan_if);
		fprintf(fp, "-A OUTPUT -o %s --protocol ah -j ACCEPT\n", wan_if);
		fprintf(fp, "-A OUTPUT -o %s -p udp --sport 500 --dport 500 -j ACCEPT\n", wan_if);
		fprintf(fp, "-A OUTPUT -o %s -p udp --sport 4500 --dport 4500 -j ACCEPT\n", wan_if);
#endif

// RFC-6092, sec. 3.2.4
#ifdef RTCONFIG_IPV6
		if (ipv6_enabled()){
			fprintf(fp_ipv6, "-A INPUT -i %s --protocol esp -j ACCEPT\n", wan_if);
			fprintf(fp_ipv6, "-A INPUT -i %s --protocol ah -j ACCEPT\n", wan_if);
			fprintf(fp_ipv6, "-A INPUT -i %s -p udp --sport 500 --dport 500 -j ACCEPT\n", wan_if);
			fprintf(fp_ipv6, "-A INPUT -i %s -p udp --sport 4500 --dport 4500 -j ACCEPT\n", wan_if);
			fprintf(fp_ipv6, "-A OUTPUT -o %s --protocol esp -j ACCEPT\n", wan_if);
			fprintf(fp_ipv6, "-A OUTPUT -o %s --protocol ah -j ACCEPT\n", wan_if);
			fprintf(fp_ipv6, "-A OUTPUT -o %s -p udp --sport 500 --dport 500 -j ACCEPT\n", wan_if);
			fprintf(fp_ipv6, "-A OUTPUT -o %s -p udp --sport 4500 --dport 4500 -j ACCEPT\n", wan_if);
		}
#endif
	}

#ifdef RTCONFIG_FREERADIUS
		if (nvram_get_int("radius_serv_enable")) {
			fprintf(fp, "-A INPUT -m conntrack --ctstate DNAT -p udp -d %s --dport %d -j ACCEPT\n", lan_ip, 1812);
		}
#endif

	if (nvram_match("fw_enable_x", "1")) {
		/* Drop ICMP before ESTABLISHED state */
		if (nvram_get_int("misc_ping_x") == 0) {
#ifdef RTCONFIG_IPV6
			/* accept ICMP requests from the remote tunnel endpoint */
			ip = (get_ipv6_service() == IPV6_6IN4) ?
				nvram_safe_get(ipv6_nvname("ipv6_tun_v4end")) : NULL;
#endif
			for(unit = WAN_UNIT_FIRST; unit < wan_max_unit; ++unit){
				if(!is_wan_connect(unit))
					continue;

				wan_if = get_wan_ifname(unit);
#ifdef RTCONFIG_IPV6
				if (ip && *ip && inet_addr_(ip) != INADDR_ANY)
					fprintf(fp, "-A INPUT -i %s ! -s %s -p icmp --icmp-type 8 -j %s\n", wan_if, ip, logdrop);
				else
#endif
				fprintf(fp, "-A INPUT -i %s -p icmp --icmp-type 8 -j %s\n", wan_if, logdrop);

			}
		}

#ifdef RTCONFIG_IPV6
		write_UrlFilter("INPUT", lan_if, lan_ip, logdrop, fp, fp_ipv6);
#else
		write_UrlFilter("INPUT", lan_if, lan_ip, logdrop, fp);
#endif

		/* Filter known SPI state */
		fprintf(fp, "-A INPUT -m state --state RELATED,ESTABLISHED -j %s\n", logaccept);
		fprintf(fp, "-A INPUT -m state --state INVALID -j %s\n", logdrop);

#ifdef RTCONFIG_TAGGED_BASED_VLAN
		/* Deny none brX to access brX subnet */
		vlan_subnet_deny_input(fp);
#endif

		/* Specific IP access restriction */
		write_access_restriction(fp);

#ifdef RTCONFIG_PROTECTION_SERVER
		if (nvram_get_int("telnetd_enable") != 0
#ifdef RTCONFIG_SSH
		    || nvram_get_int("sshd_enable") != 0
#endif
   		) {
			fprintf(fp, "-A INPUT ! -i %s -j %sWAN\n", lan_if, PROTECT_SRV_RULE_CHAIN);
			fprintf(fp, "-A INPUT -i %s -j %sLAN\n", lan_if, PROTECT_SRV_RULE_CHAIN);
		}
#endif
		fprintf(fp, "-A INPUT -i %s -m state --state NEW -j %s\n", lan_if, "ACCEPT");
#if defined(RTCONFIG_PPTPD) || defined(RTCONFIG_ACCEL_PPTPD)
		if (nvram_get_int("pptpd_enable"))
			fprintf(fp, "-A INPUT -i %s -m state --state NEW -j %s\n", "pptp+", "ACCEPT");
#endif
		fprintf(fp, "-A INPUT -i %s -m state --state NEW -j %s\n", "lo", "ACCEPT");
#ifdef RTCONFIG_OPENVPN
		fprintf(fp, "-A INPUT -m state --state NEW -j OVPN\n");
#endif
#ifdef RTCONFIG_IPV6
		if (ipv6_enabled()) {
			fprintf(fp_ipv6, "-A INPUT -m state --state RELATED,ESTABLISHED -j %s\n", logaccept);
			fprintf(fp_ipv6, "-A INPUT -i %s -m state --state NEW -j %s\n", lan_if, "ACCEPT");
			fprintf(fp_ipv6, "-A INPUT -i %s -m state --state NEW -j %s\n", "lo", "ACCEPT");
			fprintf(fp_ipv6, "-A INPUT -m state --state INVALID -j %s\n", logdrop);
		}
#endif

		/* Pass multicast */
		if (nvram_get_int("mr_enable_x") || nvram_get_int("udpxy_enable_x")) {
			fprintf(fp, "-A INPUT -p 2 -d 224.0.0.0/4 -j %s\n", logaccept);
			fprintf(fp, "-A INPUT -p udp -d 224.0.0.0/4 ! --dport 1900 -j %s\n", logaccept);
		}

//#ifdef RTCONFIG_MULTICAST_IPTV
		if (nvram_get_int("switch_stb_x") > 6) {
			char *movistar_wan;
			if (nvram_invmatch("wan0_pppoe_ifname", ""))
				movistar_wan = nvram_safe_get("wan0_pppoe_ifname");
			else
				movistar_wan = nvram_safe_get("wan0_ifname");
			if (nvram_match("switch_wantag", "movistar")) {
				fprintf(fp, "-A INPUT -i %s -s 10.0.0.0/255.0.0.0 -j DROP\n", movistar_wan);
				fprintf(fp, "-A INPUT -i %s -s 172.16.0.0/255.255.15.0 -j DROP\n", movistar_wan);
				fprintf(fp, "-A INPUT -i vlan2 -s 172.16.0.0/255.255.15.0 -j ACCEPT\n");
				fprintf(fp, "-A INPUT -i vlan3 -s 10.31.255.134/255.255.255.255 -j ACCEPT\n");
				fprintf(fp, "-A INPUT -p udp --dport 520 -j %s\n", "ACCEPT");
			}
		}
//#endif


		/* enable incoming packets from broken dhcp servers, which are sending replies
		 * from addresses other than used for query, this could lead to lower level
		 * of security, but it does not work otherwise (conntrack does not work) :-(
		 */
		for(unit = WAN_UNIT_FIRST; unit < wan_max_unit; ++unit){
			if(!is_wan_connect(unit))
				continue;

			snprintf(prefix, sizeof(prefix), "wan%d_", unit);
			wan_proto = nvram_safe_get(strcat_r(prefix, "proto", tmp));
			wan_ip = nvram_safe_get(strcat_r(prefix, "ipaddr", tmp));

			if (strcmp(wan_proto, "dhcp") == 0 || strcmp(wan_ip, "0.0.0.0") == 0 ||
			    nvram_get_int(strcat_r(prefix, "dhcpenable_x", tmp))) {
				fprintf(fp, "-A INPUT -p udp --sport 67 --dport 68 -j %s\n", logaccept);
			}

			break; // set one time.
		}

		// Firewall between WAN and Local
		if (nvram_get_int("misc_http_x")) {
#ifdef RTCONFIG_HTTPS
			int enable = nvram_get_int("http_enable");
			if (enable != 0) {
				fprintf(fp, "-A INPUT -p tcp -m tcp -d %s --dport %d -j %s\n",
					lan_ip, nvram_get_int("https_lanport") ? : 443, logaccept);
			}
			/* do not support http (enable != 1) */
#else
			{
				fprintf(fp, "-A INPUT -p tcp -m tcp -d %s --dport %d -j %s\n",
					lan_ip, nvram_get_int("http_lanport") ? : 80, logaccept);
			}
#endif
		}
#ifdef RTCONFIG_SSH
		if (nvram_get_int("sshd_enable") == 1)
		{
			if (nvram_match("sshd_bfp", "1"))
			{
				fprintf(fp, "-N SSHBFP\n");
				fprintf(fp, "-A SSHBFP -m recent --set --name SSH --rsource\n");
				fprintf(fp, "-A SSHBFP -m recent --update --seconds 60 --hitcount 4 --name SSH --rsource -j %s\n", logdrop);
				fprintf(fp, "-A SSHBFP -j %s\n", logaccept);
				fprintf(fp, "-A INPUT -p tcp --dport %d -m state --state NEW -j SSHBFP\n",
					nvram_get_int("sshd_port") ? : 22);
#ifdef RTCONFIG_IPV6
				if (ipv6_enabled())
				{
					fprintf(fp_ipv6, "-N SSHBFP\n");
					fprintf(fp_ipv6, "-A SSHBFP -m recent --set --name SSH --rsource\n");
					fprintf(fp_ipv6, "-A SSHBFP -m recent --update --seconds 60 --hitcount 4 --name SSH --rsource -j %s\n", logdrop);
					fprintf(fp_ipv6, "-A SSHBFP -j %s\n", logaccept);
					fprintf(fp_ipv6, "-A INPUT -p tcp --dport %d -m state --state NEW -j SSHBFP\n",
						nvram_get_int("sshd_port") ? : 22);
				}
#endif
			}
                        else
			{
				fprintf(fp, "-A INPUT -p tcp -m tcp --dport %d -j %s\n",
					nvram_get_int("sshd_port") ? : 22, logaccept);
#ifdef RTCONFIG_IPV6
				if (ipv6_enabled())
					fprintf(fp_ipv6, "-A INPUT -p tcp --dport %d -j %s\n",
						nvram_get_int("sshd_port") ? : 22, logaccept);
#endif
			}
		}
#endif

#ifdef RTCONFIG_FTP
		if (nvram_get_int("enable_ftp")) {
			fprintf(fp, "-A INPUT -p tcp -m tcp --dport 21 -j %s\n", logaccept);
#ifdef RTCONFIG_IPV6
			if (ipv6_enabled() && nvram_match("ipv6_fw_enable", "1"))
				fprintf(fp_ipv6, "-A INPUT -p tcp -m tcp --dport 21 -j %s\n", logaccept);
#endif
		}
#endif

#ifdef RTCONFIG_WEBDAV
		if (nvram_match("enable_webdav", "1"))
		{
			if(nvram_get_int("st_webdav_mode")!=1) {
				fprintf(fp, "-A INPUT -p tcp -m tcp --dport %s -j DROP\n", nvram_safe_get("webdav_http_port"));	// oleg patch
			}

			if(nvram_get_int("st_webdav_mode")!=0) {
				fprintf(fp, "-A INPUT -p tcp -m tcp --dport %s -j %s\n", nvram_safe_get("webdav_https_port"), logaccept);	// oleg patch
			}
		}
#endif

		/* Pass ICMP */
		if (!nvram_get_int("misc_ping_x")) {
#ifdef RTCONFIG_IPV6
			/* accept ICMP requests from the remote tunnel endpoint */
			ip = (get_ipv6_service() == IPV6_6IN4) ?
				nvram_safe_get(ipv6_nvname("ipv6_tun_v4end")) : NULL;
			if (ip && *ip && inet_addr_(ip) != INADDR_ANY)
				fprintf(fp, "-A INPUT -s %s -p icmp --icmp-type 8 -j %s\n", ip, logaccept);
#endif
			fprintf(fp, "-A %s -p icmp -j %s\n", "INPUT", "INPUT_ICMP");
			fprintf(fp, "-A %s -p icmp --icmp-type %d -j %s\n", "INPUT_ICMP", 8, "RETURN");
			fprintf(fp, "-A %s -p icmp --icmp-type %d -j %s\n", "INPUT_ICMP", 13, "RETURN");
			fprintf(fp, "-A %s -p icmp -j %s\n", "INPUT_ICMP", logaccept);
		} else
			fprintf(fp, "-A %s -p icmp -j %s\n", "INPUT", logaccept);

		if (!nvram_match("misc_lpr_x", "0"))
		{
/*
			fprintf(fp, "-A INPUT -p tcp -m tcp -d %s --dport %d -j %s\n", wan_ip, 515, logaccept);
			fprintf(fp, "-A INPUT -p tcp -m tcp -d %s --dport %d -j %s\n", wan_ip, 9100, logaccept);
			fprintf(fp, "-A INPUT -p tcp -m tcp -d %s --dport %d -j %s\n", wan_ip, 3838, logaccept);
*/
			fprintf(fp, "-A INPUT -p tcp -m tcp --dport %d -j %s\n", 515, logaccept);	// oleg patch
			fprintf(fp, "-A INPUT -p tcp -m tcp --dport %d -j %s\n", 9100, logaccept);	// oleg patch
			fprintf(fp, "-A INPUT -p tcp -m tcp --dport %d -j %s\n", 3838, logaccept);	// oleg patch
		}

#if defined(RTCONFIG_PPTPD) || defined(RTCONFIG_ACCEL_PPTPD)
		//Add for pptp server
		if (nvram_get_int("pptpd_enable")) {
			fprintf(fp, "-A INPUT -p tcp --dport %d -j %s\n", 1723, logaccept);
			fprintf(fp, "-A INPUT -p 47 -j %s\n", logaccept);
		}
#endif

#ifdef RTCONFIG_IPV6
		switch (get_ipv6_service()) {
		case IPV6_6IN4:
		case IPV6_6TO4:
		case IPV6_6RD:
			fprintf(fp, "-A INPUT -p 41 -j %s\n", "ACCEPT");
			break;
		}
#endif

#ifdef RTCONFIG_PORT_BASED_VLAN
		/* Deny none br0 to access br0 subnet */
		if (vlan_enable() && strlen(nvram_safe_get("subnet_rulelist")))
			fprintf(fp, "-A INPUT ! -i br0 -d %s/%s -j DROP\n", nvram_safe_get("lan_ipaddr"), nvram_safe_get("lan_netmask"));

		/* Write input rule for vlan */
		vlan_subnet_filter_input(fp);
#endif

#ifdef RTCONFIG_TAGGED_BASED_VLAN
		/* Write input rule for vlan */
		vlan_subnet_filter_input(fp);
#endif
		fprintf(fp, "-A INPUT -j %s\n", logdrop);
	}

/* apps_dm DHT patch */
	if (nvram_match("apps_dl_share", "1"))
	{
		fprintf(fp, "-I INPUT -p udp --dport 6881 -j ACCEPT\n");	// DHT port
		// port range
		fprintf(fp, "-I INPUT -p udp --dport %s:%s -j ACCEPT\n", nvram_safe_get("apps_dl_share_port_from"), nvram_safe_get("apps_dl_share_port_to"));
		fprintf(fp, "-I INPUT -p tcp --dport %s:%s -j ACCEPT\n", nvram_safe_get("apps_dl_share_port_from"), nvram_safe_get("apps_dl_share_port_to"));
	}

	/* Pass multicast */
	if (nvram_get_int("mr_enable_x"))
		fprintf(fp, "-A FORWARD -p udp -d 224.0.0.0/4 -j ACCEPT\n");

	/* Clamp TCP MSS to PMTU of WAN interface before accepting RELATED packets */
	if (nvram_get_int("jumbo_frame_enable"))
		goto clamp_mss;

#if defined(RTCONFIG_PPTPD) || defined(RTCONFIG_ACCEL_PPTPD)
	if (nvram_get_int("pptpd_enable"))
		goto clamp_mss;
#endif
	for (unit = WAN_UNIT_FIRST; unit < wan_max_unit; unit++) {
		if (!is_wan_connect(unit))
			continue;

		snprintf(prefix, sizeof(prefix), "wan%d_", unit);
		wan_proto = nvram_safe_get(strcat_r(prefix, "proto", tmp));
		if (
#if defined(RTCONFIG_USB_MODEM)
		    dualwan_unit__usbif(unit) ||
#endif
		    strcmp(wan_proto, "pppoe") == 0 ||
		    strcmp(wan_proto, "pptp") == 0 ||
		    strcmp(wan_proto, "l2tp") == 0) {
		clamp_mss:
			fprintf(fp, "-A FORWARD -p tcp -m tcp --tcp-flags SYN,RST SYN -j TCPMSS --clamp-mss-to-pmtu\n");
			if (*macaccept)
				fprintf(fp, "-A %s -p tcp -m tcp --tcp-flags SYN,RST SYN -j TCPMSS --clamp-mss-to-pmtu\n", macaccept);
			break; // set one time
		}
	}
#ifdef RTCONFIG_IPV6
	switch (get_ipv6_service()) {
	case IPV6_NATIVE_DHCP:
	case IPV6_MANUAL:
#ifdef RTCONFIG_6RELAYD
	case IPV6_PASSTHROUGH:
#endif
		if (!nvram_get_int("jumbo_frame_enable") &&
#if defined(RTCONFIG_USB_MODEM)
		    dualwan_unit__nonusbif(wan_primary_ifunit_ipv6()) &&
#endif
		    !(strcmp(wan_proto, "dhcp") != 0 && strcmp(wan_proto, "static") != 0 &&
		      nvram_match(ipv6_nvname("ipv6_ifdev"), "ppp")))
			break;
		/* fall through */
	case IPV6_6IN4:
	case IPV6_6TO4:
	case IPV6_6RD:
		fprintf(fp_ipv6, "-A FORWARD -p tcp -m tcp --tcp-flags SYN,RST SYN -j TCPMSS --clamp-mss-to-pmtu\n");
		if (*macaccept)
			fprintf(fp_ipv6, "-A %s -p tcp -m tcp --tcp-flags SYN,RST SYN -j TCPMSS --clamp-mss-to-pmtu\n", macaccept);
		break;
	}
#endif

	fprintf(fp, "-A FORWARD -m state --state ESTABLISHED,RELATED -j %s\n", logaccept);
#ifdef RTCONFIG_IPV6
	if (ipv6_enabled() && nvram_match("ipv6_fw_enable", "1"))
		fprintf(fp_ipv6, "-A FORWARD -m state --state ESTABLISHED,RELATED -j %s\n", logaccept);
#endif
#if defined(RTCONFIG_PPTPD) || defined(RTCONFIG_ACCEL_PPTPD)
	if (nvram_get_int("pptpd_enable"))
		fprintf(fp, "-A FORWARD -i %s -j %s\n", "pptp+", "ACCEPT");
#endif

	for(unit = WAN_UNIT_FIRST; unit < wan_max_unit; ++unit){
		if(!is_wan_connect(unit))
			continue;

		snprintf(prefix, sizeof(prefix), "wan%d_", unit);
		wan_if = get_wan_ifname(unit);
		wanx_if = nvram_safe_get(strcat_r(prefix, "ifname", tmp));
		wanx_ip = nvram_safe_get(strcat_r(prefix, "xipaddr", tmp));

#ifdef RTCONFIG_TAGGED_BASED_VLAN
	/* Write forward rule for vlan */
	vlan_subnet_filter_forward(fp, wan_if);
#endif
// ~ oleg patch
		/* Filter out invalid WAN->WAN connections */


		fprintf(fp, "-A FORWARD -o %s ! -i %s -j %s\n", wan_if, lan_if, "other2wan");
#ifdef RTCONFIG_IPV6
		 if (ipv6_enabled() && *wan6face) {
			if (nvram_match("ipv6_fw_enable", "1")) {
				fprintf(fp_ipv6, "-A FORWARD -o %s -i %s -j %s\n", wan6face, lan_if, logaccept);
			} else {	// The default DROP rule from the IPv6 firewall would take care of it
			fprintf(fp_ipv6, "-A FORWARD -o %s ! -i %s -j %s\n", wan6face, lan_if, logdrop);
			}
		}
#endif
		if (strcmp(wanx_if, wan_if) && inet_addr_(wanx_ip) && dualwan_unit__nonusbif(unit))
			fprintf(fp, "-A FORWARD -o %s ! -i %s -j %s\n", wanx_if, lan_if, "other2wan");
	}
	fprintf(fp, "-A other2wan -i tun+ -j RETURN\n");	// Let OVPN traffic through
	fprintf(fp, "-A other2wan -j %s\n", logdrop);		// Drop other foreign traffic

#ifdef RTCONFIG_TAGGED_BASED_VLAN
	/* Write forward rule for deny lan */
	vlan_subnet_deny_forward(fp);
#endif

	/* Accept the redirect, might be seen as INVALID, packets */
	fprintf(fp, "-A FORWARD -i %s -o %s -j %s\n", lan_if, lan_if, logaccept);
	if (*macaccept)
		fprintf(fp, "-A %s -i %s -o %s -j %s\n", macaccept, lan_if, lan_if, logaccept);
#ifdef RTCONFIG_IPV6
	if (ipv6_enabled()) {
		fprintf(fp_ipv6, "-A FORWARD -i %s -o %s -j %s\n", lan_if, lan_if, logaccept);
		if (*macaccept)
			fprintf(fp_ipv6, "-A %s -i %s -o %s -j %s\n", macaccept, lan_if, lan_if, logaccept);
	}
#endif

	allow_sroutes(fp);

	/* Drop the wrong state, INVALID, packets */
	fprintf(fp, "-A FORWARD -m state --state INVALID -j %s\n", logdrop);
	if (*macaccept)
		fprintf(fp, "-A %s -m state --state INVALID -j %s\n", macaccept, logdrop);
#if 0
#ifdef RTCONFIG_IPV6
	if (ipv6_enabled()) {
		fprintf(fp_ipv6, "-A FORWARD -m state --state INVALID -j %s\n", logdrop);
		if (*macaccept)
			fprintf(fp_ipv6, "-A %s -m state --state INVALID -j %s\n", macaccept, logdrop);
	}
#endif
#endif

#ifdef RTCONFIG_IPV6
	if (ipv6_enabled())
	{
		fprintf(fp_ipv6, "-A FORWARD -p ipv6-nonxt -m length --length 40 -j ACCEPT\n");

		// ICMPv6 rules
		for (i = 0; i < sizeof(allowed_icmpv6)/sizeof(int); ++i) {
			fprintf(fp_ipv6, "-A FORWARD -p ipv6-icmp --icmpv6-type %i -j %s\n", allowed_icmpv6[i], logaccept);
		}
	}
#endif

#ifdef RTCONFIG_IPV6
	if (ipv6_enabled())
	{
#if 0
		fprintf(fp_ipv6,
			/* "-A INPUT -m state --state INVALID -j DROP\n" */
			"-A INPUT -m state --state RELATED,ESTABLISHED -j ACCEPT\n",
			logaccept);
#endif
		fprintf(fp_ipv6, "-A INPUT -p ipv6-nonxt -m length --length 40 -j ACCEPT\n");

		fprintf(fp_ipv6,
			"-A INPUT -i %s -j ACCEPT\n" // anything coming from LAN
			"-A INPUT -i lo -j ACCEPT\n",
				lan_if);

		switch (get_ipv6_service()) {
#ifdef RTCONFIG_6RELAYD
		case IPV6_PASSTHROUGH:
			/* allow responses from the dhcpv6 server to relay, not used so far
			fprintf(fp_ipv6, "-A INPUT -p udp --sport 547 --dport 547 -j %s\n", logaccept); */
			/* fall through */
#endif
		case IPV6_NATIVE_DHCP:
			/* allow responses from the dhcpv6 server to client */
			fprintf(fp_ipv6, "-A INPUT -p udp --sport 547 --dport 546 -j %s\n", logaccept);
			break;
		}

		// ICMPv6 rules
		for (n = 0; n < sizeof(allowed_icmpv6)/sizeof(int); n++) {
			fprintf(fp_ipv6, "-A INPUT -p ipv6-icmp --icmpv6-type %i -j %s\n", allowed_icmpv6[n], logaccept);
		}
		for (n = 0; n < sizeof(allowed_local_icmpv6)/sizeof(int); n++) {
			fprintf(fp_ipv6, "-A INPUT -p ipv6-icmp --icmpv6-type %i -j %s\n", allowed_local_icmpv6[n], logaccept);
		}

		// default policy: DROP
		// if logging
		fprintf(fp_ipv6, "-A INPUT -j %s\n", logdrop);

		// IPv6 firewall allowed traffic
		if (nvram_match("ipv6_fw_enable", "1")) {
			nvp = nv = strdup(nvram_safe_get("ipv6_fw_rulelist"));
			while (nv && (b = strsep(&nvp, "<")) != NULL) {
				char *portv, *portp, *port, *desc, *dstports;
				char srciprule[64];
				if ((vstrsep(b, ">", &desc, &srcip, &dstip, &port, &proto) != 5))
					continue;
				if (srcip[0] != '\0')
					snprintf(srciprule, sizeof(srciprule), "-s %s", srcip);
				else
					srciprule[0] = '\0';
				portp = portv = strdup(port);
				while (portv && (dstports = strsep(&portp, ",")) != NULL) {
					if (strcmp(proto, "TCP") == 0 || strcmp(proto, "BOTH") == 0)
						fprintf(fp_ipv6, "-A FORWARD -m state --state NEW -p tcp -m tcp %s -d %s --dport %s -j %s\n",
							srciprule, dstip, dstports, logaccept);
					if (strcmp(proto, "UDP") == 0 || strcmp(proto, "BOTH") == 0)
						fprintf(fp_ipv6, "-A FORWARD -m state --state NEW -p udp -m udp %s -d %s --dport %s -j %s\n",
							srciprule, dstip, dstports, logaccept);
					// Handle raw protocol in port field, no val1:val2 allowed
					if (strcmp(proto, "OTHER") == 0) {
						protono = strsep(&dstports, ":");
						fprintf(fp_ipv6, "-A FORWARD -p %s %s -d %s -j %s\n", protono, srciprule, dstip, logaccept);
					}
				}
				free(portv);
			}
		}
	}
#endif

	/* DoS protection */
	if (nvram_get_int("fw_enable_x") && nvram_get_int("fw_dos_x"))
	for(unit = WAN_UNIT_FIRST; unit < wan_max_unit; ++unit){
		if(!is_wan_connect(unit))
			continue;

		wan_if = get_wan_ifname(unit);

		fprintf(fp, "-A FORWARD -i %s -j %s\n", wan_if, "SECURITY");
	}

	// FILTER from LAN to WAN
	// Rules for MAC Filter and LAN to WAN Filter
	// Drop rules always before Accept
#ifdef RTCONFIG_PARENTALCTRL
	if(nvram_get_int("MULTIFILTER_ALL") != 0 && pc_count > 0)
		strcpy(chain, "PControls");
	else
#endif
	strcpy(chain, "FORWARD");

	/*
	network service filter
	*/
	if (nvram_match("fw_lw_enable_x", "1"))
	{
		char lanwan_timematch[2048];
		char lanwan_buf[2048];
		char ptr[32], *icmplist;
		char *ftype, *dtype;
		char protoptr[16], flagptr[16];
		char srcipbuf[32], dstipbuf[32];
		int apply;
		char *p, *g;

		memset(lanwan_timematch, 0, sizeof(lanwan_timematch));
		memset(lanwan_buf, 0, sizeof(lanwan_buf));
		apply = timematch_conv2(lanwan_timematch, sizeof(lanwan_timematch), "filter_lw_date_x", "filter_lw_time_x", "filter_lw_time2_x");

		if (nvram_match("filter_lw_default_x", "DROP"))
		{
			dtype = logdrop;
			ftype = logaccept;

		}
		else
		{
			dtype = logaccept;
			ftype = logdrop;
		}

		if(apply) {
			v4v6_ok = IPT_V4;

			// LAN/WAN filter
			nv = nvp = strdup(nvram_safe_get("filter_lwlist"));

			if(nv) {
				while ((b = strsep(&nvp, "<")) != NULL) {
					if((vstrsep(b, ">", &srcip, &srcport, &dstip, &dstport, &proto) !=5 )) continue;
					(void)protoflag_conv(proto, protoptr, 0);
					(void)protoflag_conv(proto, flagptr, 1);
					g_buf_init(); // need to modified

					setting = filter_conv(protoptr, flagptr, iprange_ex_conv(srcip, srcipbuf), srcport, iprange_ex_conv(dstip, dstipbuf), dstport);
					if (srcip) v4v6_ok = ipt_addr_compact(srcipbuf, v4v6_ok, (v4v6_ok == IPT_V4));
					if (dstip) v4v6_ok = ipt_addr_compact(dstipbuf, v4v6_ok, (v4v6_ok == IPT_V4));
					for(unit = WAN_UNIT_FIRST; unit < wan_max_unit; ++unit){
						if(!is_wan_connect(unit))
							continue;

						wan_if = get_wan_ifname(unit);

						/* separate lanwan timematch */
						strcpy(lanwan_buf, lanwan_timematch);
						p = lanwan_buf;
						while(p){
							if((g=strsep(&p, ">")) != NULL){
								//cprintf("[timematch] g=%s, p=%s, lanwan=%s, buf=%s\n", g, p, lanwan_timematch, lanwan_buf);
								if (v4v6_ok & IPT_V4)
								fprintf(fp, "-A %s %s -i %s -o %s %s -j %s\n", chain, g, lan_if, wan_if, setting, ftype);
							}
						}
					}

#ifdef RTCONFIG_IPV6
					/* separate lanwan timematch */
					strcpy(lanwan_buf, lanwan_timematch);
					p = lanwan_buf;
					while(p){
						if((g=strsep(&p, ">")) != NULL){
							//cprintf("[timematch] g=%s, p=%s, lanwan=%s, buf=%s\n", g, p, lanwan_timematch, lanwan_buf);
							if (ipv6_enabled() && (v4v6_ok & IPT_V6) && *wan6face)
							fprintf(fp_ipv6, "-A %s %s -i %s -o %s %s -j %s\n", chain, g, lan_if, wan6face, setting, ftype);
						}
					}
#endif
				}
				if(nv) free(nv);
			}
		}

		// ICMP
		foreach(ptr, nvram_safe_get("filter_lw_icmp_x"), icmplist)
		{
			for(unit = WAN_UNIT_FIRST; unit < wan_max_unit; ++unit){
				if(!is_wan_connect(unit))
					continue;

				wan_if = get_wan_ifname(unit);

				/* separate lanwan timematch */
				strcpy(lanwan_buf, lanwan_timematch);
				p = lanwan_buf;
				while(p){
					if((g=strsep(&p, ">")) != NULL){
						//cprintf("[timematch] g=%s, p=%s, lanwan=%s, buf=%s\n", g, p, lanwan_timematch, lanwan_buf);
						if (v4v6_ok & IPT_V4)
						fprintf(fp, "-A %s %s -i %s -o %s -p icmp --icmp-type %s -j %s\n", chain, g, lan_if, wan_if, ptr, ftype);
					}
				}
			}

#ifdef RTCONFIG_IPV6
			/* separate lanwan timematch */
			strcpy(lanwan_buf, lanwan_timematch);
			p = lanwan_buf;
			while(p){
				if((g=strsep(&p, ">")) != NULL){
					//cprintf("[timematch] g=%s, p=%s, lanwan=%s, buf=%s\n", g, p, lanwan_timematch, lanwan_buf);
					if (ipv6_enabled() && *wan6face)
					fprintf(fp_ipv6, "-A %s %s -i %s -o %s -p icmp --icmp-type %s -j %s\n", chain, g, lan_if, wan6face, ptr, ftype);
				}
			}
#endif
		}

		// Default
		for(unit = WAN_UNIT_FIRST; unit < wan_max_unit; ++unit){
			if(!is_wan_connect(unit))
				continue;

			wan_if = get_wan_ifname(unit);

			fprintf(fp, "-A %s -i %s -o %s -j %s\n", chain, lan_if, wan_if, dtype);
		}

#ifdef RTCONFIG_IPV6
		if (ipv6_enabled() && *wan6face)
			fprintf(fp_ipv6, "-A %s -i %s -o %s -j %s\n", chain, lan_if, wan6face, dtype);
#endif
	}

#ifdef RTCONFIG_PARENTALCTRL
	// MAC address in list and in time period -> ACCEPT.
	fprintf(fp, "-A PControls -j %s\n", logaccept);
#ifdef RTCONFIG_IPV6
	if (ipv6_enabled())
		fprintf(fp_ipv6, "-A PControls -j %s\n", logaccept);
#endif
#endif

	// Block VPN traffic
	for(unit = WAN_UNIT_FIRST; unit < wan_max_unit; ++unit){
		if(!is_wan_connect(unit))
			continue;

		wan_if = get_wan_ifname(unit);

		if (nvram_match("fw_pt_pptp", "0")) {
			fprintf(fp, "-I %s -i %s -o %s -p tcp --dport %d -j %s\n", chain, lan_if, wan_if, 1723, "DROP");
			fprintf(fp, "-I %s -i %s -o %s -p 47 -j %s\n", chain, lan_if, wan_if, "DROP");
		}
		if (nvram_match("fw_pt_l2tp", "0"))
			fprintf(fp, "-I %s -i %s -o %s -p udp --dport %d -j %s\n", chain, lan_if, wan_if, 1701, "DROP");
		if (nvram_match("fw_pt_ipsec", "0")) {
			fprintf(fp, "-I %s -i %s -o %s -p udp --dport %d -j %s\n", chain, lan_if, wan_if, 500, "DROP");
			fprintf(fp, "-I %s -i %s -o %s -p udp --dport %d -j %s\n", chain, lan_if, wan_if, 4500, "DROP");
			fprintf(fp, "-I %s -i %s -o %s -p 50 -j %s\n", chain, lan_if, wan_if, "DROP");
			fprintf(fp, "-I %s -i %s -o %s -p 51 -j %s\n", chain, lan_if, wan_if, "DROP");
		}
	}

	// Allow from LAN
	if (nvram_get_int("fw_enable_x"))
		fprintf(fp, "-A FORWARD -i %s -j %s\n", lan_if, "ACCEPT");

	//Filter chilli
#ifdef RTCONFIG_CAPTIVE_PORTAL
	if (nvram_match("chilli_enable", "1") || nvram_match("hotss_enable", "1"))
	{
		fprintf(fp, "-I INPUT -i tun22 -m state --state NEW -j ACCEPT\n");
		fprintf(fp, "-I FORWARD -i tun22 -m state --state NEW -j ACCEPT\n");
		fprintf(fp, "-I FORWARD -i tun22 -p tcp -m tcp --tcp-flags SYN,RST SYN -j TCPMSS --clamp-mss-to-pmtu\n");
	}
	if (nvram_match("cp_enable", "1") || nvram_match("hotss_enable", "1"))
	{
		fprintf(fp, "-I INPUT -i tun23 -m state --state NEW -j ACCEPT\n");
		fprintf(fp, "-I FORWARD -i tun23 -m state --state NEW -j ACCEPT\n");
		fprintf(fp, "-I FORWARD -i tun23 -p tcp -m tcp --tcp-flags SYN,RST SYN -j TCPMSS --clamp-mss-to-pmtu\n");
	}
#endif

	// Filter from WAN to LAN
#if 0 /* Never used */
	if (nvram_match("fw_wl_enable_x", "1"))
	{
		char wanlan_timematch[128];
		char ptr[32], *icmplist;
		char /**dtype,*/ *ftype, *flag;
		int apply;

		apply = timematch_conv(wanlan_timematch, "filter_wl_date_x", "filter_wl_time_x");

		if (nvram_match("filter_wl_default_x", "DROP"))
		{
//			dtype = logdrop;
			ftype = logaccept;
		}
		else
		{
//			dtype = logaccept;
			ftype = logdrop;
		}

		if(apply) {
			v4v6_ok = IPT_V4;

			// WAN/LAN filter
			nv = nvp = strdup(nvram_safe_get("filter_wllist"));

			if(nv) {
				while ((b = strsep(&nvp, "<")) != NULL) {
					if ((vstrsep(b, ">", &proto, &flag, &srcip, &srcport, &dstip, &dstport) != 6)) continue;

					setting=filter_conv(proto, flag, srcip, srcport, dstip, dstport);
					if (srcip) v4v6_ok = ipt_addr_compact(srcip, v4v6_ok, (v4v6_ok == IPT_V4));
					if (dstip) v4v6_ok = ipt_addr_compact(dstip, v4v6_ok, (v4v6_ok == IPT_V4));
					if (v4v6_ok & IPT_V4)
						for(unit = WAN_UNIT_FIRST; unit < WAN_UNIT_MAX; ++unit){
							if(!is_wan_connect(unit))
								continue;

							wan_if = get_wan_ifname(unit);

				 			fprintf(fp, "-A FORWARD %s -i %s -o %s %s -j %s\n", wanlan_timematch, wan_if, lan_if, setting, ftype);
			 			}

#ifdef RTCONFIG_IPV6
					if (ipv6_enabled() && (v4v6_ok & IPT_V6) && *wan6face)
						fprintf(fp_ipv6, "-A FORWARD %s -i %s -o %s %s -j %s\n", wanlan_timematch, wan6face, lan_if, setting, ftype);
#endif
				}
				free(nv);
			}
		}

		// ICMP
		foreach(ptr, nvram_safe_get("filter_wl_icmp_x"), icmplist)
		{
			for(unit = WAN_UNIT_FIRST; unit < WAN_UNIT_MAX; ++unit){
				if(!is_wan_connect(unit))
					continue;

				wan_if = get_wan_ifname(unit);

				fprintf(fp, "-A FORWARD %s -i %s -o %s -p icmp --icmp-type %s -j %s\n", wanlan_timematch, wan_if, lan_if, ptr, ftype);
			}

#ifdef RTCONFIG_IPV6
			if (ipv6_enabled() && (v4v6_ok & IPT_V6) && *wan6face)
				fprintf(fp_ipv6, "-A FORWARD %s -i %s -o %s -p icmp --icmp-type %s -j %s\n", wanlan_timematch, wan6face, lan_if, ptr, ftype);
#endif
		}

		// thanks for Oleg
		// Default
		// fprintf(fp, "-A FORWARD -i %s -o %s -j %s\n", wan_if, lan_if, dtype);
	}
#endif

TRACE_PT("write porttrigger\n");

	/* Trigger port setting */
	if (is_nat_enabled() && nvram_match("autofw_enable_x", "1"))
	for(unit = WAN_UNIT_FIRST; unit < wan_max_unit; ++unit){
		if(!is_wan_connect(unit))
			continue;

		wan_if = get_wan_ifname(unit);
		write_porttrigger(fp, wan_if, 0);
	}

#if 0
	if (is_nat_enabled() && !nvram_match("sp_battle_ips", "0"))
	{
		fprintf(fp, "-A FORWARD -p udp --dport %d -j %s\n", BASEPORT, logaccept);	// oleg patch
	}
#endif

	/* Enable Virtual Servers
	 * Accepts all DNATed connection, including VSERVER, UPNP, BATTLEIPs, etc
	 * Don't bother to do explicit dst checking, 'coz it's done in PREROUTING */
	if (is_nat_enabled())
		fprintf(fp, "-A FORWARD -m conntrack --ctstate DNAT -j %s\n", logaccept);

TRACE_PT("write wl filter\n");

#if 0 /* Never used */
	for(unit = WAN_UNIT_FIRST; unit < wan_max_unit; ++unit){
		if(!is_wan_connect(unit))
			continue;

		wan_if = get_wan_ifname(unit);

		if (nvram_match("fw_wl_enable_x", "1")) // Thanks for Oleg
			// Default
			fprintf(fp, "-A FORWARD -i %s -o %s -j %s\n", wan_if, lan_if, nvram_match("filter_wl_default_x", "DROP") ? logdrop : logaccept);


#ifdef RTCONFIG_IPV6
		if ((unit == wan_primary_ifunit_ipv6()) &&
			ipv6_enabled() && *wan6face)
			fprintf(fp_ipv6, "-A FORWARD -i %s -o %s -j %s\n", wan6face, lan_if, nvram_match("filter_wl_default_x", "DROP") ? logdrop : logaccept);
#endif
	}
#endif

#ifdef RTCONFIG_OPENVPN
	fprintf(fp, "-A FORWARD -m state --state NEW -j OVPN\n");
#endif

	/* SECURITY chain */
	/* Skip DMZ */
	if ((dstip = nvram_safe_get("dmz_ip")) && *dstip && inet_addr_(dstip))
		fprintf(fp, "-A SECURITY -d %s -j %s\n", dstip, "RETURN");
#if defined(RTCONFIG_MULTIWAN_CFG)
	/* FIXME */
	if (get_nr_wan_unit() == 2 && nvram_match("wans_mode", "lb")) {
		if ((dstip = nvram_safe_get("dmz_ip")) && *dstip && inet_addr_(dstip))
			fprintf(fp, "-A SECURITY -d %s -j %s\n", dstip, "RETURN");
	}
#endif
	/* Sync-flood protection */
	fprintf(fp, "-A SECURITY -p tcp --syn -m limit --limit 1/s -j %s\n", "RETURN");
	fprintf(fp, "-A SECURITY -p tcp --syn -j %s\n", logdrop);
	/* Furtive port scanner */
	fprintf(fp, "-A SECURITY -p tcp --tcp-flags SYN,ACK,FIN,RST RST -m limit --limit 1/s -j %s\n", "RETURN");
	fprintf(fp, "-A SECURITY -p tcp --tcp-flags SYN,ACK,FIN,RST RST -j %s\n", logdrop);
	/* UDP flooding */
//	fprintf(fp, "-A SECURITY -p udp -m limit --limit 5/s -j %s\n", "RETURN");
//	fprintf(fp, "-A SECURITY -p udp -j %s\n", logdrop);
	/* Ping of death */
	fprintf(fp, "-A SECURITY -p icmp --icmp-type 8 -m limit --limit 1/s -j %s\n", "RETURN");
	fprintf(fp, "-A SECURITY -p icmp --icmp-type 8 -j %s\n", logdrop);
	/* Skip the rest */
	fprintf(fp, "-A SECURITY -j RETURN\n");

	// logaccept chain
	fprintf(fp, "-A logaccept -m state --state NEW -j LOG --log-prefix \"ACCEPT \" "
		  "--log-tcp-sequence --log-tcp-options --log-ip-options\n"
		  "-A logaccept -j ACCEPT\n");

#ifdef RTCONFIG_IPV6
	if (ipv6_enabled())
	fprintf(fp_ipv6, "-A logaccept -m state --state NEW -j LOG --log-prefix \"ACCEPT \" "
		  "--log-tcp-sequence --log-tcp-options --log-ip-options\n"
		  "-A logaccept -j ACCEPT\n");
#endif

	// logdrop chain
	fprintf(fp,"-A logdrop -m state --state NEW -j LOG --log-prefix \"DROP \" "
		  "--log-tcp-sequence --log-tcp-options --log-ip-options\n"
		  "-A logdrop -j DROP\n");
#ifdef RTCONFIG_IPV6
	if (ipv6_enabled())
	fprintf(fp_ipv6, "-A logdrop -m state --state NEW -j LOG --log-prefix \"DROP \" "
		  "--log-tcp-sequence --log-tcp-options --log-ip-options\n"
		  "-A logdrop -j DROP\n");
#endif

#ifdef RTCONFIG_IPV6
	write_UrlFilter("FORWARD", lan_if, lan_ip, logdrop, fp, fp_ipv6);
#else
	write_UrlFilter("FORWARD", lan_if, lan_ip, logdrop, fp);
#endif

#ifdef CONTENTFILTER
	if (makeTimestr_content(timef, sizeof(timef))) {
		nv = nvp = strdup(nvram_safe_get("keyword_rulelist"));
		while(nvp && (b = strsep(&nvp, "<")) != NULL)
		{
			if(vstrsep(b, ">", &filterstr) != 1)
				continue;
			if(*filterstr)
			{
#ifndef HND_ROUTER
				fprintf(fp, "-I FORWARD -p tcp --sport 80 %s -m string --string \"%s\" --algo bm -j REJECT --reject-with tcp-reset\n", timef, filterstr);
#else
				fprintf(fp, "-I FORWARD -p tcp --sport 80 %s -m string --string %s --algo bm -j REJECT --reject-with tcp-reset\n", timef, filterstr);
#endif
#ifdef RTCONFIG_IPV6
				if (ipv6_enabled())
#ifndef HND_ROUTER
					fprintf(fp_ipv6, "-I FORWARD -p tcp --sport 80 %s -m string --string \"%s\" --algo bm -j REJECT --reject-with tcp-reset\n", timef, filterstr);
#else
					fprintf(fp_ipv6, "-I FORWARD -p tcp --sport 80 %s -m string --string %s --algo bm -j REJECT --reject-with tcp-reset\n", timef, filterstr);
#endif
#endif
			}
		}
		if(nv) free(nv);
	}
#endif

#if defined(WEB_REDIRECT)
	/* If NAT is enabled and defpsk is not enabled.
	 * Block ICMP echo-request and all TCP ports if DUT hasn't been configured.
	 */
	if (is_nat_enabled() && nvram_match("x_Setting", "0") &&
			!find_word(nvram_safe_get("rc_support"), "defpsk"))
	{
		fprintf(fp, "-I FORWARD -j default_block\n");
	}
#endif

#ifdef RTCONFIG_DNSFILTER
	dnsfilter_dot_rules(fp, lan_if);
#endif

	// Default rule
	if (nvram_get_int("fw_enable_x"))
		fprintf(fp, "-A FORWARD -j %s\n", logdrop);
#ifdef RTCONFIG_IPV6
	if (ipv6_enabled() && nvram_match("ipv6_fw_enable", "1"))
		fprintf(fp_ipv6, "-A FORWARD -j %s\n", logdrop);
#endif

//	write_rules(fp);

	fprintf(fp, "COMMIT\n\n");
	if (fp) fclose(fp);
	eval("iptables-restore", "/tmp/filter_rules");

#ifdef RTCONFIG_PROTECTION_SERVER
	kill_pidfile_s(PROTECT_SRV_PID_PATH, SIGUSR1);
#endif

#ifdef RTCONFIG_IPV6
	if (ipv6_enabled())
	{
		fprintf(fp_ipv6, "COMMIT\n\n");
		if (fp_ipv6) fclose(fp_ipv6);
		eval("ip6tables-restore", "/tmp/filter_rules_ipv6");
	}
#endif
}
#endif // RTCONFIG_DUALWAN

void
write_porttrigger(FILE *fp, char *wan_if, int is_nat)
{
	char *nv, *nvp, *b;
	char *out_proto, *in_proto, *out_port, *in_port, *desc;
	char out_protoptr[16], in_protoptr[16];
	int first = 1;
#ifdef RTCONFIG_DUALWAN
	char dualwan_mode[8];
	char dualwan_wans[16];
#endif

	if(is_nat) {
		fprintf(fp, "-A VSERVER -j TRIGGER --trigger-type dnat\n");
		return;
	}

#ifdef RTCONFIG_DUALWAN
	memset(dualwan_mode, 0, 8);
	strcpy(dualwan_mode, nvram_safe_get("wans_mode"));
	memset(dualwan_wans, 0, 16);
	strcpy(dualwan_wans, nvram_safe_get("wans_dualwan"));
	/* load balance mode, skip port trigger on secondary wan */
	if(strcmp(dualwan_mode, "lb") == 0 &&
		strcmp(dualwan_wans, "wan none") != 0){
		if(nvram_match("wan1_gw_ifname", wan_if)){
			_dprintf("porttrigger, this is secondary wan[%s], skip port trigger\n", wan_if);
			return;
		}
	}
#endif

	nvp = nv = strdup(nvram_safe_get("autofw_rulelist"));
	while (nv && (b = strsep(&nvp, "<")) != NULL) {
		char *p;

		if ((vstrsep(b, ">", &desc, &out_port, &out_proto, &in_port, &in_proto) != 5))
			continue;

		if (first) {
			fprintf(fp, ":triggers - [0:0]\n");
			fprintf(fp, "-A FORWARD -o %s -j triggers\n", wan_if);
			fprintf(fp, "-A FORWARD -i %s -j TRIGGER --trigger-type in\n", wan_if);
			first = 0;
		}
		(void)proto_conv(in_proto, in_protoptr);
		(void)proto_conv(out_proto, out_protoptr);

		/* parse_ports() of libipt_TRIGGER.c only accepts '-', not ':'. */
		if ((p = strchr(in_port, ':')) != NULL)
			*p = '-';
		fprintf(fp, "-A FORWARD -p %s -m %s --dport %s "
			"-j TRIGGER --trigger-type out --trigger-proto %s --trigger-match %s --trigger-relate %s\n",
			out_protoptr, out_protoptr, out_port,
			in_protoptr, out_port, in_port);
	}
	free(nv);
}

void
mangle_setting(char *wan_if, char *wan_ip, char *lan_if, char *lan_ip, char *logaccept, char *logdrop)
{
#ifdef RTCONFIG_IPV6
	int unit;
	char chain[sizeof("QOSOxXXX")];
#endif
#ifdef CONFIG_BCMWL5 /* the only use so far */
	char lan_class[32];

	ip2class(lan_ip, nvram_safe_get("lan_netmask"), lan_class);
#endif

	if(nvram_get_int("qos_enable") == 1 && nvram_get_int("qos_type") != 1){
			add_iQosRules(wan_if);
	}
	else {
		eval("iptables", "-t", "mangle", "-F");
#ifdef RTCONFIG_IPV6
		eval("ip6tables", "-t", "mangle", "-F");
#endif
	}

#ifdef RTCONFIG_IPV6
	if (ipv6_enabled() && nvram_get_int("qos_enable") == 1 && !nvram_get_int("qos_type")) {
		/* Create QOSOx chain for TQoS */
		for (unit = WAN_UNIT_FIRST; unit < WAN_UNIT_MAX; ++unit) {
			snprintf(chain, sizeof(chain), "QOSO%d", unit);
			eval("ip6tables", "-t", "mangle", "-N", chain);
		}
	}
#endif

/* Workaround for neighbour solicitation flood from Comcast */
#ifdef RTCONFIG_IPV6
	if (nvram_get_int("ipv6_ns_drop")) {
		eval("ip6tables", "-t", "mangle", "-A", "PREROUTING", "-p", "icmpv6", "--icmpv6-type", "neighbor-solicitation",
		     "-i", wan_if, "-d", "ff02::1:ff00:0/104", "-j", "DROP");
	}
#endif

#ifdef RTCONFIG_FBWIFI
	if(sw_mode() == SW_MODE_ROUTER){
		fbwifi_mangle();
	}
#endif

#if defined(RTAC58U) || defined(RTAC88U)
	if (nvram_match("switch_wantag", "stuff_fibre")) {
		eval("iptables", "-t", "mangle", "-A", "POSTROUTING", "-p", "udp", "--dport", "53", "-j", "CLASSIFY", "--set-class", "0:3");
		eval("iptables", "-t", "mangle", "-A", "POSTROUTING", "-d", "27.111.14.67", "-j", "CLASSIFY", "--set-class", "0:3");
	}
#endif

#ifdef RTCONFIG_YANDEXDNS
#ifdef RTCONFIG_IPV6
	if (nvram_get_int("yadns_enable_x") && ipv6_enabled()) {
		FILE *fp;

		fp = fopen("/tmp/mangle_rules_ipv6.yadns", "w");
		if (fp != NULL) {
			fprintf(fp, "*mangle\n"
			    ":YADNSI - [0:0]\n"
			    ":YADNSF - [0:0]\n");

			write_yandexdns_filter6(fp, lan_if, lan_ip);

			fprintf(fp, "COMMIT\n");
			fclose(fp);

			eval("ip6tables-restore", "/tmp/mangle_rules_ipv6.yadns");
		}
	}
#endif /* RTCONFIG_IPV6 */
#endif /* RTCONFIG_YANDEXDNS */

#ifdef RTCONFIG_DNSFILTER
#ifdef RTCONFIG_IPV6
	if (nvram_get_int("dnsfilter_enable_x") && ipv6_enabled()) {
		FILE *fp;

		fp = fopen("/tmp/mangle_rules_ipv6.dnsfilter", "w");
		if (fp != NULL) {
			fprintf(fp, "*mangle\n"
			    ":DNSFILTERI - [0:0]\n"
			    ":DNSFILTERF - [0:0]\n"
			    ":DNSFILTER_DOT - [0:0]\n");

			dnsfilter6_settings(fp, lan_if, lan_ip);

			fprintf(fp, "COMMIT\n");
			fclose(fp);

			eval("ip6tables-restore", "/tmp/mangle_rules_ipv6.dnsfilter");
		}
	}
#endif /* RTCONFIG_IPV6 */
#endif /* RTCONFIG_DNSFILTER */

	/* In Bangladesh, ISPs force the packet TTL as 1 at modem side to block ip sharing.
	 * Increase the TTL once the packet come at WAN with TTL=1 */
	if (nvram_get_int("ttl_inc_enable")) {
		eval("iptables", "-t", "mangle", "-A", "PREROUTING", "-i", wan_if,
		     "-m", "ttl", "--ttl-eq", "1",
		     "-j", "TTL", "--ttl-set", "64");
#ifdef RTCONFIG_IPV6
		if (ipv6_enabled() && *wan6face)
			eval("ip6tables", "-t", "mangle", "-A", "PREROUTING", "-i", wan6face,
			     "-m", "hl", "--hl-eq", "1",
			     "-j", "HL", "--hl-set", "64");
#endif
	}

	/* Several ISPs restrict Internet sharing by checking TTL value,
	 * i.e allow Phones/Tablets only. Fix WAN outgoing packets with
	 * router's TTL, default is 64  */
	if (nvram_get_int("ttl_spoof_enable")) {
		char value[sizeof("255")];
		int wan_ttl = 0;

		if (f_read_string("/proc/sys/net/ipv4/ip_default_ttl", value, sizeof(value)) > 0)
			wan_ttl = atoi(value);
		snprintf(value, sizeof(value), "%d", wan_ttl);

		if (wan_ttl > 1) {
			eval("iptables", "-t", "mangle", "-A", "FORWARD", "-o", wan_if,
			    "-m", "ttl", "--ttl-gt", "30",
			    "-m", "ttl", "--ttl-lt", "254",
			    "-j", "TTL", "--ttl-set", value);
		}
		eval("iptables", "-t", "mangle", "-A", "FORWARD", "-o", wan_if,
		    "-m", "ttl", "--ttl-eq", "254",
		    "-j", "TTL", "--ttl-set", "255");
#ifdef RTCONFIG_IPV6
		if (ipv6_enabled() && *wan6face) {
			int wan_hlim = ipv6_getconf(wan6face, "hop_limit") ? : ipv6_getconf("default", "hop_limit");
			if (wan_hlim > 1) {
				snprintf(value, sizeof(value), "%d", wan_hlim);
				eval("ip6tables", "-t", "mangle", "-A", "FORWARD", "-o", wan6face,
				     "-m", "hl", "--hl-gt", "30",
				     "-m", "hl", "--hl-lt", "254",
				     "-j", "HL", "--hl-set", value);
			}
			eval("ip6tables", "-t", "mangle", "-A", "FORWARD", "-o", wan6face,
			     "-m", "hl", "--hl-eq", "254",
			     "-j", "HL", "--hl-set", "255");
		}
#endif
	}

#ifdef CONFIG_BCMWL5
#ifdef HND_ROUTER
	/* bypass flow cache learning */
	if (nvram_match("fc_disable", "0")) {
#else
	/* mark connect to bypass CTF */
	if (nvram_match("ctf_disable", "0")) {
#endif
#if defined(RTCONFIG_BWDPI)
		/* DPI engine */
		if (nvram_get_int("qos_enable") == 1 && nvram_get_int("qos_type") == 1) {
				eval("iptables", "-t", "mangle", "-N", "BWDPI_FILTER");
				eval("iptables", "-t", "mangle", "-F", "BWDPI_FILTER");
				eval("iptables", "-t", "mangle", "-A", "BWDPI_FILTER", "-i", wan_if, "-p", "udp", "--sport", "68", "--dport", "67", "-j", "DROP");
				eval("iptables", "-t", "mangle", "-A", "BWDPI_FILTER", "-i", wan_if, "-p", "udp", "--sport", "67", "--dport", "68", "-j", "DROP");
				eval("iptables", "-t", "mangle", "-A", "PREROUTING", "-i", wan_if, "-p", "udp", "-j", "BWDPI_FILTER");
		}
#endif
		/* mark 80 port connection */
		if (nvram_match("url_enable_x", "1") || nvram_match("keyword_enable_x", "1")) {
#ifdef HND_ROUTER
			if (nvram_match("fc_pt_war", "1"))
#endif
			eval("iptables", "-t", "mangle", "-A", "FORWARD",
			     "-p", "tcp", "--dport", "80",
			     "-m", "state", "--state", "NEW", "-j", "MARK", "--set-mark", "0x01/0x7");
		}

		/* mark 5060 port connection for SIP signaling of VoIP, including UDP and TCP type */
#ifdef CONFIG_BCMWL5
		if (nvram_match("fw_pt_sip", "1") && nvram_get_int("stop_sip_pt_r") != 1) {
#ifdef HND_ROUTER
			//do nothing
#else
			eval("iptables", "-t", "mangle", "-A", "FORWARD",
				"-p", "udp", "-m", "udp",
				"--dport", "5060", "-j", "MARK", "--set-mark", "0x01/0x7");
			eval("iptables", "-t", "mangle", "-A", "FORWARD",
				"-p", "tcp", "-m", "tcp",
				"--dport", "5060", "-j", "MARK", "--set-mark", "0x01/0x7");
#endif /* HND_ROUTER */
		}
#endif /* CONFIG_BCMWL5 */

		/* mark VTS loopback connections */
		if (nvram_match("vts_enable_x", "1") || dmz_enabled() ||
			(is_nat_enabled() && nvram_get_int("upnp_enable"))) {
#ifdef HND_ROUTER
			if (nvram_match("fc_pt_war", "1"))
#endif
			eval("iptables", "-t", "mangle", "-A", "FORWARD",
			     "-o", lan_if, "-s", lan_class, "-d", lan_class,
			     "-j", "MARK", "--set-mark", "0x01/0x7");
		}
#ifdef RTCONFIG_BCMARM
		/* mark STUN connection*/
#ifdef HND_ROUTER
		if (nvram_match("fc_pt_udp_war", "1"))
#else
		if (nvram_match("ctf_pt_udp", "1"))
#endif
			eval("iptables", "-t", "mangle", "-A", "FORWARD",
			     "-p", "udp",
			     "-m", "state", "--state", "NEW", "-j", "MARK", "--set-mark", "0x01/0x7");
#endif
#ifdef RTCONFIG_IPV6
		if (get_ipv6_service() == IPV6_6IN4) {
#ifdef RTCONFIG_BCMARM
#ifdef HND_ROUTER
			if (nvram_match("fc_pt_war", "1"))
#endif
			eval("ip6tables", "-t", "mangle", "-A", "FORWARD",
			     "-m", "state", "--state", "NEW", "-j", "MARK", "--set-mark", "0x01/0x7");
#else
			eval("ip6tables", "-t", "mangle", "-A", "FORWARD",
			     "-m", "state", "--state", "NEW", "-j", "SKIPLOG");
#endif
		}
#endif
	}
#endif
#if defined(RTCONFIG_LANTIQ)
	eval("iptables", "-t", "mangle", "-A", "INPUT",
	     "-p", "tcp", "-m", "state", "--state", "ESTABLISHED",
			"-j", "EXTMARK", "--set-mark", "0x80000000/0x80000000");
#endif
}

#if defined(RTCONFIG_DUALWAN) || defined(RTCONFIG_MULTICAST_IPTV) // RTCONFIG_DUALWAN || RTCONFIG_MULTICAST_IPTV
void
mangle_setting2(char *lan_if, char *lan_ip, char *logaccept, char *logdrop)
{
	int unit;
	char *wan_if;
	char chain[sizeof("QOSOxXXX")];
	int wan_max_unit = WAN_UNIT_MAX;
#ifdef CONFIG_BCMWL5 /* the only use so far */
	char lan_class[32];

	ip2class(lan_ip, nvram_safe_get("lan_netmask"), lan_class);
#endif

#ifdef RTCONFIG_MULTICAST_IPTV
	if (nvram_get_int("switch_stb_x") > 6)
		wan_max_unit = WAN_UNIT_MULTICAST_IPTV_MAX;
#endif

	if(nvram_get_int("qos_enable") == 1 && nvram_get_int("qos_type") != 1){
		for(unit = WAN_UNIT_FIRST; unit < wan_max_unit; ++unit){
			if(!is_wan_connect(unit))
				continue;

			wan_if = get_wan_ifname(unit);
//#ifdef RTCONFIG_MULTICAST_IPTV
			if (nvram_get_int("switch_stb_x") > 6 &&
			    strstr(nvram_safe_get("iptv_wan_ifnames"), wan_if) != NULL)
				continue;
//#endif
			add_iQosRules(wan_if);
		}
	}
	else {
		eval("iptables", "-t", "mangle", "-F");
#ifdef RTCONFIG_IPV6
		eval("ip6tables", "-t", "mangle", "-F");
#endif
	}

#ifdef RTCONFIG_DNSFILTER
#ifdef RTCONFIG_IPV6
	if (nvram_get_int("dnsfilter_enable_x") && ipv6_enabled()) {
		FILE *fp;

		fp = fopen("/tmp/mangle_rules_ipv6.dnsfilter", "w");
		if (fp != NULL) {
			fprintf(fp, "*mangle\n"
				":DNSFILTERI - [0:0]\n"
				":DNSFILTERF - [0:0]\n"
				":DNSFILTER_DOT - [0:0]\n");

			dnsfilter6_settings(fp, lan_if, lan_ip);

			fprintf(fp, "COMMIT\n");
			fclose(fp);

			eval("ip6tables-restore", "/tmp/mangle_rules_ipv6.dnsfilter");
		}
	}
#endif /* RTCONFIG_IPV6 */
#endif /* RTCONFIG_DNSFILTER */


/* Workaround for neighbour solicitation flood from Comcast */
#ifdef RTCONFIG_IPV6
	if (nvram_get_int("ipv6_neighsol_drop")) {
		for(unit = WAN_UNIT_FIRST; unit < WAN_UNIT_MAX; ++unit){
			eval("ip6tables", "-t", "mangle", "-A", "PREROUTING", "-p", "icmpv6", "--icmpv6-type", "neighbor-solicitation",
			     "-i", get_wan_ifname(unit), "-d", "ff02::1:ff00:0/104", "-j", "DROP");
		}
	}
#endif

#ifdef RTCONFIG_IPV6
	if (ipv6_enabled() && nvram_get_int("qos_enable") == 1 && !nvram_get_int("qos_type")) {
		/* Create QOSOx chain for TQoS */
		for (unit = WAN_UNIT_FIRST; unit < WAN_UNIT_MAX; ++unit) {
			snprintf(chain, sizeof(chain), "QOSO%d", unit);
			eval("ip6tables", "-t", "mangle", "-N", chain);
		}
	}
#endif

#ifdef RTCONFIG_FBWIFI
	if(sw_mode() == SW_MODE_ROUTER){
		fbwifi_mangle();
	}
#endif

#ifdef RTCONFIG_YANDEXDNS
#ifdef RTCONFIG_IPV6
	if (nvram_get_int("yadns_enable_x") && ipv6_enabled()) {
		FILE *fp;

		fp = fopen("/tmp/mangle_rules_ipv6.yadns", "w");
		if (fp != NULL) {
			fprintf(fp, "*mangle\n"
			    ":YADNSI - [0:0]\n"
			    ":YADNSF - [0:0]\n");

			write_yandexdns_filter6(fp, lan_if, lan_ip);

			fprintf(fp, "COMMIT\n");
			fclose(fp);

			eval("ip6tables-restore", "/tmp/mangle_rules_ipv6.yadns");
		}
	}
#endif /* RTCONFIG_IPV6 */
#endif /* RTCONFIG_YANDEXDNS */

	/* In Bangladesh, ISPs force the packet TTL as 1 at modem side to block ip sharing.
	 * Increase the TTL once the packet come at WAN with TTL=1 */
	if (nvram_get_int("ttl_inc_enable")) {
		for (unit = WAN_UNIT_FIRST; unit < wan_max_unit; unit++) {
			wan_if = get_wan_ifname(unit);
			eval("iptables", "-t", "mangle", "-A", "PREROUTING", "-i", wan_if,
			     "-m", "ttl", "--ttl-eq", "1",
			     "-j", "TTL", "--ttl-set", "64");
#ifdef RTCONFIG_IPV6
			if ((wan_if = get_wan6_ifname(unit)) && *wan_if)
				eval("ip6tables", "-t", "mangle", "-A", "PREROUTING", "-i", wan_if,
				     "-m", "hl", "--hl-eq", "1",
				     "-j", "HL", "--hl-set", "64");
#endif
		}
	}

	/* Several ISPs restrict Internet sharing by checking TTL value,
	 * i.e allow Phones/Tablets only. Fix WAN outgoing packets with
	 * router's TTL, default is 64  */
	if (nvram_get_int("ttl_spoof_enable")) {
		char value[sizeof("255")];
		int wan_ttl = 0;

		if (f_read_string("/proc/sys/net/ipv4/ip_default_ttl", value, sizeof(value)) > 0)
			wan_ttl = atoi(value);
		snprintf(value, sizeof(value), "%d", wan_ttl);

		for (unit = WAN_UNIT_FIRST; unit < wan_max_unit; unit++) {
			wan_if = get_wan_ifname(unit);
			if (wan_ttl > 1) {
				eval("iptables", "-t", "mangle", "-A", "FORWARD", "-o", wan_if,
				    "-m", "ttl", "--ttl-gt", "30",
				    "-m", "ttl", "--ttl-lt", "254",
				    "-j", "TTL", "--ttl-set", value);
			}
			eval("iptables", "-t", "mangle", "-A", "FORWARD", "-o", wan_if,
			    "-m", "ttl", "--ttl-eq", "254",
			    "-j", "TTL", "--ttl-set", "255");
#ifdef RTCONFIG_IPV6
			if ((wan_if = get_wan6_ifname(unit)) && *wan_if) {
				int wan_hlim = ipv6_getconf(wan_if, "hop_limit") ? : ipv6_getconf("default", "hop_limit");
				if (wan_hlim > 1) {
					snprintf(value, sizeof(value), "%d", wan_hlim);
					eval("ip6tables", "-t", "mangle", "-A", "FORWARD", "-o", wan_if,
					     "-m", "hl", "--hl-gt", "30",
					     "-m", "hl", "--hl-lt", "254",
					     "-j", "HL", "--hl-set", value);
				}
				eval("ip6tables", "-t", "mangle", "-A", "FORWARD", "-o", wan_if,
				     "-m", "hl", "--hl-eq", "254",
				     "-j", "HL", "--hl-set", "255");
			}
#endif
		}
	}

#ifdef CONFIG_BCMWL5
#ifdef HND_ROUTER
	/* bypass flow cache learning */
	if (nvram_match("fc_disable", "0")) {
#else
	/* mark connect to bypass CTF */
	if (nvram_match("ctf_disable", "0")) {
#endif
#if defined(RTCONFIG_BWDPI)
		/* DPI engine */
		if (nvram_get_int("qos_enable") == 1 && nvram_get_int("qos_type") == 1) {
				eval("iptables", "-t", "mangle", "-N", "BWDPI_FILTER");
				eval("iptables", "-t", "mangle", "-F", "BWDPI_FILTER");

			// for dual-wan case, it has mutli-mangle rules
			for (unit = WAN_UNIT_FIRST; unit < wan_max_unit; unit++) {
				wan_if = get_wan_ifname(unit);
//#ifdef RTCONFIG_MULTICAST_IPTV
				if (nvram_get_int("switch_stb_x") > 6 &&
				    strstr(nvram_safe_get("iptv_wan_ifnames"), wan_if) != NULL)
					continue;
//#endif
				eval("iptables", "-t", "mangle", "-A", "BWDPI_FILTER", "-i", wan_if, "-p", "udp", "--sport", "68", "--dport", "67", "-j", "DROP");
				eval("iptables", "-t", "mangle", "-A", "BWDPI_FILTER", "-i", wan_if, "-p", "udp", "--sport", "67", "--dport", "68", "-j", "DROP");
				eval("iptables", "-t", "mangle", "-A", "PREROUTING", "-i", wan_if, "-p", "udp", "-j", "BWDPI_FILTER");
			}
		}
#endif
		/* mark 80 port connection */
		if (nvram_match("url_enable_x", "1") || nvram_match("keyword_enable_x", "1")) {
#ifdef HND_ROUTER
			if (nvram_match("fc_pt_war", "1"))
#endif
			eval("iptables", "-t", "mangle", "-A", "FORWARD",
			     "-p", "tcp", "--dport", "80",
			     "-m", "state", "--state", "NEW", "-j", "MARK", "--set-mark", "0x01/0x7");
		}

		/* mark VTS loopback connections */
		if (nvram_match("vts_enable_x", "1") || dmz_enabled() ||
			(is_nat_enabled() && nvram_get_int("upnp_enable"))) {
#ifdef HND_ROUTER
			if (nvram_match("fc_pt_war", "1"))
#endif
			eval("iptables", "-t", "mangle", "-A", "FORWARD",
			     "-o", lan_if, "-s", lan_class, "-d", lan_class,
			     "-j", "MARK", "--set-mark", "0x01/0x7");
		}
#ifdef RTCONFIG_BCMARM
		/* mark STUN connection*/
#ifdef HND_ROUTER
		if (nvram_match("fc_pt_udp_war", "1"))
#else
		if (nvram_match("ctf_pt_udp", "1"))
#endif
			eval("iptables", "-t", "mangle", "-A", "FORWARD",
			     "-p", "udp",
			     "-m", "state", "--state", "NEW", "-j", "MARK", "--set-mark", "0x01/0x7");
#endif
#ifdef RTCONFIG_IPV6
		if (get_ipv6_service() == IPV6_6IN4) {
#ifdef RTCONFIG_BCMARM
#ifdef HND_ROUTER
			if (nvram_match("fc_pt_war", "1"))
#endif
			eval("ip6tables", "-t", "mangle", "-A", "FORWARD",
			     "-m", "state", "--state", "NEW", "-j", "MARK", "--set-mark", "0x01/0x7");
#else
			eval("ip6tables", "-t", "mangle", "-A", "FORWARD",
			     "-m", "state", "--state", "NEW", "-j", "SKIPLOG");
#endif
		}
#endif
	}
#endif	/* CONFIG_BCMWL5 */

#ifdef RTCONFIG_DUALWAN
	if(!nvram_get_int("stop_adv_lb"))
		set_load_balance();
#endif
}
#endif // RTCONFIG_DUALWAN

#if 0
#ifdef RTCONFIG_BCMARM
void
del_samba_rules(void)
{
	char ifname[IFNAMSIZ];
	char *lan_ip = nvram_safe_get("lan_ipaddr");

	strncpy(ifname, nvram_safe_get("lan_ifname"), IFNAMSIZ);

	/* delete existed rules */
	eval("iptables", "-t", "raw", "-D", "PREROUTING", "-i", ifname, "-d", lan_ip, "-p", "tcp",
		"--dport", "137:139", "-j", "NOTRACK");
	eval("iptables", "-t", "raw", "-D", "PREROUTING", "-i", ifname, "-d", lan_ip, "-p", "tcp",
		"--dport", "445", "-j", "NOTRACK");
	eval("iptables", "-t", "raw", "-D", "PREROUTING", "-i", ifname, "-d", lan_ip, "-p", "udp",
		"--dport", "137:139", "-j", "NOTRACK");
	eval("iptables", "-t", "raw", "-D", "PREROUTING", "-i", ifname, "-d", lan_ip, "-p", "udp",
		"--dport", "445", "-j", "NOTRACK");
	eval("iptables", "-t", "raw", "-D", "OUTPUT", "-p", "tcp",
		"--sport", "137:139", "-j", "NOTRACK");
	eval("iptables", "-t", "raw", "-D", "OUTPUT", "-p", "tcp",
		"--sport", "445", "-j", "NOTRACK");
	eval("iptables", "-t", "raw", "-D", "OUTPUT", "-p", "udp",
		"--sport", "137:139", "-j", "NOTRACK");
	eval("iptables", "-t", "raw", "-D", "OUTPUT", "-p", "udp",
		"--sport", "445", "-j", "NOTRACK");
/*
	eval("iptables", "-t", "filter", "-D", "INPUT", "-i", ifname, "-p", "udp",
		"--dport", "137:139", "-j", "ACCEPT");
	eval("iptables", "-t", "filter", "-D", "INPUT", "-i", ifname, "-p", "udp",
		"--dport", "445", "-j", "ACCEPT");
	eval("iptables", "-t", "filter", "-D", "INPUT", "-i", ifname, "-p", "tcp",
		"--dport", "137:139", "-j", "ACCEPT");
	eval("iptables", "-t", "filter", "-D", "INPUT", "-i", ifname, "-p", "tcp",
		"--dport", "445", "-j", "ACCEPT");
*/
}

add_samba_rules(void)
{
	char ifname[IFNAMSIZ];
	char *lan_ip = nvram_safe_get("lan_ipaddr");

	strncpy(ifname, nvram_safe_get("lan_ifname"), IFNAMSIZ);

	/* Add rules to disable conntrack on SMB ports to reduce CPU loading
	 * for SAMBA storage application
	 */
	eval("iptables", "-t", "raw", "-A", "PREROUTING", "-i", ifname, "-d", lan_ip, "-p", "tcp",
		"--dport", "137:139", "-j", "NOTRACK");
	eval("iptables", "-t", "raw", "-A", "PREROUTING", "-i", ifname, "-d", lan_ip, "-p", "tcp",
		"--dport", "445", "-j", "NOTRACK");
	eval("iptables", "-t", "raw", "-A", "PREROUTING", "-i", ifname, "-d", lan_ip, "-p", "udp",
		"--dport", "137:139", "-j", "NOTRACK");
	eval("iptables", "-t", "raw", "-A", "PREROUTING", "-i", ifname, "-d", lan_ip, "-p", "udp",
		"--dport", "445", "-j", "NOTRACK");
	eval("iptables", "-t", "raw", "-A", "OUTPUT", "-p", "tcp",
		"--sport", "137:139", "-j", "NOTRACK");
	eval("iptables", "-t", "raw", "-A", "OUTPUT", "-p", "tcp",
		"--sport", "445", "-j", "NOTRACK");
	eval("iptables", "-t", "raw", "-A", "OUTPUT", "-p", "udp",
		"--sport", "137:139", "-j", "NOTRACK");
	eval("iptables", "-t", "raw", "-A", "OUTPUT", "-p", "udp",
		"--sport", "445", "-j", "NOTRACK");
/*
	eval("iptables", "-t", "filter", "-I", "INPUT", "-i", ifname, "-p", "udp",
		"--dport", "137:139", "-j", "ACCEPT");
	eval("iptables", "-t", "filter", "-I", "INPUT", "-i", ifname, "-p", "udp",
		"--dport", "445", "-j", "ACCEPT");
	eval("iptables", "-t", "filter", "-I", "INPUT", "-i", ifname, "-p", "tcp",
		"--dport", "137:139", "-j", "ACCEPT");
	eval("iptables", "-t", "filter", "-I", "INPUT", "-i", ifname, "-p", "tcp",
		"--dport", "445", "-j", "ACCEPT");
*/
}
#endif
#endif
//int start_firewall(char *wan_if, char *wan_ip, char *lan_if, char *lan_ip)
int start_firewall(int wanunit, int lanunit)
{
	DIR *dir;
	struct dirent *file;
	FILE *fp;
	char name[NAME_MAX];
	//char logaccept[32], logdrop[32];
	//oleg patch ~
	char logaccept[32], logdrop[32];
	char *mcast_ifname;
	char wan_if[IFNAMSIZ+1], wan_ip[32], lan_if[IFNAMSIZ+1], lan_ip[32];
	char wanx_if[IFNAMSIZ+1], wanx_ip[32], wan_proto[16];
	char prefix[] = "wanXXXXXXXXXX_", tmp[100];
	int lock;
	int restart_upnp = 0;

	if (getpid() != 1) {
		notify_rc("start_firewall");
		return 0;
	}

	if (!is_routing_enabled())
		return -1;

	if (pidof("miniupnpd") != -1) {
		stop_upnp();
		restart_upnp = 1;
	}

	lock = file_lock("firewall");
	snprintf(prefix, sizeof(prefix), "wan%d_", wanunit);

	//(void)wan_ifname(wanunit, wan_if);
	strcpy(wan_if, get_wan_ifname(wanunit));
	strcpy(wan_proto, nvram_safe_get(strcat_r(prefix, "proto", tmp)));

	strcpy(wan_ip, nvram_safe_get(strcat_r(prefix, "ipaddr", tmp)));
	strcpy(wanx_if, nvram_safe_get(strcat_r(prefix, "ifname", tmp)));
	strcpy(wanx_ip, nvram_safe_get(strcat_r(prefix, "xipaddr", tmp)));

#ifdef RTCONFIG_IPV6
	strlcpy(wan6face, get_wan6face(), sizeof(wan6face));
#endif

	// handle one only
	strcpy(lan_if, nvram_safe_get("lan_ifname"));
	strcpy(lan_ip, nvram_safe_get("lan_ipaddr"));

#ifdef RTCONFIG_EMF
	/* No limitations now, allow IPMPv3 for LAN at least */
//	/* Force IGMPv2 due EMF limitations */
//	if (nvram_get_int("emf_enable")) {
//		f_write_string("/proc/sys/net/ipv4/conf/default/force_igmp_version", "2", 0, 0);
//		f_write_string("/proc/sys/net/ipv4/conf/all/force_igmp_version", "2", 0, 0);
//	}
#endif

	/* Mcast needs rp filter to be turned off only for non default iface */
	if (nvram_get_int("mr_enable_x") || nvram_get_int("udpxy_enable_x")) {
#ifdef RTCONFIG_DSL /* Paul add 2012/9/21 for DSL model, rp_filter should be disabled for br1. */
#ifdef RTCONFIG_DUALWAN
		if ( get_dualwan_primary() == WANS_DUALWAN_IF_DSL
			&& nvram_get_int("dslx_config_num") > 1) {
				mcast_ifname = "br1";
		}
		else {
			char wan_prefix[] = "wanXXXXXXXXXX_";
			char *wan_ifname = get_wan_ifname(wan_primary_ifunit());
			snprintf(wan_prefix, sizeof(wan_prefix), "wan%d_", wan_primary_ifunit());
			mcast_ifname = nvram_safe_get(strcat_r(wan_prefix, "ifname", tmp));
			if (wan_ifname && strcmp(wan_ifname, mcast_ifname) == 0)
				mcast_ifname = NULL;
		}
#else
		mcast_ifname = "br1";
#endif
#else
		char wan_prefix[] = "wanXXXXXXXXXX_";
		char *wan_ifname = get_wan_ifname(wan_primary_ifunit());
		snprintf(wan_prefix, sizeof(wan_prefix), "wan%d_", wan_primary_ifunit());
		mcast_ifname = nvram_safe_get(strcat_r(wan_prefix, "ifname", tmp));
		if (wan_ifname && strcmp(wan_ifname, mcast_ifname) == 0)
			mcast_ifname = NULL;
#endif
	} else
		mcast_ifname = NULL;

#ifdef RTCONFIG_MULTICAST_IPTV
	if (nvram_get_int("switch_stb_x") > 6) {
		if (nvram_match("switch_wantag", "maxis_fiber_sp_iptv") ||
		    nvram_match("switch_wantag", "maxis_fiber_iptv")) {
#ifndef HND_ROUTER
			mcast_ifname = nvram_safe_get("iptv_wan_ifnames"); /* bug here, boyau */
#else
#endif
		}
		else if (nvram_match("switch_wantag", "movistar")) {
#if defined(HND_ROUTER)
			mcast_ifname = "eth0.v1";
#elif defined(BLUECAVE)
			mcast_ifname = "eth1.2";
#else
			mcast_ifname = "vlan2"; /* and here */
#endif
		}
	}
#endif

	/* Block obviously spoofed IP addresses */
	if ((dir = opendir("/proc/sys/net/ipv4/conf")) != NULL) {
		while ((file = readdir(dir)) != NULL) {
			if (strncmp(file->d_name, ".", NAME_MAX) != 0 &&
			    strncmp(file->d_name, "..", NAME_MAX) != 0) {
				sprintf(name, "/proc/sys/net/ipv4/conf/%s/rp_filter", file->d_name);
				f_write_string(name, mcast_ifname &&
					strncmp(file->d_name, mcast_ifname, NAME_MAX) == 0 ? "0" :
					strncmp(file->d_name, "all", NAME_MAX) == 0 ? "-1" : "1", 0, 0);
			}
		}
		closedir(dir);
	} else
		perror("/proc/sys/net/ipv4/conf");

	/* Determine the log type */
	if (nvram_match("fw_log_x", "accept") || nvram_match("fw_log_x", "both"))
		strcpy(logaccept, "logaccept");
	else strcpy(logaccept, "ACCEPT");

	if (nvram_match("fw_log_x", "drop") || nvram_match("fw_log_x", "both"))
		strcpy(logdrop, "logdrop");
	else strcpy(logdrop, "DROP");

#ifdef RTCONFIG_IPV6
	if (get_ipv6_service() != IPV6_DISABLED) {
		if (!f_exists("/proc/sys/net/netfilter/nf_conntrack_frag6_timeout"))
			modprobe("nf_conntrack_ipv6");
		modprobe("ip6t_REJECT");
		modprobe("ip6t_ROUTE");
		modprobe("ip6t_LOG");
		modprobe("xt_length");
	} else {
		modprobe_r("xt_length");
		modprobe_r("ip6t_LOG");
		modprobe_r("ip6t_ROUTE");
		modprobe_r("ip6t_REJECT");
		modprobe_r("nf_conntrack_ipv6");
	}
#endif
	if (nvram_get_int("ttl_inc_enable") || nvram_get_int("ttl_spoof_enable")) {
		modprobe("xt_HL");
		modprobe("xt_hl");
	}
	/* nat setting */
#ifdef RTCONFIG_DUALWAN // RTCONFIG_DUALWAN
	if (nvram_match("wans_mode", "lb")) {
		nat_setting2(lan_if, lan_ip, logaccept, logdrop);

#ifdef WEB_REDIRECT
		redirect_setting();
#endif

		filter_setting2(lan_if, lan_ip, logaccept, logdrop);

		mangle_setting2(lan_if, lan_ip, logaccept, logdrop);
	}
	else
#endif // RTCONFIG_DUALWAN
#ifdef RTCONFIG_MULTICAST_IPTV
	if ((nvram_get_int("switch_stb_x") > 6 &&
	    nvram_match("switch_wantag", "movistar"))) {
		nat_setting2(lan_if, lan_ip, logaccept, logdrop);

#ifdef WEB_REDIRECT
		redirect_setting();
#endif

		filter_setting2(lan_if, lan_ip, logaccept, logdrop);

		mangle_setting2(lan_if, lan_ip, logaccept, logdrop);
	}
	else
#endif // RTCONFIG_MULTICAST_IPTV
	{
		if(wanunit != wan_primary_ifunit())
			goto leave;

		nat_setting(wan_if, wan_ip, wanx_if, wanx_ip, lan_if, lan_ip, logaccept, logdrop);

#ifdef WEB_REDIRECT
		redirect_setting();
#endif

		filter_setting(wan_if, wan_ip, lan_if, lan_ip, logaccept, logdrop);

		mangle_setting(wan_if, wan_ip, lan_if, lan_ip, logaccept, logdrop);
	}

#ifdef RTCONFIG_IPV6
	if (!ipv6_enabled())
	{
		eval("ip6tables", "-F");
		eval("ip6tables", "-t", "mangle", "-F");
	}
#endif

	enable_ip_forward();

	/* Tweak NAT performance... */
/*
	if ((fp=fopen("/proc/sys/net/core/netdev_max_backlog", "w+")))
	{
		fputs("2048", fp);
		fclose(fp);
	}
	if ((fp=fopen("/proc/sys/net/core/somaxconn", "w+")))
	{
		fputs("1024", fp);
		fclose(fp);
	}

	if ((fp=fopen("/proc/sys/net/ipv4/tcp_max_syn_backlog", "w+")))
	{
		fputs("1024", fp);
		fclose(fp);
	}
	if ((fp=fopen("/proc/sys/net/core/rmem_default", "w+")))
	{
		fputs("262144", fp);
		fclose(fp);
	}

	if ((fp=fopen("/proc/sys/net/core/rmem_max", "w+")))
	{
		fputs("262144", fp);
		fclose(fp);
	}

	if ((fp=fopen("/proc/sys/net/core/wmem_default", "w+")))
	{
		fputs("262144", fp);
		fclose(fp);
	}

	if ((fp=fopen("/proc/sys/net/core/wmem_max", "w+")))
	{
		fputs("262144", fp);
		fclose(fp);
	}
	if ((fp=fopen("/proc/sys/net/ipv4/tcp_rmem", "w+")))
	{
		fputs("8192 131072 262144", fp);
		fclose(fp);
	}

	if ((fp=fopen("/proc/sys/net/ipv4/tcp_wmem", "w+")))
	{
		fputs("8192 131072 262144", fp);
		fclose(fp);
	}

	if ((fp=fopen("/proc/sys/net/ipv4/neigh/default/gc_thresh1", "w+")))
	{
		fputs("1024", fp);
		fclose(fp);
	}

	if ((fp=fopen("/proc/sys/net/ipv4/neigh/default/gc_thresh2", "w+")))
	{
		fputs("2048", fp);
		fclose(fp);
	}

	if ((fp=fopen("/proc/sys/net/ipv4/neigh/default/gc_thresh3", "w+")))
	{
		fputs("4096", fp);
		fclose(fp);
	}
*/
	if ((fp=fopen("/proc/sys/net/ipv4/tcp_fin_timeout", "w+")))
	{
		fputs("40", fp);
		fclose(fp);
	}

	if ((fp=fopen("/proc/sys/net/ipv4/tcp_keepalive_intvl", "w+")))
	{
		fputs("30", fp);
		fclose(fp);
	}

	if ((fp=fopen("/proc/sys/net/ipv4/tcp_keepalive_probes", "w+")))
	{
		fputs("5", fp);
		fclose(fp);
	}

	if ((fp=fopen("/proc/sys/net/ipv4/tcp_keepalive_time", "w+")))
	{
		fputs("1800", fp);
		fclose(fp);
	}

	if ((fp=fopen("/proc/sys/net/ipv4/tcp_retries2", "w+")))
	{
		fputs("5", fp);
		fclose(fp);
	}

	if ((fp=fopen("/proc/sys/net/ipv4/tcp_syn_retries", "w+")))
	{
		fputs("3", fp);
		fclose(fp);
	}

	if ((fp=fopen("/proc/sys/net/ipv4/tcp_synack_retries", "w+")))
	{
		fputs("3", fp);
		fclose(fp);
	}

	if ((fp=fopen("/proc/sys/net/ipv4/tcp_tw_recycle", "w+")))
	{
#if defined(RTCONFIG_BCMARM) || defined(RTCONFIG_DUALWAN) || defined(RTCONFIG_RALINK) || defined(RTCONFIG_REALTEK)
		fputs("0", fp);
#else
		fputs("1", fp);
#endif
		fclose(fp);
	}

	if ((fp=fopen("/proc/sys/net/ipv4/tcp_tw_reuse", "w+")))
	{
		fputs("1", fp);
		fclose(fp);
	}

	/* Tweak DoS-related... */
	if ((fp=fopen("/proc/sys/net/ipv4/icmp_ignore_bogus_error_responses", "w+")))
	{
		fputs("1", fp);
		fclose(fp);
	}

	if ((fp=fopen("/proc/sys/net/ipv4/icmp_echo_ignore_broadcasts", "w+")))
	{
		fputs("1", fp);
		fclose(fp);
	}

	if ((fp=fopen("/proc/sys/net/ipv4/tcp_rfc1337", "w+")))
	{
		fputs("1", fp);
		fclose(fp);
	}

	if ((fp=fopen("/proc/sys/net/ipv4/tcp_syncookies", "w+")))
	{
		fputs("1", fp);
		fclose(fp);
	}

	setup_ftp_conntrack(nvram_get_int("vts_ftpport"));
	setup_pt_conntrack();

#if defined(RTCONFIG_APP_PREINSTALLED) || defined(RTCONFIG_APP_NETINSTALLED)
	if(strcmp(nvram_safe_get("apps_dev"), "") != 0)
		run_app_script(NULL, "firewall-start");
#endif

#ifdef RTCONFIG_OPENVPN
	run_ovpn_fw_script();
#endif

	if (!nvram_get_int("ttl_inc_enable") && !nvram_get_int("ttl_spoof_enable")) {
		modprobe_r("xt_HL");
		modprobe_r("xt_hl");
	}
#ifdef RTCONFIG_IPSEC
	if(nvram_get_int("ipsec_server_enable") || nvram_get_int("ipsec_client_enable"))
		run_ipsec_firewall_scripts();
#endif
#ifdef RTCONFIG_LETSENCRYPT
	run_le_fw_script();
#endif

	if (restart_upnp) start_upnp();

leave:
	file_unlock(lock);

	run_custom_script("firewall-start", 0, wan_if, NULL);

	return 0;
}


void enable_ip_forward(void)
{
	/*
		ip_forward - BOOLEAN
			0 - disabled (default)
			not 0 - enabled

			Forward Packets between interfaces.

			This variable is special, its change resets all configuration
			parameters to their default state (RFC1122 for hosts, RFC1812
			for routers)
	*/
	f_write_string("/proc/sys/net/ipv4/ip_forward", "1", 0, 0);

#if 0
#ifdef RTCONFIG_IPV6
	if (ipv6_enabled()) {
		f_write_string("/proc/sys/net/ipv6/conf/all/forwarding", "1", 0, 0);
	} else {
		f_write_string("/proc/sys/net/ipv6/conf/all/forwarding", "0", 0, 0);
	}
#endif
#endif
}

#if !defined(HND_ROUTER)
void ipt_account(FILE *fp, char *interface) {
	struct in_addr ipaddr, netmask, network;
	char netaddrnetmask[] = "255.255.255.255/255.255.255.255 ";
	int unit;

	inet_aton(nvram_safe_get("lan_ipaddr"), &ipaddr);
	inet_aton(nvram_safe_get("lan_netmask"), &netmask);

	// bitwise AND of ip and netmask gives the network
	network.s_addr = ipaddr.s_addr & netmask.s_addr;

	sprintf(netaddrnetmask, "%s/%s", inet_ntoa(network), nvram_safe_get("lan_netmask"));

	// If we are provided an interface (usually a VPN interface) then use it as WAN.
	if (interface){
		fprintf(fp, "iptables -A ipttolan -i %s -m account --aaddr %s --aname lan -j RETURN\n", interface, netaddrnetmask);
		fprintf(fp, "iptables -A iptfromlan -o %s -m account --aaddr %s --aname lan -j RETURN\n", interface, netaddrnetmask);

	} else {	// Create rules for every WAN interfaces available
		fprintf(fp, "-I FORWARD -i br0 -j iptfromlan\n");
		fprintf(fp, "-I FORWARD -o br0 -j ipttolan\n");
		for (unit = WAN_UNIT_FIRST; unit < WAN_UNIT_MAX; unit++) {
			if ((get_dualwan_by_unit(unit) != WANS_DUALWAN_IF_NONE) && (strlen(get_wan_ifname(unit)))) {
				fprintf(fp, "-A ipttolan -i %s -m account --aaddr %s --aname lan -j RETURN\n", get_wan_ifname(unit), netaddrnetmask);
				fprintf(fp, "-A iptfromlan -o %s -m account --aaddr %s --aname lan -j RETURN\n", get_wan_ifname(unit), netaddrnetmask);
			}
		}
	}
}

#endif
<|MERGE_RESOLUTION|>--- conflicted
+++ resolved
@@ -1204,15 +1204,11 @@
 	fprintf(fp, "*nat\n"
 		":PREROUTING ACCEPT [0:0]\n"
 		":POSTROUTING ACCEPT [0:0]\n"
-<<<<<<< HEAD
-		":OUTPUT ACCEPT [0:0]\n");
-	if(nvram_match("wifison_ready", "1"))
-	{
-=======
 		":OUTPUT ACCEPT [0:0]\n"
 		":PUPNP - [0:0]\n"
 		":VUPNP - [0:0]\n");
->>>>>>> 1be2fb77
+	if(nvram_match("wifison_ready", "1"))
+	{
 #ifdef RTCONFIG_WIFI_SON
 		if(sw_mode() == SW_MODE_AP && nvram_match("cfg_master", "1")){
 			fprintf(fp, "-A PREROUTING -p udp --dport 53 -i %s -j DNAT --to-destination %s:53\n",BR_GUEST, APMODE_BRGUEST_IP);
