/*

	Copyright 2005, Broadcom Corporation
	All Rights Reserved.

	THIS SOFTWARE IS OFFERED "AS IS", AND BROADCOM GRANTS NO WARRANTIES OF ANY
	KIND, EXPRESS OR IMPLIED, BY STATUTE, COMMUNICATION OR OTHERWISE. BROADCOM
	SPECIFICALLY DISCLAIMS ANY IMPLIED WARRANTIES OF MERCHANTABILITY, FITNESS
	FOR A SPECIFIC PURPOSE OR NONINFRINGEMENT CONCERNING THIS SOFTWARE.

*/
/*

	wificonf, OpenWRT
	Copyright (C) 2005 Felix Fietkau <nbd@vd-s.ath.cx>

*/
/*

	Modified for Tomato Firmware
	Portions, Copyright (C) 2006-2009 Jonathan Zarate

*/

#include <rc.h>
#ifndef UU_INT
typedef u_int64_t u64;
typedef u_int32_t u32;
typedef u_int16_t u16;
typedef u_int8_t u8;
#endif
#include <linux/types.h>
#include <linux/sockios.h>
#include <linux/ethtool.h>
#include <sys/ioctl.h>
#include <net/if_arp.h>
#include <arpa/inet.h>
#include <dirent.h>
#include <wlutils.h>
#ifdef CONFIG_BCMWL5
#include <bcmparams.h>
#include <wlioctl.h>
#include <security_ipc.h>
#ifndef WL_BSS_INFO_VERSION
#error WL_BSS_INFO_VERSION
#endif
#if WL_BSS_INFO_VERSION >= 108
#include <etioctl.h>
#else
#include <etsockio.h>
#endif
#include <wlif_utils.h>
#endif /* CONFIG_BCMWL5 */
#ifndef RTCONFIG_DUALWAN
#include <rtstate.h>	/* for get_wanunit_by_type inline function */
#endif
#ifdef RTCONFIG_RALINK
#include <ralink.h>
#endif
#ifdef RTCONFIG_REALTEK
#include "../shared/sysdeps/realtek/realtek.h"
#include "sysdeps/realtek/mib_adapter/rtk_wifi_drvmib.h"
#endif
#ifdef RTCONFIG_QCA
#include <qca.h>
#endif
#ifdef RTCONFIG_ALPINE
#include <alpine.h>
#endif
#ifdef RTCONFIG_LANTIQ
#include <lantiq.h>
#endif
#ifdef RTCONFIG_DPSTA
#include <dpsta_linux.h>
#endif
#ifdef HND_ROUTER
#include <linux/if_bridge.h>
#endif /* HND_ROUTER */
#ifdef RTCONFIG_AMAS
#include <cfg_onboarding.h>
#endif
#ifdef RTCONFIG_CFGSYNC
#include <cfg_event.h>
#endif

const int ifup_vap =
#if defined(RTCONFIG_QCA)
	0;
#else
	1;
#endif

#if defined(RTCONFIG_QCA) && defined(RTCONFIG_SOC_IPQ40XX)
extern int bg;
#else
int bg=0;
#endif

#define sin_addr(s) (((struct sockaddr_in *)(s))->sin_addr)

static time_t s_last_lan_port_stopped_ts = 0;

void update_lan_state(int state, int reason)
{
	char prefix[32];
	char tmp[100], tmp1[100], *ptr;

	snprintf(prefix, sizeof(prefix), "lan_");

	_dprintf("%s(%s, %d, %d)\n", __FUNCTION__, prefix, state, reason);

#ifdef RTCONFIG_QTN	/* AP and Repeater mode, workaround to infosvr, RT-AC87U bug#38, bug#44, bug#46 */
	_dprintf("%s(workaround to infosvr)\n", __FUNCTION__);
	eval("ifconfig", "br0:0", "169.254.39.3", "netmask", "255.255.255.0");
	if(*nvram_safe_get("QTN_RPC_CLIENT"))
		eval("ifconfig", "br0:0", nvram_safe_get("QTN_RPC_CLIENT"), "netmask", "255.255.255.0");
	else
		eval("ifconfig", "br0:0", "169.254.39.1", "netmask", "255.255.255.0");
#endif

	nvram_set_int(strcat_r(prefix, "state_t", tmp), state);
	nvram_set_int(strcat_r(prefix, "sbstate_t", tmp), 0);

	if(state==LAN_STATE_INITIALIZING)
	{
		//if(nvram_match(strcat_r(prefix, "proto", tmp), "dhcp")) {
		//	// always keep in default ip before getting ip
		//	nvram_set(strcat_r(prefix, "dns", tmp), nvram_default_get("lan_ipaddr"));
		//}
		ptr = nvram_get_int(strcat_r(prefix, "dnsenable_x", tmp)) ? "" :
			get_userdns_r(prefix, tmp1, sizeof(tmp1));
		nvram_set(strcat_r(prefix, "dns", tmp), ptr);
	}
	else if(state==LAN_STATE_STOPPED) {
		// Save Stopped Reason
		// keep ip info if it is stopped from connected
		nvram_set_int(strcat_r(prefix, "sbstate_t", tmp), reason);
	}

}

/* Check NVRam to see if "name" is explicitly enabled */
static inline int
wl_vif_enabled(const char *name, char *tmp)
{
	if (name == NULL) return 0;

	return (nvram_get_int(strcat_r(name, "_bss_enabled", tmp)));
}

#ifdef RTCONFIG_EMF
void
emf_mfdb_update(char *lan_ifname, char *lan_port_ifname, bool add)
{
	char word[256], *next;
	char *mgrp, *ifname;

	/* Add/Delete MFDB entries corresponding to new interface */
	foreach(word, nvram_safe_get("emf_entry"), next) {
		ifname = word;
		mgrp = strsep(&ifname, ":");

		if ((mgrp == 0) || (ifname == 0))
			continue;

		/* Add/Delete MFDB entry using the group addr and interface */
		if (strcmp(lan_port_ifname, ifname) == 0) {
			eval("emf", ((add) ? "add" : "del"),
			     "mfdb", lan_ifname, mgrp, ifname);
		}
	}

	return;
}

void
emf_uffp_update(char *lan_ifname, char *lan_port_ifname, bool add)
{
	char word[256], *next;
	char *ifname;

	/* Add/Delete UFFP entries corresponding to new interface */
	foreach(word, nvram_safe_get("emf_uffp_entry"), next) {
		ifname = word;

		if (ifname == 0)
			continue;

		/* Add/Delete UFFP entry for the interface */
		if (strcmp(lan_port_ifname, ifname) == 0) {
			eval("emf", ((add) ? "add" : "del"),
			     "uffp", lan_ifname, ifname);
		}
	}

	return;
}

void
emf_rtport_update(char *lan_ifname, char *lan_port_ifname, bool add)
{
	char word[256], *next;
	char *ifname;

	/* Add/Delete RTPORT entries corresponding to new interface */
	foreach(word, nvram_safe_get("emf_rtport_entry"), next) {
		ifname = word;

		if (ifname == 0)
			continue;

		/* Add/Delete RTPORT entry for the interface */
		if (strcmp(lan_port_ifname, ifname) == 0) {
			eval("emf", ((add) ? "add" : "del"),
			     "rtport", lan_ifname, ifname);
		}
	}

	return;
}

void
start_emf(char *lan_ifname)
{
	char word[256], *next;
	char *mgrp, *ifname;

#ifdef BLUECAVE
	return;
#endif

#ifdef HND_ROUTER
#ifdef MCPD_PROXY
	/* Disable EMF.
	 * Since Runner is involved in Ethernet side when MCPD is enabled
	 */
	if (nvram_get_int("emf_enable")) {
		nvram_set_int("emf_enable", 0);
		nvram_commit();
	}
#endif
#ifdef RTCONFIG_PROXYSTA
	eval("bcmmcastctl", "mode", "-i",  "br0",  "-p", "1",  "-m", (psta_exist() || psr_exist()) ? "0" : "2");
	eval("bcmmcastctl", "mode", "-i",  "br0",  "-p", "2",  "-m", (psta_exist() || psr_exist()) ? "0" : "2");
#endif
	return;
#endif

#ifdef HND_ROUTER
	if (!nvram_get_int("emf_enable"))
#else
	if (!nvram_get_int("emf_enable")
#ifdef RTCONFIG_BCMWL6
		&& !wl_igs_enabled()
#endif
	)
#endif
		return;

	/* Start EMF */
	eval("emf", "start", lan_ifname);

	/* Add the static MFDB entries */
	foreach(word, nvram_safe_get("emf_entry"), next) {
		ifname = word;
		mgrp = strsep(&ifname, ":");

		if ((mgrp == 0) || (ifname == 0))
			continue;

		/* Add MFDB entry using the group addr and interface */
		eval("emf", "add", "mfdb", lan_ifname, mgrp, ifname);
	}

	/* Add the UFFP entries */
	foreach(word, nvram_safe_get("emf_uffp_entry"), next) {
		ifname = word;
		if (ifname == 0)
			continue;

		/* Add UFFP entry for the interface */
		eval("emf", "add", "uffp", lan_ifname, ifname);
	}

	/* Add the RTPORT entries */
	foreach(word, nvram_safe_get("emf_rtport_entry"), next) {
		ifname = word;
		if (ifname == 0)
			continue;

		/* Add RTPORT entry for the interface */
		eval("emf", "add", "rtport", lan_ifname, ifname);
	}

	return;
}

static void stop_emf(char *lan_ifname)
{
#if defined(HND_ROUTER) && defined(RTCONFIG_PROXYSTA)
	eval("bcmmcastctl", "mode", "-i",  "br0",  "-p", "1",  "-m", "0");
	eval("bcmmcastctl", "mode", "-i",  "br0",  "-p", "2",  "-m", "0");
#endif

	/* Stop the EMF for this LAN */
	eval("emf", "stop", lan_ifname);
	/* Remove Bridge from igs */
	eval("igs", "del", "bridge", lan_ifname);
	eval("emf", "del", "bridge", lan_ifname);
}
#endif

void stop_snooper(void)
{
#if defined(CONFIG_BCMWL5) || defined(RTCONFIG_RALINK)
	killall_tk("snooper");
#endif
}

void start_snooper(void)
{
#if defined(CONFIG_BCMWL5) || defined(RTCONFIG_RALINK)
	char *lan_ifname = nvram_safe_get("lan_ifname");
	char word[64], *next, *flood;

	stop_snooper();

	if (!nvram_get_int("emf_enable"))
		return;

#if defined(RTCONFIG_RALINK) && defined(RTCONFIG_RALINK_MT7621) /* RT-N56UB1, RT-N56UB2 */
	flood = "-x";
#else
	flood = nvram_get_int("switch_stb_x") ? "-x" : NULL;
#endif

	foreach (word, nvram_safe_get("lan_ifnames"), next) {
		if (eval("/usr/sbin/snooper", "-b", lan_ifname, "-s", word, flood) == 0)
			break;
	}
#endif
}

#if defined(RTCONFIG_QCA)
void stavap_start(void)
{
	dbG("qca sta start\n");
}
#endif

#if defined(RTCONFIG_RALINK) && defined(RTCONFIG_WIRELESSREPEATER)
#if defined(RTCONFIG_CONCURRENTREPEATER)
void enable_apcli(char *aif, int wlc_band)
{
	int ch;
	int ht_ext;

	ch = site_survey_for_channel(0,aif, &ht_ext);
	if(ch!=-1)
	{
		if (wlc_band == 1)
		{
			doSystem("iwpriv %s set Channel=%d", APCLI_5G, ch);
			doSystem("iwpriv %s set ApCliEnable=1", APCLI_5G);
		}
		else
		{
			doSystem("iwpriv %s set Channel=%d", APCLI_2G, ch);
			doSystem("iwpriv %s set ApCliEnable=1", APCLI_2G);
		}
		fprintf(stderr,"##set channel=%d, enable apcli ..#\n",ch);
	}
	else
		fprintf(stderr,"## Can not find pap's ssid for %s ##\n", aif);
}
#endif

void apcli_start(void)
{
//repeater mode :sitesurvey channel and apclienable=1
	int ch;
	char *aif;
	int ht_ext;

	if(sw_mode() == SW_MODE_REPEATER)
	{
#if defined(RTCONFIG_CONCURRENTREPEATER)
		int wlc_express = nvram_get_int("wlc_express");
		if (wlc_express == 0) {		// concurrent
			aif=nvram_safe_get("wl0_ifname");
			enable_apcli(aif, 0);
			aif=nvram_safe_get("wl1_ifname");
			enable_apcli(aif, 1);
		}
		else if (wlc_express == 1) {	// 2.4G express way
			aif=nvram_safe_get("wl0_ifname");
			enable_apcli(aif, 0);
		}
		else if (wlc_express == 2) {	// 5G express way
			aif=nvram_safe_get("wl1_ifname");
			enable_apcli(aif, 1);
		}
		else
			fprintf(stderr,"## No correct wlc_express for apcli ##\n");
#else /* RTCONFIG_CONCURRENTREPEATER */
		int wlc_band = nvram_get_int("wlc_band");
		if (wlc_band == 0)
			aif=nvram_safe_get("wl0_ifname");
		else
			aif=nvram_safe_get("wl1_ifname");
		ch = site_survey_for_channel(0,aif, &ht_ext);
		if(ch!=-1)
		{
			if (wlc_band == 1)
			{
				doSystem("iwpriv %s set Channel=%d", APCLI_5G, ch);
				doSystem("iwpriv %s set ApCliEnable=1", APCLI_5G);
			}
			else
			{
				doSystem("iwpriv %s set Channel=%d", APCLI_2G, ch);
				doSystem("iwpriv %s set ApCliEnable=1", APCLI_2G);

			}
			fprintf(stderr,"##set channel=%d, enable apcli ..#\n",ch);
		}
		else
			fprintf(stderr,"## Can not find pap's ssid ##\n");
#endif /* RTCONFIG_CONCURRENTREPEATER */
	}
}
#endif	/* RTCONFIG_RALINK && RTCONFIG_WIRELESSREPEATER */

void start_wl(void)
{
#ifdef CONFIG_BCMWL5
	char lan_ifname[16], *lan_ifnames, *ifname, *p;
	int unit, subunit;
	int is_client = 0;
	char tmp[100], tmp2[100], prefix[] = "wlXXXXXXXXXXXXXX";

	snprintf(lan_ifname, sizeof(lan_ifname), "%s", nvram_safe_get("lan_ifname"));
	if (strncmp(lan_ifname, "br", 2) == 0) {
		if ((lan_ifnames = strdup(nvram_safe_get("lan_ifnames"))) != NULL) {
			p = lan_ifnames;
			while ((ifname = strsep(&p, " ")) != NULL) {
				while (*ifname == ' ') ++ifname;
				if (*ifname == 0) break;

				unit = -1; subunit = -1;

#ifdef RTCONFIG_QTN
				if (!strcmp(ifname, "wifi0")) continue;
#endif

				// ignore disabled wl vifs
				if (strncmp(ifname, "wl", 2) == 0) {
					if (get_ifname_unit(ifname, &unit, &subunit) < 0)
						continue;
					if (!wl_vif_enabled(ifname, tmp)) {
						continue; /* Ignore dsiabled WL VIF */
					}
				}
				// get the instance number of the wl i/f
				else if (wl_ioctl(ifname, WLC_GET_INSTANCE, &unit, sizeof(unit)))
					continue;

				is_client |= wl_client(unit, subunit) && nvram_get_int(wl_nvname("radio", unit, 0));

				snprintf(prefix, sizeof(prefix), "wl%d_", unit);
				if (nvram_match(strcat_r(prefix, "radio", tmp), "0"))
				{
					nvram_set_int(strcat_r(prefix, "timesched", tmp2), 0);	// disable wifi time-scheduler
					eval("wlconf", ifname, "down");
					eval("wl", "-i", ifname, "radio", "off");
				}
				else
#if defined(RTCONFIG_BCMWL6) && defined(RTCONFIG_PROXYSTA)
				if (!psta_exist_except(unit)/* && !psr_exist_except(unit)*/)
#endif
					eval("wlconf", ifname, "start"); /* start wl iface */
				wlconf_post(ifname);
			}
			free(lan_ifnames);
		}
	}
	else if (strcmp(lan_ifname, "")) {
		/* specific non-bridged lan iface */
		eval("wlconf", lan_ifname, "start");
	}

#if 0
	killall("wldist", SIGTERM);
	eval("wldist");
#endif

	if (is_client)
		xstart("radio", "join");

#ifdef RTCONFIG_PORT_BASED_VLAN
	start_vlan_wl();
#endif

	/* manual turn on 5g led for some gpio-ctrl-5g-led */
#ifdef RTCONFIG_BCMWL6
#if defined(RTAC66U) || defined(BCM4352)
	if (nvram_match("wl1_radio", "1"))
	{
#ifndef RTCONFIG_LED_BTN
		if (!(sw_mode()==SW_MODE_AP && nvram_get_int("wlc_psta") && nvram_get_int("wlc_band")==0)) {
			nvram_set("led_5g", "1");
			led_control(LED_5G, LED_ON);
		}
#else
		nvram_set("led_5g", "1");
		if (nvram_get_int("AllLED"))
			led_control(LED_5G, LED_ON);
#endif
	}
	else
	{
		nvram_set("led_5g", "0");
		led_control(LED_5G, LED_OFF);
	}
#endif
#endif
#endif /* CONFIG_BCMWL5 */

#if defined(RTCONFIG_USER_LOW_RSSI)
	init_wllc();
#endif

#ifdef RTCONFIG_QTN
	start_qtn_monitor();
#endif
#ifdef RTCONFIG_QSR10G
	if(nvram_get_int("qtn_ready")==1){
		_dprintf("[%s][%d] call qtn_monitor()\n", __func__, __LINE__);
		qtn_monitor_main();
	}
#endif
#ifdef RTCONFIG_LANTIQBAK
	_dprintf("[%s][%d] call wave_monitor()-01\n", __func__, __LINE__);
	nvram_set("wave_action", "1");
	kill_pidfile_s("/var/run/wave_monitor.pid", SIGUSR1);
	_dprintf("[%s][%d] call wave_monitor()-02\n", __func__, __LINE__);
#endif

#if defined(RTCONFIG_RALINK_MT7621)
	setup_smp();	/* for adjust smp_affinity of cpu */
#endif

#ifndef RTCONFIG_QCA
	nvram_set_int("wlready", 1);
#endif
	nvram_set("reload_svc_radio", "1");
#ifdef RTCONFIG_CFGSYNC
	if (
#ifdef RTCONFIG_WIFI_SON
		!nvram_match("wifison_ready", "1") &&
#endif /* WIFI_SON */
		(nvram_get("cfg_relist") && strlen(nvram_safe_get("cfg_relist"))))
		update_macfilter_relist();
#endif
}

void stop_wl(void)
{
}

static int
add_lan_routes(char *lan_ifname)
{
	return add_routes("lan_", "route", lan_ifname);
}

static int
del_lan_routes(char *lan_ifname)
{
	return del_routes("lan_", "route", lan_ifname);
}

#if defined(RTCONFIG_QCA)||defined(RTCONFIG_RALINK) || defined(RTCONFIG_LANTIQ)
char *get_hwaddr(const char *ifname)
{
	int s = -1;
	struct ifreq ifr;
	char eabuf[32];
	char *p = NULL;

	if (ifname == NULL) return NULL;

	if ((s = socket(AF_INET, SOCK_RAW, IPPROTO_RAW)) < 0) return NULL;

	strcpy(ifr.ifr_name, ifname);
	if (ioctl(s, SIOCGIFHWADDR, &ifr)) goto error;

	p = strdup(ether_etoa((const unsigned char *)ifr.ifr_hwaddr.sa_data, eabuf));

error:
	close(s);
	return p;
}
#endif

void set_hwaddr(const char *ifname, const char *mac)
{
	int s;
	struct ifreq ifr;
	unsigned char ea[ETHER_ADDR_LEN];

	if (ifname == NULL || mac == NULL)
		return;

	if (!ether_atoe(mac, ea))
		return;

	if ((s = socket(AF_INET, SOCK_RAW, IPPROTO_RAW)) < 0)
		return;

	strlcpy(ifr.ifr_name, ifname, IFNAMSIZ);
	ifr.ifr_hwaddr.sa_family = ARPHRD_ETHER;
	memcpy(ifr.ifr_hwaddr.sa_data, ea, ETHER_ADDR_LEN);

	if (ioctl(s, SIOCSIFHWADDR, &ifr)) {
		dbg("%s: error setting MAC address of %s to %s\n", __FUNCTION__, ifname, mac);
	}

	close(s);
}

#ifdef RTCONFIG_QCA
void
qca_wif_up(const char* wif)
{
#ifdef RTCONFIG_WIRELESSREPEATER
	if ((sw_mode() == SW_MODE_REPEATER && !strncmp(wif,"sta",3)))
		ifconfig(wif, IFUP, NULL, NULL);
#endif
}

#ifdef RTCONFIG_WIFI_SON
void hyfi_process(void)
{
	#define HYFI_SCRIPT "/tmp/hyfi.sh"
	FILE *fp;

	if(nvram_get_int("x_Setting"))
	{
#if defined(RTCONFIG_ETHBACKHAUL) && defined(RTCONFIG_QCA_ORG_UPDOWN_SEPARATE)
		start_ethbl_lldpd();
#endif
		if (!(fp = fopen(HYFI_SCRIPT, "w+")))
			return;

		_dprintf("HIVE %s process start up\n",get_role()?"RE":"CAP");
		fprintf(fp, "sleep 8\n");
		fprintf(fp, "hive_%s start\n", get_role() ? "re" : "cap");
		fprintf(fp, "exit\n");
		fclose(fp);

		chmod(HYFI_SCRIPT, 0777);
		doSystem("%s &", HYFI_SCRIPT);
	}
	else
		_dprintf("HIVE process is not started yet\n");
}
#endif

void
gen_qca_wifi_cfgs(void)
{
	pid_t pid;
	char *argv[]={"/sbin/delay_exec","1","/tmp/postwifi.sh",NULL};
	char path2[50];
	char wif[256], *next, lan_ifnames[512];
	FILE *fp,*fp2;
	char tmp[100], prefix[sizeof("wlXXXXXXX_")], main_prefix[sizeof("wlXXXXX_")];
	int led_onoff[4] = { LED_ON, LED_ON, LED_ON, LED_ON }, unit = -1, sunit = 0, max_sunit;
	int sidx = 0;
	/* Array index: 0 -> 2G, 1 -> 5G, 2 -> 5G2, 3 -> 802.11ad Wigig
	 * bit: MBSSID index
	 */
	unsigned int m, wl_mask[4];
	char conf_path[sizeof("/etc/Wireless/conf/hostapd_athXXX.confYYYYYY")];
	char pid_path[sizeof("/var/run/hostapd_athXXX.pidYYYYYY")];
	char entropy_path[sizeof("/var/run/entropy_athXXX.binYYYYYY")];
	char path[sizeof("/sys/class/net/ath001XXXXXX")];
	char path1[sizeof(NAWDS_SH_FMT) + 6];
	int i;
#ifdef RTCONFIG_WIRELESSREPEATER
	int wlc_band = nvram_get_int("wlc_band");
#endif
#if defined(RTCONFIG_HIDDEN_BACKHAUL)
	if(sw_mode() != SW_MODE_REPEATER)
		add_bh_network();
#endif


	if (!(fp = fopen("/tmp/prewifi.sh", "w+")))
		return;
	if (!(fp2 = fopen("/tmp/postwifi.sh", "w+")))
		return;

	memset(wl_mask, 0, sizeof(wl_mask));

#ifdef RTCONFIG_CAPTIVE_PORTAL
#define CP_IFINDEX 2
	int start_idx;
	char lanifnames[16]={0};
	for(start_idx=0; start_idx<=CP_IFINDEX; start_idx++){
		if(start_idx == 0){
			snprintf(lanifnames, sizeof(lanifnames), "lan_ifnames");
		}else{
			if (!nvram_match("cp_enable", "1") && !nvram_match("chilli_enable", "1"))
				break;
			snprintf(lanifnames, sizeof(lanifnames), "lan%d_ifnames", start_idx);
		}
		strlcpy(lan_ifnames, nvram_safe_get(lanifnames), sizeof(lan_ifnames));
#else
	strlcpy(lan_ifnames, nvram_safe_get("lan_ifnames"), sizeof(lan_ifnames));
#endif
	foreach (wif, lan_ifnames, next) {
		SKIP_ABSENT_FAKE_IFACE(wif);

		if (!guest_wlif(wif) && (unit = get_wifi_unit(wif)) >= 0 && unit < ARRAY_SIZE(led_onoff)) {
			snprintf(prefix, sizeof(prefix), "wl%d_", unit);
			if (nvram_match(strcat_r(prefix, "radio", tmp), "0"))
				led_onoff[unit] = LED_OFF;
#if defined(RTCONFIG_WIRELESSREPEATER)
			if (unit == wlc_band && repeater_mode())
				led_onoff[unit] = LED_ON;
#endif
		}

		if (!strncmp(wif, WIF_2G, strlen(WIF_2G))) {
			if (!guest_wlif(wif)) {
				/* 2.4G */
				wl_mask[0] |= 1;
				gen_ath_config(0, 0, 0);
			} else {
				/* 2.4G guest */
				sunit = get_wlsubnet(0, wif);
				if (sunit > 0) {
					sidx = atoi(wif + strlen(WIF_2G));
					wl_mask[0] |= 1 << sunit;
					gen_ath_config(0, 0, sidx);
				}
			}
		} else if (!strncmp(wif, WIF_5G, strlen(WIF_5G))) {
			if (!guest_wlif(wif)) {
				/* 5G */
				wl_mask[1] |= 1;
				gen_ath_config(1, 1, 0);
			} else {
				/* 5G guest */
				sunit = get_wlsubnet(1, wif);
				if (sunit > 0) {
					sidx = atoi(wif + strlen(WIF_5G));
					wl_mask[1] |= 1 << sunit;
					gen_ath_config(1, 1, sidx);
				}
			}
		} else if (!strncmp(wif, WIF_5G2, strlen(WIF_5G2))) {
			if (!guest_wlif(wif)) {
				/* 5G2 */
				wl_mask[2] |= 1;
				gen_ath_config(2, 1, 0);
			} else {
				/* 5G2 guest */
				sunit = get_wlsubnet(2, wif);
				if (sunit > 0) {
					sidx = atoi(wif + strlen(WIF_5G2));
					wl_mask[2] |= 1 << sunit;
					gen_ath_config(2, 1, sidx);
				}
			}
#if defined(RTCONFIG_WIGIG)
		} else if (!strncmp(wif, WIF_60G, strlen(WIF_60G))) {
			if (!guest_wlif(wif)) {
				/* 802.11ad Wigig */
				wl_mask[3] |= 1;
				gen_nl80211_config(3, 1, 0);
			} else {
				/* 802.11ad Wigig guest, driver doesn't support. */
				sunit = get_wlsubnet(2, wif);
				if (sunit > 0) {
					sidx = atoi(wif + strlen(WIF_60G));
					wl_mask[3] |= 1 << sunit;
					gen_nl80211_config(3, 1, sidx);
				}
			}
#endif
		} else

			continue;

#ifdef RTCONFIG_WIRELESSREPEATER
		if (strcmp(wif, STA_2G) && strcmp(wif, STA_5G) && strcmp(wif, STA_5G2))
#endif
		{
#if defined(RTCONFIG_CONCURRENTREPEATER)
			if ((!strcmp(wif, WIF_2G) && nvram_get_int("wlc_express") == 1) ||
					(!strcmp(wif, WIF_5G) && nvram_get_int("wlc_express") == 2))
			{
#if defined(RPAC51) /* 5G chain 2x2 nss 1 */
				if (!strcmp(wif, WIF_5G) && nvram_get_int("wlc_express") == 2) {
					doSystem("iwpriv sta1 nss 1");
				}
					doSystem("iwpriv ath1 nss 1");
#endif
				continue;
			}
			else
#endif
			{
				fprintf(fp, "/etc/Wireless/sh/prewifi_%s.sh %s\n",wif,bg?"&":"");
				fprintf(fp2, "/etc/Wireless/sh/postwifi_%s.sh %s\n",wif,bg?"&":"");
#if defined(RTCONFIG_QCA) && defined(RTCONFIG_SOC_IPQ40XX)
				if (!strcmp(wif, WIF_5G)) {	// 5G
#if defined(RTAC82U)
					fprintf(fp2, "echo d > /sys/class/net/ath1/queues/rx-0/rps_cpus\n");
#endif
					fprintf(fp2, "ethtool -K eth0 gro off\n");
					fprintf(fp2, "ethtool -K eth0 tso off\n");
					fprintf(fp2, "ethtool -K eth1 gro off\n");
					fprintf(fp2, "ethtool -K eth1 tso off\n");
#if defined(RTAC82U)
					fprintf(fp2, "ethtool -K ath0 gro off\n");
					fprintf(fp2, "ethtool -K ath0 tso off\n");
					fprintf(fp2, "ethtool -K ath1 gro off\n");
					fprintf(fp2, "ethtool -K ath1 tso off\n");
#endif
				}
#endif

			}
		}
	}
#ifdef RTCONFIG_CAPTIVE_PORTAL
	}
#endif
	if ((wl_mask[0]&0xfe) || (wl_mask[1]&0xfe) || (wl_mask[2]&0xfe))
			fprintf(fp2, "sleep 4\n");

	for (i = 0; i < MAX_NR_WL_IF; ++i) {
		SKIP_ABSENT_BAND(i);
		if(sw_mode() == SW_MODE_REPEATER){
			snprintf(main_prefix, sizeof(main_prefix), "wl%d.1_", i);
		}else{
			snprintf(main_prefix, sizeof(main_prefix), "wl%d_", i);
		}
		if (i != WL_60G_BAND && nvram_pf_match(main_prefix, "channel", "0"))
			fprintf(fp2, "iwconfig %s channel auto\n", __get_wlifname(swap_5g_band(i), 0, wif));
	}

#if defined(RTCONFIG_SOC_IPQ8064)
	fprintf(fp2, "echo 90 > /proc/sys/vm/pagecache_ratio\n");
	fprintf(fp2, "echo -1 > /proc/net/skb_recycler/max_skbs\n");
#endif

#if !defined(RTCONFIG_CONCURRENTREPEATER)
#if defined(RTCONFIG_WPS_ALLLED_BTN)
	if (nvram_match("AllLED", "1")) {
#endif
#if defined(PLN12)
		fprintf(fp2, "[ -e /sys/class/net/%s ] && led_ctrl %d %d\n", WIF_2G, LED_2G_RED, led_onoff[0]);
#elif defined(PLAC56)
		fprintf(fp2, "[ -e /sys/class/net/%s ] && led_ctrl %d %d\n", WIF_2G, LED_2G_GREEN, led_onoff[0]);
#elif defined(MAPAC1750)
#else
		fprintf(fp2, "[ -e /sys/class/net/%s ] && led_ctrl %d %d\n", WIF_2G, LED_2G, led_onoff[0]);
#endif
#if defined(RTCONFIG_HAS_5G)
#if defined(PLAC56)
		fprintf(fp2, "[ -e /sys/class/net/%s ] && led_ctrl %d %d\n", WIF_5G, LED_5G_GREEN, led_onoff[1]);
#elif defined(MAPAC1750)
#else
		fprintf(fp2, "[ -e /sys/class/net/%s ] && led_ctrl %d %d\n", WIF_5G, LED_5G, led_onoff[1]);
#endif
#if defined(RTCONFIG_HAS_5G_2)
		fprintf(fp2, "[ -e /sys/class/net/%s ] && led_ctrl %d %d\n", WIF_5G2, LED_5G2, led_onoff[2]);
#endif
#endif
#if defined(RTCONFIG_WIGIG)
		fprintf(fp2, "[ -e /sys/class/net/%s ] && led_ctrl %d %d\n", WIF_60G, LED_60G, led_onoff[3]);
#endif
#if defined(RTCONFIG_WPS_ALLLED_BTN)
	}
#endif
	fprintf(fp2, "if [ -e /sys/class/net/%s ] ", WIF_2G);
#if defined(RTCONFIG_HAS_5G)
	fprintf(fp2, "&& [ -e /sys/class/net/%s ] ", WIF_5G);
#endif
#if defined(RTCONFIG_HAS_5G_2)
	fprintf(fp2, "&& [ -e /sys/class/net/%s ] ", WIF_5G2);
#endif
#if defined(RTCONFIG_WIGIG)
	fprintf(fp2, "&& [ -e /sys/class/net/%s ] ", WIF_60G);
#endif
	fprintf(fp2, "; then\n");
	fprintf(fp2, "    nvram set wlready=1\n");
	fprintf(fp2, "else\n");
	fprintf(fp2, "    logger Wireless not ready!\n");
	fprintf(fp2, "fi\n");
#else
#if defined(RPAC51)
	fprintf(fp2, "iwpriv wifi1 dl_loglevel 5\n"); // disable log from target firmware
#endif
 	fprintf(fp2, "nvram set wlready=1\n");
#endif	/* !defined(RTCONFIG_CONCURRENTREPEATER) */
#if defined(RTCONFIG_NOTIFICATION_CENTER) || defined(RTCONFIG_CFGSYNC)
	fprintf(fp2, "weventd &\n");
#endif

#if defined(RTAC58U) || defined(RT4GAC53U) /* for RAM 128MB */
	if (get_meminfo_item("MemTotal") <= 131072) {
		fprintf(fp2, "iwpriv wifi1 fc_buf_max 4096\n");
		fprintf(fp2, "iwpriv wifi1 fc_q_max 512\n");
		fprintf(fp2, "iwpriv wifi1 fc_q_min 32\n");
		fprintf(fp2, "iwpriv wifi0 fc_buf_max 4096\n");
		fprintf(fp2, "iwpriv wifi0 fc_q_max 512\n");
		fprintf(fp2, "iwpriv wifi0 fc_q_min 32\n");
	}
#endif

	fclose(fp);
	fclose(fp2);
	chmod("/tmp/prewifi.sh",0777);
	chmod("/tmp/postwifi.sh",0777);

	for (unit = 0; unit < ARRAY_SIZE(wl_mask); ++unit) {
		max_sunit = num_of_mssid_support(unit);
		for (sunit = 0; sunit <= max_sunit; ++sunit) {
			__get_wlifname(unit, sunit, wif);
			sprintf(path, "/sys/class/net/%s", wif);
			if (d_exists(path))
				ifconfig(wif, 0, NULL, NULL);
			sprintf(pid_path, "/var/run/hostapd_%s.pid", wif);
			if (!f_exists(pid_path))
				continue;

			kill_pidfile_tk(pid_path);
		}
	}

#if defined(RTCONFIG_NOTIFICATION_CENTER)
	killall_tk("weventd");
#endif
	doSystem("/tmp/prewifi.sh");

#ifdef RTCONFIG_WIRELESSREPEATER
#ifdef RTCONFIG_AMAS
	if(sw_mode() == SW_MODE_REPEATER || (sw_mode() == SW_MODE_AP && nvram_match("re_mode", "1")))
#else
	if(sw_mode() == SW_MODE_REPEATER)
#endif
	{
		for (i = 0; i < MAX_NR_WL_IF; ++i) {
			int nmode, shortgi;
			char prefix[16];
			char lan_if[16];
			char *sta = get_staifname(swap_5g_band(i));
			char pid_file[sizeof("/var/run/wifi-staX.pidXXXXXX")];
			char conf[sizeof("/etc/Wireless/conf/wpa_supplicant-STAX.confXXXXXX")];
#if defined(RTCONFIG_CONCURRENTREPEATER)
			char wlc_prefix[16];
			char wpa_sup[sizeof("/var/run/wpa_supplicant-staXXXXXXX")];
#endif

			SKIP_ABSENT_BAND(i);
#if !defined(RTCONFIG_CONCURRENTREPEATER)
#ifdef RTCONFIG_AMAS
			if (nvram_match("re_mode", "1")) {
				if (strstr(nvram_safe_get("sta_ifnames"), sta) == NULL)
					continue;
			}
			else
#endif
			{
				if (i != wlc_band)
					continue;
			}
#endif

			snprintf(lan_if, sizeof(lan_if), "%s", nvram_get("lan_ifname")? nvram_get("lan_ifname") : "br0");
			snprintf(prefix, sizeof(prefix), "wl%d_", i);
			nmode = nvram_pf_get_int(prefix, "nmode_x");
			shortgi = (nmode != 2)? !!nvram_pf_get_int(prefix, "HT_GI") : 0;
			doSystem("iwpriv %s shortgi %d\n", sta, shortgi);
			doSystem("iwpriv %s mode AUTO", sta);
			doSystem("iwpriv %s extap 1", sta);

			get_wpa_supplicant_pidfile(sta, pid_file, sizeof(pid_file));
			if(kill_pidfile(pid_file) == 0)
				cprintf("## WARNING: %s is alive ##\n", pid_file);
			sprintf(conf, "/etc/Wireless/conf/wpa_supplicant-%s.conf", sta);
			eval("/usr/bin/wpa_supplicant", "-B", "-P", pid_file, "-D", get_wsup_drvname(swap_5g_band(i)), "-i", sta, "-b", lan_if, "-c", conf);
			{
				extern char * conv_iwconfig_essid(char *ssid_in, char *ssid_out);
				char prefix_wlc[16];
				if (sw_mode() == SW_MODE_REPEATER)
#if defined(RTCONFIG_CONCURRENTREPEATER)
					snprintf(prefix_wlc, sizeof(prefix_wlc), "wlc%d_", i);
#else
					snprintf(prefix_wlc, sizeof(prefix_wlc), "wlc_");
#endif
#if defined(RTCONFIG_AMAS)
				else if (nvram_match("re_mode", "1"))
					snprintf(prefix_wlc, sizeof(prefix_wlc), "wlc%d_", i);
#endif
				if (conv_iwconfig_essid(nvram_pf_get(prefix_wlc, "ssid"), tmp) != NULL) {
					doSystem("iwconfig %s essid -- %s", sta, tmp);
				}
			}
			ifconfig(sta, IFUP, NULL, NULL);
#if defined(RTCONFIG_AMAS)
			sprintf(path2, "/etc/Wireless/sh/postwifi_%s.sh", get_wififname(swap_5g_band(i)));
			if (fp = fopen(path2, "a")) {
				fprintf(fp, "delay_exec 15 /usr/bin/wpa_cli -p /var/run/wpa_supplicant-%s -i %s enable_network all&\n", sta, sta);
				fclose(fp);
			}
#endif

#if defined(RTCONFIG_REPEATER_STAALLBAND)
			if (nvram_match("wlc_triBand", "-1"))
				nvram_set_int("wlc_triBand", i);
#endif

#if defined(RTCONFIG_CONCURRENTREPEATER)
			sprintf(wlc_prefix, "wlc%d_", i);
			if (nvram_pf_match(wlc_prefix, "ssid", "")) {
				sprintf(wpa_sup, "/var/run/wpa_supplicant-%s", sta);
				eval("wpa_cli", "-p", wpa_sup, "-i", sta, "disconnect");
			}
#endif
		}
	}
#endif
#ifdef RTCONFIG_PROXYSTA
	if (!mediabridge_mode())
#endif
	{
		/* Router, access-point, and repeater mode.
		 * Run postwifi.sh 4 seconds later.
		 */
		for (unit = 0; unit < ARRAY_SIZE(wl_mask); ++unit) {
			snprintf(main_prefix, sizeof(main_prefix), "wl%d_", unit);
			m = wl_mask[unit];
			for (sunit = 0, sidx = 0; m > 0; ++sunit, ++sidx, m >>= 1) {
#if defined(RTCONFIG_CONCURRENTREPEATER)
			if (sw_mode() == SW_MODE_REPEATER) {
				sunit++;
			}
#endif
				snprintf(prefix, sizeof(prefix), "wl%d.%d_", unit, sunit);
#if defined(RTCONFIG_CONCURRENTREPEATER)
			if (sw_mode() == SW_MODE_REPEATER) {
					if (((nvram_get_int("wlc_express") - 1) == unit && sunit == 1) || sunit > 1)
						continue;
			}
			else if (sw_mode() == SW_MODE_AP) {
				/* only take care primary 2G/5G, not guest */
				if (sunit > 0)
				continue;
			}
			else
#endif
			{
#ifdef RTCONFIG_AMAS
				if (sw_mode() == SW_MODE_AP && nvram_match("re_mode", "1")) {
					if (sunit == 1) {		// skip wlX.1_ for the first interface to client that has been set in 0.
						sidx--;
						continue;
					}
				}
#endif	/* RTCONFIG_AMAS */
				if (sidx > 0 && !nvram_match(wl_nvname("bss_enabled", unit, sunit), "1"))
				{
					sidx--;
					continue;
				}
			}

				__get_wlifname(swap_5g_band(unit), sidx, wif);
				tweak_wifi_ps(wif);

#ifdef RTCONFIG_WIRELESSREPEATER
				if(sw_mode() == SW_MODE_REPEATER) {
					doSystem("iwpriv %s athnewind 1", wif);
#if defined(RTCONFIG_CONCURRENTREPEATER)
					/* workaround for default to avoid 2G can't connect */
					if (!strcmp(wif, WIF_2G) && nvram_match("x_Setting", "0"))
						doSystem("iwpriv %s extap 1", wif);
#endif	/* RTCONFIG_CONCURRENTREPEATER */
				}
#endif

				sprintf(path2, "/etc/Wireless/sh/postwifi_%s.sh", wif);

				if (nvram_match("skip_gen_ath_config", "1") && f_exists(path2))
					continue;

				if (!f_exists(path2))
					continue;
				if (!(fp = fopen(path2, "a")))
					continue;

				/* hostapd of QCA Wi-Fi 10.2 and 10.4 driver is not required if
				 * 1. Open system and WPS is disabled.
				 *    a. primary 2G/5G and WPS is disabled
				 *    b. guest 2G/5G
				 * 2. WEP
				 * But 802.11ad Wigig driver, nl80211 based, always need it due
				 * to some features are implemented by hostapd.
				 */

					if (unit == WL_60G_BAND) {
						/* Do nothing, just skip continuous statment below for
						 * 802.11ad Wigig driver.  Maybe we need to do same
						 * thing for newer nl80211 based 2.4G/5G driver too.
						 */
					}
					else if (!strcmp(nvram_safe_get(wl_nvname("auth_mode_x", unit, sunit)), "shared")) {
						fclose(fp);
						continue;
					}
					else if (!strcmp(nvram_safe_get(wl_nvname("auth_mode_x", unit, sunit)), "open") &&
							((!sunit && !nvram_get_int("wps_enable")) || sunit)) {
						fclose(fp);
						continue;
					}


				sprintf(conf_path, "/etc/Wireless/conf/hostapd_%s.conf", wif);
				sprintf(pid_path, "/var/run/hostapd_%s.pid", wif);
				sprintf(entropy_path, "/var/run/entropy_%s.bin", wif);
				if (unit == WL_60G_BAND) {
					if (!nvram_pf_match(main_prefix, "radio", "0")) {
						fprintf(fp, "hostapd -d -B %s -P %s -e %s\n", conf_path, pid_path, entropy_path);
					}
				} else {
					fprintf(fp, "hostapd -d -B %s -P %s -e %s\n", conf_path, pid_path, entropy_path);
				}
#ifdef RTCONFIG_AMAS
#if defined(RTCONFIG_WIFI_SON) 
				if (!nvram_match("wifison_ready", "1"))
#endif
				if (sw_mode() != SW_MODE_REPEATER) {
					if(unit == 0 && sunit == 0) {
						/* TODO need to kill old one? */
						fprintf(fp, "delay_exec 5 hostapd_cli -i%s -a/usr/sbin/qca_hostapd_event_handler.sh -B &\n", wif);
					}
				}
#endif	/* RTCONFIG_AMAS */

				/* Hostapd will up VAP interface automatically.
				 * So, down VAP interface if radio is not on and
				 * not to up VAP interface anymore.
				 */
				if (nvram_pf_match(main_prefix, "radio", "0")) {
					fprintf(fp, "ifconfig %s down\n", wif);
				}

				/* Connect to peer WDS AP after VAP up */
				sprintf(path1, NAWDS_SH_FMT, wif);
				if (!sunit && nvram_pf_invmatch(main_prefix, "radio", "0") && f_exists(path1)) {
					fprintf(fp, "%s\n", path1);
				}

				/* WPS-OOB not work if wps_ap_pin disabled. */
				if (!nvram_match("w_Setting", "0"))
					fprintf(fp, "hostapd_cli -i %s wps_ap_pin disable\n", wif);

#if defined(RTCONFIG_CONCURRENTREPEATER)
#if defined(RPAC51)
					/* workaround for default to avoid 2G can't connect */
					if (strcmp(wif, WIF_2G)==0)
					{
						fprintf(fp, "ifconfig %s down up\n", wif);
					}
#endif
#endif	/* RTCONFIG_CONCURRENTREPEATER */
				fclose(fp);
			}
		}

		argv[1]="4";
		_eval(argv, NULL, 0, &pid);

		//system("/tmp/postwifi.sh");
		//sleep(1);
	} /* !mediabridge_mode() */

#if defined(RTCONFIG_WIRELESSREPEATER)
	if (repeater_mode() || mediabridge_mode())
		update_wifi_led_state_in_wlcmode();
#endif

#if defined(RTCONFIG_HIDDEN_BACKHAUL)
	if(sw_mode() != SW_MODE_REPEATER)
		del_bh_network();
#endif
}

static void
set_wlpara_qca(const char* wif, int band)
{
/* TBD.fill some eraly init here
	char tmp[100], prefix[]="wlXXXXXXX_";

	snprintf(prefix, sizeof(prefix), "wl%d_", band);

	if (nvram_match(strcat_r(prefix, "radio", tmp), "0"))
		radio_ra(wif, band, 0);
	else
	{
		int txpower = atoi(nvram_safe_get(strcat_r(prefix, "TxPower", tmp)));
		if ((txpower >= 0) && (txpower <= 100))
			doSystem("iwpriv %s set TxPower=%d",wif, txpower);
	}
	eval("iwpriv", (char *)wif, "set", "IgmpAdd=01:00:5e:7f:ff:fa");
	eval("iwpriv", (char *)wif, "set", "IgmpAdd=01:00:5e:00:00:09");
	eval("iwpriv", (char *)wif, "set", "IgmpAdd=01:00:5e:00:00:fb");
*/
}

static int
wlconf_qca(const char* wif)
{
	int unit = 0;
	char word[256], *next;
	char tmp[128], prefix[] = "wlXXXXXXXXXX_";
	char *p;

	foreach (word, nvram_safe_get("wl_ifnames"), next) {
		SKIP_ABSENT_BAND_AND_INC_UNIT(unit);
		snprintf(prefix, sizeof(prefix), "wl%d_", unit);

		if (!strcmp(word, wif))
		{
			p = get_hwaddr(wif);
			if (p)
			{
				nvram_set(strcat_r(prefix, "hwaddr", tmp), p);
				free(p);
			}
			if (!strcmp(word, WIF_2G))
				set_wlpara_qca(wif, 0);
			else if (!strcmp(word, WIF_5G))
				set_wlpara_qca(wif, 1);
			else if (!strcmp(word, WIF_5G2))
				set_wlpara_qca(wif, 2);
			else if (!strcmp(word, WIF_60G))
				set_wlpara_qca(wif, 2);
		}

		unit++;
	}
	return 0;
}

#endif
#ifdef RTCONFIG_RALINK
static void
gen_ra_config(const char* wif)
{
	char word[256], *next;

	foreach (word, nvram_safe_get("wl_ifnames"), next) {
		SKIP_ABSENT_FAKE_IFACE(word);
		if (!strcmp(word, wif))
		{
			if (!strcmp(word, nvram_safe_get("wl0_ifname"))) // 2.4G
			{
				if (!strncmp(word, "rai", 3))	// iNIC
					gen_ralink_config(0, 1);
				else
					gen_ralink_config(0, 0);
			}
			else if (!strcmp(word, nvram_safe_get("wl1_ifname"))) // 5G
			{
				if (!strncmp(word, "rai", 3))	// iNIC
					gen_ralink_config(1, 1);
				else
					gen_ralink_config(1, 0);
			}
		}
	}
}

static int
radio_ra(const char *wif, int band, int ctrl)
{
	char tmp[100], prefix[]="wlXXXXXXX_";

	snprintf(prefix, sizeof(prefix), "wl%d_", band);

	if (wif == NULL) return -1;

	if (!ctrl)
	{
		doSystem("iwpriv %s set RadioOn=0", wif);
	}
	else
	{
		if (nvram_match(strcat_r(prefix, "radio", tmp), "1"))
			doSystem("iwpriv %s set RadioOn=1", wif);
	}

	return 0;
}

static void
set_wlpara_ra(const char* wif, int band)
{
	char tmp[100], prefix[]="wlXXXXXXX_";

	snprintf(prefix, sizeof(prefix), "wl%d_", band);

	if (nvram_match(strcat_r(prefix, "radio", tmp), "0"))
		radio_ra(wif, band, 0);
	else
	{
		int txpower = nvram_get_int(strcat_r(prefix, "txpower", tmp));
		if ((txpower >= 0) && (txpower <= 100))
			doSystem("iwpriv %s set TxPower=%d",wif, txpower);
	}
#if defined(DSL_N55U) || defined(DSL_N55U_B)
	if(band == 0)
		eval("iwpriv", (char *)wif, "bbp", "1=51");
#endif
#if 0
	if (nvram_match(strcat_r(prefix, "bw", tmp), "2"))
	{
		int channel = get_channel(band);

		if (channel)
			eval("iwpriv", (char *)wif, "set", "HtBw=1");
	}
#endif
#if 0 //defined (RTCONFIG_WLMODULE_RT3352_INIC_MII)	/* set RT3352 iNIC in kernel driver to avoid loss setting after reset */
	if(strcmp(wif, "rai0") == 0)
	{
		int i;
		char buf[32];
		eval("iwpriv", (char *)wif, "set", "asiccheck=1");
		for(i = 0; i < 3; i++)
		{
			sprintf(buf, "setVlanId=%d,%d", i + INIC_VLAN_IDX_START, i + INIC_VLAN_ID_START);
			eval("iwpriv", (char *)wif, "switch", buf);	//set vlan id can pass through the switch insided the RT3352.
								//set this before wl connection linu up. Or the traffic would be blocked by siwtch and need to reconnect.
		}
		for(i = 0; i < 5; i++)
		{
			sprintf(buf, "setPortPowerDown=%d,%d", i, 1);
			eval("iwpriv", (char *)wif, "switch", buf);	//power down the Ethernet PHY of RT3352 internal switch.
		}
	}
#endif // RTCONFIG_WLMODULE_RT3352_INIC_MII
#if defined(RTN14U)
#ifdef CE_ADAPTIVITY
	/* CE adaptivity 1.9.1 for RT-N14U */
	if (nvram_match("reg_spec", "CE") && (band == 0))
	{
		if ((nvram_get_int("wl0_nmode_x") != 2) && (nvram_get_int("wl0_bw") == 0)) /* N mode 20MHz */
			eval("iwpriv", (char *)wif, "mac", "1030=66655443");
		else
			eval("iwpriv", (char *)wif, "mac", "1030=77766554");
	}
#endif
#endif
	eval("iwpriv", (char *)wif, "set", "IgmpAdd=01:00:5e:7f:ff:fa");
	eval("iwpriv", (char *)wif, "set", "IgmpAdd=01:00:5e:00:00:09");
	eval("iwpriv", (char *)wif, "set", "IgmpAdd=01:00:5e:00:00:fb");
}

static int
wlconf_ra(const char* wif)
{
	int unit = 0;
	char word[256], *next;
	char tmp[128], prefix[] = "wlXXXXXXXXXX_";
	char *p;

	foreach (word, nvram_safe_get("wl_ifnames"), next) {
		SKIP_ABSENT_BAND_AND_INC_UNIT(unit);
		snprintf(prefix, sizeof(prefix), "wl%d_", unit);

		if (!strcmp(word, wif))
		{
			p = get_hwaddr(wif);
			if (p)
			{
				nvram_set(strcat_r(prefix, "hwaddr", tmp), p);
				free(p);
			}

			if (!strcmp(word, WIF_2G))
				set_wlpara_ra(wif, 0);
#if defined(RTCONFIG_HAS_5G)
			else if (!strcmp(word, WIF_5G))
				set_wlpara_ra(wif, 1);
#endif	/* RTCONFIG_HAS_5G */
		}

		unit++;
	}
	return 0;
}
#endif

#ifdef RTCONFIG_IPV6
void ipv6_sysconf(const char *ifname, const char *name, int value)
{
	char path[PATH_MAX], sval[16];

	if (ifname == NULL || name == NULL)
		return;

	snprintf(path, sizeof(path), "/proc/sys/net/ipv6/conf/%s/%s", ifname, name);
	snprintf(sval, sizeof(sval), "%d", value);
	f_write_string(path, sval, 0, 0);
}

int ipv6_getconf(const char *ifname, const char *name)
{
	char path[PATH_MAX], sval[16];

	if (ifname == NULL || name == NULL)
		return 0;

	snprintf(path, sizeof(path), "/proc/sys/net/ipv6/conf/%s/%s", ifname, name);
	if (f_read_string(path, sval, sizeof(sval)) <= 0)
		return 0;

	return atoi(sval);
}

void set_default_accept_ra(int flag)
{
	ipv6_sysconf("all", "accept_ra", flag ? 1 : 0);
	ipv6_sysconf("default", "accept_ra", flag ? 1 : 0);
}

void set_default_accept_ra_defrtr(int flag)
{
	ipv6_sysconf("all", "accept_ra_defrtr", flag ? 1 : 0);
	ipv6_sysconf("default", "accept_ra_defrtr", flag ? 1 : 0);
}

void set_default_forwarding(int flag)
{
	ipv6_sysconf("all", "forwarding", flag ? 1 : 0);
	ipv6_sysconf("default", "forwarding", flag ? 1 : 0);
}

void set_intf_ipv6_dad(const char *ifname, int addbr, int flag)
{
	if (ifname == NULL) return;

	ipv6_sysconf(ifname, "accept_dad", flag ? 2 : 0);
	if (flag)
		ipv6_sysconf(ifname, "dad_transmits", addbr ? 2 : 1);
}

void enable_ipv6(const char *ifname)
{
	if (ifname == NULL) return;

	ipv6_sysconf(ifname, "disable_ipv6", 0);
}

void disable_ipv6(const char *ifname)
{
	if (ifname == NULL) return;

	ipv6_sysconf(ifname, "disable_ipv6", 1);
}

void config_ipv6(int enable, int incl_wan)
{
	DIR *dir;
	struct dirent *dirent;
	char word[256], *next;
	char prefix[sizeof("wanXXXXXXXXXX_")], *wan_proto;
	int service, match, accept_defrtr;

	if (enable) {
		enable_ipv6("default");
		enable_ipv6("all");
	} else {
		disable_ipv6("default");
		disable_ipv6("all");
	}

	if ((dir = opendir("/proc/sys/net/ipv6/conf")) != NULL) {
		while ((dirent = readdir(dir)) != NULL) {
			if (dirent->d_name[0] == '.' ||
			    strcmp(dirent->d_name, "all") == 0 ||
			    strcmp(dirent->d_name, "default") == 0)
				continue;

			if (!incl_wan) {
				match = 0;
				foreach (word, nvram_safe_get("wan_ifnames"), next) {
					if (strcmp(dirent->d_name, word) == 0) {
						match = 1;
						break;
					}
				}
				if (match)
					continue;
			}

			if (enable) {
				enable_ipv6(dirent->d_name);
				if (!with_ipv6_linklocal_addr(dirent->d_name)) {
					reset_ipv6_linklocal_addr(dirent->d_name, 0);
					enable_ipv6(dirent->d_name);
				}
			} else
				disable_ipv6(dirent->d_name);
		}
		closedir(dir);
	}

	if (is_routing_enabled())
	{
		service = get_ipv6_service();
		switch (service) {
		case IPV6_NATIVE_DHCP:
#ifdef RTCONFIG_6RELAYD
		case IPV6_PASSTHROUGH:
#endif
			snprintf(prefix, sizeof(prefix), "wan%d_", wan_primary_ifunit_ipv6());
			wan_proto = nvram_safe_get(strcat_r(prefix, "proto", word));
			accept_defrtr = service == IPV6_NATIVE_DHCP && /* limit to native by now */
					strcmp(wan_proto, "dhcp") != 0 && strcmp(wan_proto, "static") != 0 &&
					nvram_match(ipv6_nvname("ipv6_ifdev"), "ppp") ?
					nvram_get_int(ipv6_nvname("ipv6_accept_defrtr")) : 1;
			set_default_accept_ra(1);
			set_default_accept_ra_defrtr(accept_defrtr);
			break;
		case IPV6_6IN4:
		case IPV6_6TO4:
		case IPV6_6RD:
		case IPV6_MANUAL:
		default:
			set_default_accept_ra(0);
			break;
		}

		set_default_forwarding(1);
	}
	else set_default_accept_ra(0);
}

void start_lan_ipv6(void)
{
	char lan_ifname[16];
	int unit, ipv6_service = 0;

	strlcpy(lan_ifname, nvram_safe_get("lan_ifname"), sizeof(lan_ifname));

	for (unit = WAN_UNIT_FIRST; unit < WAN_UNIT_MAX; ++unit)
		if (get_ipv6_service_by_unit(unit) != IPV6_DISABLED) {
			ipv6_service = 1;
			break;
		}
	if (!ipv6_service)
		return;

	set_intf_ipv6_dad(lan_ifname, 0, 1);
	config_ipv6(ipv6_enabled() && is_routing_enabled(), 0);
	start_ipv6();
}

void stop_lan_ipv6(void)
{
	char lan_ifname[16];

	strlcpy(lan_ifname, nvram_safe_get("lan_ifname"), sizeof(lan_ifname));

	stop_ipv6();
	set_intf_ipv6_dad(lan_ifname, 0, 0);
	config_ipv6(0, 1);
}

#ifdef RTCONFIG_DUALWAN
void restart_dnsmasq_ipv6(void)
{
	char dualwan_wans[16];
	char dualwan_mode[16];

	snprintf(dualwan_wans, sizeof(dualwan_wans), "%s", nvram_safe_get("wans_dualwan"));
	snprintf(dualwan_mode, sizeof(dualwan_mode), "%s", nvram_safe_get("wans_mode"));

	if (!(!strstr(dualwan_wans, "none") &&
		(!strcmp(dualwan_mode, "fo") || !strcmp(dualwan_mode, "fb"))))
		return;

	if (!ipv6_enabled())
		return;

	start_dnsmasq();
}
#endif
#endif

#ifdef RTCONFIG_DPSTA
static int
dpsta_ioctl(char *name, void *buf, int len)
{
	struct ifreq ifr;
	int ret = 0;
	int s;

	/* open socket to kernel */
	if ((s = socket(AF_INET, SOCK_DGRAM, 0)) < 0) {
		perror("socket");
		return errno;
	}

	strncpy(ifr.ifr_name, name, IFNAMSIZ);
	ifr.ifr_name[sizeof(ifr.ifr_name) - 1] = '\0';
	ifr.ifr_data = (caddr_t)buf;
	if ((ret = ioctl(s, SIOCDEVPRIVATE, &ifr)) < 0)
		perror(ifr.ifr_name);

	/* cleanup */
	close(s);
	return ret;
}
#endif

/**
 * @return:
 * 	0:	invalid bonding policy.
 *  otherwise:	valid bonding policy.
 */
static int check_bonding_mode(const char *mode)
{
	int v, ret = 0;
	char *bonding_mode[] = {
		"balance-rr",
		"active-backup",
		"balance-xor",
		"broadcast",
		"802.3ad",
		"balance-tlb",
		"balance-alb",
		NULL,
	}, **p;

	if (!mode)
		return 0;

	if (isdigit(mode) && strlen(mode) == 1) {
		v = atoi(mode);
		if (v < 0 || v > 6)
			return 0;
		ret = 1;
	} else {
		for (p = bonding_mode; *p != NULL; p++) {
			if (!strcmp(mode, *p))
				return 1;
		}
	}

	return ret;
}

/**
 * @return:
 * 	0:	invalid bonding mode.
 *  otherwise:	valid bonding mode.
 */
static int check_bonding_policy(const char *policy)
{
	int ret = 0;
	char *bonding_policy[] = {
		"layer2",
		"layer2+3",
		"layer3+4",
		"encap2+3",
		"encap3+4",
		NULL,
	}, **p;

	if (!policy)
		return 0;

	for (p = bonding_policy; *p != NULL; p++) {
		if (!strcmp(policy, *p))
			return 1;
	}

	return ret;
}

int set_bonding(const char *bond_if, const char *mode, const char *policy)
{
	const char *bonding_masters = "/sys/class/net/bonding_masters";
	const char *bonding_entry = "/sys/class/net/%s/bonding/%s";
	char path[256];
	char value[32];
	char word[256], *next;

	if (bond_if == NULL)
		return -1;

	if (!check_bonding_mode(mode))
		mode = "balance-xor";	// using "802.3ad" the Tx packet would go through eth0 almost.

	if(nvram_match("lan_trunk_type", "2")){
		if(nvram_get_int("lan_trunk_0") == 0 &&
			nvram_get_int("lan_trunk_1") == 0){
			mode = "balance-xor";
		}else{
			mode = "802.3ad";
		}
	}

	if (!check_bonding_policy(policy))
		policy = "layer3+4";

	//set bonding interface
	snprintf(value, sizeof(value), "+%s", bond_if);
	f_write_string(bonding_masters, value, 0, 0);			//always return (-1) in this case.
	sleep(1);

	//set mode
	snprintf(path, sizeof(path), bonding_entry, bond_if, "mode");
	if(f_write_string(path, mode, 0, 0) <= 0)
		cprintf("%s: FAIL ! (%s)(%s)\n", __func__, path, mode);

	//set xmit_hash_policy
	snprintf(path, sizeof(path), bonding_entry, bond_if, "xmit_hash_policy");
	if(f_write_string(path, policy, 0, 0) <= 0)
		cprintf("%s: FAIL ! (%s)(%s)\n", __func__, path, policy);

	//set miimon
	snprintf(path, sizeof(path), bonding_entry, bond_if, "miimon");
	if(f_write_string(path, "100", 0, 0) <= 0)
		cprintf("%s: FAIL ! (%s) 100\n", __func__, path);

	//add slave interfaces
	snprintf(path, sizeof(path), bonding_entry, bond_if, "slaves");
	snprintf(value, sizeof(value), "%s_ifnames", bond_if);
	foreach (word, nvram_safe_get(value), next) {
		if (ifconfig(word, 0, NULL, NULL) != 0) {
			cprintf("%s: FAIL ! ifdown(%s)\n", __func__, word);
		}
		snprintf(value, sizeof(value), "+%s", word);
		if(f_write_string(path, value, 0, 0) <= 0)
			cprintf("%s: FAIL ! (%s)(%s)\n", __func__, path, value);
	}

	if (!strcmp(mode, "802.3ad") || !strcmp(mode, "4")) {
		snprintf(path, sizeof(path), bonding_entry, bond_if, "all_slaves_active");
		if (f_write_string(path, "1", 0, 0) <= 0)
			cprintf("%s: FAIL !(%s)(%s)\n", __func__, path, "1");
	}

	set_iface_ps(bond_if, 3);

	return 0;
}

void remove_bonding(const char *bond_if)
{
	const char *bonding_masters = "/sys/class/net/bonding_masters";
	const char *bonding_entry = "/sys/class/net/%s/bonding/%s";
	char path[256];
	char value[32];
	char word[256], *next;

	if (bond_if == NULL)
		return;

	snprintf(path, sizeof(path), "/sys/class/net/%s", bond_if);
	if (!d_exists(path))
		return;

	if (ifconfig(bond_if, 0, NULL, NULL) != 0) {
		cprintf("%s: FAIL ! ifdown(%s)\n", __func__, bond_if);
	}

	//remove slave interfaces
	snprintf(path, sizeof(path), bonding_entry, bond_if, "slaves");
	snprintf(value, sizeof(value), "%s_ifnames", bond_if);
	foreach (word, nvram_safe_get(value), next) {
		if (ifconfig(word, 0, NULL, NULL) != 0) {
			cprintf("%s: FAIL ! ifdown(%s)\n", __func__, word);
		}
		snprintf(value, sizeof(value), "-%s", word);
		if (f_write_string(path, value, 0, 0) <= 0)
			cprintf("%s: FAIL ! (%s)(%s)\n", __func__, path, value);
	}

	//remove bonding interface
	snprintf(value, sizeof(value), "-%s", bond_if);
	if(f_write_string(bonding_masters, value, 0, 0) <= 0)
		cprintf("%s: FAIL ! (%s)(%s)\n", __func__, bonding_masters, value);
}

#ifdef RTCONFIG_CAPTIVE_PORTAL
int is_add_if(const char *ifname)
{
	char *cface;
	if(nvram_match("chilli_enable", "1") && nvram_match("chilli_nowifibridge", "1"))
	{
		cface = nvram_safe_get("chilli_interface");
		if(cface && !strcmp(ifname,cface))
			return 0;
	}
	else if(nvram_match("hotss_enable", "1") && nvram_match("hotss_nowifibridge", "1"))
	{
		cface = nvram_safe_get("hotss_interface");
		if(cface && !strcmp(ifname,cface))
			return 0;
	}

	return 1;
}
#endif

#ifdef HND_ROUTER
static int
get_bonding_enabled(void)
{
	int enable = 0;

	if (nvram_match("lacp_enabled", "1"))
		enable= 1;

	return enable;
}

#define MAX_LACP_PORTS	4
uint32
get_bonding_ports(void)
{
	char port[] = "XXXX", *next;
	char ports[128], *cur;
	int pid, len;
	uint32 portmask = 0;

	/* get lacp ports defeinitions from nvram */
	snprintf(ports, sizeof(ports), "%s", nvram_safe_get("lacpports"));
	printf("lacpports %s\n", ports);
	if(strlen(ports) > 0){
		for (cur = ports; cur; cur = next) {
			/* tokenize the port list */
			while (*cur == ' ')
				cur ++;
			next = strstr(cur, " ");
			len = next ? next - cur : strlen(cur);
			if (!len)
				break;
			if (len > sizeof(port) - 1)
				len = sizeof(port) - 1;
			strncpy(port, cur, len);
			port[len] = 0;

			/* make sure port # is within the range */
			/* TOF: suppor port1 ~ port4 now */
			pid = atoi(port);
			if (pid == 0 || pid > MAX_LACP_PORTS) {
				printf("ERROR: port %d is out of range[1-%d]\n",
					pid, MAX_LACP_PORTS);
				continue;
			}
			portmask |= (1 << pid);
		}
	}
	/* WAN port can't be lacp ports now */
	portmask >>= 1;
	printf("lacp portmask 0x%4.4x\n", portmask);

	return portmask;
}
#endif /* HND_ROUTER */


#ifdef RTCONFIG_TAGGED_BASED_VLAN
void update_subnet_rulelist(void){
	char *nv, *nvp, *b;
	char *ip;
	char *netmask;
	char *dhcp_enable;
	char *dhcp_start;
	char *dhcp_end;
	char *lease;
	char *domainname;
	char *dns;
	char *wins;
	char *ema;
	char *macipbinding;
	char *gateway, *lan_ipaddr;
	char subnet_rulelist[(sizeof(SUBNET_RULE_EXAMPLE) + sizeof(SUBNET_STATICLIST_EXAMPLE) * STATIC_MAC_IP_BINDING_PER_VLAN) * (VLAN_MAX_NUM - 1) + sizeof(DHCP_STATICLIST_EXAMPLE) * STATIC_MAC_IP_BINDING_PER_LAN + 8];	/* 2954 +2240 + 8 */
	char *tmpbuf;
	int index = 0;

	nv = nvp = strdup(nvram_safe_get("subnet_rulelist"));

	if (nv) {
		while ((b = strsep(&nvp, "<")) != NULL) {
			char count = 0;

			count = vstrsep(b, ">",	&ip, &netmask, &dhcp_enable,
									&dhcp_start, &dhcp_end, &lease, &domainname,
									&dns, &wins ,&ema ,&macipbinding);

			if (count != 11)
				continue;
			else
				index++;

			if(index == 1){
				lan_ipaddr = nvram_safe_get("lan_ipaddr");
				gateway = nvram_safe_get("dhcp_gateway_x");
				gateway = (*gateway && inet_addr(gateway)) ? gateway : lan_ipaddr;

				sprintf(subnet_rulelist, "<%s>%s>%s>%s>%s>%s>%s>%s>%s>%s>%s", gateway,
				nvram_safe_get("lan_netmask"), nvram_safe_get("dhcp_enable_x"), nvram_safe_get("dhcp_start"),
				nvram_safe_get("dhcp_end"), nvram_safe_get("dhcp_lease"), nvram_safe_get("lan_domain"),
				nvram_safe_get("dhcp_dns1_x"), nvram_safe_get("dhcp_wins_x"), nvram_safe_get("dhcp_static_x"), macipbinding);
				if(nvp != NULL){
					tmpbuf = malloc(strlen(subnet_rulelist) + strlen(nvp) + 2);
					sprintf(tmpbuf, "%s<", subnet_rulelist);
					strcat(tmpbuf, nvp);
					nvram_set("subnet_rulelist", tmpbuf);
					free(tmpbuf);
				}
				else
					nvram_set("subnet_rulelist", subnet_rulelist);

				break;
			}
		}
		free(nv);
	}
}
#endif
void start_lan(void)
{
	char *lan_ifname;
	struct ifreq ifr;
	char *lan_ifnames, *ifname, *p;
	char *hostname;
	int sfd;
	uint32 ip;
	char eabuf[32];
	char word[256], *next;
	int match;
	char tmp[100], prefix[] = "wlXXXXXXXXXXXXXX";
	int i;
	char hwaddr[ETHER_ADDR_LEN];
#if defined(RTCONFIG_WIRELESSREPEATER) && !defined(RTCONFIG_LANTIQ)
	char domain_mapping[64];
#endif
#ifdef CONFIG_BCMWL5
	int unit, subunit, sta = 0;
	char mode[16];
	char list[255];
#endif
#ifdef RTCONFIG_DPSTA
	int dpsta = 0;
	dpsta_enable_info_t info = { 0 };
#endif
#if defined(RTCONFIG_GMAC3) || defined(RTCONFIG_DPSTA)
	char name[80];
#endif
#ifdef __CONFIG_DHDAP__
	int is_dhd;
#endif /* __CONFIG_DHDAP__ */
#ifdef HND_ROUTER
	char lacp_rate = 0, bonding_ifnames[80];
	int bonding_enabled = 0;
	uint32 bonding_portmask = 0;

	if (!is_routing_enabled())
		fc_init();
#endif /* HND_ROUTER */

#ifdef RTCONFIG_TAGGED_BASED_VLAN
	update_subnet_rulelist();
	init_tagged_based_vlan();
#endif

	update_lan_state(LAN_STATE_INITIALIZING, 0);

	if (sw_mode() == SW_MODE_REPEATER
#if defined(RTCONFIG_BCMWL6) && defined(RTCONFIG_PROXYSTA)
		|| psr_mode() || mediabridge_mode()
#elif defined(RTCONFIG_REALTEK) || defined(RTCONFIG_QCA)
		|| mediabridge_mode()
#endif
#ifdef RTCONFIG_DPSTA
		|| (dpsta_mode() && nvram_get_int("re_mode") == 0)
#endif
	)
	{
#ifdef RTCONFIG_QTN
		if (mediabridge_mode() && nvram_get_int("wlc_band") == 1)
			nvram_set_int("wlc_mode", 1);
		else
#endif
		nvram_set_int("wlc_mode", 0);
		nvram_set("btn_ez_radiotoggle", "0"); // reset to default
	}

	set_hostname();

	convert_routes();

#if defined(RTCONFIG_RALINK) || defined(RTCONFIG_QCA) || defined(RTCONFIG_REALTEK) || defined(RTCONFIG_QSR10G)
	init_wl();
#endif

#if defined(RTCONFIG_REALTEK)
	init_igmpsnooping();
#endif

#ifdef RTCONFIG_LED_ALL
	led_control(LED_ALL, LED_ON);
#if defined(RTAC1200HP) || defined(RTN56UB1) || defined(RTN56UB2) || defined(RTAC1200GA1) || defined(RTAC1200GU)
	led_control(LED_5G, LED_ON);
	led_control(LED_2G, LED_ON);
#endif
#endif

#ifdef CONFIG_BCMWL5
	init_wl_compact();
	wlconf_pre();

#ifdef REMOVE
	foreach_wif(1, NULL, set_wlmac);
	check_afterburner();
#endif
#endif

#ifdef RTCONFIG_LANTIQ
#ifdef RTCONFIG_AMAS
	wlconf_pre();
#endif
#endif

	check_wps_enable();

	if ((sfd = socket(AF_INET, SOCK_RAW, IPPROTO_RAW)) < 0) return;

#ifdef RTCONFIG_GMAC3
	/* In 3GMAC mode, bring up the GMAC forwarding interfaces.
	 * Then bringup the primary wl interfaces that avail of hw switching.
	 */
	if (nvram_match("gmac3_enable", "1")) { /* __CONFIG_GMAC3__ */

		/* Bring up GMAC#0 and GMAC#1 forwarder(s) */
		foreach(name, nvram_safe_get("fwddevs"), next) {
			ifconfig(name, 0, NULL, NULL);
			ifconfig(name, IFUP | IFF_ALLMULTI | IFF_PROMISC, NULL, NULL);
		}
	}
#endif

#ifdef HND_ROUTER
	bonding_enabled = get_bonding_enabled();
	_dprintf("lacp %s\n", bonding_enabled ? "enabled" : "disabled");
	if (bonding_enabled) {
		bonding_portmask = get_bonding_ports();
		if (nvram_match("lacp_rate", "1")) {
			lacp_rate= 1;
		}
		sprintf(tmp, "insmod /lib/modules/*/kernel/drivers/net/bonding/bonding.ko" \
			" mode=4 miimon=100 lacp_rate=%d", lacp_rate);
		system(tmp);
		memset(bonding_ifnames, 0, sizeof(bonding_ifnames));
		strlcpy(bonding_ifnames, nvram_safe_get("lacp_ifnames"), strlen(nvram_safe_get("lacp_ifnames"))+1);
		_dprintf("\nbonding ifnames is %s\n", bonding_ifnames);
	}
#endif /* HND_ROUTER */

#ifdef CONFIG_BCMWL5
	nvram_set("lan_ifname", "br0");
	nvram_set("br0_ifname", "br0");
	nvram_unset("br0_ifnames");
	memset(list, 0, sizeof(list));
#endif

	memset(hwaddr, 0, sizeof(hwaddr));
	lan_ifname = strdup(nvram_safe_get("lan_ifname"));
	if (strncmp(lan_ifname, "br", 2) == 0) {
		eval("brctl", "addbr", lan_ifname);
#ifdef RTCONFIG_WIFI_SON
	if(sw_mode() != SW_MODE_REPEATER) 
		eval("brctl", "addbr", BR_GUEST);
	if (nvram_match("wifison_ready", "1"))
	{
#if defined(RTCONFIG_HIDDEN_BACKHAUL)
			char vif[10];
#endif
		if(sw_mode() != SW_MODE_REPEATER) {
			//eval("brctl", "addbr", BR_GUEST);
			if(nvram_get_int("wl0.1_bss_enabled"))
			{
				eval("vconfig","set_name_type","DEV_PLUS_VID_NO_PAD");
#if defined(RTCONFIG_HIDDEN_BACKHAUL)
				if(sw_mode() != SW_MODE_REPEATER) {
					sprintf(vif,"%s.%s",WIF_5G_BH,"55");
					eval("vconfig", "add",WIF_5G_BH,"55");
				}
				else
#endif
					eval("vconfig", "add","ath1","55");
#if defined(RTCONFIG_HIDDEN_BACKHAUL)
				if(sw_mode() != SW_MODE_REPEATER) {
					eval("ifconfig",vif,"up");
					eval("brctl","addif",BR_GUEST,vif);
				}
				else
#endif
				{
					eval("ifconfig","ath1.55","up");
					eval("brctl","addif",BR_GUEST,"ath1.55");
				}
#ifdef RTCONFIG_ETHBACKHAUL
#if defined(RTCONFIG_DETWAN) 
				if (get_role()==0) // CAP
				{
					char vif[15];
					if (strcmp(CONFIGURED_WAN_NIC, DEFAULT_WAN_NIC)==0)
						sprintf(vif,"%s",DEFAULT_LAN_NIC);
					else
						sprintf(vif,"%s",DEFAULT_WAN_NIC);

					eval("vconfig", "add",vif,"55");
					sprintf(vif,"%s.55",vif);
					eval("ifconfig",vif,"up");
					eval("brctl","addif",BR_GUEST,vif);
				}
				else
#endif
				{
				eval("vconfig", "add", MII_IFNAME, "55");
				eval("ifconfig", MII_IFNAME".55", "up");
				eval("brctl", "addif", BR_GUEST, MII_IFNAME".55");
				}
#endif

			}
		}
	} //wifison_ready
#endif

#if defined(RTCONFIG_HIDDEN_BACKHAUL)
		if( (sw_mode()!=SW_MODE_REPEATER && strlen(nvram_safe_get("cfg_group"))) && nvram_match("wifison_ready", "1"))
		{
			if(nvram_match("wl1.1_bss_enabled","1"))
                	{
                        	eval("vconfig","set_name_type","DEV_PLUS_VID_NO_PAD");
                      	  	if(check_bh(WIF_5G_BH))
                        	{
                                	sprintf(vif,"%s.%s",WIF_5G_BH,"1");
                                	eval("vconfig", "add",WIF_5G_BH,"1");
                                	eval("ifconfig",vif,"up");
                                	eval("brctl","addif",nvram_safe_get("lan_ifname"),vif);
                        	}
                        	if(!nvram_match("cfg_master","1"))
                        	{
                                	if(check_bh(STA_5G))
                                	{
                                        	sprintf(vif,"%s.%s",STA_5G,"1");
                                        	eval("vconfig", "add",STA_5G,"1");
                                        	eval("ifconfig",vif,"up");
                                        	eval("brctl","addif",nvram_safe_get("lan_ifname"),vif);
					}
                                }	
                        }
                }
#endif

		eval("brctl", "setfd", lan_ifname, "0");
#ifdef RTAC87U
		eval("brctl", "stp", lan_ifname, nvram_safe_get("lan_stp"));
#else
		if (is_routing_enabled())
			eval("brctl", "stp", lan_ifname, nvram_safe_get("lan_stp"));
		else
			eval("brctl", "stp", lan_ifname, "0");
#endif

		set_iface_ps(lan_ifname, 3);

#ifdef RTCONFIG_IPV6
		if (get_ipv6_service() != IPV6_DISABLED) {
			ipv6_sysconf(lan_ifname, "accept_ra", 0);
			ipv6_sysconf(lan_ifname, "forwarding", 0);
		}
		set_intf_ipv6_dad(lan_ifname, 1, 1);
#endif
#ifdef RTCONFIG_EMF
		if (nvram_get_int("emf_enable")
#if defined(RTCONFIG_BCMWL6) && !defined(HND_ROUTER)
			|| wl_igs_enabled()
#endif
		) {
			eval("emf", "add", "bridge", lan_ifname);
			eval("igs", "add", "bridge", lan_ifname);
		}
#endif

		inet_aton(nvram_safe_get("lan_ipaddr"), (struct in_addr *)&ip);

		if ((lan_ifnames = strdup(nvram_safe_get("lan_ifnames"))) != NULL) {
			p = lan_ifnames;
			while ((ifname = strsep(&p, " ")) != NULL) {
				while (*ifname == ' ') ++ifname;
				if (*ifname == 0) break;
				SKIP_ABSENT_FAKE_IFACE(ifname);
#ifdef CONFIG_BCMWL5
				unit = -1; subunit = -1;
#ifdef RTCONFIG_QTN
				if (!strcmp(ifname, "wifi0")) continue;
#endif
				if (strncmp(ifname, "wl", 2) == 0) {
					if (get_ifname_unit(ifname, &unit, &subunit) < 0)
						continue;
					if (!wl_vif_enabled(ifname, tmp)) {
						continue; /* Ignore disabled WL VIF */
					}
					wl_vif_hwaddr_set(ifname);
				}
#endif

#ifdef RTCONFIG_CONCURRENTREPEATER
				if (sw_mode() == SW_MODE_REPEATER) {
					/* ignore wlc if in sw_mode = 2 and wlc_express = 0 */
					if (nvram_get_int("wlc_express") == 0) {
#if defined(RTCONFIG_QCA)
						if ((nvram_get_int("wlc_band") != -1) && ((!strcmp(ifname, STA_2G) && nvram_get_int("wlc_band") != 0) ||
							(!strcmp(ifname, STA_5G) && nvram_get_int("wlc_band") != 1)))
							continue;
						else if (!strncmp(ifname, "sta", 3))
							continue;
#elif defined(RTCONFIG_RALINK)
						if ((nvram_get_int("wlc_band") != -1) && ((!strcmp(ifname, APCLI_2G) && nvram_get_int("wlc_band") != 0) ||
							(!strcmp(ifname, APCLI_5G) && nvram_get_int("wlc_band") != 1)))
							continue;
						//else if (!strncmp(ifname, "apcli", 5))
						//	continue;
#elif defined(RTCONFIG_REALTEK)
						if ((nvram_get_int("wlc_band") != -1) && ((!strcmp(ifname, VXD_2G) && nvram_get_int("wlc_band") != 0) ||
							(!strcmp(ifname, VXD_5G) && nvram_get_int("wlc_band") != 1)))
							continue;
#endif
					}
#if defined(RTCONFIG_QCA)
					else {	/* ignore 2g or 5g if in sw_mode = 2 and wlc_express = 1 or 2 */
						if ((!strcmp(ifname, WIF_2G) && nvram_get_int("wlc_express") == 1) ||
							(!strcmp(ifname, WIF_5G) && nvram_get_int("wlc_express") == 2))
							continue;
					}
#endif
#if defined(RTCONFIG_REALTEK)
					else { // Skip wl0-vxd/wl1-vxd interface
						if (!strcmp(ifname, VXD_2G) || !strcmp(ifname, VXD_5G))
							continue;
					}
#endif
				}
#if defined(RTCONFIG_REALTEK)
				else {
					if (!strcmp(ifname, VXD_2G) || !strcmp(ifname, VXD_5G))
						continue;
				}
#endif
#endif

				// ignore disabled wl vifs
				if (guest_wlif(ifname)) {
					char nv[40];
					char nv2[40];
#ifdef CONFIG_BCMWL5
					if (get_ifname_unit(ifname, &unit, &subunit) < 0)
						continue;
#endif
					snprintf(nv, sizeof(nv) - 1, "%s_bss_enabled", wif_to_vif(ifname));
					snprintf(nv2, sizeof(nv2) - 1, "%s_expire", wif_to_vif(ifname));

					if(sw_mode()==SW_MODE_REPEATER)
					{
						nvram_set(nv,"1");	/*wl0.x_bss_enable=1*/
						nvram_unset(nv2);	/*remove wl0.x_expire*/
					}
					if (nvram_get_int(nv2) && nvram_get_int("success_start_service")==0)
					{
#ifdef RTCONFIG_WIFI_SON
/* remove disabled vap from lan_ifnames to avoid hyd stop running */
						if (sw_mode() != SW_MODE_REPEATER && nvram_match("wifison_ready", "1")) {
							char *tmp_str = strdup(nvram_safe_get("lan_ifnames"));
							if (tmp_str) {
								if (remove_word(tmp_str, ifname)) {
									trim_space(tmp_str);
									nvram_set("lan_ifnames", tmp_str);
								}
								free(tmp_str);
							}
						}
#endif
						nvram_set(nv, "0");
					}

					if (!nvram_get_int(nv))
						continue;
				}
#ifdef CONFIG_BCMWL5
				else
					wl_ioctl(ifname, WLC_GET_INSTANCE, &unit, sizeof(unit));
#endif

#ifdef RTCONFIG_DETWAN
				ifconfig(ifname, 0, NULL, NULL);
#endif	/* RTCONFIG_DETWAN */

#ifdef RTCONFIG_QCA
				qca_wif_up(ifname);
#endif
#ifdef RTCONFIG_RALINK
				gen_ra_config(ifname);
#endif

#ifdef RTCONFIG_REALTEK
				gen_rtk_config(ifname);
				wlconf_rtk(ifname);
#ifdef RTCONFIG_CONCURRENTREPEATER
				/* If wlc ssid is not be set, don't set up it in repeater mode. */
				if (repeater_mode() && nvram_get_int("wlc_express") == 0 && !rtk_chk_wlc_ssid(ifname))
					continue;
#endif
#endif

#if defined (RTCONFIG_WLMODULE_RT3352_INIC_MII)
				{ // add interface for iNIC packets
					char *nic_if, *nic_ifs, *nic_lan_ifnames;
					if((nic_lan_ifnames = strdup(nvram_safe_get("nic_lan_ifnames"))))
					{
						nic_ifs = nic_lan_ifnames;
						while ((nic_if = strsep(&nic_ifs, " ")) != NULL) {
							while (*nic_if == ' ')
								nic_if++;
							if (*nic_if == 0)
								break;
							if(strcmp(ifname, nic_if) == 0)
							{
								int vlan_id;
								if((vlan_id = atoi(ifname + 4)) > 0)
								{
									char id[8];
									sprintf(id, "%d", vlan_id);
									eval("vconfig", "add", "eth2", id);
								}
								break;
							}
						}
						free(nic_lan_ifnames);
					}
				}
#endif
				if (!strncmp(ifname, "bond", 4) && isdigit(ifname[4])) {
					// a bonding interface
					char nv_mode[] = "bondXXX_mode", nv_policy[] = "bondXXX_policy";

					sprintf(nv_mode, "%s_mode", ifname);
					sprintf(nv_policy, "%s_policy", ifname);
					set_bonding(ifname, nvram_get(nv_mode), nvram_get(nv_policy));

					/* Make sure MAC address of bond interface
					 * is equal to LAN MAC address.
					 */
					set_hwaddr(ifname, (const char *) get_lan_hwaddr());
				}
#if defined(RTCONFIG_ALPINE)
				set_hwaddr(ifname, (const char *) get_lan_hwaddr());
				if(strcmp(ifname, "eth0") == 0 ||
					strcmp(ifname, "eth2") == 0){
					ifconfig_mtu(ifname, 9014);
				}
#endif

#ifdef HND_ROUTER
				if (!strcmp(ifname, "eth0"))
					set_hwaddr(ifname, (const char *) get_lan_hwaddr());
#endif

#if defined(RTAC56U) || defined(RTAC56S)
				if (!strcmp(ifname, "eth2")) {
					if (wl_exist(ifname, 2)) {
						nvram_unset("5g_fail");
					} else {
						nvram_set("5g_fail", "1");
						continue;
					}
				}
#endif

#ifdef RTCONFIG_DETWAN
#ifdef RTCONFIG_ETHBACKHAUL
				if (nvram_match("wifison_ready", "1") && (((sw_mode() == SW_MODE_ROUTER) && nvram_safe_get("wan0_ifname")[0] == '\0') || (sw_mode() == SW_MODE_AP && nvram_match("cfg_master", "1"))))
#endif
				{
					int idx;
					int max_inf = nvram_get_int("detwan_max");
					char var_name[32];
					for(idx = 0; idx < max_inf; idx++){
						sprintf(var_name, "detwan_name_%d", idx);
						if(nvram_match(var_name, ifname)) {
							eval("ifconfig", ifname, "hw", "ether", get_lan_hwaddr());
						}
					}
				}
#endif	/* RTCONFIG_DETWAN */

#if defined(RTCONFIG_QCA)
				if (!ifup_vap &&
				    (!strncmp(ifname, WIF_2G, strlen(WIF_2G))
				     || !strncmp(ifname, WIF_5G, strlen(WIF_5G))
				     || !strncmp(ifname, WIF_5G2, strlen(WIF_5G2))
				     || !strncmp(ifname, WIF_60G, strlen(WIF_60G))
				    ))
				{
					/* Don't up VAP interface here. */
				}
				else
#endif
				{
					// Bring UP interface
					if (ifconfig(ifname, IFUP | IFF_ALLMULTI, NULL, NULL) != 0)
						continue;
				}

				/* Set the logical bridge address to that of the first interface */
				strlcpy(ifr.ifr_name, ifname, IFNAMSIZ);
				if (ioctl(sfd, SIOCGIFHWADDR, &ifr) == 0) {
					if (memcmp(hwaddr, "\0\0\0\0\0\0", ETHER_ADDR_LEN) == 0) {
						memcpy(hwaddr, ifr.ifr_hwaddr.sa_data,
							ETHER_ADDR_LEN);
					}
				}

#ifdef CONFIG_BCMWL5
				if ((find_in_list(nvram_safe_get("wl_ifnames"), ifname) || wl_vif_enabled(ifname, tmp)) && wlconf(ifname, unit, subunit) == 0) {
					snprintf(mode, sizeof(mode), "%s", nvram_safe_get(wl_nvname("mode", unit, subunit)));

					if (strcmp(mode, "wet") == 0) {
						// Enable host DHCP relay
						if (nvram_match("lan_proto", "dhcp")) {
#ifdef __CONFIG_DHDAP__
							is_dhd = !dhd_probe(ifname);
							if (is_dhd) {
								char macbuf[sizeof("wet_host_mac") + 1 + ETHER_ADDR_LEN];
								dhd_iovar_setbuf(ifname, "wet_host_mac", ifr.ifr_hwaddr.sa_data, ETHER_ADDR_LEN , macbuf, sizeof(macbuf));
							}
							else
#endif /* __CONFIG_DHDAP__ */
							wl_iovar_set(ifname, "wet_host_mac", ifr.ifr_hwaddr.sa_data, ETHER_ADDR_LEN);
						}
					}

					sta |= (strcmp(mode, "sta") == 0);
					if ((strcmp(mode, "ap") != 0) && (strcmp(mode, "wet") != 0)
						&& (strcmp(mode, "psta") != 0) && (strcmp(mode, "psr") != 0))
						continue;
				}
#elif RTCONFIG_RALINK
				wlconf_ra(ifname);
#elif defined(RTCONFIG_QCA)
				wlconf_qca(ifname);
#endif

#ifdef RTCONFIG_RALINK
#if defined(RTCONFIG_WIRELESSREPEATER) && defined(RTCONFIG_CONCURRENTREPEATER)
				if (!strncmp(ifname, "apcli", 5) && nvram_get_int("wlc_express") == 0)
					continue;
#endif
#endif
#ifdef RTCONFIG_QSR10G
				if (!strcmp(ifname, "wifi0_0") || !strcmp(ifname, "wifi2_0"))
					continue;
#endif
				/* Don't attach the main wl i/f in wds mode */
				match = 0, i = 0;
				foreach (word, nvram_safe_get("wl_ifnames"), next) {
					SKIP_ABSENT_BAND_AND_INC_UNIT(i);
					if (!strcmp(ifname, word))
					{
						snprintf(prefix, sizeof(prefix), "wl%d_", i);
						if (nvram_match(strcat_r(prefix, "mode_x", tmp), "1"))
#ifdef RTCONFIG_QCA
							match = 0;
#else
							match = 1;
#endif
#if defined(RTCONFIG_RALINK) && defined(RTCONFIG_PROXYSTA)
						if (mediabridge_mode()) {
							ifconfig(ifname, 0, NULL, NULL);
							match = 1;
						}
#endif
						break;
					}
					i++;
				}
#ifdef RTCONFIG_DPSTA
				/* Dont add main wl i/f when proxy sta is
			 	 * enabled in both bands. Instead add the
			 	 * dpsta interface.
			 	 */
				if (strstr(nvram_safe_get("dpsta_ifnames"), ifname)) {
					ifname = !dpsta ? "dpsta" : "";
					dpsta++;

					/* Assign hw address */
					strncpy(ifr.ifr_name, "dpsta", IFNAMSIZ);
					if (ioctl(sfd, SIOCGIFHWADDR, &ifr) == 0 &&
					    memcmp(ifr.ifr_hwaddr.sa_data, "\0\0\0\0\0\0",
						   ETHER_ADDR_LEN) == 0) {
						ifr.ifr_hwaddr.sa_family = ARPHRD_ETHER;
						memcpy(ifr.ifr_hwaddr.sa_data, hwaddr, ETHER_ADDR_LEN);
						ioctl(sfd, SIOCSIFHWADDR, &ifr);
					}

					if (dpsta)
						add_to_list(ifname, list, sizeof(list));
				}
#endif

#ifdef RTCONFIG_AMAS
#if defined(RTCONFIG_WIFI_SON) 
				if (!nvram_match("wifison_ready", "1"))
#endif
				if (nvram_get_int("re_mode") == 1 && (strstr(nvram_safe_get("sta_ifnames"), ifname) || strstr(nvram_safe_get("eth_ifnames"), ifname) || strstr(nvram_safe_get("sta_phy_ifnames"), ifname))) {
					continue;
				}
#endif

#ifdef RTCONFIG_GMAC3
				/* In 3GMAC mode, skip wl interfaces that avail of hw switching.
				 *
				 * Do not add these wl interfaces to the LAN bridge as they avail of
				 * HW switching. Misses in the HW switch's ARL will be forwarded via vlan1
				 * to br0 (i.e. via the network GMAC#2).
				 */
				if (nvram_match("gmac3_enable", "1") &&
					find_in_list(nvram_get("fwd_wlandevs"), ifname))
						goto gmac3_no_swbr;
#endif
#ifdef RTCONFIG_TAGGED_BASED_VLAN
				if (vlan_enable() && check_if_exist_vlan_ifnames(ifname)) {
					//printf("[%s %d]after check_if_exist_vlan_ifnames\n",__FUNCTION__,__LINE__);
					match = 1;
				}
#endif

#ifdef RTCONFIG_PORT_BASED_VLAN
				if (vlan_enable() && check_if_exist_vlan_ifnames(ifname))
					match = 1;
#endif

#if defined(RTCONFIG_REALTEK)
#ifdef RTCONFIG_CONCURRENTREPEATER
#if defined(RTCONFIG_WIRELESSREPEATER)
				if(strstr(ifname,"vxd")){ //vxd interface only up when repeater mode
					char wlc_band = nvram_get_int("wlc_band") == 1 ? '1' : '0';
					if(sw_mode() == SW_MODE_REPEATER
						&& (nvram_get_int("wlc_express") ==0))
						match = 1;

				}
#endif
				if(sw_mode() == SW_MODE_AP
					&& nvram_get_int("wlc_psta") == 1
					&& !strncmp(ifname, "wl", 2))
					match = 1;
#endif
#endif

#if defined(RTCONFIG_AMAS) && defined(CONFIG_BCMWL5)
				if (nvram_get_int("re_mode") == 1)
				foreach (word, nvram_safe_get("wl_ifnames"), next)
					if (!strcmp(ifname, word))
						match = 1;
#endif

				if (!match) {
#ifdef RTCONFIG_CAPTIVE_PORTAL
					if(is_add_if(ifname))
						eval("brctl", "addif", lan_ifname, ifname);
#else
#ifdef HND_ROUTER
					if (!strstr(bonding_ifnames, ifname))
#endif
					{
#ifdef RTCONFIG_WIFI_SON
						if ((sw_mode() != SW_MODE_REPEATER && nvram_get_int("wl0.1_bss_enabled")
								&& nvram_match("wl0.1_lanaccess", "off") && !strcmp(nvram_safe_get("wl0.1_ifname"), ifname)) && nvram_match("wifison_ready", "1"))
							eval("brctl", "addif", BR_GUEST, ifname);
						else
#endif
							eval("brctl", "addif", lan_ifname, ifname);
					}
#ifdef CONFIG_BCMWL5
					add_to_list(ifname, list, sizeof(list));
#endif
#endif
#ifdef RTCONFIG_GMAC3
gmac3_no_swbr:
#endif
#ifdef RTCONFIG_EMF
					if (nvram_get_int("emf_enable")
#if defined(RTCONFIG_BCMWL6) && !defined(HND_ROUTER)
						|| wl_igs_enabled()
#endif
					) {
#ifdef HND_ROUTER
						if (!strstr(bonding_ifnames, ifname))
#endif
						eval("emf", "add", "iface", lan_ifname, ifname);
					}
#endif
				}
#ifdef RTCONFIG_BLINK_LED
				enable_wifi_bled(ifname);
#endif
			}

			free(lan_ifnames);
#ifdef CONFIG_BCMWL5
			nvram_set("br0_ifnames", list);
#endif
		}

		if (memcmp(hwaddr, "\0\0\0\0\0\0", ETHER_ADDR_LEN)) {
			strncpy(ifr.ifr_name, lan_ifname, IFNAMSIZ);
			ifr.ifr_hwaddr.sa_family = ARPHRD_ETHER;
#if defined(RTCONFIG_QCA) && defined(RTCONFIG_WIRELESSREPEATER) && !(defined(RTCONFIG_CONCURRENTREPEATER) || defined(RTCONFIG_REPEATER_STAALLBAND))
			if (sw_mode() == SW_MODE_REPEATER) {
				char tmpmac[512];
				char *stamac;
				if ((stamac = getStaMAC(tmpmac, sizeof(tmpmac))) != NULL) {
					ether_atoe(stamac, (unsigned char *) ifr.ifr_hwaddr.sa_data);
				}
			} else
#endif
			memcpy(ifr.ifr_hwaddr.sa_data, hwaddr, ETHER_ADDR_LEN);
			ioctl(sfd, SIOCSIFHWADDR, &ifr);
			_dprintf("%s: setting MAC address of bridge %s as %s\n", __FUNCTION__,
				ifr.ifr_name, ether_etoa((const unsigned char *) ifr.ifr_hwaddr.sa_data, eabuf));
		}
	}
	// --- this shouldn't happen ---
	else if (*lan_ifname) {
		ifconfig(lan_ifname, IFUP | IFF_ALLMULTI, NULL, NULL);
#ifdef CONFIG_BCMWL5
		wlconf(lan_ifname, -1, -1);
#endif
	}
	else {
		close(sfd);
		free(lan_ifname);
		return;
	}

#if defined(RTCONFIG_CONCURRENTREPEATER) && defined(RTCONFIG_RALINK)
	if (sw_mode() == SW_MODE_AP || sw_mode() == SW_MODE_REPEATER) {
		dbG("%d:%s restore GSW to dump switch mode\n", __LINE__,__FUNCTION__);
		restore_esw();
	}
#endif
#if defined(MAPAC1300) || defined(MAPAC2200) || defined(RTAC92U)
/* compatible for old release with APP */
	nvram_set("lan_hwaddr", nvram_safe_get("et1macaddr"));
	if(sw_mode() != SW_MODE_ROUTER) { /* br0 contains eth0 & eth1 */
		strlcpy(ifr.ifr_name, lan_ifname, IFNAMSIZ);
		ifr.ifr_hwaddr.sa_family = ARPHRD_ETHER;
		ether_atoe(nvram_safe_get("et1macaddr"), ifr.ifr_hwaddr.sa_data);
		if (ioctl(sfd, SIOCSIFHWADDR, &ifr)) {
			dbg("%s: error setting MAC address of %s to %s\n", __FUNCTION__, lan_ifname, nvram_safe_get("et1macaddr"));
		}
	}
#else
	// Get current LAN hardware address
	strlcpy(ifr.ifr_name, lan_ifname, IFNAMSIZ);
	if (ioctl(sfd, SIOCGIFHWADDR, &ifr) == 0) nvram_set("lan_hwaddr", ether_etoa((const unsigned char *) ifr.ifr_hwaddr.sa_data, eabuf));
#endif

	close(sfd);

	// bring up and configure LAN interface
#ifdef RTCONFIG_DHCP_OVERRIDE
#ifdef RTCONFIG_REALTEK
/* [MUST]: Need to discuss to add new mode for Media Bridge */
	if(nvram_match("lan_proto", "static") || (sw_mode() == SW_MODE_AP && nvram_get_int("wlc_psta") == 0))
#else
	if(nvram_match("lan_proto", "static") || sw_mode() == SW_MODE_AP)
#endif
#else
	if(nvram_match("lan_proto", "static"))
#endif
		ifconfig(lan_ifname, IFUP | IFF_ALLMULTI, nvram_safe_get("lan_ipaddr"), nvram_safe_get("lan_netmask"));
	else
		ifconfig(lan_ifname, IFUP | IFF_ALLMULTI, nvram_default_get("lan_ipaddr"), nvram_default_get("lan_netmask"));

#ifdef RTCONFIG_WIFI_SON
	if( /*nvram_get_int("wl0.1_bss_enabled") &&*/ (sw_mode() == SW_MODE_ROUTER ||(sw_mode() == SW_MODE_AP && nvram_match("cfg_master", "1"))))
	{
		unsigned int gip;
		struct in_addr g_lan_ipaddr;
		if(nvram_match("lan_proto", "static"))
			gip = ntohl(inet_addr(nvram_safe_get("lan_ipaddr")))+0x100;
		else
			gip = ntohl(inet_addr(nvram_default_get("lan_ipaddr")))+0x100;

		if(sw_mode() == SW_MODE_AP)
			gip = ntohl(inet_addr(APMODE_BRGUEST_IP));

		g_lan_ipaddr.s_addr = htonl(gip);

		ifconfig(BR_GUEST, IFUP | IFF_ALLMULTI, inet_ntoa(g_lan_ipaddr),
			sw_mode()==SW_MODE_ROUTER?nvram_safe_get("lan_netmask"):nvram_safe_get("lan_netmask_rt"));
	}
	
	if (sw_mode() == SW_MODE_AP && nvram_match("wifison_ready", "1") && !nvram_match("cfg_master", "1"))
		ifconfig(BR_GUEST, IFUP | IFF_ALLMULTI, "0.0.0.0",NULL);
#endif


#ifdef RTCONFIG_QCA
	gen_qca_wifi_cfgs();
#ifdef RTCONFIG_WIFI_SON
	if (sw_mode() != SW_MODE_REPEATER && nvram_match("wifison_ready", "1"))
		hyfi_process();
#endif
#if defined(RTCONFIG_SOC_IPQ40XX)
	enable_jumbo_frame();
#endif
#endif

	config_loopback();

#ifdef RTCONFIG_PORT_BASED_VLAN
	start_vlan_ifnames();
#endif

#ifdef RTCONFIG_IPV6
	set_intf_ipv6_dad(lan_ifname, 0, 1);
	config_ipv6(ipv6_enabled() && is_routing_enabled(), 0);
	start_ipv6();
#endif

#ifdef RTCONFIG_EMF
	start_emf(lan_ifname);
#endif

#ifdef HND_ROUTER
	/* Configure Bonding */
	if (bonding_enabled) {
		/* Bring up bond0 interface */
		ifconfig("bond0", IFUP, NULL, NULL);
		sprintf(tmp, "ifenslave bond0 %s", bonding_ifnames);
		system(tmp);
		eval("brctl", "addif", nvram_safe_get("lan_ifname"), "bond0");
		/* remap imp port */
		sprintf(tmp, "ethswctl -c bondingports -v 0x%x", bonding_portmask);
		system(tmp);
	}
#endif /* BCA_HNDROUTER */

#ifdef RTCONFIG_DPSTA
	/* Configure dpsta module */
	if (dpsta) {
		int di = 0;

		/* Enable and set the policy to in-band and cross-band
		 * forwarding policy.
		 */
		info.enable = 1;
		info.policy = atoi(nvram_safe_get("dpsta_policy"));
		info.lan_uif = atoi(nvram_safe_get("dpsta_lan_uif"));
		foreach(name, nvram_safe_get("dpsta_ifnames"), next) {
			strcpy((char *)info.upstream_if[di], name);
			di++;
		}
		dpsta_ioctl("dpsta", &info, sizeof(dpsta_enable_info_t));

		/* Bring up dpsta interface */
		ifconfig("dpsta", IFUP | IFF_ALLMULTI, NULL, NULL);
	}
#endif

	/* Set initial QoS mode for LAN ports. */
#ifdef CONFIG_BCMWL5
	set_et_qos_mode();
#endif

	if (nvram_match("lan_proto", "dhcp")
#ifdef RTCONFIG_DEFAULT_AP_MODE
			&& !nvram_match("ate_flag", "1")
#endif
#if defined(RTCONFIG_BCMWL6) && defined(RTCONFIG_PROXYSTA)
			&& !psr_mode() && !mediabridge_mode()
#endif
#ifdef RTCONFIG_DPSTA
			&& !(dpsta_mode() && nvram_get_int("re_mode") == 0)
#endif
	) {
		hostname = nvram_safe_get("computer_name");

		char *dhcp_argv[] = { "udhcpc",
					"-i", "br0",
					"-p", "/var/run/udhcpc_lan.pid",
					"-s", "/tmp/udhcpc_lan",
					(*hostname != 0 ? "-H" : NULL), (*hostname != 0 ? hostname : NULL),
					NULL };
		pid_t pid;

		symlink("/sbin/rc", "/tmp/udhcpc_lan");

#ifdef RTCONFIG_MODEM_BRIDGE
		if(!(sw_mode() == SW_MODE_AP && nvram_get_int("modem_bridge")))
#endif
			_eval(dhcp_argv, NULL, 0, &pid);

		update_lan_state(LAN_STATE_CONNECTING, 0);
	}
	else {
		if (is_routing_enabled())
		{
			update_lan_state(LAN_STATE_CONNECTED, 0);
			add_lan_routes(lan_ifname);
			start_default_filter(0);
		}
		else lan_up(lan_ifname);
	}

#if defined(RTCONFIG_USB)
	/* Save last LAN network if DUT in AP/RP/MB mode. */
	if (nvram_get_int("sw_mode") == SW_MODE_AP || nvram_get_int("sw_mode") == SW_MODE_REPEATER) {
		nvram_set("last_lan_ipaddr", nvram_safe_get("lan_ipaddr"));
		nvram_set("last_lan_netmask", nvram_safe_get("lan_netmask"));
	}
#endif
	free(lan_ifname);

#ifdef RTCONFIG_SHP
	if(nvram_get_int("lfp_disable")==0) {
		restart_lfp();
	}
#endif

	ctrl_lan_gro(nvram_get_int("qca_gro"));

#ifdef WEB_REDIRECT
#ifdef RTCONFIG_WIRELESSREPEATER
#ifdef RTCONFIG_REALTEK
/* [MUST]: Need to discuss to add new mode for Media Bridge */
	if(repeater_mode() || mediabridge_mode())
#else
	if(sw_mode() == SW_MODE_REPEATER)
#endif
	{
		// Drop the DHCP server from PAP.
		repeater_pap_disable();

		// When CONNECTED, need to redirect 10.0.0.1(from the browser's cache) to DUT's home page.
		repeater_nat_setting();
	}
#endif
#ifdef RTCONFIG_REALTEK
/* [MUST]: Need to discuss to add new mode for Media Bridge */
	if(!(access_point_mode()))
#else
	if(sw_mode() != SW_MODE_AP)
#endif
	{
		redirect_setting();
_dprintf("nat_rule: stop_nat_rules 1.\n");
		stop_nat_rules();
	}

	start_wanduck();
#endif

#ifdef RTCONFIG_BCMWL6
	set_acs_ifnames();
#endif

#if defined(RTCONFIG_WIRELESSREPEATER) && !defined(RTCONFIG_LANTIQ)
	if(sw_mode() == SW_MODE_REPEATER
#ifdef RTCONFIG_REALTEK
		|| (sw_mode() == SW_MODE_AP && nvram_get_int("wlc_psta") == 1)
#endif
		) {
			start_wlcconnect();
	}

	if(get_model() == MODEL_APN12HP &&
		sw_mode() == SW_MODE_AP) {
		// When CONNECTED, need to redirect 10.0.0.1
		// (from the browser's cache) to DUT's home page.
		repeater_nat_setting();
		eval("ebtables", "-t", "broute", "-F");
		eval("ebtables", "-t", "filter", "-F");
		eval("ebtables", "-t", "broute", "-I", "BROUTING", "-d", "00:E0:11:22:33:44", "-j", "redirect", "--redirect-target", "DROP");
		sprintf(domain_mapping, "%x %s", inet_addr(nvram_safe_get("lan_ipaddr")), DUT_DOMAIN_NAME);
		f_write_string("/proc/net/dnsmqctrl", domain_mapping, 0, 0);
		start_nat_rules();
	}
#endif

#if 0
#if defined(RTCONFIG_BCMWL6) && defined(RTCONFIG_PROXYSTA)
	if ((is_psta(nvram_get_int("wlc_band")) || is_psr(nvram_get_int("wlc_band")))
#if defined(RTCONFIG_BCM7) || defined(RTCONFIG_BCM_7114)
#ifdef RTCONFIG_GMAC3
		&& !nvram_match("gmac3_enable", "1")
#endif
#endif
#ifdef HND_ROUTER
		&& nvram_match("fc_disable", "1")
#else
		&& nvram_match("ctf_disable", "1")
#endif
	) setup_dnsmq(1);
#endif
#endif

#ifdef RTCONFIG_QTN
	if(*nvram_safe_get("QTN_RPC_CLIENT"))
		eval("ifconfig", "br0:0", nvram_safe_get("QTN_RPC_CLIENT"), "netmask", "255.255.255.0");
	else
		eval("ifconfig", "br0:0", "169.254.39.1", "netmask", "255.255.255.0");
#endif

#ifdef RTCONFIG_TAGGED_BASED_VLAN
	start_tagged_based_vlan(NULL);
#endif

#ifdef RTCONFIG_ALPINE
	if(!nvram_match("rtl8370mb_startup", "1")){
		modprobe("rtl8370_drv");
		nvram_set("rtl8370mb_startup", "1");
	}
#endif

#ifdef RTCONFIG_CFGSYNC
	//update_macfilter_relist();start lan??
#endif
#if defined(RTCONFIG_QCA_LBD)
	start_qca_lbd();
#endif

	_dprintf("%s %d\n", __FUNCTION__, __LINE__);
}

#ifdef RTCONFIG_RALINK
static void
stop_wds_ra(const char* lan_ifname, const char* wif)
{
	char prefix[32];
	char wdsif[32];
	int i;

	if (strcmp(wif, WIF_2G) && strcmp(wif, WIF_5G))
		return;

	if (!strncmp(wif, "rai", 3))
		snprintf(prefix, sizeof(prefix), "wdsi");
	else
		snprintf(prefix, sizeof(prefix), "wds");

	for (i = 0; i < 4; i++)
	{
		sprintf(wdsif, "%s%d", prefix, i);
		doSystem("brctl delif %s %s 1>/dev/null 2>&1", lan_ifname, wdsif);
		ifconfig(wdsif, 0, NULL, NULL);
	}
}
#if defined(RTCONFIG_WLMODULE_MT7615E_AP)
void
start_wds_ra()
{
	char* lan_ifname = nvram_safe_get("lan_ifname");
	char prefix[32];
	char wdsif[32];
	int i, j, ret;

	for(i = 0; i < 2; i++) {
		memset(prefix, 0, sizeof(prefix));
		snprintf(prefix, sizeof(prefix), "wl%d_mode_x", i);
		ret = nvram_get_int(prefix);
		if((ret !=1) && (ret != 2))
			continue;

		memset(prefix, 0, sizeof(prefix));
		if(i == 0)
			snprintf(prefix, sizeof(prefix), "wds");
		else if( i == 1)
			snprintf(prefix, sizeof(prefix), "wdsi");

		for (j = 0; j < 4; j++)
		{
			snprintf(wdsif, sizeof(wdsif), "%s%d", prefix, j);
			ifconfig(wdsif, IFUP, NULL, NULL);
			doSystem("brctl addif %s %s 1>/dev/null 2>&1", lan_ifname, wdsif);
		}
	}
}
#endif
#endif

void stop_lan(void)
{
	_dprintf("%s %d\n", __FUNCTION__, __LINE__);

	char lan_ifname[16];
	char *lan_ifnames, *p, *ifname;
#ifdef RTCONFIG_DPSTA
	int dpsta = 0;
#endif

	snprintf(lan_ifname, sizeof(lan_ifname), "%s", nvram_safe_get("lan_ifname"));

	if (is_routing_enabled())
	{
		stop_wanduck();

		del_lan_routes(lan_ifname);
	}
#ifdef RTCONFIG_WIRELESSREPEATER
	else if(sw_mode() == SW_MODE_REPEATER
#ifdef RTCONFIG_REALTEK
		|| mediabridge_mode()
#endif
	)
	{
		stop_wlcconnect();
		stop_wanduck();
	}
#endif
#ifdef WEB_REDIRECT
	else if (access_point_mode())
		stop_wanduck();
#endif

#ifdef RTCONFIG_IPV6
	stop_ipv6();
	set_intf_ipv6_dad(lan_ifname, 0, 0);
	config_ipv6(0, 1);
#endif
#if defined(RTCONFIG_QCA_LBD)
	stop_qca_lbd();
#endif

	ifconfig(lan_ifname, 0, NULL, NULL);

#ifdef HND_ROUTER
	if (!is_routing_enabled())
		fc_fini();

	/* Remove bonding driver */
	if (get_bonding_enabled()) {
		eval("rmmod", "bonding");
	}
#endif /* HND_ROUTER */

#ifdef RTCONFIG_GMAC3
	char name[20], *next;
	if (nvram_match("gmac3_enable", "1")) { /* __CONFIG_GMAC3__ */

		/* Bring down GMAC#0 and GMAC#1 forwarder(s) */
		foreach(name, nvram_safe_get("fwddevs"), next) {
			ifconfig(name, 0, NULL, NULL);
		}
	}
#endif

	if (module_loaded("ebtables")) {
		eval("ebtables", "-F");
		eval("ebtables", "-t", "broute", "-F");
	}
#ifdef RTCONFIG_WIFI_SON
	if (sw_mode() != SW_MODE_REPEATER && nvram_match("wifison_ready", "1")) {
		reset_filter();
		goto skip_br;
	}
#endif

	if (strncmp(lan_ifname, "br", 2) == 0) {
		if ((lan_ifnames = strdup(nvram_safe_get("lan_ifnames"))) != NULL) {
			p = lan_ifnames;
			while ((ifname = strsep(&p, " ")) != NULL) {
				while (*ifname == ' ') ++ifname;
				if (*ifname == 0) break;
				SKIP_ABSENT_FAKE_IFACE(ifname);
#ifdef RTCONFIG_BLINK_LED
				disable_wifi_bled(ifname);
#endif
#ifdef CONFIG_BCMWL5
#ifdef RTCONFIG_QTN
				if (!strcmp(ifname, "wifi0")) continue;
#endif
#ifdef RTCONFIG_DPSTA
				if (strstr(nvram_safe_get("dpsta_ifnames"), ifname)) {
					ifname = !dpsta ? "dpsta" : "";
					dpsta++;
				}

				if (!strcmp(ifname, "dpsta")) {
					char dp_uif[80], *dpnext;
					foreach(dp_uif, nvram_safe_get("dpsta_ifnames"),
						dpnext) {
						eval("wlconf", dp_uif, "down");
						ifconfig(dp_uif, 0, NULL, NULL);
					}
				}
#endif
				eval("wlconf", ifname, "down");
				eval("wl", "-i", ifname, "radio", "off");
				ifconfig(ifname, 0, NULL, NULL);
#elif defined RTCONFIG_RALINK
				if (!strncmp(ifname, "ra", 2)) {
#if defined (RTCONFIG_WLMODULE_MT7615E_AP)
					if (module_loaded("hw_nat")) {
						doSystem("iwpriv %s set hw_nat_register=%d", get_wifname(0), 0);
#ifdef RTCONFIG_HAS_5G
						doSystem("iwpriv %s set hw_nat_register=%d", get_wifname(1), 0);
#endif
						modprobe_r("hw_nat");
					}
#endif
					stop_wds_ra(lan_ifname, ifname);
				}
#elif defined(RTCONFIG_QCA)
				/* do nothing */
#elif defined(RTCONFIG_REALTEK)
				if (!strncmp(ifname, "wlan", 4))
					stop_wds_rtk(lan_ifname, ifname);
				else {
					ifconfig(ifname, 0, NULL, NULL);

					/* On mediabride_mode or repeater mode. Because wlc interface reconnected is too fast to wlcX
					 * state is not be updated, so set wlcX_state to WLC_STATE_STOPPED after ifconfig down.*/
					if (mediabridge_mode()) {
						if (!strcmp("wl0", ifname))
							nvram_set_int("wlc0_state", WLC_STATE_STOPPED);
						else if(!strcmp("wl1", ifname))
							nvram_set_int("wlc1_state", WLC_STATE_STOPPED);
					}
					else if (repeater_mode() && nvram_get_int("wlc_express") == 0) {
						if (!strcmp(VXD_2G, ifname))
							nvram_set_int("wlc0_state", WLC_STATE_STOPPED);
						else if(!strcmp(VXD_5G, ifname))
							nvram_set_int("wlc1_state", WLC_STATE_STOPPED);
					}
				}
#endif	// BCMWL5

#ifdef RTCONFIG_GMAC3
				/* List of primary WLAN interfaces that avail of HW switching. */
				/* In 3GMAC mode, each wl interfaces in "fwd_wlandevs" don't
				 * attach to the bridge.
				 */
				if (nvram_match("gmac3_enable", "1") &&
					find_in_list(nvram_get("fwd_wlandevs"), ifname))
					goto gmac3_no_swbr;
#endif
				eval("brctl", "delif", lan_ifname, ifname);
#if defined(RTCONFIG_RALINK)
#if defined (RTCONFIG_WLMODULE_MT7615E_AP) || defined (RTCONFIG_WLMODULE_MT7610_AP)
				if (!strncmp(ifname, "ra", 2) || !strncmp(ifname, "apcli", 5))
					ifconfig(ifname, 0, NULL, NULL);
#endif
#endif

#ifdef RTCONFIG_GMAC3
gmac3_no_swbr:
#endif
#ifdef RTCONFIG_EMF
				if (nvram_get_int("emf_enable")
#if defined(RTCONFIG_BCMWL6) && !defined(HND_ROUTER)
					|| wl_igs_enabled()
#endif
				)
					eval("emf", "del", "iface", lan_ifname, ifname);
#endif
#if defined (RTCONFIG_WLMODULE_RT3352_INIC_MII)
				{ // remove interface for iNIC packets
					char *nic_if, *nic_ifs, *nic_lan_ifnames;
					if((nic_lan_ifnames = strdup(nvram_safe_get("nic_lan_ifnames"))))
					{
						nic_ifs = nic_lan_ifnames;
						while ((nic_if = strsep(&nic_ifs, " ")) != NULL) {
							while (*nic_if == ' ')
								nic_if++;
							if (*nic_if == 0)
								break;
							if(strcmp(ifname, nic_if) == 0)
							{
								eval("vconfig", "rem", ifname);
								break;
							}
						}
						free(nic_lan_ifnames);
					}
				}
#endif
				if (strncmp(ifname, "bond", 4) == 0 && isdigit(ifname[4]))
				{ // a bonding interface
					remove_bonding(ifname);
				}

			}
			free(lan_ifnames);
		}
#ifdef RTCONFIG_EMF
		stop_emf(lan_ifname);
#endif

		eval("brctl", "delbr", lan_ifname);
#ifdef RTCONFIG_WIFI_SON
		if (sw_mode() != SW_MODE_REPEATER) {
			eval("brctl", "delbr", BR_GUEST);
		}
#endif
	}
	else if (*lan_ifname) {
#ifdef CONFIG_BCMWL5
		eval("wlconf", lan_ifname, "down");
		eval("wl", "-i", lan_ifname, "radio", "off");
#endif
	}
#ifdef RTCONFIG_WIFI_SON
skip_br:
#endif
#ifdef RTCONFIG_PORT_BASED_VLAN
	stop_vlan_ifnames();
#endif
#ifdef RTCONFIG_TAGGED_BASED_VLAN
	stop_vlan_ifnames();
#endif
#ifdef RTCONFIG_BCMWL6
#if defined(RTAC66U) || defined(BCM4352)
	nvram_set("led_5g", "0");
	led_control(LED_5G, LED_OFF);
#endif
#endif

	// inform watchdog to stop WPS LED
	kill_pidfile_s("/var/run/watchdog.pid", SIGUSR2);

	fini_wl();

	init_nvram();	// init nvram lan_ifnames
	wl_defaults();	// init nvram wlx_ifnames & lan_ifnames
#if defined(RTCONFIG_SOC_IPQ40XX)
	init_nvram3();
#endif

	update_lan_state(LAN_STATE_STOPPED, 0);

	if (!is_routing_enabled()
#if defined(RTCONFIG_BCMWL6) && defined(RTCONFIG_PROXYSTA)
		&& !psr_mode() && !mediabridge_mode()
#endif
#ifdef RTCONFIG_DPSTA
		&& !(dpsta_mode() && nvram_get_int("re_mode") == 0)
#endif
	) {
		if (pids("udhcpc")) {
			killall("udhcpc", SIGUSR2);
			killall("udhcpc", SIGTERM);
			unlink("/tmp/udhcpc_lan");
		}
	}

#ifdef RTCONFIG_QTN
	nvram_unset("qtn_ready");
#endif

	_dprintf("%s %d\n", __FUNCTION__, __LINE__);
}

void do_static_routes(int add)
{
	char *buf;
	char *p, *q;
	char *dest, *mask, *gateway, *metric, ifname[16];
	int r;

	if ((buf = strdup(nvram_safe_get(add ? "routes_static" : "routes_static_saved"))) == NULL) return;
	if (add) nvram_set("routes_static_saved", buf);
	else nvram_unset("routes_static_saved");

	p = buf;
	while ((q = strsep(&p, ">")) != NULL) {
		if (vstrsep(q, "<", &dest, &gateway, &mask, &metric, &ifname) != 5) continue;

		snprintf(ifname, sizeof(ifname), "%s", nvram_safe_get((*ifname == 'L') ? "lan_ifname" : ((*ifname == 'W') ? "wan_iface" : "wan_ifname")));

		if (add) {
			for (r = 3; r >= 0; --r) {
				if (route_add(ifname, atoi(metric) + 1, dest, gateway, mask) == 0) break;
				sleep(1);
			}
		}
		else {
			route_del(ifname, atoi(metric) + 1, dest, gateway, mask);
		}
	}
	free(buf);
}

void hotplug_net(void)
{
	char lan_ifname[16];
	char *interface, *action;
	bool psta_if, dyn_if, add_event, remove_event;
	int unit = WAN_UNIT_NONE;
	char tmp[100], prefix[32];
#ifdef RTCONFIG_USB_MODEM
	char device_path[128], usb_path[PATH_MAX], usb_node[32], port_path[8];
	char nvram_name[32];
	char word[PATH_MAX], *next;
	char modem_type[8];
	int modem_unit;
	char tmp2[100], prefix2[32];
	unsigned int vid, pid;
	char buf[32];
	int i = 0;
#endif
#if defined(RTCONFIG_HND_ROUTER) && defined(RTCONFIG_DPSTA)
	char *link;
	bool link_down;
#endif
#if 0
#ifdef RTCONFIG_AMAS
	int set_cost_res = 0;
#endif
#endif

	snprintf(lan_ifname, sizeof(lan_ifname), "%s", nvram_safe_get("lan_ifname"));

	if (!(interface = getenv("INTERFACE")) ||
	    !(action = getenv("ACTION")))
		return;
#if defined(RTCONFIG_HND_ROUTER) && defined(RTCONFIG_DPSTA)
	link = getenv("LINK");
	_dprintf("hotplug net INTERFACE=%s ACTION=%s LINK=%s\n", interface, action, link);
#else
	_dprintf("hotplug net INTERFACE=%s ACTION=%s\n", interface, action);
#endif

#ifdef LINUX26
	add_event = !strcmp(action, "add");
#else
	add_event = !strcmp(action, "register");
#endif

#ifdef LINUX26
	remove_event = !strcmp(action, "remove");
#else
	remove_event = !strcmp(action, "unregister");
#endif

#ifdef RTCONFIG_BCMWL6
	psta_if = wl_wlif_is_psta(interface);
#else
	psta_if = 0;
#endif

#if defined(RTCONFIG_HND_ROUTER) && defined(RTCONFIG_DPSTA)
	if (dpsta_mode()) {
		link_down = (link != NULL && !strcmp(link, "down"));
			if (link_down)
				system("echo flush > /proc/dpsta_stalist");
	}
#endif

	dyn_if = !strncmp(interface, "wds", 3) || psta_if;

	if (!dyn_if && !remove_event) {
		goto NEITHER_WDS_OR_PSTA;
	}

	if (add_event) {
#ifdef RTCONFIG_RALINK
		if (sw_mode() == SW_MODE_REPEATER)
			return;

		if (strncmp(interface, WDSIF_5G, strlen(WDSIF_5G)) == 0 && isdigit(interface[strlen(WDSIF_5G)]))
		{
			if (nvram_match("wl1_mode_x", "0")) return;
		}
		else
		{
			if (nvram_match("wl0_mode_x", "0")) return;
		}
#endif

		/* Bring up the interface and add to the bridge */
		ifconfig(interface, IFUP, NULL, NULL);

#ifdef RTCONFIG_EMF
		if (nvram_get_int("emf_enable")
#if defined(RTCONFIG_BCMWL6) && !defined(HND_ROUTER)
			|| wl_igs_enabled()
#endif
		) {
			eval("emf", "add", "iface", lan_ifname, interface);
			emf_mfdb_update(lan_ifname, interface, TRUE);
			emf_uffp_update(lan_ifname, interface, TRUE);
			emf_rtport_update(lan_ifname, interface, TRUE);
		}
#endif
#ifdef CONFIG_BCMWL5
		/* Indicate interface create event to eapd */
		if (psta_if) {
			_dprintf("hotplug_net(): send dif event to %s\n", interface);
			wl_send_dif_event(interface, 0);
			return;
		}
#endif
		if (!strncmp(lan_ifname, "br", 2)) {
			eval("brctl", "addif", lan_ifname, interface);

#ifdef CONFIG_BCMWL5
#ifdef HND_ROUTER
			wait_to_forward_state(interface);
#endif

			/* Inform driver to send up new WDS link event */
			if (wl_iovar_setint(interface, "wds_enable", 1)) {
				_dprintf("%s set wds_enable failed\n", interface);
				return;
			}
#endif
		}

#if 0
#ifdef RTCONFIG_AMAS
#if defined(RTCONFIG_BCMARM) && defined(RTCONFIG_PROXYSTA) && defined(RTCONFIG_DPSTA)
		if (!strncmp(interface, "wds", 3) && !strncmp(action, "add", 3)) {
			char bind_ifnames[64] = {0};

			gen_lldpd_if(&bind_ifnames[0]);
			if (strlen(bind_ifnames)) {
				_dprintf("lan: ==> binding interface(%s) for lldpd\n", bind_ifnames);
				eval("lldpcli", "configure", "system", "interface", "pattern", bind_ifnames);
				set_cost_res = amas_set_cost(nvram_get_int("cfg_cost"));
				dbG("amas set cost result : %s\n", amas_utils_str_error(set_cost_res));
			}
		}
#endif
#endif
#endif
		return;
	}

#ifdef CONFIG_BCMWL5
	if (remove_event) {
		/* Indicate interface delete event to eapd */
		wl_send_dif_event(interface, 1);

#ifdef RTCONFIG_EMF
		if (nvram_get_int("emf_enable")
#if defined(RTCONFIG_BCMWL6) && !defined(HND_ROUTER)
			|| wl_igs_enabled()
#endif
		)
			eval("emf", "del", "iface", lan_ifname, interface);
#endif /* RTCONFIG_EMF */
	}
#endif

#if defined(RTCONFIG_QCA)
	if (remove_event) { // TBD
#if !defined(RTCONFIG_SOC_IPQ40XX)
		f_write_string("/dev/sfe", "clear", 0, 0);
#endif
	}
#endif

NEITHER_WDS_OR_PSTA:
	/* PPP interface removed */
	if (strncmp(interface, "ppp", 3) == 0 && remove_event) {
		while ((unit = ppp_ifunit(interface)) >= 0) {
			snprintf(prefix, sizeof(prefix), "wan%d_", unit);
			nvram_set(strcat_r(prefix, "pppoe_ifname", tmp), "");
		}
	}
#ifdef RTCONFIG_USB_MODEM
	// Android phone, RNDIS interface, NCM, qmi_wwan.
	else if(!strncmp(interface, "usb", 3)
			|| !strncmp(interface, "wwan", 4)
			// RNDIS devices should always be named "lte%d" in LTQ platform
			|| !strncmp(interface, "lte", 3)
			) {
		if(sw_mode() != SW_MODE_ROUTER
#ifdef RTCONFIG_MODEM_BRIDGE
				&& !(sw_mode() == SW_MODE_AP && nvram_get_int("modem_bridge"))
#endif
				)
			return;

		if(!strcmp(action, "add")){
			logmessage("hotplug", "add net %s.", interface);
			_dprintf("hotplug net: add net %s.\n", interface);

			snprintf(device_path, sizeof(device_path), "%s/%s/device", SYS_NET, interface);

			memset(usb_path, 0, PATH_MAX);
			if(realpath(device_path, usb_path) == NULL){
				_dprintf("hotplug net(%s): skip 1. device_path %s.\n", interface, device_path);
				return;
			}

			if(get_usb_node_by_string(usb_path, usb_node, 32) == NULL){
				_dprintf("hotplug net(%s): skip 2. usb_path %s.\n", interface, usb_path);
				return;
			}

			if(get_path_by_node(usb_node, port_path, 8) == NULL){
				_dprintf("hotplug net(%s): skip 3. usb_node %s.\n", interface, usb_node);
				return;
			}

#ifdef RTCONFIG_INTERNAL_GOBI
			if(nvram_get_int("usb_gobi") != 1 && !strcmp(port_path, get_gobi_portpath())){
				_dprintf("net(%s): Disable the built-in gobi.\n", interface);
				return;
			}
#ifndef RTCONFIG_USB_MULTIMODEM
			if(nvram_get_int("usb_gobi") == 1 && strcmp(port_path, get_gobi_portpath()))
				return;
#endif
#endif

			for(modem_unit = MODEM_UNIT_FIRST; modem_unit < MODEM_UNIT_MAX; ++modem_unit){
				usb_modem_prefix(modem_unit, prefix2, sizeof(prefix2));

				snprintf(buf, sizeof(buf), "%s", nvram_safe_get(strcat_r(prefix2, "act_path", tmp2)));
				if(strlen(buf) > 0 && strcmp(buf, usb_node)){
					_dprintf("hotplug net(%s): skip 4. port_path %s.\n", interface, port_path);
					continue;
				}
				else
					break;
			}

			if(modem_unit == MODEM_UNIT_MAX){
				_dprintf("hotplug net(%s): Already had %d modem device!\n", interface, MODEM_UNIT_MAX);
				return;
			}
			else if(strlen(buf) <= 0)
				nvram_set(strcat_r(prefix2, "act_path", tmp2), usb_node); // needed by find_modem_type.sh.

#ifdef RTCONFIG_MODEM_BRIDGE
			if(!(sw_mode() == SW_MODE_AP && nvram_get_int("modem_bridge")))
#endif
			{
				if((unit = get_wanunit_by_type(get_wantype_by_modemunit(modem_unit))) == WAN_UNIT_NONE){
					_dprintf("(%s): in the current dual wan mode, didn't support the USB modem.\n", interface);
					return;
				}
				snprintf(prefix, sizeof(prefix), "wan%d_", unit);
			}

			snprintf(buf, sizeof(buf), "unit=%d", modem_unit);
			putenv(buf);
			eval("/usr/sbin/find_modem_type.sh");

			while(!strcmp(nvram_safe_get(strcat_r(prefix2, "act_type", tmp2)), "") && i++ < 3){
				_dprintf("hotplug net(%s): wait for the modem driver at %d second...\n", interface, i);
				eval("/usr/sbin/find_modem_type.sh");
				sleep(1);
			}
			unsetenv("unit");

			snprintf(modem_type, sizeof(modem_type), "%s", nvram_safe_get(strcat_r(prefix2, "act_type", tmp2)));
			_dprintf("hotplug net: %s=%s.\n", tmp2, modem_type);
			if(!strcmp(modem_type, "mbim")){
				_dprintf("hotplug net(%s): skip the MBIM interface.\n", interface);
				return;
			}

			vid = get_usb_vid(usb_node);
			pid = get_usb_pid(usb_node);
			logmessage("hotplug", "Got net %s, vid 0x%x, pid 0x%x.", interface, vid, pid);
			_dprintf("hotplug net: Got net %s, vid 0x%x, pid 0x%x.\n", interface, vid, pid);

#if 0
			if(!strcmp(interface, "usb0")
#ifdef RTCONFIG_INTERNAL_GOBI
					&& strcmp(modem_type, "gobi")
#endif
					){
				_dprintf("hotplug net(%s): let usb0 wait for usb1.\n", interface);
				sleep(1);
			}
#else
			// to set net nvram is slower than tty nvram.
#ifdef RTCONFIG_INTERNAL_GOBI
			if(strcmp(modem_type, "gobi"))
#endif
				sleep(2);
#endif

			snprintf(nvram_name, sizeof(nvram_name), "usb_path%s_act", port_path);
			snprintf(word, sizeof(word), "%s", nvram_safe_get(nvram_name));
			_dprintf("hotplug net(%s): %s %s.\n", interface, nvram_name, word);

			//if(!strcmp(word, "usb1") && strcmp(interface, "usb1")){
			if(!strcmp(word, "usb1")){
				// If there are 2 usbX, use QMI:usb1 to connect.
				logmessage("hotplug", "skip to set net %s.", interface);
				_dprintf("hotplug net: skip to set net %s.\n", interface);
				return;
			}
			else{
				logmessage("hotplug", "set net %s.", interface);
				_dprintf("hotplug net: set net %s.\n", interface);
				nvram_set(nvram_name, interface);
				snprintf(buf, sizeof(buf), "%u", vid);
				nvram_set(strcat_r(prefix2, "act_vid", tmp2), buf);
				snprintf(buf, sizeof(buf), "%u", pid);
				nvram_set(strcat_r(prefix2, "act_pid", tmp2), buf);
				nvram_set(strcat_r(prefix2, "act_dev", tmp2), interface);

#ifdef RTCONFIG_MODEM_BRIDGE
				if(!(sw_mode() == SW_MODE_AP && nvram_get_int("modem_bridge")))
#endif
					nvram_set(strcat_r(prefix, "ifname", tmp), interface);
			}

			// won't wait at the busy time of every start_wan when booting.
			if(!strcmp(nvram_safe_get("success_start_service"), "1")){
				// wait for Andorid phones.
				_dprintf("hotplug net INTERFACE=%s ACTION=%s: wait 2 seconds...\n", interface, action);
				sleep(2);
			}
			else{
				// wait that the modem nvrams are ready during booting.
				// e.q. Huawei E398.
				snprintf(nvram_name, sizeof(nvram_name), "usb_path%s", port_path);
				i = 0;
				while(strcmp(nvram_safe_get(nvram_name), "modem") && i++ < 3){
					_dprintf("%s: waiting %d second for the modem nvrams...\n", __FUNCTION__, i);
					sleep(1);
				}
			}

			if(nvram_get_int(strcat_r(prefix2, "act_reset", tmp2)) != 0){
				logmessage("hotplug", "Modem had been reset and woken up net %s.", interface);
				_dprintf("hotplug net(%s) had been reset and woken up.\n", interface);
				nvram_set(tmp2, "2");
				return;
			}

#ifdef RTCONFIG_MODEM_BRIDGE
			if(sw_mode() == SW_MODE_AP && nvram_get_int("modem_bridge")){
				char *modem_argv[] = {"/usr/sbin/modem_enable.sh", NULL};

				eval("brctl", "addif", lan_ifname, interface);

				snprintf(buf, sizeof(buf), "unit=%d", modem_unit);
				putenv(buf);
				_eval(modem_argv, ">>/tmp/usb.log", 0, NULL);
				unsetenv("unit");

				return;
			}
#endif

#if defined(RTCONFIG_DUALWAN) && !defined(RTCONFIG_ALPINE) && !defined(RTCONFIG_LANTIQ) && !defined(RTCONFIG_INTERNAL_GOBI)
			// avoid the busy time of every start_wan when booting.
			if(!strcmp(nvram_safe_get("success_start_service"), "0")
					//&& strcmp(modem_type, "rndis") // rndis modem can't get IP when booting.
					//&& strcmp(modem_type, "qmi") // qmi modem often be blocked when booting.
					&& (unit == wan_primary_ifunit() || (unit != WAN_UNIT_NONE && nvram_match("wans_mode", "lb")))
					){
				_dprintf("%s: start_wan_if(%d)!\n", __FUNCTION__, unit);
				start_wan_if(unit);
			}
#endif
		}
		else{
			logmessage("hotplug", "remove net %s.", interface);
			_dprintf("hotplug net: remove net %s.\n", interface);

			modem_unit = get_modemunit_by_dev(interface);
			if(modem_unit == MODEM_UNIT_NONE){
				_dprintf("modem: Cannot get the modem unit of the removed modem!\n");
				return;
			}

			usb_modem_prefix(modem_unit, prefix2, sizeof(prefix2));

			snprintf(usb_node, sizeof(usb_node), "%s", nvram_safe_get(strcat_r(prefix2, "act_path", tmp2)));
			if(strlen(usb_node) <= 0)
				return;

			if(get_path_by_node(usb_node, port_path, 8) == NULL)
				return;

			snprintf(nvram_name, sizeof(nvram_name), "usb_path%s_act", port_path);
			if(strcmp(nvram_safe_get(nvram_name), interface))
				return;

			nvram_unset(nvram_name);

			clean_modem_state(modem_unit, 1);

#ifdef RTCONFIG_MODEM_BRIDGE
			if(sw_mode() == SW_MODE_AP && nvram_get_int("modem_bridge"))
				return;
#endif

			if((unit = get_wanunit_by_type(get_wantype_by_modemunit(modem_unit))) == WAN_UNIT_NONE){
				_dprintf("(%s): in the current dual wan mode, didn't support the USB modem.\n", interface);
				return;
			}
			snprintf(prefix, sizeof(prefix), "wan%d_", unit);

			nvram_set(strcat_r(prefix, "ifname", tmp), "");
		}
	}
	// Beceem dongle, ASIX USB to RJ45 converter, ECM, RNDIS(LU-150: ethX with RNDIS).
	else if(!strncmp(interface, "eth", 3)) {
		if(!is_router_mode())
			return;

#ifdef RTCONFIG_RALINK
		// In the Ralink platform eth2 isn't defined at wan_ifnames or other nvrams,
		// so it need to deny additionally.
		if(!strncmp(interface, "eth2", 4))
			return;

#if defined(RTN67U) || defined(RTN36U3) || defined(RTN56U) || defined(RTN56UB1) || defined(RTN56UB2)
		/* eth3 may be used as WAN on some Ralink/MTK platform. */
		if(!strncmp(interface, "eth3", 4))
			return;
#endif

#elif defined(RTCONFIG_QCA)
		/* All models use eth0/eth1 as LAN or WAN. */
		if (!strncmp(interface, "eth0", 4) || !strncmp(interface, "eth1", 4))
			return;
#if defined(RTCONFIG_SWITCH_RTL8370M_PHY_QCA8033_X2) || defined(RTCONFIG_SWITCH_RTL8370MB_PHY_QCA8033_X2)
		/* BRT-AC828 SR1~SR3: eth2/eth3 are WAN1/WAN2.
		 * BRT-AC828 SR4+   : eth2/eth3 are LAN2/WAN2.
		 */
		if (!strncmp(interface, "eth2", 4) || !strncmp(interface, "eth3", 4))
			return;
#endif
#elif defined(RTCONFIG_REALTEK)
		TRACE_PT("do nothing in hotplug net\n");
#else
#ifndef RTCONFIG_LANTIQ
		// for all models, ethernet's physical interface.
		if(!strcmp(interface, "eth0"))
			return;
#endif
#endif

		// Not wired ethernet.
		foreach(word, nvram_safe_get("wan_ifnames"), next)
			if(!strcmp(interface, word))
				return;

		// Not wired ethernet.
		foreach(word, nvram_safe_get("lan_ifnames"), next)
			if(!strcmp(interface, word))
				return;

		// Not wireless ethernet.
		foreach(word, nvram_safe_get("wl_ifnames"), next) {
			SKIP_ABSENT_FAKE_IFACE(word);
			if(!strcmp(interface, word))
				return;
		}

		// Not vlan.
		if(index(interface, '.') != NULL)
			return;

		if(!strcmp(action, "add")){
			logmessage("hotplug", "add net %s.", interface);
			_dprintf("hotplug net: add net %s.\n", interface);

			snprintf(device_path, sizeof(device_path), "%s/%s/device", SYS_NET, interface);

			i = 0;
			while(i++ < 3 && !check_if_dir_exist(device_path)){
				_dprintf("hotplug net INTERFACE=%s ACTION=%s: wait 1 seconds...\n", interface, action);
				sleep(1);
			}

			// Beceem dongle.
			if(!check_if_dir_exist(device_path))
				return;

			memset(usb_path, 0, PATH_MAX);
			if(realpath(device_path, usb_path) == NULL){
				_dprintf("hotplug net(%s): skip 1. device_path %s.\n", interface, device_path);
				return;
			}

			if(get_usb_node_by_string(usb_path, usb_node, 32) == NULL){
				_dprintf("hotplug net(%s): skip 2. usb_path %s.\n", interface, usb_path);
				return;
			}

			if(get_path_by_node(usb_node, port_path, 8) == NULL){
				_dprintf("hotplug net(%s): skip 3. usb_node %s.\n", interface, usb_node);
				return;
			}

			for(modem_unit = MODEM_UNIT_FIRST; modem_unit < MODEM_UNIT_MAX; ++modem_unit){
				usb_modem_prefix(modem_unit, prefix2, sizeof(prefix2));

				snprintf(buf, sizeof(buf), "%s", nvram_safe_get(strcat_r(prefix2, "act_path", tmp2)));
				if(strlen(buf) > 0 && strcmp(buf, usb_node)){
					_dprintf("hotplug net(%s): skip 4. port_path %s.\n", interface, port_path);
					continue;
				}
				else
					break;
			}

			if(modem_unit == MODEM_UNIT_MAX){
				_dprintf("hotplug net(%s): Already had %d modem device!\n", interface, MODEM_UNIT_MAX);
				return;
			}
			else if(strlen(buf) <= 0)
				nvram_set(strcat_r(prefix2, "act_path", tmp2), usb_node); // needed by find_modem_type.sh.

			if((unit = get_wanunit_by_type(get_wantype_by_modemunit(modem_unit))) == WAN_UNIT_NONE){
				_dprintf("(%s): in the current dual wan mode, didn't support the USB modem.\n", interface);
				return;
			}
			snprintf(prefix, sizeof(prefix), "wan%d_", unit);

			snprintf(buf, sizeof(buf), "unit=%d", modem_unit);
			putenv(buf);
			eval("/usr/sbin/find_modem_type.sh");

			while(!strcmp(nvram_safe_get(strcat_r(prefix2, "act_type", tmp2)), "") && i++ < 3){
				_dprintf("hotplug net(%s): wait for the modem driver at %d second...\n", interface, i);
				eval("/usr/sbin/find_modem_type.sh");
				sleep(1);
			}
			unsetenv("unit");

			snprintf(modem_type, sizeof(modem_type), "%s", nvram_safe_get(strcat_r(prefix2, "act_type", tmp2)));
			_dprintf("hotplug net: %s=%s.\n", tmp2, modem_type);

			snprintf(nvram_name, sizeof(nvram_name), "usb_path%s_act", port_path);
			snprintf(word, sizeof(word), "%s", nvram_safe_get(nvram_name));
			_dprintf("hotplug net(%s): %s %s.\n", interface, nvram_name, word);

			logmessage("hotplug", "set net %s.", interface);
			_dprintf("hotplug net: set net %s.\n", interface);
			nvram_set(nvram_name, interface);
			nvram_set(strcat_r(prefix2, "act_dev", tmp2), interface);
			nvram_set(strcat_r(prefix, "ifname", tmp), interface);

#if defined(RTCONFIG_DUALWAN) && !defined(RTCONFIG_ALPINE) && !defined(RTCONFIG_LANTIQ)
			// avoid the busy time of every start_wan when booting.
			if(!strcmp(nvram_safe_get("success_start_service"), "0")
					&& (unit == wan_primary_ifunit() || (unit != WAN_UNIT_NONE && nvram_match("wans_mode", "lb")))
					){
				_dprintf("%s: start_wan_if(%d)!\n", __FUNCTION__, unit);
				start_wan_if(unit);
			}
#endif
		}
		else{
			logmessage("hotplug", "remove net %s.", interface);
			_dprintf("hotplug net: remove net %s.\n", interface);

			modem_unit = get_modemunit_by_dev(interface);
			if(modem_unit == MODEM_UNIT_NONE){
				_dprintf("modem: Cannot get the modem unit of the removed modem!\n");
				return;
			}

			usb_modem_prefix(modem_unit, prefix2, sizeof(prefix2));

			snprintf(usb_node, sizeof(usb_node), "%s", nvram_safe_get(strcat_r(prefix2, "act_path", tmp2)));
			if(strlen(usb_node) <= 0)
				return;

			if(get_path_by_node(usb_node, port_path, 8) == NULL)
				return;

			snprintf(nvram_name, sizeof(nvram_name), "usb_path%s_act", port_path);
			if(strcmp(nvram_safe_get(nvram_name), interface))
				return;

			nvram_unset(nvram_name);

			clean_modem_state(modem_unit, 1);

			if((unit = get_wanunit_by_type(get_wantype_by_modemunit(modem_unit))) == WAN_UNIT_NONE){
				_dprintf("(%s): in the current dual wan mode, didn't support the USB modem.\n", interface);
				return;
			}
			snprintf(prefix, sizeof(prefix), "wan%d_", unit);

			nvram_set(strcat_r(prefix, "ifname", tmp), "");

#ifdef RTCONFIG_USB_BECEEM
			if(strlen(port_path) <= 0)
				system("asus_usbbcm usbbcm remove");
#endif
		}
	}
#ifdef RTCONFIG_USB_BECEEM
	// WiMAX: madwimax, gctwimax.
	else if(!strncmp(interface, "wimax", 5)){
		if(!is_router_mode())
			return;

		if((unit = get_usbif_dualwan_unit()) < 0
#ifdef RTCONFIG_USB_MULTIMODEM
				&& (unit = get_usb2if_dualwan_unit()) < 0
#endif
				){
			_dprintf("(%s): in the current dual wan mode, didn't support the USB modem.\n", interface);
			return;
		}

		snprintf(prefix, sizeof(prefix), "wan%d_", unit);

		if(!strcmp(action, "add")){
			snprintf(usb_node, sizeof(usb_node), "%s", nvram_safe_get("usb_modem_act_path"));
			if(strlen(usb_node) <= 0)
				return;
			if(get_path_by_node(usb_node, port_path, 8) == NULL)
				return;

			nvram_set(strcat_r(prefix, "ifname", tmp), interface);

			snprintf(nvram_name, sizeof(nvram_name), "usb_path%s_act", port_path);
			nvram_set(nvram_name, interface);
			nvram_set("usb_modem_act_dev", interface);

			_dprintf("hotplug net INTERFACE=%s ACTION=%s: wait 2 seconds...\n", interface, action);
			sleep(2);

			// This is the second step of start_wan_if().
			// First start_wan_if(): call the WiMAX process up.
			// Second start_wan_if(): call the udhcpc up.
			_dprintf("%s: start_wan_if(%d)!\n", __FUNCTION__, unit);
			start_wan_if(unit);
		}
		else // remove: do nothing.
			;
	}
#endif
#endif
}

#ifndef CONFIG_BCMWL5
static int check_wl_client(char *ifname, int unit, int subunit)
{
// add ralink client check code here
	return 0;
}
#endif /* CONFIG_BCMWL5 */

#define STACHECK_CONNECT	30
#define STACHECK_DISCONNECT	5

static int radio_join(int idx, int unit, int subunit, void *param)
{
	int i;
	char s[32], f[64];
	char ifname[16];
#ifdef CONFIG_BCMWL5
	char *amode, sec[16];
#endif

	int *unit_filter = param;
	if (*unit_filter >= 0 && *unit_filter != unit) return 0;

	if (!nvram_get_int(wl_nvname("radio", unit, 0)) || !wl_client(unit, subunit)) return 0;

	snprintf(ifname, sizeof(ifname), "%s", nvram_safe_get(wl_nvname("ifname", unit, subunit)));

	// skip disabled wl vifs
	if (strncmp(ifname, "wl", 2) == 0 &&
		!nvram_get_int(wl_nvname("bss_enabled", unit, subunit)))
		return 0;

	sprintf(f, "/var/run/radio.%d.%d.pid", unit, subunit < 0 ? 0 : subunit);
	if (f_read_string(f, s, sizeof(s)) > 0) {
		if ((i = atoi(s)) > 1) {
			kill(i, SIGTERM);
			sleep(1);
		}
	}

	if (fork() == 0) {
		sprintf(s, "%d", getpid());
		f_write(f, s, sizeof(s), 0, 0644);

		int stacheck_connect = nvram_get_int("sta_chkint");
		if (stacheck_connect <= 0)
			stacheck_connect = STACHECK_CONNECT;
		int stacheck;

		while (get_radio(unit, 0) && wl_client(unit, subunit)) {
			if (check_wl_client(ifname, unit, subunit)) {
				stacheck = stacheck_connect;
			}
			else {
#ifdef CONFIG_BCMWL5
				if (!strlen(nvram_safe_get(wl_nvname("ssid", unit, subunit)))
					|| nvram_match("x_Setting", "0")) {
					eval("wl", "-i", ifname, "disassoc");
					break;
				} else if (!strcmp(nvram_safe_get(wl_nvname("mode", unit, subunit)), "wet")) {
					eval("wl", "-i", ifname, "disassoc");

					snprintf(sec, sizeof(sec), "%s", nvram_safe_get(wl_nvname("akm", unit, subunit)));

					if (strstr(sec, "psk2")) amode = "wpa2psk";
					else if (strstr(sec, "psk")) amode = "wpapsk";
					else if (strstr(sec, "wpa2")) amode = "wpa2";
					else if (strstr(sec, "wpa")) amode = "wpa";
					else if (nvram_get_int(wl_nvname("auth", unit, subunit))) amode = "shared";
					else amode = "open";

					eval("wl", "-i", ifname, "join", nvram_safe_get(wl_nvname("ssid", unit, subunit)),
						"imode", "bss", "amode", amode);
				} else
					break;
#elif RTCONFIG_RALINK
// add ralink client mode code here.
#elif defined(RTCONFIG_QCA)
// add QCA client mode code here.
#endif
				stacheck = STACHECK_DISCONNECT;
			}
			sleep(stacheck);
		}
		unlink(f);
	}

	return 1;
}

enum {
	RADIO_OFF = 0,
	RADIO_ON = 1,
	RADIO_TOGGLE = 2,
	RADIO_SWITCH = 3
};

static int radio_toggle(int idx, int unit, int subunit, void *param)
{
	if (!nvram_get_int(wl_nvname("radio", unit, 0))) return 0;

	int *op = param;

	if (*op == RADIO_TOGGLE) {
		*op = get_radio(unit, subunit) ? RADIO_OFF : RADIO_ON;
	}

	set_radio(*op, unit, subunit);
	return *op;
}

int radio_switch(int subunit)
{
	char tmp[100], tmp2[100], prefix[] = "wlXXXXXXXXXXXXXX";
	int i;		// unit
	int sw = 1;	// record get_radio status
	int MAX = 0;	// if MAX = 1: single band, 2: dual band

#ifdef RTCONFIG_WIRELESSREPEATER
	// repeater mode not support HW radio
	if(sw_mode() == SW_MODE_REPEATER) {
		dbG("[radio switch] repeater mode not support HW radio\n");
		return -1;
	}
#endif

	MAX = num_of_wl_if();
	for(i = 0; i < MAX; i++) {
		SKIP_ABSENT_BAND(i);
#if defined(RTCONFIG_LYRA_5G_SWAP)
		sw &= get_radio(swap_5g_band(i), subunit);
#else
		sw &= get_radio(i, subunit);
#endif
	}

	sw = !sw;

	for(i = 0; i < MAX; i++) {
		SKIP_ABSENT_BAND(i);
		// set wlx_radio
		snprintf(prefix, sizeof(prefix), "wl%d_", i);
		nvram_set_int(strcat_r(prefix, "radio", tmp), sw);
		//dbG("[radio switch] %s=%d, MAX=%d\n", tmp, sw, MAX); // radio switch
#if defined(RTCONFIG_LYRA_5G_SWAP)
		set_radio(sw, swap_5g_band(i), subunit); 	// set wifi radio
#else
		set_radio(sw, i, subunit); 	// set wifi radio
#endif
		// trigger wifi via WPS/HW toggle, no matter disable or enable wifi, must disable wifi time-scheduler
		// prio : HW switch > WPS/HW toggle > time-scheduler
		nvram_set_int(strcat_r(prefix, "timesched", tmp2), 0);	// disable wifi time-scheduler
		//dbG("[radio switch] %s=%s\n", tmp2, nvram_safe_get(tmp2));
	}

	// commit to flash once */
	nvram_commit();
#ifdef RTCONFIG_BCMWL6
	if (sw) led_bh_prep(0);	// early turn wl led on
#endif
	// make sure all interfaces work well
	restart_wireless();
#ifdef RTCONFIG_BCMWL6
	if (sw) led_bh_prep(1); // restore ledbh if needed
#endif
	return 0;
}

#include <sys/sysinfo.h>
void uptime_wait(int second)
{
	struct sysinfo info;
	long target_time;
	if (sysinfo(&info)) return;
	target_time = info.uptime + second;
	while (info.uptime < target_time)
	{
		sleep(1);
		sysinfo(&info);
	}
}

int delay_main(int argc, char *argv[])
{
	char buff[100];
	int i;

	if(argc > 1){
		uptime_wait(atoi(argv[1]));
		memset(buff, 0, sizeof(buff));
		i = 2;
		while(i < argc){
			strcat(buff, argv[i]);
			strcat(buff, " ");
			++i;
		}
		doSystem(buff);
	}
	else
		dbG("delay_exec: args error!\n");

	return 0;
}

int radio_main(int argc, char *argv[])
{
	int op = RADIO_OFF;
	int unit;
	int subunit;

	if (argc < 2) {
HELP:
		usage_exit(argv[0], "on|off|toggle|switch|join [N]\n");
	}
	unit = (argc >= 3) ? atoi(argv[2]) : -1;
#ifdef RTCONFIG_QCA
	subunit = (argc >= 4) ? atoi(argv[3]) : -1;
#else
	subunit = (argc >= 4) ? atoi(argv[3]) : 0;
#endif

	if (strcmp(argv[1], "toggle") == 0)
		op = RADIO_TOGGLE;
	else if (strcmp(argv[1], "off") == 0)
		op = RADIO_OFF;
	else if (strcmp(argv[1], "on") == 0)
		op = RADIO_ON;
	else if (strcmp(argv[1], "switch") == 0) {
		op = RADIO_SWITCH;
		goto SWITCH;
	}
	else if (strcmp(argv[1], "join") == 0)
		goto JOIN;
	else
		goto HELP;

	if (unit >= 0)
		op = radio_toggle(0, unit, subunit, &op);
	else
		op = foreach_wif(0, &op, radio_toggle);

	if (!op) {
		//led(LED_DIAG, 0);
		return 0;
	}
JOIN:
	foreach_wif(1, &unit, radio_join);
SWITCH:
	if(op == RADIO_SWITCH) {
		radio_switch(subunit);
	}

	return 0;
}

#if 0
/*
int wdist_main(int argc, char *argv[])
{
	int n;
	rw_reg_t r;
	int v;

	if (argc != 2) {
		r.byteoff = 0x684;
		r.size = 2;
		if (wl_ioctl(nvram_safe_get("wl_ifname"), 101, &r, sizeof(r)) == 0) {
			v = r.val - 510;
			if (v <= 9) v = 0;
				else v = (v - (9 + 1)) * 150;
			printf("Current: %d-%dm (0x%02x)\n\n", v + (v ? 1 : 0), v + 150, r.val);
		}
		usage_exit(argv[0], "<meters>");
	}
	if ((n = atoi(argv[1])) <= 0) setup_wldistance();
		else set_wldistance(n);
	return 0;
}
*/
static int get_wldist(int idx, int unit, int subunit, void *param)
{
	int n = nvram_get_int(wl_nvname("distance", unit, 0));

	if(n <= 0) return 0;

	return (9 + (n / 150) + ((n % 150) ? 1 : 0));
}

static int wldist(int idx, int unit, int subunit, void *param)
{
	rw_reg_t r;
	uint32 s;
	char buf[16];
	int n;

	n = get_wldist(idx, unit, subunit, param);
	if (n > 0) {
		s = 0x10 | (n << 16);
		snprintf(buf, sizeof(buf), "%s", nvram_safe_get(wl_nvname("ifname", unit, 0)));
		wl_ioctl(buf, 197, &s, sizeof(s));

		r.byteoff = 0x684;
		r.val = n + 510;
		r.size = 2;
		wl_ioctl(buf, 102, &r, sizeof(r));
	}
	return 0;
}

// ref: wificonf.c
int wldist_main(int argc, char *argv[])
{
	if (fork() == 0) {
		if (foreach_wif(0, NULL, get_wldist) == 0) return 0;

		while (1) {
			foreach_wif(0, NULL, wldist);
			sleep(2);
		}
	}

	return 0;
}
#endif
int
update_lan_resolvconf(void)
{
	FILE *fp;
	char word[256], *next;
	int lock, dup_dns = 0;
	char lan_dns[PATH_MAX], lan_gateway[16];

	lock = file_lock("resolv");

	if (!(fp = fopen("/tmp/resolv.conf", "w+"))) {
		perror("/tmp/resolv.conf");
		file_unlock(lock);
		return errno;
	}

	if (!is_routing_enabled() && !nvram_get_int("lan_dnsenable_x"))
		snprintf(lan_dns, sizeof(lan_dns), "%s %s", nvram_safe_get("lan_dns1_x"), nvram_safe_get("lan_dns2_x"));
	else
	snprintf(lan_dns, sizeof(lan_dns), "%s", nvram_safe_get("lan_dns"));
	snprintf(lan_gateway, sizeof(lan_gateway), "%s", nvram_safe_get("lan_gateway"));
	if ((repeater_mode()
#if defined(RTCONFIG_BCMWL6) && defined(RTCONFIG_PROXYSTA)
		|| psr_mode() || mediabridge_mode()
#elif defined(RTCONFIG_REALTEK) || defined(RTCONFIG_QCA)
		|| mediabridge_mode()
#endif
#ifdef RTCONFIG_DPSTA
		|| (dpsta_mode() && nvram_get_int("re_mode") == 0)
#endif
		) && nvram_get_int("wlc_state") != WLC_STATE_CONNECTED)
		fprintf(fp, "nameserver %s\n", nvram_default_get("lan_ipaddr"));
	else
	{
		foreach(word, lan_dns, next) {
			if (!strcmp(word, lan_gateway))
				dup_dns = 1;
			fprintf(fp, "nameserver %s\n", word);
		}
	}

	if (*lan_gateway != '\0' && !dup_dns)
		fprintf(fp, "nameserver %s\n", lan_gateway);

	fclose(fp);

	file_unlock(lock);
	return 0;
}

void
lan_up(char *lan_ifname)
{
#ifdef CONFIG_BCMWL5
#if defined(RTCONFIG_WIRELESSREPEATER) || defined(RTCONFIG_PROXYSTA)
	int32 ip;
	char tmp[100], prefix[]="wlXXXXXXX_";
#ifdef __CONFIG_DHDAP__
	int is_dhd;
#endif
#endif
#endif
#ifdef RTCONFIG_WIRELESSREPEATER
	char domain_mapping[64];
#endif

	_dprintf("%s(%s)\n", __FUNCTION__, lan_ifname);

#ifdef CONFIG_BCMWL5
#if defined(RTCONFIG_WIRELESSREPEATER) || defined(RTCONFIG_PROXYSTA)
	if (sw_mode() == SW_MODE_REPEATER) {
		snprintf(prefix, sizeof(prefix), "wl%d_", nvram_get_int("wlc_band"));
		inet_aton(nvram_safe_get("lan_ipaddr"), (struct in_addr *)&ip);
#ifdef __CONFIG_DHDAP__
		is_dhd = !dhd_probe(nvram_safe_get(strcat_r(prefix, "ifname", tmp)));
		if (is_dhd)
			dhd_iovar_setint(nvram_safe_get(strcat_r(prefix, "ifname", tmp)), "wet_host_ipv4", ip);
		else
#endif /* __CONFIG_DHDAP__ */
			wl_iovar_setint(nvram_safe_get(strcat_r(prefix, "ifname", tmp)), "wet_host_ipv4", ip);
	}
#endif
#endif /* CONFIG_BCMWL5 */

	start_dnsmasq();

#ifdef RTCONFIG_REDIRECT_DNAME
#ifdef RTCONFIG_REALTEK
	if(access_point_mode())
#else
	if(sw_mode() == SW_MODE_AP)
#endif
	{
		redirect_nat_setting();
		eval("iptables-restore", NAT_RULES);
	}
#endif

	update_lan_resolvconf();

	/* Set default route to gateway if specified */
	if(access_point_mode()
		|| ((repeater_mode()
#if defined(RTCONFIG_BCMWL6) && defined(RTCONFIG_PROXYSTA)
<<<<<<< HEAD
			|| psr_mode() || mediabridge_mode())
#elif defined(RTCONFIG_REALTEK) || defined(RTCONFIG_QCA)
			|| mediabridge_mode())
=======
			|| psr_mode() || mediabridge_mode()
#elif defined(RTCONFIG_REALTEK) || defined(RTCONFIG_QCA)
			|| mediabridge_mode()
>>>>>>> 2655d5a3
#endif
#ifdef RTCONFIG_DPSTA
			|| (dpsta_mode() && nvram_get_int("re_mode") == 0)
#endif
			) && nvram_get_int("wlc_state") == WLC_STATE_CONNECTED)
#if defined(RTCONFIG_AMAS)
		|| (nvram_get_int("re_mode") == 1)
#endif
	) {
		route_add(lan_ifname, 0, "0.0.0.0", nvram_safe_get("lan_gateway"), "0.0.0.0");

		refresh_ntpc();
	}

	/* Scan new subnetwork */
	stop_networkmap();
	start_networkmap(0);
	update_lan_state(LAN_STATE_CONNECTED, 0);

#ifdef RTCONFIG_WIRELESSREPEATER
	// when wlc_mode = 0 & wlc_state = WLC_STATE_CONNECTED, don't notify wanduck yet.
	// when wlc_mode = 1 & wlc_state = WLC_STATE_CONNECTED, need to notify wanduck.
	// When wlc_mode = 1 & lan_up, need to set wlc_state be WLC_STATE_CONNECTED always.
	// wlcconnect often set the wlc_state too late.
#ifdef RTCONFIG_REALTEK
/* [MUST]: Need to discuss to add new mode for Media Bridge */
	if((repeater_mode() || mediabridge_mode()) && nvram_get_int("wlc_mode") == 1)
#elif defined RTCONFIG_LANTIQ
	if((sw_mode() == SW_MODE_REPEATER || mediabridge_mode())
		&& nvram_get_int("wlc_mode") == 1)
#else
	if(sw_mode() == SW_MODE_REPEATER && nvram_get_int("wlc_mode") == 1)
#endif
	{
		repeater_nat_setting();
		nvram_set_int("wlc_state", WLC_STATE_CONNECTED);

		logmessage("notify wanduck", "wlc_state change!");
		_dprintf("%s: notify wanduck: wlc_state=%d.\n", __FUNCTION__, nvram_get_int("wlc_state"));
		// notify the change to wanduck.
		kill_pidfile_s("/var/run/wanduck.pid", SIGUSR1);

#ifdef RTCONFIG_LANTIQ
		if(mediabridge_mode()){
			char word[8], wl_ifnames[100], tmp[100], *next;
			int i = 0;

			snprintf(wl_ifnames, sizeof(wl_ifnames), "%s", nvram_safe_get("wl_ifnames"));

			foreach(word, wl_ifnames, next){
				snprintf(tmp , sizeof(tmp), "brctl delif %s %s", nvram_safe_get("lan_ifname"), word);
				_dprintf("%s: run \"%s\"...\n", __func__, tmp);
				system(tmp);

				snprintf(tmp , sizeof(tmp), "ifconfig %s down", word);
				_dprintf("%s: run \"%s\"...\n", __func__, tmp);
				system(tmp);

				++i;
			}
		}
#endif
	}

	if(get_model() == MODEL_APN12HP &&
		sw_mode() == SW_MODE_AP) {
		repeater_nat_setting();
		eval("ebtables", "-t", "broute", "-F");
		eval("ebtables", "-t", "filter", "-F");
		eval("ebtables", "-t", "broute", "-I", "BROUTING", "-d", "00:E0:11:22:33:44", "-j", "redirect", "--redirect-target", "DROP");
		sprintf(domain_mapping, "%x %s", inet_addr(nvram_safe_get("lan_ipaddr")), DUT_DOMAIN_NAME);
		f_write_string("/proc/net/dnsmqctrl", domain_mapping, 0, 0);
		start_nat_rules();
	}
#endif

#if 0
#if defined(RTCONFIG_BCMWL6) && defined(RTCONFIG_PROXYSTA)
	if ((is_psta(nvram_get_int("wlc_band")) || is_psr(nvram_get_int("wlc_band")))
#if defined(RTCONFIG_BCM7) || defined(RTCONFIG_BCM_7114)
#ifdef RTCONFIG_GMAC3
		&& !nvram_match("gmac3_enable", "1")
#endif
#endif
#ifdef HND_ROUTER
		&& nvram_match("fc_disable", "1")
#else
		&& nvram_match("ctf_disable", "1")
#endif
	) setup_dnsmq(1);
#endif
#endif

#ifdef RTCONFIG_USB
#ifdef RTCONFIG_SAMBASRV
	/* Restart Samba if LAN network changes.
	 * If we don't do this, LAN clients can't access Samba without restarting NAS service.
	 * Because only clients in OLD network are accepted.
	 */
	if (nvram_match("lan_proto", "dhcp") &&
	    !illegal_ipv4_address(nvram_get("last_lan_ipaddr")) &&
	    !illegal_ipv4_netmask(nvram_get("last_lan_netmask")) &&
	    inet_equal(nvram_safe_get("last_lan_ipaddr"), nvram_safe_get("last_lan_netmask"),
		    nvram_safe_get("lan_ipaddr"), nvram_safe_get("lan_netmask")))
	{
		logmessage("LAN", "network changes (%s/%s --> %s/%s)",
			nvram_safe_get("last_lan_ipaddr"), nvram_safe_get("last_lan_netmask"),
			nvram_safe_get("lan_ipaddr"), nvram_safe_get("lan_netmask"));
		nvram_set("last_lan_ipaddr", nvram_safe_get("lan_ipaddr"));
		nvram_set("last_lan_netmask", nvram_safe_get("lan_netmask"));
		stop_samba();
		start_samba();
	}
#endif

#ifdef RTCONFIG_MEDIA_SERVER
	if(get_invoke_later()&INVOKELATER_DMS)
		notify_rc("restart_dms");
#endif
#endif

#ifdef RTCONFIG_REDIRECT_DNAME
#ifdef RTCONFIG_REALTEK
	if(access_point_mode())
#else
	if(sw_mode() == SW_MODE_AP)
#endif
	{
		redirect_nat_setting();
		eval("iptables-restore", NAT_RULES);
	}
#endif
#ifdef RTCONFIG_CFGSYNC
	start_cfgsync();
#endif

#ifdef RTCONFIG_WIFI_SON
	if((sw_mode() == SW_MODE_AP && nvram_match("cfg_master", "1")) && nvram_match("wifison_ready", "1"))
	{
		if(nvram_get_int("wl0.1_bss_enabled"))
		{
			enable_ip_forward();
			set_cap_apmode_filter();
			start_dnsmasq();
		}
	}
#endif
}

void
lan_down(char *lan_ifname)
{
#ifdef CONFIG_BCMWL5
#if defined(RTCONFIG_WIRELESSREPEATER) || defined(RTCONFIG_PROXYSTA)
	int32 ip;
	char tmp[100], prefix[]="wlXXXXXXX_";
#ifdef __CONFIG_DHDAP__
	int is_dhd;
#endif
#endif
#endif

	_dprintf("%s(%s)\n", __FUNCTION__, lan_ifname);

	/* Remove default route to gateway if specified */
	route_del(lan_ifname, 0, "0.0.0.0",
			nvram_safe_get("lan_gateway"),
			"0.0.0.0");

	/* Clear resolv.conf */
	f_write("/tmp/resolv.conf", NULL, 0, 0, 0);

	update_lan_state(LAN_STATE_STOPPED, 0);

#ifdef CONFIG_BCMWL5
#if defined(RTCONFIG_WIRELESSREPEATER) || defined(RTCONFIG_PROXYSTA)
	if (sw_mode() == SW_MODE_REPEATER) {
		snprintf(prefix, sizeof(prefix), "wl%d_", nvram_get_int("wlc_band"));
		inet_aton("0.0.0.0", (struct in_addr *)&ip);
#ifdef __CONFIG_DHDAP__
		is_dhd = !dhd_probe(nvram_safe_get(strcat_r(prefix, "ifname", tmp)));
		if (is_dhd)
			dhd_iovar_setint(nvram_safe_get(strcat_r(prefix, "ifname", tmp)), "wet_host_ipv4", ip);
		else
#endif /* __CONFIG_DHDAP__ */
			wl_iovar_setint(nvram_safe_get(strcat_r(prefix, "ifname", tmp)), "wet_host_ipv4", ip);
	}
#endif
#endif /* CONFIG_BCMWL5 */
}

#ifdef HND_ROUTER
/* Wait for LAN port transition to FORWARDING state */
#define SYSFS_BRPORT_STATE	"/sys/class/net/%s/brport/state"
void
wait_lan_port_to_forward_state(void)
{
	char name[80], *next;
	FILE *fp;
	char brport_state[64] = {0};
	int i, timeout, state;
	char lan_stp[16];
	char lan_ifnames[128];
	char tmp[100];

	for (i = 0; i < MAX_NO_BRIDGE; i++) {
		if (!i) {
			snprintf(lan_stp, sizeof(lan_stp), "lan_stp");
			snprintf(lan_ifnames, sizeof(lan_ifnames), "%s", nvram_safe_get("lan_ifnames"));
		} else {
			snprintf(lan_stp, sizeof(lan_stp), "lan%x_stp", i);
			snprintf(tmp, sizeof(tmp), "lan%x_ifnames", i);
			snprintf(lan_ifnames, sizeof(lan_ifnames), "%s", nvram_safe_get(tmp));
		}

		if (nvram_match(lan_stp, "0"))
			continue;

		timeout = 5;
		state = BR_STATE_DISABLED;

		while (timeout-- && (state != BR_STATE_FORWARDING)) {
			foreach(name, lan_ifnames, next) {
				sprintf(brport_state, SYSFS_BRPORT_STATE, name);
				if ((fp = fopen(brport_state, "r")) != NULL) {
					fscanf(fp, "%d", &state);
					fclose(fp);
				}
				if (state == BR_STATE_FORWARDING)
					break;
			}
			sleep(1);
		}
	}
}
#endif /* HND_ROUTER */

void stop_lan_wl(void)
{
	char *p, *ifname;
	char *wl_ifnames;
	char lan_ifname[16];
#ifdef CONFIG_BCMWL5
	int unit, subunit;
#endif
#ifdef RTCONFIG_DPSTA
	int dpsta = 0;
#endif
#ifdef RTCONFIG_WIFI_SON
	int dbg=nvram_get_int("hive_dbg");
#endif

	if (module_loaded("ebtables")) {
		eval("ebtables", "-F");
		eval("ebtables", "-t", "broute", "-F");
	}

#ifdef HND_ROUTER
	if (!is_routing_enabled())
		fc_fini();

	/* Remove bonding driver */
	if (get_bonding_enabled()) {
		eval("rmmod", "bonding");
	}
#endif /* HND_ROUTER */
#if defined(RTCONFIG_QCA_LBD)
	stop_qca_lbd();
#endif

	snprintf(lan_ifname, sizeof(lan_ifname), "%s", nvram_safe_get("lan_ifname"));
	if ((wl_ifnames = strdup(nvram_safe_get("lan_ifnames"))) != NULL) {
		p = wl_ifnames;
		while ((ifname = strsep(&p, " ")) != NULL) {
			while (*ifname == ' ') ++ifname;
			if (*ifname == 0) break;
			SKIP_ABSENT_FAKE_IFACE(ifname);
#ifdef RTCONFIG_BLINK_LED
			disable_wifi_bled(ifname);
#endif
#ifdef CONFIG_BCMWL5
#ifdef RTCONFIG_QTN
			if (!strcmp(ifname, "wifi0")) continue;
#endif
#ifdef RTCONFIG_DPSTA
			if (strstr(nvram_safe_get("dpsta_ifnames"), ifname)) {
				ifname = !dpsta ? "dpsta" : "";
				dpsta++;
			}

			if (!strcmp(ifname, "dpsta")) {
				char dp_uif[80], *dpnext;
				foreach(dp_uif, nvram_safe_get("dpsta_ifnames"),
					dpnext) {
					eval("wlconf", dp_uif, "down");
					ifconfig(dp_uif, 0, NULL, NULL);
				}
			}
			else
#endif
			if (strncmp(ifname, "wl", 2) == 0) {
				if (get_ifname_unit(ifname, &unit, &subunit) < 0)
					continue;
			}
			else if (wl_ioctl(ifname, WLC_GET_INSTANCE, &unit, sizeof(unit)))
				continue;

			eval("wlconf", ifname, "down");
			eval("wl", "-i", ifname, "radio", "off");
#elif defined RTCONFIG_RALINK
			if (!strncmp(ifname, "ra", 2)) {
#if defined (RTCONFIG_WLMODULE_MT7615E_AP)
				if (module_loaded("hw_nat")) {
					doSystem("iwpriv %s set hw_nat_register=%d", get_wifname(0), 0);
#ifdef RTCONFIG_HAS_5G
					doSystem("iwpriv %s set hw_nat_register=%d", get_wifname(1), 0);
#endif
					modprobe_r("hw_nat");
				}
#endif
				stop_wds_ra(lan_ifname, ifname);
			}
#elif defined(RTCONFIG_QCA)
				/* do nothing */
#elif defined(RTCONFIG_REALTEK)
			if (!strncmp(ifname, "wlan", 4))
				stop_wds_rtk(lan_ifname, ifname);

			/* use ethX for each lan port */
			if (!strncmp(ifname, "eth", 3)) continue;

			/* On mediabride_mode or repeater mode. Because wlc interface reconnected is too fast to wlcX
			 * state is not be updated, so set wlcX_state to WLC_STATE_STOPPED after ifconfig down.*/
			if (mediabridge_mode()) {
				if (!strcmp(WIF_2G, ifname))
					nvram_set_int("wlc0_state", WLC_STATE_STOPPED);
				else if(!strcmp(WIF_5G, ifname))
					nvram_set_int("wlc1_state", WLC_STATE_STOPPED);
			}
			else if (repeater_mode() && nvram_get_int("wlc_express") == 0) {
				if (!strcmp(VXD_2G, ifname))
					nvram_set_int("wlc0_state", WLC_STATE_STOPPED);
				else if(!strcmp(VXD_5G, ifname))
					nvram_set_int("wlc1_state", WLC_STATE_STOPPED);
			}
#endif
#ifdef RTCONFIG_QSR10G
			if(strcmp(ifname, "host0") != 0)
				ifconfig(ifname, 0, NULL, NULL);
#else
			ifconfig(ifname, 0, NULL, NULL);
#endif
#ifdef RTCONFIG_GMAC3
			if (nvram_match("gmac3_enable", "1") && find_in_list(nvram_get("fwd_wlandevs"), ifname))
				goto gmac3_no_swbr;
#endif
#ifndef RTCONFIG_LANTIQ
			eval("brctl", "delif", lan_ifname, ifname);
#endif
#ifdef RTCONFIG_GMAC3
gmac3_no_swbr:
#endif
#ifdef RTCONFIG_EMF
			if (nvram_get_int("emf_enable")
#if defined(RTCONFIG_BCMWL6) && !defined(HND_ROUTER)
				|| wl_igs_enabled()
#endif
			)
				eval("emf", "del", "iface", lan_ifname, ifname);
#endif

#if defined (RTCONFIG_WLMODULE_RT3352_INIC_MII)
			{ // remove interface for iNIC packets
				char *nic_if, *nic_ifs, *nic_lan_ifnames;
				if((nic_lan_ifnames = strdup(nvram_safe_get("nic_lan_ifnames"))))
				{
					nic_ifs = nic_lan_ifnames;
					while ((nic_if = strsep(&nic_ifs, " ")) != NULL) {
						while (*nic_if == ' ')
							nic_if++;
						if (*nic_if == 0)
							break;
						if(strcmp(ifname, nic_if) == 0)
						{
							eval("vconfig", "rem", ifname);
							break;
						}
					}
					free(nic_lan_ifnames);
				}
			}
#endif
			if (strncmp(ifname, "bond", 4) == 0 && isdigit(ifname[4]))
			{ // a bonding interface
				remove_bonding(ifname);
			}
		}

		free(wl_ifnames);
	}

#ifdef RTCONFIG_PORT_BASED_VLAN
	stop_vlan_wl_ifnames();
#endif
#ifdef RTCONFIG_TAGGED_BASED_VLAN
	stop_vlan_wl_ifnames();
#endif
#ifdef RTCONFIG_BCMWL6
#if defined(RTAC66U) || defined(BCM4352)
	nvram_set("led_5g", "0");
	led_control(LED_5G, LED_OFF);
#endif
#endif

#ifdef RTCONFIG_WIFI_SON
	if((sw_mode()!=SW_MODE_REPEATER && nvram_get_int("x_Setting")) && nvram_match("wifison_ready", "1"))
		stop_hyfi();
	else
	{
		if(dbg)
			_dprintf("=> skip stop_hyfi\n");
	}
#endif

	// inform watchdog to stop WPS LED
	kill_pidfile_s("/var/run/watchdog.pid", SIGUSR2);

	fini_wl();
}

#if defined(RTCONFIG_RALINK) || defined(RTCONFIG_QCA)
pid_t pid_from_file(char *pidfile)
{
	FILE *fp;
	char buf[256];
	pid_t pid = 0;

	if ((fp = fopen(pidfile, "r")) != NULL) {
		if (fgets(buf, sizeof(buf), fp))
			pid = strtoul(buf, NULL, 0);

		fclose(fp);
	}

	return pid;
}
#endif

void start_lan_wl(void)
{
	char *lan_ifname;
	char *wl_ifnames, *ifname, *p;
	uint32 ip;
	char tmp[100], prefix[] = "wlXXXXXXXXXXXXXX";
	char word[256], *next;
	int match;
	int i;
#ifdef CONFIG_BCMWL5
	struct ifreq ifr;
	int unit, subunit, sta = 0;
	char mode[16];
	char list[255], list2[255];
#endif
#ifdef RTCONFIG_DPSTA
	int s = 0;
	int dpsta = 0;
	dpsta_enable_info_t info = { 0 };
	char name[80];
#endif
#ifdef RTCONFIG_WIFI_SON
	int dbg=nvram_get_int("hive_dbg");
#endif
#ifdef __CONFIG_DHDAP__
	int is_dhd;
#endif /* __CONFIG_DHDAP__ */
#ifdef HND_ROUTER
	char lacp_rate = 0, bonding_ifnames[80];
	int bonding_enabled = 0;
	uint32 bonding_portmask = 0;

	if (!is_routing_enabled())
		fc_init();
#endif /* HND_ROUTER */

	if (sw_mode() == SW_MODE_REPEATER
#if defined(RTCONFIG_BCMWL6) && defined(RTCONFIG_PROXYSTA)
		|| psr_mode() || mediabridge_mode()
#elif defined(RTCONFIG_REALTEK) || defined(RTCONFIG_QCA)
		|| mediabridge_mode()
#endif
#ifdef RTCONFIG_DPSTA
		|| (dpsta_mode() && nvram_get_int("re_mode") == 0)
#endif
	)
	{
#ifdef RTCONFIG_QTN
		if (mediabridge_mode() && nvram_get_int("wlc_band") == 1)
			nvram_set_int("wlc_mode", 1);
		else
#endif
		nvram_set_int("wlc_mode", 0);
		nvram_set("btn_ez_radiotoggle", "0"); // reset to default
	}

#if defined (RTCONFIG_WLMODULE_MT7615E_AP)
#if !defined(RTCONFIG_CONCURRENTREPEATER)
	if(strcmp(nvram_safe_get("lan_ifnames"),nvram_safe_get("lan_ifnames_guess"))){
		if (module_loaded("mt_wifi_7615E"))
			modprobe_r("mt_wifi_7615E");
		nvram_set("lan_ifnames_guess", nvram_safe_get("lan_ifnames"));
	}
#endif
#endif

#if defined(RTCONFIG_RALINK) || defined(RTCONFIG_QCA) || defined(RTCONFIG_QSR10G)
	init_wl();
#endif

#ifdef CONFIG_BCMWL5
	init_wl_compact();
	wlconf_pre();

#ifdef REMOVE
	foreach_wif(1, NULL, set_wlmac);
	check_afterburner();
#endif
#endif
#ifdef RTCONFIG_LANTIQ
#ifdef RTCONFIG_AMAS
	wlconf_pre();
#endif
#endif


	check_wps_enable();

#ifdef HND_ROUTER
	bonding_enabled = get_bonding_enabled();
	_dprintf("lacp %s\n", bonding_enabled ? "enabled" : "disabled");
	if (bonding_enabled) {
		bonding_portmask = get_bonding_ports();
		if (nvram_match("lacp_rate", "1")) {
			lacp_rate= 1;
		}
		sprintf(tmp, "insmod /lib/modules/*/kernel/drivers/net/bonding/bonding.ko" \
			" mode=4 miimon=100 lacp_rate=%d", lacp_rate);
		system(tmp);
		memset(bonding_ifnames, 0, sizeof(bonding_ifnames));
		strlcpy(bonding_ifnames, nvram_safe_get("lacp_ifnames"), strlen(nvram_safe_get("lacp_ifnames"))+1);
	}
#endif /* HND_ROUTER */

#ifdef CONFIG_BCMWL5
	nvram_unset("br0_ifnames");
	strncpy(list, nvram_safe_get("lan_ifnames"), sizeof(list));
	memset(list2, 0, sizeof(list2));
	foreach(word, nvram_safe_get("wl_ifnames"), next)
		remove_from_list(word, list, sizeof(list));
	foreach(word, list, next) {
		if (strncmp(word, "wl", 2))
			add_to_list(word, list2, sizeof(list2));
	}
#endif

	lan_ifname = strdup(nvram_safe_get("lan_ifname"));
#ifdef RTCONFIG_EMF
	if (nvram_get_int("emf_enable")
#if defined(RTCONFIG_BCMWL6) && !defined(HND_ROUTER)
		|| wl_igs_enabled()
#endif
	) {
		eval("emf", "add", "bridge", lan_ifname);
		eval("igs", "add", "bridge", lan_ifname);
	}
#endif
	if (strncmp(lan_ifname, "br", 2) == 0) {
		inet_aton(nvram_safe_get("lan_ipaddr"), (struct in_addr *)&ip);

		if ((wl_ifnames = strdup(nvram_safe_get("lan_ifnames"))) != NULL) {
			p = wl_ifnames;
			while ((ifname = strsep(&p, " ")) != NULL) {
				while (*ifname == ' ') ++ifname;
				if (*ifname == 0) break;
				SKIP_ABSENT_FAKE_IFACE(ifname);
#ifdef CONFIG_BCMWL5
				unit = -1; subunit = -1;
#ifdef RTCONFIG_QTN
				if (!strcmp(ifname, "wifi0")) continue;
#endif
				if (strncmp(ifname, "wl", 2) == 0) {
					if (get_ifname_unit(ifname, &unit, &subunit) < 0)
						continue;
					if (!wl_vif_enabled(ifname, tmp)) {
						continue; /* Ignore disabled WL VIF */
					}
					wl_vif_hwaddr_set(ifname);
				}
				else if (wl_ioctl(ifname, WLC_GET_INSTANCE, &unit, sizeof(unit))) {
					continue;
				}
#endif

#if defined(RTCONFIG_REALTEK)
/* [MUST]: Need to discuss to add new mode for Media Bridge */
#if defined(RTCONFIG_WIRELESSREPEATER)
				if(strstr(ifname,"vxd")){ //vxd interface only up when repeater mode
					char wlc_band = nvram_get_int("wlc_band") == 1 ? '1' : '0';
					if(sw_mode() != SW_MODE_REPEATER)
						continue;
#ifdef RTCONFIG_CONCURRENTREPEATER
					if(nvram_get_int("wlc_express") !=0)// it is express way mode
						continue;
#else
					else if(!strchr(ifname,wlc_band))//only wlc_band vxd up
						continue;
#endif
				}
#endif
				if(strstr(ifname,"wds")){ //wds interface only up when repeater mode
					char tmp_param[32];
					strcpy(tmp_param,ifname);
					strcpy(&tmp_param[3],"_mode_x");
					if( nvram_get_int(tmp_param) == 0)//AP mode
						continue;
					strcpy(&tmp_param[3],"_wdsapply_x");
					if( nvram_get_int(tmp_param) == 0)//not connect wds
						continue;
				}
#endif /* RTCONFIG_REALTEK */

#ifdef RTCONFIG_CONCURRENTREPEATER
				if (sw_mode() == SW_MODE_REPEATER) {
					/* ignore wlc if in sw_mode = 2 and wlc_express = 0 */
					if (nvram_get_int("wlc_express") == 0) {
#if defined(RTCONFIG_QCA)
						if (!strncmp(ifname, "sta", 3) && nvram_get_int("wlc_band") != -1) { /* connected band */
							if ((nvram_get_int("wlc_band") == 0 && strcmp(ifname, STA_2G)) ||
								(nvram_get_int("wlc_band") == 1 && strcmp(ifname, STA_5G)))
								continue;
						}
#elif defined(RTCONFIG_RALINK)
						if ((nvram_get_int("wlc_band") != -1) && ((!strcmp(ifname, APCLI_2G) && nvram_get_int("wlc_band") != 0) ||
							(!strcmp(ifname, APCLI_5G) && nvram_get_int("wlc_band") != 1)))
							continue;
#endif
					}
#if defined(RTCONFIG_QCA)
					else {	/* ignore 2g or 5g if in sw_mode = 2 and wlc_express = 1 or 2 */
						if ((!strcmp(ifname, WIF_2G) && nvram_get_int("wlc_express") == 1) ||
							(!strcmp(ifname, WIF_5G) && nvram_get_int("wlc_express") == 2))
							continue;
					}
#endif
				}
#endif

				// ignore disabled wl vifs
				if (guest_wlif(ifname)) {
					char nv[40];
					char nv2[40];
					char nv3[40];
#ifdef CONFIG_BCMWL5
					if (get_ifname_unit(ifname, &unit, &subunit) < 0)
						continue;
#endif
					snprintf(nv, sizeof(nv) - 1, "%s_bss_enabled", wif_to_vif(ifname));
					if (!nvram_get_int(nv))
					{
						continue;
					}
					else
					{
						if (!nvram_get(strcat_r(prefix, "lanaccess", tmp)))
							nvram_set(strcat_r(prefix, "lanaccess", tmp), "off");

						if ((nvram_get_int("wl_unit") >= 0) && (nvram_get_int("wl_subunit") > 0))
						{
							snprintf(nv, sizeof(nv) - 1, "%s_expire", wif_to_vif(ifname));
							snprintf(nv2, sizeof(nv2) - 1, "%s_expire_tmp", wif_to_vif(ifname));
							snprintf(nv3, sizeof(nv3) - 1, "wl%d.%d", nvram_get_int("wl_unit"), nvram_get_int("wl_subunit"));
							if (!strcmp(nv3, wif_to_vif(ifname)))
							{
								nvram_set(nv2, nvram_safe_get(nv));
								nvram_set("wl_unit", "-1");
								nvram_set("wl_subunit", "-1");
							}
						}
					}
				}
#ifdef CONFIG_BCMWL5
				else
					wl_ioctl(ifname, WLC_GET_INSTANCE, &unit, sizeof(unit));
#endif

#ifdef RTCONFIG_DETWAN
				ifconfig(ifname, 0, NULL, NULL);
#endif	/* RTCONFIG_DETWAN */

#ifdef RTCONFIG_QCA
				qca_wif_up(ifname);
#endif
#ifdef RTCONFIG_RALINK
				gen_ra_config(ifname);
#endif

#ifdef RTCONFIG_REALTEK
				gen_rtk_config(ifname);
				wlconf_rtk(ifname);
#ifdef RTCONFIG_CONCURRENTREPEATER
				/* If wlc ssid is not be set, don't set up it in repeater mode. */
				if (repeater_mode() && nvram_get_int("wlc_express") == 0 && !rtk_chk_wlc_ssid(ifname))
					continue;
#endif
#endif

#if defined (RTCONFIG_WLMODULE_RT3352_INIC_MII)
				{ // add interface for iNIC packets
					char *nic_if, *nic_ifs, *nic_lan_ifnames;
					if((nic_lan_ifnames = strdup(nvram_safe_get("nic_lan_ifnames"))))
					{
						nic_ifs = nic_lan_ifnames;
						while ((nic_if = strsep(&nic_ifs, " ")) != NULL) {
							while (*nic_if == ' ')
								nic_if++;
							if (*nic_if == 0)
								break;
							if(strcmp(ifname, nic_if) == 0)
							{
								int vlan_id;
								if((vlan_id = atoi(ifname + 4)) > 0)
								{
									char id[8];
									sprintf(id, "%d", vlan_id);
									eval("vconfig", "add", "eth2", id);
								}
								break;
							}
						}
						free(nic_lan_ifnames);
					}
				}
#endif
				if (!strncmp(ifname, "bond", 4) && isdigit(ifname[4])) {
					// a bonding interface
					char nv_mode[] = "bondXXX_mode", nv_policy[] = "bondXXX_policy";

					sprintf(nv_mode, "%s_mode", ifname);
					sprintf(nv_policy, "%s_policy", ifname);
					set_bonding(ifname, nvram_get(nv_mode), nvram_get(nv_policy));

					/* Make sure MAC address of bond interface
					 * is equal to LAN MAC address.
					 */
					set_hwaddr(ifname, (const char *) get_lan_hwaddr());
				}
#ifdef RTCONFIG_DETWAN
#ifdef RTCONFIG_ETHBACKHAUL
				if ((sw_mode() == SW_MODE_ROUTER) && nvram_safe_get("wan0_ifname")[0] == '\0')
#endif
				{
					int idx;
					int max_inf = nvram_get_int("detwan_max");
					char var_name[32];
					for(idx = 0; idx < max_inf; idx++){
						sprintf(var_name, "detwan_name_%d", idx);
						if(nvram_match(var_name, ifname)) {
							eval("ifconfig", ifname, "hw", "ether", get_lan_hwaddr());
						}
					}
				}
#endif	/* RTCONFIG_DETWAN */

#ifdef RTCONFIG_QSR10G
				if (strcmp(ifname, "wifi0_0") == 0 ||
					strcmp(ifname, "wifi2_0") == 0) {
						_dprintf("[%s][%d] skip ifconfig[%s]\n",
						__func__, __LINE__, ifname);
						continue;
				} else {
					// bring up interface
					if (ifconfig(ifname, IFUP | IFF_ALLMULTI,
							NULL, NULL) != 0) {
						_dprintf("[%s][%d] ifconfig error[%s]\n",
						__func__, __LINE__, ifname);
					}
				}
#endif
#ifndef RTCONFIG_QSR10G
#if defined(RTCONFIG_QCA)
				if (!ifup_vap &&
				    (!strncmp(ifname, WIF_2G, strlen(WIF_2G))
				     || !strncmp(ifname, WIF_5G, strlen(WIF_5G))
				     || !strncmp(ifname, WIF_5G2, strlen(WIF_5G2))
				     || !strncmp(ifname, WIF_60G, strlen(WIF_60G))
				    ))
				{
					/* Don't up VAP interface here. */
				}
				else
#endif
				{
					// bring up interface
					if (ifconfig(ifname, IFUP | IFF_ALLMULTI, NULL, NULL) != 0) {
#ifdef RTCONFIG_RALINK
#if defined(RTCONFIG_WIRELESSREPEATER) && defined(RTCONFIG_CONCURRENTREPEATER)
						if (!strncmp(ifname, "apcli", 5) && nvram_get_int("wlc_express") == 0)
#endif
#endif
							continue;
					}
				}
#endif	/* not RTCONFIG_QSR10G */

#ifdef CONFIG_BCMWL5
				ether_atoe(get_lan_hwaddr(), (unsigned char *) ifr.ifr_hwaddr.sa_data);
				if ((find_in_list(nvram_safe_get("wl_ifnames"), ifname) || wl_vif_enabled(ifname, tmp)) && wlconf(ifname, unit, subunit) == 0) {
					snprintf(mode, sizeof(mode), "%s", nvram_safe_get(wl_nvname("mode", unit, subunit)));

					if (strcmp(mode, "wet") == 0) {
						// Enable host DHCP relay
						if (nvram_match("lan_proto", "dhcp")) {
#ifdef __CONFIG_DHDAP__
							is_dhd = !dhd_probe(ifname);
							if (is_dhd) {
								char macbuf[sizeof("wet_host_mac") + 1 + ETHER_ADDR_LEN];
								dhd_iovar_setbuf(ifname, "wet_host_mac", ifr.ifr_hwaddr.sa_data, ETHER_ADDR_LEN , macbuf, sizeof(macbuf));
							}
							else
#endif /* __CONFIG_DHDAP__ */
							wl_iovar_set(ifname, "wet_host_mac", ifr.ifr_hwaddr.sa_data, ETHER_ADDR_LEN);
						}
					}

					sta |= (strcmp(mode, "sta") == 0);
					if ((strcmp(mode, "ap") != 0) && (strcmp(mode, "wet") != 0)
						&& (strcmp(mode, "psta") != 0) && (strcmp(mode, "psr") != 0))
						continue;
				}
#elif RTCONFIG_RALINK
				wlconf_ra(ifname);
#elif defined(RTCONFIG_QCA)
				/* do nothing */
#elif defined(RTCONFIG_QSR10G)
				/* do nothing */
#endif
				/* Don't attach the main wl i/f in wds mode */
				match = 0, i = 0;
				foreach (word, nvram_safe_get("wl_ifnames"), next) {
					SKIP_ABSENT_BAND_AND_INC_UNIT(i);
					if (!strcmp(ifname, word))
					{
						snprintf(prefix, sizeof(prefix), "wl%d_", i);
						if (nvram_match(strcat_r(prefix, "mode_x", tmp), "1"))
#ifdef RTCONFIG_QCA
							match = 0;
#else
							match = 1;
#endif
#if defined(RTCONFIG_RALINK) && defined(RTCONFIG_PROXYSTA)
						if (mediabridge_mode()) {
							ifconfig(ifname, 0, NULL, NULL);
							match = 1;
						}
#endif
						break;
					}
					i++;
				}
#ifdef RTCONFIG_DPSTA
				/* Dont add main wl i/f when proxy sta is
				 * enabled in both bands. Instead add the
				 * dpsta interface.
				 */
				if (strstr(nvram_safe_get("dpsta_ifnames"), ifname)) {
					ifname = !dpsta ? "dpsta" : "";
					dpsta++;

					/* Assign hw address */
					if ((s = socket(AF_INET, SOCK_RAW, IPPROTO_RAW)) >= 0) {
						strncpy(ifr.ifr_name, "dpsta", IFNAMSIZ);
						if (ioctl(s, SIOCGIFHWADDR, &ifr) == 0 &&
						    memcmp(ifr.ifr_hwaddr.sa_data, "\0\0\0\0\0\0",
							   ETHER_ADDR_LEN) == 0) {
							ifr.ifr_hwaddr.sa_family = ARPHRD_ETHER;
							ether_atoe(get_lan_hwaddr(), (unsigned char *) ifr.ifr_hwaddr.sa_data);
							ioctl(s, SIOCSIFHWADDR, &ifr);
						}
						close(s);
					}

					if (dpsta)
						add_to_list(ifname, list2, sizeof(list2));
				}
#endif
#ifdef RTCONFIG_AMAS
				if (nvram_get_int("re_mode") == 1 && (strstr(nvram_safe_get("sta_ifnames"), ifname) || strstr(nvram_safe_get("eth_ifnames"), ifname) || strstr(nvram_safe_get("sta_phy_ifnames"), ifname))) {
					continue;
				}
#endif
#ifdef RTCONFIG_GMAC3
				/* In 3GMAC mode, skip wl interfaces that avail of hw switching.
				 *
				 * Do not add these wl interfaces to the LAN bridge as they avail of
				 * HW switching. Misses in the HW switch's ARL will be forwarded via vlan1
				 * to br0 (i.e. via the network GMAC#2).
				 */
				if (nvram_match("gmac3_enable", "1") &&
					find_in_list(nvram_get("fwd_wlandevs"), ifname))
						goto gmac3_no_swbr;
#endif
#if defined(RTCONFIG_TAGGED_BASED_VLAN)
				if (vlan_enable() && check_if_exist_vlan_ifnames(ifname)) {
					match = 1;
				}
#endif
#if defined(RTCONFIG_PORT_BASED_VLAN)
				if (vlan_enable() && check_if_exist_vlan_ifnames(ifname))
					match = 1;
#endif

#if defined(RTCONFIG_AMAS) && defined(CONFIG_BCMWL5)
				if (nvram_get_int("re_mode") == 1)
				foreach (word, nvram_safe_get("wl_ifnames"), next)
					if (!strcmp(ifname, word))
						match = 1;
#endif

				if (!match)
				{
#ifdef RTCONFIG_CAPTIVE_PORTAL
					if(is_add_if(ifname))
						eval("brctl", "addif", lan_ifname, ifname);
#else
#if defined(RTCONFIG_CONCURRENTREPEATER)
#if defined(RTCONFIG_RALINK)
					if ((strncmp(ifname, "apcli", 5) && nvram_get_int("wlc_express") == 0) || nvram_get_int("wlc_express") > 0)
#elif defined(RTCONFIG_REALTEK)
					if ((!strstr(ifname, "vxd") && repeater_mode() && nvram_get_int("wlc_express") == 0) || // repeater mode
						(strcmp(ifname, "wl0") && strcmp(ifname, "wl1") && mediabridge_mode()) || // mediabridge mode
						(access_point_mode()) || // AP mode
						nvram_get_int("wlc_express") > 0) // Express way mode
#endif
#endif

#ifdef HND_ROUTER
					if (!strstr(bonding_ifnames, ifname))
#elif defined(RTCONFIG_WIFI_SON)
					if ( (sw_mode()!=SW_MODE_REPEATER && nvram_get_int("wl0.1_bss_enabled") && nvram_match("wifison_ready", "1")) 
							&& nvram_match("wl0.1_lanaccess", "off") && !strcmp(nvram_safe_get("wl0.1_ifname"), ifname))
						eval("brctl", "addif", BR_GUEST, ifname);
					else
#endif
						eval("brctl", "addif", lan_ifname, ifname);
#ifdef CONFIG_BCMWL5
					add_to_list(ifname, list2, sizeof(list2));
#endif
#endif
#ifdef RTCONFIG_GMAC3
gmac3_no_swbr:
#endif
#ifdef RTCONFIG_EMF
					if (nvram_get_int("emf_enable")
#if defined(RTCONFIG_BCMWL6) && !defined(HND_ROUTER)
						|| wl_igs_enabled()
#endif
					) {
#ifdef HND_ROUTER
						if (!strstr(bonding_ifnames, ifname))
#endif
						eval("emf", "add", "iface", lan_ifname, ifname);
					}
#endif
				}
#ifdef RTCONFIG_BLINK_LED
				enable_wifi_bled(ifname);
#endif
			}
			free(wl_ifnames);
#ifdef CONFIG_BCMWL5
			nvram_set("br0_ifnames", list2);
#endif
		}
	}

	ctrl_lan_gro(nvram_get_int("qca_gro"));

#ifdef RTCONFIG_EMF
	start_emf(lan_ifname);
#endif

#ifdef HND_ROUTER
	/* Configure Bonding */
	if (bonding_enabled) {
		/* Bring up bond0 interface */
		ifconfig("bond0", IFUP, NULL, NULL);
		sprintf(tmp, "ifenslave bond0 %s", bonding_ifnames);
		system(tmp);
		eval("brctl", "addif", nvram_safe_get("lan_ifname"), "bond0");
		/* remap imp port */
		sprintf(tmp, "ethswctl -c bondingports -v 0x%x", bonding_portmask);
		system(tmp);
	}
#endif /* BCA_HNDROUTER */

#ifdef RTCONFIG_DPSTA
	/* Configure dpsta module */
	if (dpsta) {
		int di = 0;

		/* Enable and set the policy to in-band and cross-band
		 * forwarding policy.
		 */
		info.enable = 1;
		info.policy = atoi(nvram_safe_get("dpsta_policy"));
		info.lan_uif = atoi(nvram_safe_get("dpsta_lan_uif"));
		foreach(name, nvram_safe_get("dpsta_ifnames"), next) {
			strcpy((char *)info.upstream_if[di], name);
			di++;
		}
		dpsta_ioctl("dpsta", &info, sizeof(dpsta_enable_info_t));

		/* Bring up dpsta interface */
		ifconfig("dpsta", IFUP | IFF_ALLMULTI, NULL, NULL);
	}
#endif

#ifdef RTCONFIG_PORT_BASED_VLAN
	start_vlan_wl_ifnames();
#endif
#ifdef RTCONFIG_TAGGED_BASED_VLAN
	start_tagged_based_vlan("wifionly");
#endif
#ifdef RTCONFIG_BCMWL6
	set_acs_ifnames();
#endif

#if defined(RTCONFIG_QCA) && defined(RTCONFIG_SOC_IPQ40XX)
	enable_jumbo_frame();
#endif

#if defined(RTCONFIG_RALINK) && defined(RTCONFIG_WLMODULE_MT7615E_AP)
	start_wds_ra();
#endif
#ifdef RTCONFIG_QCA
	gen_qca_wifi_cfgs();
#endif
#if defined(RTCONFIG_QCA) && defined(RTCONFIG_SOC_IPQ40XX)
	enable_jumbo_frame();
#endif
#if defined(RTCONFIG_QCA_LBD)
	start_qca_lbd();
#endif

	free(lan_ifname);
}

void restart_wl(void)
{
#ifdef CONFIG_BCMWL5
	char *wl_ifnames, *ifname, *p;
	int unit, subunit;
	int is_client = 0;
	char tmp[100], tmp2[100], prefix[] = "wlXXXXXXXXXXXXXX";

	if ((wl_ifnames = strdup(nvram_safe_get("lan_ifnames"))) != NULL) {
		p = wl_ifnames;
		while ((ifname = strsep(&p, " ")) != NULL) {
			while (*ifname == ' ') ++ifname;
			if (*ifname == 0) break;
			SKIP_ABSENT_FAKE_IFACE(ifname);

			unit = -1; subunit = -1;

#ifdef RTCONFIG_QTN
			if (!strcmp(ifname, "wifi0")) continue;
#endif

			// ignore disabled wl vifs
			if (strncmp(ifname, "wl", 2) == 0) {
				if (get_ifname_unit(ifname, &unit, &subunit) < 0)
					continue;
				if (!wl_vif_enabled(ifname, tmp)) {
					continue; /* Ignore dsiabled WL VIF */
				}
			}
			// get the instance number of the wl i/f
			else if (wl_ioctl(ifname, WLC_GET_INSTANCE, &unit, sizeof(unit)))
				continue;

			is_client |= wl_client(unit, subunit) && nvram_get_int(wl_nvname("radio", unit, 0));

#ifdef CONFIG_BCMWL5
			snprintf(prefix, sizeof(prefix), "wl%d_", unit);
			if (nvram_match(strcat_r(prefix, "radio", tmp), "0"))
			{
				nvram_set_int(strcat_r(prefix, "timesched", tmp2), 0);	// disable wifi time-scheduler
				eval("wlconf", ifname, "down");
				eval("wl", "-i", ifname, "radio", "off");
			}
			else
#if defined(RTCONFIG_BCMWL6) && defined(RTCONFIG_PROXYSTA)
			if (!psta_exist_except(unit)/* && !psr_exist_except(unit)*/)
#endif
				eval("wlconf", ifname, "start"); /* start wl iface */
			wlconf_post(ifname);
#endif	// CONFIG_BCMWL5
		}
		free(wl_ifnames);
	}

#if 0
	killall("wldist", SIGTERM);
	eval("wldist");
#endif

	if (is_client)
		xstart("radio", "join");

#ifdef RTCONFIG_PORT_BASED_VLAN
	restart_vlan_wl();
#endif

#ifdef RTCONFIG_BCMWL6
#if defined(RTAC66U) || defined(BCM4352)
	if (nvram_match("wl1_radio", "1"))
	{
#ifndef RTCONFIG_LED_BTN
		if (!(sw_mode()==SW_MODE_AP && nvram_get_int("wlc_psta") && nvram_get_int("wlc_band")==0)) {
			nvram_set("led_5g", "1");
			led_control(LED_5G, LED_ON);
		}
#else
		nvram_set("led_5g", "1");
		if (nvram_get_int("AllLED"))
			led_control(LED_5G, LED_ON);
#endif
	}
	else
	{
		nvram_set("led_5g", "0");
		led_control(LED_5G, LED_OFF);
	}
#endif
#endif
#endif /* CONFIG_BCMWL5 */

#if defined(RTCONFIG_USER_LOW_RSSI)
	init_wllc();
#endif

#ifndef RTCONFIG_QCA
	nvram_set_int("wlready", 1);
#endif
	nvram_set("reload_svc_radio", "1");
#ifndef RTCONFIG_QCA
	timecheck();
#endif
#ifdef RTCONFIG_CFGSYNC
	if (
#ifdef RTCONFIG_WIFI_SON
		!nvram_match("wifison_ready", "1") &&
#endif /* WIFI_SON */
		(nvram_get("cfg_relist") && strlen(nvram_safe_get("cfg_relist"))))

		update_macfilter_relist();
#endif
}

void lanaccess_mssid_ban(const char *limited_ifname)
{
	char lan_subnet[32];
#ifdef RTAC87U
	char limited_ifname_real[32] = {0};
#endif
	if (limited_ifname == NULL) return;

	if (!is_router_mode()) return;

#ifdef RTAC87U
	/* #565: Access Intranet off */
	/* workaround: use vlan4000, 4001, 4002 as QTN guest network VID */

	if(strcmp(limited_ifname, "wl1.1") == 0)
		snprintf(limited_ifname_real, sizeof(limited_ifname_real), "vlan4000");
	else if(strcmp(limited_ifname, "wl1.2") == 0)
		snprintf(limited_ifname_real, sizeof(limited_ifname_real), "vlan4001");
	else if(strcmp(limited_ifname, "wl1.3") == 0)
		snprintf(limited_ifname_real, sizeof(limited_ifname_real), "vlan4002");
	else
		snprintf(limited_ifname_real, sizeof(limited_ifname_real), "%s", limited_ifname);

	eval("ebtables", "-A", "FORWARD", "-i", (char*)limited_ifname_real, "-j", "DROP"); //ebtables FORWARD: "for frames being forwarded by the bridge"
	eval("ebtables", "-A", "FORWARD", "-o", (char*)limited_ifname_real, "-j", "DROP"); // so that traffic via host and nat is passed

	snprintf(lan_subnet, sizeof(lan_subnet), "%s/%s", nvram_safe_get("lan_ipaddr"), nvram_safe_get("lan_netmask"));
	eval("ebtables", "-t", "broute", "-A", "BROUTING", "-i", (char*)limited_ifname_real, "-p", "ipv4", "--ip-dst", lan_subnet, "--ip-proto", "tcp", "-j", "DROP");
#else

#ifdef RTCONFIG_WIFI_SON
	if ((sw_mode()!=SW_MODE_REPEATER && strcmp(limited_ifname, nvram_safe_get("wl0.1_ifname"))) && nvram_match("wifison_ready", "1"))
#endif
	{
		eval("ebtables", "-A", "FORWARD", "-i", (char*)limited_ifname, "-j", "DROP"); //ebtables FORWARD: "for frames being forwarded by the bridge"
		eval("ebtables", "-A", "FORWARD", "-o", (char*)limited_ifname, "-j", "DROP"); // so that traffic via host and nat is passed
 	}

	snprintf(lan_subnet, sizeof(lan_subnet), "%s/%s", nvram_safe_get("lan_ipaddr"), nvram_safe_get("lan_netmask"));
#ifdef RTCONFIG_CAPTIVE_PORTAL
	if(nvram_match("captive_portal_enable", "on") || nvram_match("captive_portal_adv_enable", "on")){
	   eval("ebtables", "-t", "broute", "-A", "BROUTING", "-i", (char*)limited_ifname, "-p", "ipv4", "--ip-dst", lan_subnet, "--ip-dport", "8083", "--ip-proto", "tcp", "-j", "ACCEPT");

	 //  eval("ebtables", "-t", "broute", "-A", "BROUTING", "-i", (char*)limited_ifname, "-p", "ipv4", "--ip-dst", lan_subnet, "--ip-dport", "!", "443", "--ip-proto", "tcp", "-j", "ACCEPT");
	}
#endif
	eval("ebtables", "-t", "broute", "-A", "BROUTING", "-i", (char*)limited_ifname, "-p", "ipv4", "--ip-proto", "icmp", "--ip-dst", nvram_safe_get("lan_ipaddr"), "-j", "ACCEPT");
	eval("ebtables", "-t", "broute", "-A", "BROUTING", "-i", (char*)limited_ifname, "-p", "ipv4", "--ip-proto", "icmp", "--ip-dst", lan_subnet, "-j", "DROP");
#ifdef RTCONFIG_FBWIFI
	if(sw_mode() == SW_MODE_ROUTER){
		eval("ebtables", "-t", "broute", "-A", "BROUTING", "-i", (char*)limited_ifname, "-p", "ipv4", "--ip-dst", lan_subnet, "--ip-dport", "!", "8084", "--ip-proto", "tcp", "-j", "DROP");
	}
	else{
		eval("ebtables", "-t", "broute", "-A", "BROUTING", "-i", (char*)limited_ifname, "-p", "ipv4", "--ip-dst", lan_subnet, "--ip-proto", "tcp", "-j", "DROP");
	}
#else
	eval("ebtables", "-t", "broute", "-A", "BROUTING", "-i", (char*)limited_ifname, "-p", "ipv4", "--ip-dst", lan_subnet, "--ip-proto", "tcp", "-j", "DROP");
#endif
#endif	/* RTAC87U */
}

void CP_lanaccess_wl(void)
{
#ifdef RTCONFIG_CAPTIVE_PORTAL
	int i;
	//_dprintf("[John]%s\n", __func__);
	if (!nvram_match("chilli_enable", "1") && !nvram_match("cp_enable", "1"))
		return;

	for (i = 1; i <= 2; i++) {
		char *p, *ifname;
		char *wl_ifnames;
		char nv[32];

		snprintf(nv, sizeof(nv), "lan%d_ifnames", i);
		if ((wl_ifnames = strdup(nvram_safe_get(nv))) != NULL) {
			p = wl_ifnames;
			//_dprintf("[John]%s\n", wl_ifnames);
			while ((ifname = strsep(&p, " ")) != NULL) {
				while (*ifname == ' ') ++ifname;
				if (*ifname == 0) break;
				SKIP_ABSENT_FAKE_IFACE(ifname);

				snprintf(nv, sizeof(nv) - 1, "%s_lanaccess", wif_to_vif(ifname));
				if (!strcmp(nvram_safe_get(nv), "off"))
					lanaccess_mssid_ban(ifname);

			}
			free(wl_ifnames);
		}
	}
#endif
}

void lanaccess_wl(void)
{
	char *p, *ifname;
	char *wl_ifnames, prefix[sizeof("wlX_XXX")];
	char owif[IFNAMSIZ], lan_subnet[32], lan_hwaddr[sizeof("00:00:00:00:00:00XXX")];
	int u, unit;
#ifdef CONFIG_BCMWL5
	int subunit;
#endif

	snprintf(lan_subnet, sizeof(lan_subnet), "%s/%s", nvram_safe_get("lan_ipaddr"), nvram_safe_get("lan_netmask"));
	strlcpy(lan_hwaddr, get_lan_hwaddr(), sizeof(lan_hwaddr));
	if ((wl_ifnames = strdup(nvram_safe_get("lan_ifnames"))) != NULL) {
		p = wl_ifnames;
		while ((ifname = strsep(&p, " ")) != NULL) {
			while (*ifname == ' ') ++ifname;
			if (*ifname == 0) break;
			SKIP_ABSENT_FAKE_IFACE(ifname);

			/* AP isolate */
			if (!guest_wlif(ifname) && (unit = get_wifi_unit(ifname)) >= 0) {
				snprintf(prefix, sizeof(prefix), "wl%d_", unit);
				if (!nvram_pf_get_int(prefix, "ap_isolate"))
					continue;

				eval("ebtables", "-A", "INPUT", "-i", ifname, "-d", lan_hwaddr, "-p", "ipv4", "--ip-dst", nvram_safe_get("lan_ipaddr"), "-j", "ACCEPT");
				eval("ebtables", "-A", "INPUT", "-i", ifname, "-d", lan_hwaddr, "-p", "ipv4", "--ip-dst", lan_subnet, "-j", "DROP");

				for (u = 0; u < MAX_NR_WL_IF; ++u) {
					if (u == unit || !get_wlxy_ifname(u, 0, owif))
						continue;
#if defined(RTCONFIG_QCA) && !defined(RTCONFIG_HAS_5G_2)
					if (u == 2)
						continue;
#endif
#ifdef RTCONFIG_QCA
					eval("ebtables", "-A", "FORWARD", "-p", "arp", "-i", ifname, "-o", owif, "-j", "DROP");
#else
					eval("ebtables", "-A", "FORWARD", "-i", ifname, "-o", owif, "-j", "DROP");
#endif
				}
			}

#ifdef CONFIG_BCMWL5
			if (guest_wlif(ifname)) {
				if (get_ifname_unit(ifname, &unit, &subunit) < 0)
					continue;
			}
			else continue;

#ifdef RTCONFIG_WIRELESSREPEATER
			if(sw_mode()==SW_MODE_REPEATER && unit==nvram_get_int("wlc_band") && subunit==1) continue;
#endif
#elif defined RTCONFIG_RALINK
			if (guest_wlif(ifname))
				;
			else
				continue;
#elif defined(RTCONFIG_QCA)
			if (guest_wlif(ifname))
				;
			else
				continue;
#elif defined(RTCONFIG_REALTEK)
			if (guest_wlif(ifname))
				;
			else
				continue;
#endif
#if defined (RTCONFIG_WLMODULE_RT3352_INIC_MII)
			if (strncmp(ifname, "rai", 3) == 0)
				continue;
#endif

#if defined(CONFIG_BCMWL5) && defined(RTCONFIG_PORT_BASED_VLAN)
			if (vlan_enable() && check_if_exist_vlan_ifnames(ifname))
				continue;
#endif

			char nv[40];
			snprintf(nv, sizeof(nv) - 1, "%s_lanaccess", wif_to_vif(ifname));
			if (!strcmp(nvram_safe_get(nv), "off"))
				lanaccess_mssid_ban(ifname);
		}
		free(wl_ifnames);
	}
#if defined (RTCONFIG_WLMODULE_RT3352_INIC_MII)
	if ((wl_ifnames = strdup(nvram_safe_get("nic_lan_ifnames"))) != NULL) {
		p = wl_ifnames;
		while ((ifname = strsep(&p, " ")) != NULL) {
			while (*ifname == ' ') ++ifname;
			if (*ifname == 0) break;
			SKIP_ABSENT_FAKE_IFACE(ifname);

			lanaccess_mssid_ban(ifname);
		}
		free(wl_ifnames);
	}
#endif

#ifdef RTCONFIG_PORT_BASED_VLAN
	vlan_lanaccess_wl();
#endif
#ifdef RTCONFIG_TAGGED_BASED_VLAN
	vlan_lanaccess_wl();
#endif
#ifdef RTCONFIG_CAPTIVE_PORTAL
	CP_lanaccess_wl();
#endif
	setup_leds();   // Refresh LED state if in Stealth Mode
#if defined(RTCONFIG_QCA_LBD)
	start_qca_lbd();
#endif

}

#ifdef RTCONFIG_FBWIFI
void stop_fbwifi_check()
{
	killall("fb_wifi_check", SIGTERM);
}
void start_fbwifi_check()
{
	char *fbwifi_argv[] = {"fb_wifi_check",NULL};
	pid_t pid;

	_eval(fbwifi_argv, NULL, 0, &pid);
}

void restart_fbwifi_register()
{
	char *fbwifi_argv[] = {"fb_wifi_register",nvram_get("wl_unit"),nvram_get("wl_subunit"),NULL};
	pid_t pid;

	_eval(fbwifi_argv, NULL, 0, &pid);
}
#endif

void restart_wireless(void)
{
#ifdef RTCONFIG_WIRELESSREPEATER
	char domain_mapping[64];
#endif
#if defined(RTCONFIG_AMAS)
	char beacon_vsie[256] = {0};
#endif
	int lock = file_lock("wireless");

#ifdef RTCONFIG_WIFI_SON
	if ((sw_mode()!=SW_MODE_REPEATER && (nvram_get_int("sw_mode")==SW_MODE_ROUTER || nvram_match("cfg_master", "1")) && nvram_get_int("x_Setting") && start_cap(1)==0) && nvram_match("wifison_ready", "1")) {
		file_unlock(lock);
		return;
	}
#endif

#if defined(RTCONFIG_CONCURRENTREPEATER)
	nvram_set_int("led_status", LED_RESTART_WL);
#endif

	nvram_set_int("wlready", 0);

#ifdef RTCONFIG_AMAS
	if (nvram_get_int("re_mode") == 1) {
#if defined(RTCONFIG_LP5523) || defined(MAPAC1750)
		nvram_set("cfg_sync", "30");
#if defined(RTCONFIG_LP5523)
		lp55xx_leds_proc(LP55XX_GREENERY_LEDS, LP55XX_ACT_3ON1OFF);
#elif defined(MAPAC1750)
		set_rgbled(RGBLED_GREEN_3ON1OFF);
#endif
#endif
		stop_amas_wlcconnect();
		stop_amas_bhctrl();
	}
#endif
#ifdef RTCONFIG_LANTIQ
#ifdef LANTIQ_BSD
	if (nvram_get_int("smart_connect_x") == 1) {
		_dprintf("band steering is enabled, sync wireless settings...\n");
		bandstr_sync_wl_settings();
	}
#endif
	_dprintf("[%s][%d] call wave_monitor()-04\n", __func__, __LINE__);
	trigger_wave_monitor(__func__, __LINE__, WAVE_ACTION_WEB);
	_dprintf("[%s][%d] call wave_monitor()-05\n", __func__, __LINE__);
#endif
#ifdef RTCONFIG_BCMWL6
#ifdef RTCONFIG_AMAS
	stop_obd();
#endif
#ifdef RTCONFIG_PROXYSTA
	stop_psta_monitor();
#endif
#ifdef BCM_ASPMD
	stop_aspmd();
#endif
#ifdef RTCONFIG_DHDAP
	stop_dhd_monitor();
#endif
	stop_acsd();
#ifdef BCM_EVENTD
	stop_eventd();
#endif
#ifdef BCM_SSD
	stop_ssd();
#endif
#ifdef BCM_APPEVENTD
	stop_appeventd();
#endif
#ifdef BCM_BSD
	stop_bsd();
#endif
	stop_igmp_proxy();
#ifdef RTCONFIG_HSPOT
	stop_hspotap();
#endif
#endif
#ifdef RTCONFIG_CAPTIVE_PORTAL
	stop_chilli();
	stop_CP();
#endif
#if defined(RTCONFIG_WLCEVENTD) && (defined(CONFIG_BCMWL5) || defined(RTCONFIG_QCA))
	stop_wlceventd();
#endif
	stop_wps();
#ifdef CONFIG_BCMWL5
	stop_nas();
	stop_eapd();
#elif defined(RTCONFIG_RALINK) || defined(RTCONFIG_REALTEK)
	stop_8021x();
#endif

#ifdef RTCONFIG_NEW_USER_LOW_RSSI
	stop_roamast();
#endif
	stop_lan_wl();

	if (!nvram_get_int("wps_reset")) {
		init_nvram();	// init nvram lan_ifnames
		wl_defaults();	// init nvram wlx_ifnames & lan_ifnames
	} else {
		nvram_unset("wps_reset");
		wl_defaults_wps();
	}

#ifndef CONFIG_BCMWL5
	sleep(2);	// delay to avoid start interface on stoping.
#endif

//#ifdef FB_WIFI
#ifdef RTCONFIG_FBWIFI
	//start_fb_wifi();
	if(sw_mode() == SW_MODE_ROUTER){
		start_firewall(wan_primary_ifunit(), 0);
	}
#endif

#ifdef RTCONFIG_TAGGED_BASED_VLAN
	init_tagged_based_vlan();
#endif

#ifdef RTCONFIG_PORT_BASED_VLAN
	set_port_based_vlan_config(NULL);
#endif

	start_lan_wl();

#if defined(RTCONFIG_QCA) || \
		(defined(RTCONFIG_RALINK) && !defined(RTCONFIG_DSL) && !defined(RTN13U))
	reinit_hwnat(-1);
#endif

#ifdef CONFIG_BCMWL5
	start_eapd();
	start_nas();
#elif defined(RTCONFIG_RALINK) || defined(RTCONFIG_REALTEK)
	start_8021x();
#endif
	start_wps();
#if defined(RTCONFIG_WLCEVENTD) && (defined(CONFIG_BCMWL5) || defined(RTCONFIG_QCA))
	start_wlceventd();
#endif
#ifdef RTCONFIG_BCMWL6
#ifdef RTCONFIG_HSPOT
	start_hspotap();
#endif
	start_igmp_proxy();
#ifdef BCM_BSD
	start_bsd();
#endif
#ifdef BCM_APPEVENTD
	start_appeventd();
#endif
#ifdef BCM_SSD
	start_ssd();
#endif
#ifdef BCM_EVENTD
	start_eventd();
#endif
	start_acsd();
#ifdef RTCONFIG_DHDAP
	start_dhd_monitor();
#endif
#ifdef BCM_ASPMD
	start_aspmd();
#endif
#ifdef RTCONFIG_PROXYSTA
	start_psta_monitor();
#endif
#ifdef RTCONFIG_AMAS
	start_obd();
#endif
#endif
#ifdef RTCONFIG_AMAS
	if (nvram_get_int("re_mode") == 1) {
		start_amas_wlcconnect();
		start_amas_bhctrl();
	}
#endif
	restart_wl();
	lanaccess_wl();

#ifdef CONFIG_BCMWL5
	/* for MultiSSID */
	if(nvram_get_int("qos_enable") == 1) {
		del_EbtablesRules(); // flush ebtables nat table
		add_EbtablesRules();
	}
#endif

#ifdef RTCONFIG_WIRELESSREPEATER
	// when wlc_mode = 0 & wlc_state = WLC_STATE_CONNECTED, don't notify wanduck yet.
	// when wlc_mode = 1 & wlc_state = WLC_STATE_CONNECTED, need to notify wanduck.
	// When wlc_mode = 1 & lan_up, need to set wlc_state be WLC_STATE_CONNECTED always.
	// wlcconnect often set the wlc_state too late.
#ifdef RTCONFIG_REALTEK
/* [MUST]: Need to discuss to add new mode for Media Bridge */
	if((repeater_mode() || mediabridge_mode()) && nvram_get_int("wlc_mode") == 1)
#else
	if(sw_mode() == SW_MODE_REPEATER && nvram_get_int("wlc_mode") == 1)
#endif
	{
		repeater_nat_setting();
		nvram_set_int("wlc_state", WLC_STATE_CONNECTED);

		logmessage("notify wanduck", "wlc_state change!");
		_dprintf("%s: notify wanduck: wlc_state=%d.\n", __FUNCTION__, nvram_get_int("wlc_state"));
		// notify the change to wanduck.
		kill_pidfile_s("/var/run/wanduck.pid", SIGUSR1);
	}

	if(get_model() == MODEL_APN12HP &&
		sw_mode() == SW_MODE_AP) {
		repeater_nat_setting();
		eval("ebtables", "-t", "broute", "-F");
		eval("ebtables", "-t", "filter", "-F");
		eval("ebtables", "-t", "broute", "-I", "BROUTING", "-d", "00:E0:11:22:33:44", "-j", "redirect", "--redirect-target", "DROP");
		sprintf(domain_mapping, "%x %s", inet_addr(nvram_safe_get("lan_ipaddr")), DUT_DOMAIN_NAME);
		f_write_string("/proc/net/dnsmqctrl", domain_mapping, 0, 0);
		start_nat_rules();
	}
#endif

#if 0
#if defined(RTCONFIG_BCMWL6) && defined(RTCONFIG_PROXYSTA)
	if ((is_psta(nvram_get_int("wlc_band")) || is_psr(nvram_get_int("wlc_band")))
#if defined(RTCONFIG_BCM7) || defined(RTCONFIG_BCM_7114)
#ifdef RTCONFIG_GMAC3
		&& !nvram_match("gmac3_enable", "1")
#endif
#endif
#ifdef HND_ROUTER
		&& nvram_match("fc_disable", "1")
#else
		&& nvram_match("ctf_disable", "1")
#endif
	) setup_dnsmq(1);
#endif
#endif

#ifdef RTCONFIG_QCA
#ifdef RTCONFIG_WIFI_SON
	if (sw_mode() != SW_MODE_REPEATER && nvram_match("wifison_ready", "1")) {
		sleep(10); //wait postwifi to finish..
		if (nvram_get_int("x_Setting"))
			start_hyfi();
		else {
			if (dbg)
				_dprintf("=> skip start_hyfi\n");
		}
	}
#endif
#endif

#ifdef RTCONFIG_REALTEK
/* [MUST]: Need to discuss to add new mode for Media Bridge */
	if (sw_mode() == SW_MODE_AP && nvram_get_int("wlc_psta") != 1) { // AP mode

		char word[8], *next, tmp[16];
		int wl0_stage = LED_OFF_ALL, wl1_stage = LED_OFF_ALL;
		foreach (word, nvram_safe_get("wl_ifnames"), next) {
			if (nvram_match(strcat_r(word, "_radio", tmp), "1")) {
				if (strstr(word, "0"))
					wl0_stage = LED_ON_ALL;
				else if (strstr(word, "1"))
					wl1_stage = LED_ON_ALL;
			}
		}
		set_led(wl0_stage, wl1_stage);
	}
	else
		set_led(LED_OFF_ALL, LED_OFF_ALL);
#endif

#ifdef RTCONFIG_CAPTIVE_PORTAL
	start_chilli();
	start_CP();
#endif

#ifdef RTAC87U
	if(nvram_get_int("AllLED") == 0) setAllLedOff();
#endif

#ifdef RTCONFIG_NEW_USER_LOW_RSSI
	start_roamast();
#endif

#if defined(RTCONFIG_RALINK_MT7621)
	setup_smp();	/* for adjust smp_affinity of cpu */
#endif

#ifdef RTCONFIG_QSR10G
	if(nvram_get_int("qtn_ready")==1){
		_dprintf("[%s][%d] call qtn_monitor()\n", __func__, __LINE__);
		qtn_monitor_main();
	}
#endif

	file_unlock(lock);
#if defined(RTCONFIG_CONCURRENTREPEATER)
	nvram_set_int("led_status", LED_RESTART_WL_DONE);
#endif

#ifdef RTCONFIG_AMAS
	if (is_router_mode() || access_point_mode()) {
		if (f_read_string(ONBOARDING_VSIE_PATH, beacon_vsie, sizeof(beacon_vsie)) > 0) {
			if (strlen(beacon_vsie) > 0)
				add_beacon_vsie(beacon_vsie);
		}
	}
#endif

#ifdef RTCONFIG_WIFI_SON
	if (sw_mode() != SW_MODE_REPEATER && nvram_match("wifison_ready", "1")) {
		if(sw_mode() == SW_MODE_AP && nvram_match("cfg_master", "1"))
		{
			if(nvram_get_int("wl0.1_bss_enabled"))
			{
				enable_ip_forward();
				set_cap_apmode_filter();
				start_dnsmasq();
			}
		}

		if(nvram_get_int("x_Setting"))
		{
			#define RSTHYD_SCRIPT "/tmp/reset_hyd.sh"
			FILE *fp;

			if (!(fp = fopen(RSTHYD_SCRIPT, "w+")))
				return;

			fprintf(fp, "sleep 60\n");
			fprintf(fp, "echo \"reset hyd after restart wireless\"\n");
			fprintf(fp, "hive_hyd\n");
			fprintf(fp, "exit\n");
			fclose(fp);

			chmod(RSTHYD_SCRIPT, 0777);
			doSystem("%s &", RSTHYD_SCRIPT);
		}
	}
#endif

#ifdef RTCONFIG_CFGSYNC
	send_event_to_cfgmnt(EID_RC_UPDATE_5G_BAND);
#endif
}

#ifdef RTCONFIG_BCM_7114
void stop_wl_bcm(void)
{
#ifdef RTCONFIG_WIRELESSREPEATER
	if (sw_mode() == SW_MODE_REPEATER)
			stop_wlcconnect();
#endif

#ifdef RTCONFIG_BCMWL6
#ifdef RTCONFIG_AMAS
	stop_obd();
#endif
#ifdef RTCONFIG_PROXYSTA
	stop_psta_monitor();
#endif
#ifdef BCM_ASPMD
	stop_aspmd();
#endif
#ifdef RTCONFIG_DHDAP
	stop_dhd_monitor();
#endif
	stop_acsd();
#ifdef BCM_EVENTD
	stop_eventd();
#endif
#ifdef BCM_SSD
	stop_ssd();
#endif
#ifdef BCM_APPEVENTD
	stop_appeventd();
#endif
#ifdef BCM_BSD
	stop_bsd();
#endif
	stop_igmp_proxy();
#ifdef RTCONFIG_HSPOT
	stop_hspotap();
#endif
#endif
#if defined(RTCONFIG_WLCEVENTD) && defined(CONFIG_BCMWL5)
	stop_wlceventd();
#endif
	stop_wps();
#ifdef CONFIG_BCMWL5
	stop_nas();
	stop_eapd();
#elif defined(RTCONFIG_RALINK)
	stop_8021x();
#endif

#ifdef RTCONFIG_NEW_USER_LOW_RSSI
	stop_roamast();
#endif
	stop_lan_wl();
}
#endif

//FIXME: add sysdep wrapper

void start_wan_port(void)
{
	wanport_ctrl(1);
}

void stop_wan_port(void)
{
	wanport_ctrl(0);
}

void restart_lan_port(int dt)
{
	stop_lan_port();
	start_lan_port(dt);
}

void start_lan_port(int dt)
{
	int now = 0;

	if (dt <= 0)
		now = 1;

	_dprintf("%s(%d) %d\n", __func__, dt, now);
	if (!s_last_lan_port_stopped_ts) {
		s_last_lan_port_stopped_ts = uptime();
		now = 1;
	}

	while (!now && (uptime() - s_last_lan_port_stopped_ts < dt)) {
		_dprintf("sleep 1\n");
		sleep(1);
	}

#ifdef RTCONFIG_QTN
	if (nvram_get_int("qtn_ready") == 0)
		dbG("do not start lan port due to QTN not ready\n");
	else
		lanport_ctrl(1);
#else
	lanport_ctrl(1);
#endif
}

void stop_lan_port(void)
{
	lanport_ctrl(0);
	s_last_lan_port_stopped_ts = uptime();
	_dprintf("%s() stop lan port. ts %ld\n", __func__, s_last_lan_port_stopped_ts);
}

void start_lan_wlport(void)
{
	char word[256], *next, tmp[100], prefix[sizeof("wlXXXXXX_")];
	int unit;
#ifndef CONFIG_BCMWL5
	int subunit;
#else
	char wlvif[] = "wlxxxx";
#endif
#if defined(RTCONFIG_WIRELESSREPEATER) && defined(RTCONFIG_CONCURRENTREPEATER) && defined(RTCONFIG_REALTEK)
	int wlc_express = nvram_get_int("wlc_express");
#endif

#ifdef CONFIG_BCMWL5
	if (!repeater_mode()
#if defined(RTCONFIG_BCMWL6) && defined(RTCONFIG_PROXYSTA)
		&& !psr_mode()
#ifdef RTCONFIG_DPSTA
		&& !(dpsta_mode() && nvram_get_int("re_mode") == 0)
#endif
#endif
	) return;

	foreach(word, nvram_safe_get("wl_ifnames"), next) {
		wl_ioctl(word, WLC_GET_INSTANCE, &unit, sizeof(unit));
		snprintf(wlvif, sizeof(wlvif), "wl%d.1", unit);
		snprintf(prefix, sizeof(prefix), "wl%d_", unit);

		if (is_ure(unit)
#if defined(RTCONFIG_BCMWL6) && defined(RTCONFIG_PROXYSTA)
			|| is_psr(unit)
#endif
		)
			eval("wl", "-i", wlvif, "bss", "up");
		else if (nvram_match(strcat_r(prefix, "radio", tmp), "1")
#if defined(RTCONFIG_BCMWL6) && defined(RTCONFIG_PROXYSTA)
			&& !is_psta(unit)
#endif
		)
			set_radio(1, unit, 0);
	}
#else
#ifdef RTCONFIG_PROXYSTA
#if defined(RTCONFIG_RALINK) || defined(RTCONFIG_QCA) || defined(RTCONFIG_REALTEK)
	if (mediabridge_mode())
		return;
#endif
#if defined(RTCONFIG_WIRELESSREPEATER) && defined(RTCONFIG_CONCURRENTREPEATER)
	if (repeater_mode()) {
		unit=0;
		foreach (word, nvram_safe_get("wl_ifnames"), next) {
			SKIP_ABSENT_BAND_AND_INC_UNIT(unit);
#if defined(RTCONFIG_RALINK) || defined(RTCONFIG_REALTEK)
#ifdef RTCONFIG_REALTEK
			if (wlc_express != 0 && wlc_express == (unit+1)) // Skip wlc interface in express way mode.
				; /* Do nothing */
			else
#endif
			set_radio(1, unit, 0);
#else
			doSystem("ifconfig %s %s", word, "up");
#endif
			unit++;
		}
		return;
	}
#endif
#endif
#endif
}

void stop_lan_wlport(void)
{
	char word[256], *next, tmp[100], prefix[sizeof("wlXXXXXX_")];
	int unit;
#ifndef CONFIG_BCMWL5
	int subunit;
#else
	char wlvif[] = "wlxxxx";
#endif
#if defined(RTCONFIG_WIRELESSREPEATER) && defined(RTCONFIG_CONCURRENTREPEATER) && defined(RTCONFIG_REALTEK)
	int wlc_express = nvram_get_int("wlc_express");
#endif

#ifdef CONFIG_BCMWL5
	if (!repeater_mode()
#if defined(RTCONFIG_BCMWL6) && defined(RTCONFIG_PROXYSTA)
		&& !psr_mode()
#ifdef RTCONFIG_DPSTA
		&& !(dpsta_mode() && nvram_get_int("re_mode") == 0)
#endif
#endif
	) return;

	foreach(word, nvram_safe_get("wl_ifnames"), next) {
		wl_ioctl(word, WLC_GET_INSTANCE, &unit, sizeof(unit));
		snprintf(wlvif, sizeof(wlvif), "wl%d.1", unit);
		snprintf(prefix, sizeof(prefix), "wl%d_", unit);

		if (is_ure(unit)
#if defined(RTCONFIG_BCMWL6) && defined(RTCONFIG_PROXYSTA)
			|| is_psr(unit)
#endif
		)
			eval("wl", "-i", wlvif, "bss", "down");
		else if (nvram_match(strcat_r(prefix, "radio", tmp), "1")
#if defined(RTCONFIG_BCMWL6) && defined(RTCONFIG_PROXYSTA)
			&& !is_psta(unit)
#endif
		)
			set_radio(0, unit, 0);
	}
#else
#ifdef RTCONFIG_PROXYSTA
#if defined(RTCONFIG_RALINK) || defined(RTCONFIG_QCA) || defined(RTCONFIG_REALTEK)
	if (mediabridge_mode())
		return;
#endif
#if defined(RTCONFIG_WIRELESSREPEATER) && defined(RTCONFIG_CONCURRENTREPEATER)
	if (repeater_mode()) {
		unit = 0;
		foreach (word, nvram_safe_get("wl_ifnames"), next) {
			SKIP_ABSENT_BAND_AND_INC_UNIT(unit);
#if defined(RTCONFIG_RALINK) || defined(RTCONFIG_REALTEK)
#if defined(RTCONFIG_REALTEK)
			if (wlc_express != 0 && wlc_express == (unit+1)) // Skip wlc interface in express way mode.
				; /* Do nothing */
			else
#endif
			set_radio(0, unit, 0);
#else
			doSystem("ifconfig %s %s", word, "down");
#endif
			unit++;
		}
#if defined(RTCONFIG_REALTEK)
		sleep(5); // Workaround. Wait WiFi AP client user disconnect.
#endif
		return;
	}
#endif
#endif
#endif
}

#ifdef RTCONFIG_WIRELESSREPEATER
void start_lan_wlc(void)
{
	_dprintf("%s %d\n", __FUNCTION__, __LINE__);

	char lan_ifname[16];

	snprintf(lan_ifname, sizeof(lan_ifname), "%s", nvram_safe_get("lan_ifname"));
	update_lan_state(LAN_STATE_INITIALIZING, 0);

	// bring up and configure LAN interface
	if(nvram_match("lan_proto", "static"))
		ifconfig(lan_ifname, IFUP | IFF_ALLMULTI, nvram_safe_get("lan_ipaddr"), nvram_safe_get("lan_netmask"));
	else
		ifconfig(lan_ifname, IFUP | IFF_ALLMULTI, nvram_default_get("lan_ipaddr"), nvram_default_get("lan_netmask"));

	if(nvram_match("lan_proto", "dhcp"))
	{
		// only none routing mode need lan_proto=dhcp
		char *dhcp_argv[] = { "udhcpc",
					"-i", "br0",
					"-p", "/var/run/udhcpc_lan.pid",
					"-s", "/tmp/udhcpc_lan",
					NULL };
		pid_t pid;

		symlink("/sbin/rc", "/tmp/udhcpc_lan");
		_eval(dhcp_argv, NULL, 0, &pid);

		update_lan_state(LAN_STATE_CONNECTING, 0);
	}
	else {
		lan_up(lan_ifname);
	}

	dbg("%s %d\n", __FUNCTION__, __LINE__);
}

void stop_lan_wlc(void)
{
	_dprintf("%s %d\n", __FUNCTION__, __LINE__);

	ifconfig(nvram_safe_get("lan_ifname"), 0, NULL, NULL);

	update_lan_state(LAN_STATE_STOPPED, 0);

	if (pids("udhcpc")) {
		killall("udhcpc", SIGUSR2);
		killall("udhcpc", SIGTERM);
		unlink("/tmp/udhcpc_lan");
	}

	dbg("%s %d\n", __FUNCTION__, __LINE__);
}
#endif //RTCONFIG_WIRELESSREPEATER

#ifdef RTCONFIG_QTN
int reset_qtn(int restart)
{
	int wait_loop;
	gen_stateless_conf();
	system("cp -p /rom/qtn/* /tmp/");
	if( restart == 0){
		lanport_ctrl(0);
#if 1	/* replaced by raw Ethernet frame */
		if(*nvram_safe_get("QTN_RPC_CLIENT"))
			eval("ifconfig", "br0:0", nvram_safe_get("QTN_RPC_CLIENT"), "netmask", "255.255.255.0");
		else
			eval("ifconfig", "br0:0", "169.254.39.1", "netmask", "255.255.255.0");
#endif
		eval("ifconfig", "br0:1", "1.1.1.1", "netmask", "255.255.255.0");
		eval("tftpd");
	}
	led_control(BTN_QTN_RESET, LED_ON);
	led_control(BTN_QTN_RESET, LED_OFF);
	if(nvram_match("lan_proto", "dhcp")){
		if(sw_mode() == SW_MODE_REPEATER ||
			sw_mode() == SW_MODE_AP)
		{
			if (pids("udhcpc"))
			{
				killall("udhcpc", SIGUSR2);
				killall("udhcpc", SIGTERM);
				unlink("/tmp/udhcpc_lan");
			}

			wait_loop = 3;
			while(wait_loop > 0) {
				dbG("[reset_qtn] *** kill udhcpc to waiting tftp loading ***\n");
				sleep(15);	/* waiting tftp loading */
				wait_loop--;
			}
			dbG("[reset_qtn] *** finish tftp loading, restart udhcpc ***\n");

			char *dhcp_argv[] = { "udhcpc",
						"-i", "br0",
						"-p", "/var/run/udhcpc_lan.pid",
						"-s", "/tmp/udhcpc_lan",
						NULL };
			pid_t pid;

			symlink("/sbin/rc", "/tmp/udhcpc_lan");
			_eval(dhcp_argv, NULL, 0, &pid);
		}
	}

	return 0;
}

int start_qtn(void)
{
	gen_rpc_qcsapi_ip();
	reset_qtn(0);

	return 0;
}

#endif
<|MERGE_RESOLUTION|>--- conflicted
+++ resolved
@@ -4402,20 +4402,14 @@
 	if(access_point_mode()
 		|| ((repeater_mode()
 #if defined(RTCONFIG_BCMWL6) && defined(RTCONFIG_PROXYSTA)
-<<<<<<< HEAD
-			|| psr_mode() || mediabridge_mode())
-#elif defined(RTCONFIG_REALTEK) || defined(RTCONFIG_QCA)
-			|| mediabridge_mode())
-=======
 			|| psr_mode() || mediabridge_mode()
 #elif defined(RTCONFIG_REALTEK) || defined(RTCONFIG_QCA)
 			|| mediabridge_mode()
->>>>>>> 2655d5a3
 #endif
 #ifdef RTCONFIG_DPSTA
 			|| (dpsta_mode() && nvram_get_int("re_mode") == 0)
 #endif
-			) && nvram_get_int("wlc_state") == WLC_STATE_CONNECTED)
+		    ) && nvram_get_int("wlc_state") == WLC_STATE_CONNECTED)
 #if defined(RTCONFIG_AMAS)
 		|| (nvram_get_int("re_mode") == 1)
 #endif
