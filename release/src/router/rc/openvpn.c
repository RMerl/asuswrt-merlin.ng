--- conflicted
+++ resolved
@@ -344,53 +344,6 @@
 	}
 }
 
-<<<<<<< HEAD
-void create_ovpn_passwd()
-{
-	FILE *fps, *fpp;
-	unsigned char s[512];
-	char salt[32], *p;
-	char *nv, *nvp, *b;
-	char *username, *passwd;
-#ifdef RTCONFIG_NVRAM_ENCRYPT
-	char dec_passwd[256];
-#endif
-	int gid = 200; /* OpenVPN GID */
-	int uid = 200;
-
-	strcpy(salt, "$1$");
-	f_read("/dev/urandom", s, 6);
-	base64_encode(s, salt + 3, 6);
-	salt[3 + 8] = 0;
-	p = salt;
-	while (*p) {
-		if (*p == '+') *p = '.';
-		++p;
-	}
-
-	fps = fopen("/etc/shadow.openvpn", "w");
-	fpp = fopen("/etc/passwd.openvpn", "w");
-	if (fps == NULL || fpp == NULL)
-		goto error;
-
-	nv = nvp = strdup(nvram_safe_get("vpn_serverx_clientlist"));
-
-	if (nv) {
-		while ((b = strsep(&nvp, "<")) != NULL) {
-			if (vstrsep(b, ">", &username, &passwd) != 2)
-				continue;
-			if (*username == '\0' || *passwd == '\0')
-				continue;
-#ifdef RTCONFIG_NVRAM_ENCRYPT
-			memset(dec_passwd, 0, sizeof(dec_passwd));
-			pw_dec(passwd, dec_passwd, sizeof(dec_passwd));
-			passwd = dec_passwd;
-#endif
-			p = crypt(passwd, salt);
-			fprintf(fps, "%s:%s:0:0:99999:7:0:0:\n", username, p);
-			fprintf(fpp, "%s:x:%d:%d::/dev/null:/dev/null\n", username, uid, gid);
-			uid++;
-=======
 void start_ovpn_eas() {
 	ovpn_process_eas(1);
 }
@@ -420,7 +373,6 @@
 
 			if (start)
 				start_ovpn_server(unit);
->>>>>>> 3dcb068a
 		}
 	}
 
