/*
 * Copyright 2018, ASUSTeK Inc.
 * All Rights Reserved.
 *
 */

#include "rc.h"
#include <string.h>

int ovpn_up_main(int argc, char **argv)
{
//	ovpn_up_handler();

	update_resolvconf();

	return 0;
}

int ovpn_down_main(int argc, char **argv)
{
//	ovpn_down_handler();

	update_resolvconf();

	return 0;
}


int ovpn_route_up_main(int argc, char **argv)
{
//	ovpn_route_up_handler();

	return 0;
}
<<<<<<< HEAD
=======

#ifdef RTCONFIG_OPENVPN
void create_ovpn_passwd()
{
	FILE *fps, *fpp;
	unsigned char s[512];
	char salt[32], *p;
	char *nv, *nvp, *b;
	char *username, *passwd;
#ifdef RTCONFIG_NVRAM_ENCRYPT
	char dec_passwd[256];
#endif
	int gid = 200; /* OpenVPN GID */
	int uid = 200;

	strcpy(salt, "$1$");
	f_read("/dev/urandom", s, 6);
	base64_encode(s, salt + 3, 6);
	salt[3 + 8] = 0;
	p = salt;
	while (*p) {
		if (*p == '+') *p = '.';
		++p;
	}

	fps = fopen("/etc/shadow.openvpn", "w");
	fpp = fopen("/etc/passwd.openvpn", "w");
	if (fps == NULL || fpp == NULL)
		goto error;

	nv = nvp = strdup(nvram_safe_get("vpn_serverx_clientlist"));

	if (nv) {
		while ((b = strsep(&nvp, "<")) != NULL) {
			if (vstrsep(b, ">", &username, &passwd) != 2)
				continue;
			if (*username == '\0' || *passwd == '\0')
				continue;
#ifdef RTCONFIG_NVRAM_ENCRYPT
			memset(dec_passwd, 0, sizeof(dec_passwd));
			pw_dec(passwd, dec_passwd);
			passwd = dec_passwd;
#endif
			p = crypt(passwd, salt);
			fprintf(fps, "%s:%s:0:0:99999:7:0:0:\n", username, p);
			fprintf(fpp, "%s:x:%d:%d::/dev/null:/dev/null\n", username, uid, gid);
			uid++;
		}
		free(nv);
	}

error:
	if (fps)
		fclose(fps);
	if (fpp)
		fclose(fpp);

	chmod("/etc/shadow.openvpn", 0600);
	chmod("/etc/passwd.openvpn", 0644);
}
#endif
>>>>>>> 3dcb068a
<|MERGE_RESOLUTION|>--- conflicted
+++ resolved
@@ -5,7 +5,6 @@
  */
 
 #include "rc.h"
-#include <string.h>
 
 int ovpn_up_main(int argc, char **argv)
 {
@@ -32,10 +31,7 @@
 
 	return 0;
 }
-<<<<<<< HEAD
-=======
 
-#ifdef RTCONFIG_OPENVPN
 void create_ovpn_passwd()
 {
 	FILE *fps, *fpp;
@@ -74,7 +70,7 @@
 				continue;
 #ifdef RTCONFIG_NVRAM_ENCRYPT
 			memset(dec_passwd, 0, sizeof(dec_passwd));
-			pw_dec(passwd, dec_passwd);
+			pw_dec(passwd, dec_passwd, sizeof(dec_passwd));
 			passwd = dec_passwd;
 #endif
 			p = crypt(passwd, salt);
@@ -94,5 +90,3 @@
 	chmod("/etc/shadow.openvpn", 0600);
 	chmod("/etc/passwd.openvpn", 0644);
 }
-#endif
->>>>>>> 3dcb068a
