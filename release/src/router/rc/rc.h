--- conflicted
+++ resolved
@@ -1538,12 +1538,7 @@
 // ovpn.c
 extern int ovpn_up_main(int argc, char **argv);
 extern int ovpn_down_main(int argc, char **argv);
-<<<<<<< HEAD
 extern int ovpn_route_up_main(int argc, char **argv);
-
-// openvpn.c
-=======
->>>>>>> 3dcb068a
 #ifdef RTCONFIG_OPENVPN
 extern void create_ovpn_passwd();
 #endif
