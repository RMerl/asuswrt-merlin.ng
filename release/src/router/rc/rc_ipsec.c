#include <rc.h>
#include <string.h>
#include <stdio.h>
#include <stdlib.h>
#include <utils.h>
#include <bcmnvram.h>
#include <shutils.h>
#include <syslog.h>
#include <errno.h>
#include <sys/stat.h>
#include "rc_ipsec.h"

#ifdef IPSEC_DEBUG
#define DBG(args) _dprintf args
#endif

#define wan_prefix(unit, prefix)	snprintf(prefix, sizeof(prefix), "wan%d_", unit)

void rc_ipsec_topology_set();

/*ike version : v1, v2, auto:ike*/
char ikev[IKE_TYPE_MAX_NUM][SZ_MIN] = {
    {"ike"},
    {"ikev1"},
    {"ikev2"},
};
/*ike default: 3des-sha1-modp1536, aes128-sha1-modp2048*/
char encryp[ENCRYPTION_TYPE_MAX_NUM][SZ_MIN] = {
    {"des"},   
    {"3des"},
    {"aes128"},
    {"aes192"},
    {"aes256"},
};

/*hash default is sha1*/
char hash[HASH_TYPE_MAX_NUM][SZ_MIN] = {
    {"md5"},
    {"sha1"},
    {"sha256"},
    {"sha384"},
    {"sha512"},
};

/*DH: default group is modp1536,modp2048*/
char dh_group[DH_GROUP_MAX_NUM][SZ_MIN] = {
/*Regular Groups*/
    {"modp768"},      /*DH Group 1  : 768bits*/
    {"modp1024"},     /*DH Group 2  : 1024bits*/
    {"modp1536"},     /*DH Group 5  : 1536bits*/
    {"modp2048"},     /*DH Group 14 : 2048bits*/
    {"modp3072"},     /*DH Group 15 : 3072bits*/
    {"modp4096"},     /*DH Group 16 : 4096bits*/
    {"modp6144"},     /*DH Group 17 : 6144bits*/
    {"modp8192"},     /*DH Group 18 : 8192bits*/
/*Modulo Rrime Groups with Prime Order Sbugroup*/
    {"modp1024s160"}, /*DH Group 22 : 1024bits*/
    {"modp2048s224"}, /*DH Group 23 : 2048bits*/
    {"modp2048s256"}, /*DH Group 24 : 2048bits*/
};

static ipsec_samba_t samba_prof;
static ipsec_samba_t pre_samba_prof;

static ipsec_prof_t prof[2][MAX_PROF_NUM];
static pki_ca_t ca_tab[CA_FILES_MAX_NUM];


/*param 1: char *p_end , IN : the src of string buf */
/*param 2: char *p_tmp , OUT: the dest of string buf*/
/*param 3: int *nsize_shifft , OUT: the size of shifft*/
void ipsec_profile_str_parse(char *p_end, char *p_tmp, int *nsize_shifft)
{
    int i = 1;
    while(*p_end != '\0' && *p_end != '>'){
        *p_tmp = *p_end;
        p_tmp++;
        p_end++;
        i++;
    }
    *p_tmp = '\0';
    *p_end = '\0';
    *nsize_shifft = i;
    return;
}

static int ipsec_ike_type_idx_get(char *data);
static int ipsec_esp_type_idx_get(char *data);
/*param 1: char *p_end , IN : the src of string buf */
/*param 2: int *nsize_shifft , OUT: nsize_shifft: OUTPUT*/
int ipsec_profile_int_parse(int ike_esp_type, char *p_end, int *nsize_shifft)
{
    int i = 1, i_value = -1;
    char *p_head = p_end;
    if('n' == *p_head){ i_value = 0; }
    while(*p_end++ != '>'){ i++; }
    *(p_end - 1) = '\0';
    *nsize_shifft = i;
    if(0 != i_value){
        if(FLAG_IKE_ENCRYPT == ike_esp_type){
            i_value = ipsec_ike_type_idx_get(strndup(p_head, i));
        } else if(FLAG_ESP_HASH == ike_esp_type){
            i_value = ipsec_esp_type_idx_get(strndup(p_head, i));
        } else if(FLAG_KEY_CHAG_VER == ike_esp_type){
            if(('a' == *p_head) && ('u' == *(p_head + 1))){
               i_value = IKE_TYPE_AUTO; 
            } else {
               i_value = atoi(strndup(p_head, (size_t)i));
            }
        } else if(FLAG_NONE == ike_esp_type){
            i_value = atoi(strndup(p_head, (size_t)i));
        }
    }
    return i_value;
}

/* function compares the two strings s1 and s2.*/
/* if s1 is fouund to be less than, to match, or be greater than s2.*/
/* the last character of all type of ike and esp is different. */
/* that's why just compare last character */
int reverse_str_cmp(char *s1, char *s2)
{
    int n = 0;
    int sz_s1 = strlen(s1), sz_s2 = strlen(s2);
    if(sz_s1 != sz_s2) {
        return 0;
    }
    n = sz_s1;
    while(0 != n){
        if(s1[n] != s2[n]){
            return 0;
        }else{
            return n;
        }
        n--;
    }
    return sz_s2;
}

int ipsec_ike_type_idx_get(char *data)
{
    int i = 0;
    encryption_type_t ike_type_idx = ENCRYPTION_TYPE_MAX_NUM; /*default : auto*/
    if(0 == strcmp(data, "auto")){
        return ENCRYPTION_TYPE_MAX_NUM;
    }
    if(strlen(data) == strlen("des")){
        return ENCRYPTION_TYPE_DES;
    }
    for(i = ENCRYPTION_TYPE_3DES; i < ENCRYPTION_TYPE_MAX_NUM; i++){
        if(0 == reverse_str_cmp(data, encryp[i])){
            continue;
        }else{
            return i;
        }
    }
    return ike_type_idx;
}

int ipsec_esp_type_idx_get(char *data)
{
    int i = 0;
    encryption_type_t ike_type_idx = HASH_TYPE_MAX_NUM; /*default : auto*/
    if(0 == strcmp(data, "auto")){
        return HASH_TYPE_MAX_NUM;
    }
    if(strlen(data) == strlen("md5")){
        return HASH_TYPE_MD5;
    }
    for(i = HASH_TYPE_SHA1; i < HASH_TYPE_MAX_NUM; i++){
        if(0 == reverse_str_cmp(data, hash[i])){
            continue;
        }else{
            return i;
        }
    }
    return ike_type_idx;
}

void ipsec_samba_prof_fill(char *p_data)
{
    int i = 1;
    char *p_end = NULL, *p_tmp = NULL;
    p_end = p_data;

	p_end += i;/*to shifft next '>'*/
    /*DNS1*/
    p_tmp = &(samba_prof.dns1[0]);
    ipsec_profile_str_parse(p_end, p_tmp, &i);
//DBG(("dns1:%s\n", samba_prof.dns1));
    p_end += i;/*to shifft next '>'*/
    /*DNS2*/
    p_tmp = &(samba_prof.dns2[0]);
    ipsec_profile_str_parse(p_end, p_tmp, &i);
//DBG(("dns2:%s\n", samba_prof.dns2));
    p_end += i ;/*to shifft next '>'*/
    /*NBIOS1*/
    p_tmp = &(samba_prof.nbios1[0]);
    ipsec_profile_str_parse(p_end, p_tmp, &i);
//DBG(("nbios1:%s\n", samba_prof.nbios1));
    p_end += i;/*to shifft next '>'*/
    /*NBIOS2*/
    p_tmp = &(samba_prof.nbios2[0]);
    ipsec_profile_str_parse(p_end, p_tmp, &i);
//DBG(("nbios2:%s\n", samba_prof.nbios2));
    //p_end += i;
    return;
}

void ipsec_prof_fill(int prof_idx, char *p_data, ipsec_prof_type_t prof_type)
{
    int i = 1;
    char *p_end = NULL, *p_tmp = NULL, *ptr=NULL;;
    p_end = p_data;
    /*vpn_type*/
    prof[prof_type][prof_idx].vpn_type = (uint8_t)ipsec_profile_int_parse(FLAG_NONE,
                                                               p_end, &i);
    p_end += i; /*to shifft next '>'*/
    /*profilename*/    
    p_tmp = &(prof[prof_type][prof_idx].profilename[0]);
    ipsec_profile_str_parse(p_end, p_tmp, &i);
    p_end += i ;
    /*remote_gateway_method*/
    p_tmp = &(prof[prof_type][prof_idx].remote_gateway_method[0]);
    ipsec_profile_str_parse(p_end, p_tmp, &i);
    p_end += i ;
    /*remote gateway*/
    p_tmp = &(prof[prof_type][prof_idx].remote_gateway[0]);
    ipsec_profile_str_parse(p_end, p_tmp, &i);
    p_end += i ;
    /*local public interface*/
    p_tmp = &(prof[prof_type][prof_idx].local_public_interface[0]);
    ipsec_profile_str_parse(p_end, p_tmp, &i);
    p_end += i ;
    /*local public ip*/
    p_tmp = &(prof[prof_type][prof_idx].local_pub_ip[0]);
    ipsec_profile_str_parse(p_end, p_tmp, &i);
    p_end += i ;
    /*auth_method*/
    prof[prof_type][prof_idx].auth_method = (uint8_t)ipsec_profile_int_parse(FLAG_NONE,
                                                                  p_end, &i);
    p_end += i; /*to shifft next '>'*/
    /*auth method value -- psk password or private key of rsa*/
    p_tmp = &(prof[prof_type][prof_idx].auth_method_key[0]);
    ipsec_profile_str_parse(p_end, p_tmp, &i);
    p_end += i;
	/*p_end+1 for skipping '<'*/
    p_end += 1;
    /*to parse local subnet e.g.192.168.2.1/24> [local_port] 0>*/
    p_tmp = &(prof[prof_type][prof_idx].local_subnet[0]);
    ipsec_profile_str_parse(p_end, p_tmp, &i);
	 /*to replace '<' to ',' e.g. 192.168.3.1/16,192.168.2.1/24*/
	while ((ptr=strchr(p_tmp, '<'))!=NULL) *ptr = ',';
	
    p_end += i;
    /*local port*/
    prof[prof_type][prof_idx].local_port = (uint16_t)ipsec_profile_int_parse(FLAG_NONE,
                                                                  p_end, &i);
    p_end += i; /*to shifft next '>'*/
    /*remote subnet*/
    /*to parse remote subnet e.g. <192.168.3.1/16>3600>*/
    /*p_end+1 for skipping '<'*/
    p_end += 1;
    p_tmp = &(prof[prof_type][prof_idx].remote_subnet[0]);
    ipsec_profile_str_parse(p_end, p_tmp, &i);
    /*to replace '<' to ',' e.g. 192.168.3.1/16,192.168.2.1/24*/
	while ((ptr=strchr(p_tmp, '<'))!=NULL) *ptr = ',';
    
    p_end += i ;
    /*remote port*/
    prof[prof_type][prof_idx].remote_port = (uint16_t)ipsec_profile_int_parse(FLAG_NONE,
                                                                     p_end, &i);
    p_end += i; /*to shifft next '>'*/
    /*tunnel type: transport or tunnel*/
    p_tmp = &(prof[prof_type][prof_idx].tun_type[0]);
    ipsec_profile_str_parse(p_end, p_tmp, &i);
    p_end += i;
    /*virtual ip en */
    p_tmp = &(prof[prof_type][prof_idx].virtual_ip_en[0]);
    ipsec_profile_str_parse(p_end, p_tmp, &i);
    p_end += i;
	
    /*virtual ip subnet*/
    p_tmp = &(prof[prof_type][prof_idx].virtual_subnet[0]);
    ipsec_profile_str_parse(p_end, p_tmp, &i);
	/* if virtual_subnet=x.x.x, convert to x.x.x.0/24 */
	if(0 != strcmp(p_tmp, "") && 0 == strstr(p_tmp, "/"))	
		strcat(prof[prof_type][prof_idx].virtual_subnet, ".0/24");
	
    p_end += i;
    /*accessible_networks*/
    prof[prof_type][prof_idx].accessible_networks = (uint8_t)ipsec_profile_int_parse(
                                                          FLAG_NONE, p_end, &i);
    p_end += i; /*to shifft next '>'*/
    /*ike*/
    prof[prof_type][prof_idx].ike = (uint8_t)ipsec_profile_int_parse(FLAG_KEY_CHAG_VER,
                                                          p_end, &i);
    p_end += i; /*to shifft next '>'*/
    /*encryption_p1*/
    prof[prof_type][prof_idx].encryption_p1 = (uint8_t)ipsec_profile_int_parse(
                                                 FLAG_IKE_ENCRYPT, p_end, &i);
    p_end += i; /*to shifft next '>'*/
    /*hash_p1*/
    prof[prof_type][prof_idx].hash_p1 = (uint8_t)ipsec_profile_int_parse(
                                           FLAG_ESP_HASH, p_end, &i);
    p_end += i; /*to shifft next '>'*/
    /*exchange*/
    prof[prof_type][prof_idx].exchange = (uint8_t)ipsec_profile_int_parse(FLAG_NONE,
                                                               p_end, &i);
    p_end += i; /*to shifft next '>'*/
    /*local id*/
    p_tmp = &(prof[prof_type][prof_idx].local_id[0]);
    ipsec_profile_str_parse(p_end, p_tmp, &i);
    p_end += i;
    /*remote_id*/
    p_tmp = &(prof[prof_type][prof_idx].remote_id[0]);
    ipsec_profile_str_parse(p_end, p_tmp, &i);
    p_end += i;
    /*keylife_p1*/
    prof[prof_type][prof_idx].keylife_p1 = (uint32_t)ipsec_profile_int_parse(FLAG_NONE,
                                                                  p_end, &i);
    p_end += i; /*to shifft next '>'*/
    /*xauth*/
    prof[prof_type][prof_idx].xauth = (uint8_t)ipsec_profile_int_parse(FLAG_NONE,
                                                                 p_end, &i);
    p_end += i;
    /*xauth_account*/
    p_tmp = &(prof[prof_type][prof_idx].xauth_account[0]);
    ipsec_profile_str_parse(p_end, p_tmp, &i);
    p_end += i;
    /*xauth_password*/
    p_tmp = &(prof[prof_type][prof_idx].xauth_password[0]);
    ipsec_profile_str_parse(p_end, p_tmp, &i);
    p_end += i;
    /*xauth_server_type,USER auth: auth2meth for IKEv2*/
    p_tmp = &(prof[prof_type][prof_idx].auth2meth[0]);
    ipsec_profile_str_parse(p_end, p_tmp, &i);
    p_end += i;
    /*traversal*/
    prof[prof_type][prof_idx].traversal = (uint16_t)ipsec_profile_int_parse(FLAG_NONE,
                                                                 p_end, &i);
    p_end += i; /*to shifft next '>'*/
    /*ike_isakmp*/
    prof[prof_type][prof_idx].ike_isakmp_port = (uint16_t)ipsec_profile_int_parse(
                                                    FLAG_NONE, p_end, &i);
    p_end += i; /*to shifft next '>'*/
    /*ike_isakmp_nat*/
    prof[prof_type][prof_idx].ike_isakmp_nat_port = (uint16_t)ipsec_profile_int_parse(
                                                        FLAG_NONE, p_end, &i);
    p_end += i; /*to shifft next '>'*/
    /*ipsec_dpd*/
    prof[prof_type][prof_idx].ipsec_dpd = (uint16_t)ipsec_profile_int_parse(
                                              FLAG_NONE, p_end, &i);
    p_end += i; /*to shifft next '>'*/
    /*dead_peer_detection*/
    prof[prof_type][prof_idx].dead_peer_detection = (uint16_t)ipsec_profile_int_parse(
                                                        FLAG_NONE, p_end, &i);
    p_end += i; /*to shifft next '>'*/
    /*encryption_p2*/
    prof[prof_type][prof_idx].encryption_p2 = (uint16_t)ipsec_profile_int_parse(
                                                  FLAG_IKE_ENCRYPT, p_end, &i);
    p_end += i; /*to shifft next '>'*/
    /*hash_p2*/
    prof[prof_type][prof_idx].hash_p2 = (uint16_t)ipsec_profile_int_parse(FLAG_ESP_HASH,
                                                               p_end, &i);
    p_end += i; /*to shifft next '>'*/
    /*keylife_p2: IPSEC phase 2*/
    prof[prof_type][prof_idx].keylife_p2 = (uint32_t)ipsec_profile_int_parse(FLAG_NONE,
                                                                  p_end, &i);
    p_end += i; /*to shifft next '>'*/
    /*keyingtries*/
    prof[prof_type][prof_idx].keyingtries = (uint16_t)ipsec_profile_int_parse(FLAG_NONE,
                                                                   p_end, &i);
    p_end += i; /*to shifft next '>'*/
	/*samba settings*/
	p_tmp = &(prof[prof_type][prof_idx].samba_settings[0]);
    ipsec_profile_str_parse(p_end, p_tmp, &i);
	while ((ptr=strchr(p_tmp, '<'))!=NULL) *ptr = '>';  /*to replace '<' to '>' e.g. >1.1.1.1>2.2.2.2>3.3.3.3>4.4.4.4*/

	p_end += i; /*to shifft next '>'*/
    /*ipsec_conn_en*/
	/*the last one doesn't need to parse ">".*/
	prof[prof_type][prof_idx].ipsec_conn_en = atoi(p_end);
    /*the end of profile*/
    return;
}

void ipsec_prof_fill_ext(int prof_idx, char *p_data, ipsec_prof_type_t prof_type)
{
	int i = 1;
    char *p_end = NULL;
    p_end = p_data;

    /*encryption_p1_ext*/
    prof[prof_type][prof_idx].encryption_p1_ext = (uint8_t)ipsec_profile_int_parse(FLAG_NONE,
                                                               p_end, &i);
    p_end += i; /*to shifft next '>'*/

	/*hash_p1_ext*/
    prof[prof_type][prof_idx].hash_p1_ext = (uint8_t)ipsec_profile_int_parse(FLAG_NONE,
                                                               p_end, &i);
	p_end += i; /*to shifft next '>'*/

	/*dh_group*/
    prof[prof_type][prof_idx].dh_group = (uint8_t)ipsec_profile_int_parse(FLAG_NONE,
                                                               p_end, &i);
	p_end += i; /*to shifft next '>'*/

	 /*encryption_p2_ext*/
    prof[prof_type][prof_idx].encryption_p2_ext = (uint8_t)ipsec_profile_int_parse(FLAG_NONE,
                                                               p_end, &i);
    p_end += i; /*to shifft next '>'*/

	/*hash_p2_ext*/
	/*the last one doesn't need to parse ">".*/
    prof[prof_type][prof_idx].hash_p2_ext = atoi(p_end);

	/*the end of profile*/
	return;
}

int pre_ipsec_prof_set()
{
    char buf[SZ_MIN], buf_ext[SZ_MIN];
    char *p_tmp = NULL, buf1[SZ_BUF];
	char *p_tmp_ext = NULL, buf1_ext[SZ_BUF];
    int i, rc = 0, prof_count = 0;

    p_tmp = &buf1[0];
	p_tmp_ext = &buf1_ext[0];
    memset(p_tmp, 0, sizeof(char) * SZ_MIN);    
	memset(p_tmp_ext, 0, sizeof(char) * SZ_MIN); 
	for(prof_count = PROF_CLI; prof_count < PROF_ALL; prof_count++){
	    for(i = 1; i <= MAX_PROF_NUM; i++){
			if(PROF_SVR == prof_count){
	        	sprintf(&buf[0], "ipsec_profile_%d", i);
				sprintf(&buf_ext[0], "ipsec_profile_%d_ext", i);
			}
			else if(PROF_CLI == prof_count){
				sprintf(&buf[0], "ipsec_profile_client_%d", i);
				sprintf(&buf_ext[0], "ipsec_profile_client_%d_ext", i);
			}

	        if(NULL != nvram_safe_get(&buf[0]) && NULL != nvram_safe_get(&buf_ext[0])){
	            strcpy(p_tmp, nvram_safe_get(&buf[0]));
				strcpy(p_tmp_ext, nvram_safe_get(&buf_ext[0]));
	            /*to avoid nvram that it has not been inited ready*/
	            if(0 != *p_tmp){
		            ipsec_prof_fill(i-1, p_tmp,prof_count);
					if(0 != *p_tmp_ext)
						ipsec_prof_fill_ext(i-1, p_tmp_ext,prof_count);
	                rc = 1;
	            }
	        }
	    }
	}

    return rc;
}

int pre_ipsec_samba_prof_set()
{
	char buf[SZ_BUF];
    char *p_tmp = NULL;
    int rc = 0;
	int i;
    memset((ipsec_samba_t *)&samba_prof, 0, sizeof(ipsec_samba_t));
    p_tmp = &buf[0];
    memset(p_tmp, '\0', sizeof(char) * SZ_BUF);
	
	for(i = 0; i < MAX_PROF_NUM; i++){
		if((0 != strcmp(prof[PROF_SVR][i].samba_settings, "null")) && IPSEC_CONN_EN_UP == prof[PROF_SVR][i].ipsec_conn_en
			&& VPN_TYPE_HOST_NET == prof[PROF_SVR][i].vpn_type){
				strcpy(p_tmp, prof[PROF_SVR][i].samba_settings);
        //DBG(("pre_ipsec_samba_prof_set#%s\n", p_tmp));
        if('\0' != *p_tmp){
            ipsec_samba_prof_fill(p_tmp);
            rc = 1;
        }
				break;
		}
    }
    //DBG(("ipsec_samba#%s[p_tmp]\n", p_tmp));
	/*DBG(("dns1:%s\n, dns2:%s\n, nbns1=%s\n, nbns2=%s\n",
     samba_prof.dns1, samba_prof.dns2, samba_prof.nbios1, samba_prof.nbios2));*/
    return rc;
}


void rc_ipsec_conf_set()
{
    int rc = 0;

    rc = pre_ipsec_prof_set();
    if(0 < rc) {
        rc_ipsec_topology_set();
    }
    return;
}

void rc_ipsec_secrets_init()
{
    FILE *fp = NULL;

    fp = fopen("/tmp/etc/ipsec.secrets", "w");

    fprintf(fp,"#/etc/ipsec.secrets set\n"
                " : PSK 1234567\n\n"
                "test_secret : XAUTH 1234\n"
                "tingya_secret : EAP 1234\n");
    if(NULL != fp){
        fclose(fp);
    }
    return;
}

void rc_strongswan_conf_set()
{
	FILE *fp;
	char *user;
	int rc;

	user = nvram_safe_get("http_username");
	if (*user == '\0')
		user = "admin";

    rc = pre_ipsec_samba_prof_set();
//DBG(("ipsec_samba#\n"));
    fp = fopen("/tmp/etc/strongswan.conf", "w");
    fprintf(fp, "# strongswan.conf - strongSwan configuration file\n#\n"
                "# Refer to the strongswan.conf(5) manpage for details\n#\n"
                "# Configuration changes should be made in the included files"
                "\ncharon {\n\n"
                "  user = %s\n"
                "  threads = %d\n"
                "  send_vendor_id = yes\n"
<<<<<<< HEAD
                "  duplicheck.enable = no\n"
                "  interfaces_ignore = %s\n"
=======
>>>>>>> e681b675
                "  starter { load_warning = no }\n\n"
                "  load_modular = yes\n\n"
                "  i_dont_care_about_security_and_use_aggressive_mode_psk = yes\n\n"
                "  plugins {\n    include strongswan.d/charon/*.conf\n  }\n"
                "  filelog {\n      charon {\n"
		"        path = /var/log/strongswan.charon.log\n"
                "        time_format = %%b %%e %%T\n        default = %d\n"
                "        append = no\n        flush_line = yes\n"
                "     }\n  }\n",
                user,
                nvram_get_int("ipsec_threads_num"), nvram_safe_get("lan_ifname"), nvram_get_int("ipsec_log_level"));
    if(0 != rc){
        if(('n' != samba_prof.dns1[0]) && ('\0' != samba_prof.dns1[0])){
            fprintf(fp,"\n  dns1=%s\n", samba_prof.dns1);
        }
        if(('n' != samba_prof.dns2[0]) && ('\0' != samba_prof.dns2[0])){
            fprintf(fp,"  dns2=%s\n", samba_prof.dns2);
        }
        if(('n' != samba_prof.nbios1[0]) && ('\0' != samba_prof.nbios1[0])){
            fprintf(fp,"\n\n  nbns1=%s\n", samba_prof.nbios1);
        }
        if(('n' != samba_prof.nbios2[0]) && ('\0' != samba_prof.nbios2[0])){
            fprintf(fp,"  nbns2=%s\n", samba_prof.nbios2);
        }
    }
    fprintf(fp, "\n}#the end of the Charon {\n\n");
    if(NULL != fp){
        fclose(fp);
        run_postconf("strongswan","/etc/strongswan.conf");
    }
/*DBG(("[%d]strongswan.conf:\n dns1:%s\n dns2:%s\n wins1=%s\n wins2=%s\n",
      rc, samba_prof.dns1, samba_prof.dns2, samba_prof.nbios1, samba_prof.nbios2));*/
    return;
}

void rc_ipsec_ca2ipsecd_cp(FILE *fp, uint32_t idx)
{
    fprintf(fp, "cp -r %s%d_asusCert.pem /tmp/etc/ipsec.d/cacerts/\n"
                "cp -r %s%d_svrCert.pem /tmp/etc/ipsec.d/certs/\n"
                "cp -r %s%d_svrKey.pem /tmp/etc/ipsec.d/private/\n"
                "cp -r %s%d_cliCert.pem /tmp/etc/ipsec.d/certs/\n"
                "cp -r %s%d_cliKey.pem /tmp/etc/ipsec.d/private/\n"
                "echo %s > %s%d_p12.pwd\n",
                FILE_PATH_CA_ETC, idx, FILE_PATH_CA_ETC, idx,
                FILE_PATH_CA_ETC, idx, FILE_PATH_CA_ETC, idx,
                FILE_PATH_CA_ETC, idx, ca_tab[idx].p12_pwd,
                FILE_PATH_CA_ETC, idx);
    return;
}


void rc_ipsec_pki_gen_exec(uint32_t idx)
{
    FILE *fp = NULL;
	char *argv[3];
	argv[0] = "/bin/sh";
	argv[1] = FILE_PATH_CA_GEN_SH"&";
	argv[2] = NULL;

    fp = fopen(FILE_PATH_CA_GEN_SH, "a+w");

    if(NULL != fp){
        rc_ipsec_ca2ipsecd_cp(fp, idx);
        fclose(fp);
        DBG(("to run %s in the background!\n", FILE_PATH_CA_GEN_SH));
        //system("."FILE_PATH_CA_GEN_SH"&");
        _eval(argv, NULL, 0, NULL);
    }
    return;
}

void rc_ipsec_start(FILE *fp)
{
    if(NULL != fp){
        fprintf(fp,"ipsec start > /dev/null 2>&1 \n");
#if defined(RTCONFIG_QUICKSEC)
		fprintf(fp, "quicksecpm -f /tmp/quicksecpm.xml -O /tmp/quicksecpm.log -d\n");
#endif
    }
    return;
}

void rc_ipsec_up(FILE *fp, int prof_idx, ipsec_prof_type_t prof_type)
{
    if((NULL != fp) && ('\0' != prof[prof_type][prof_idx].profilename[0])){
        fprintf(fp, "ipsec up %s & \n", prof[prof_type][prof_idx].profilename);
#if defined(RTCONFIG_QUICKSEC)
		//fprintf(fp, "quicksecpm -f /tmp/%s.xml -d\n", prof[prof_type][prof_idx].profilename);
#endif
    }
    return;
}

void rc_ipsec_down(FILE *fp, int prof_idx, ipsec_prof_type_t prof_type)
{
    if((NULL != fp) && ('\0' != prof[prof_type][prof_idx].profilename[0])){
        fprintf(fp, "ipsec down %s &\n", prof[prof_type][prof_idx].profilename);
    }
    return;
}

void rc_ipsec_restart(FILE *fp)
{
    if(NULL != fp){
        /*to do this command after ipsec reload command has been exec*/
        fprintf(fp, "ipsec restart > /dev/null 2>&1\n"
        		"sleep 3 > /dev/null 2>&1\n");
    }
    return;
}

void rc_ipsec_reload(FILE *fp)
{
    if(NULL != fp){
        /* to do this command after ipsec config has been modified */
        /* and ipsec pthread has already run                       */
        fprintf(fp, "ipsec reload > /dev/null 2>&1\n"
        		"sleep 1 > /dev/null 2>&1\n");
    }
#if defined(RTCONFIG_QUICKSEC)
	killall("quicksecpm", SIGHUP);
#endif
	
    return;
}

void rc_ipsec_rereadall(FILE *fp)
{
    if(NULL != fp){
        fprintf(fp, "ipsec rereadall > /dev/null 2>&1\n"
        		"sleep 1 > /dev/null 2>&1\n");
    }
    return;
}

void rc_ipsec_stop(FILE *fp)
{
    if(NULL != fp){
        /*Disabled ipsec*/
        fprintf(fp, "ipsec stop > /dev/null 2>&1\n"
        		"sleep 1 > /dev/null 2>&1\n");
#if defined(RTCONFIG_QUICKSEC)
		//fprintf(fp, "killall quicksecpm\n");
#endif
    }
#if defined(RTCONFIG_QUICKSEC)	
	if (pids("quicksecpm"))
		killall("quicksecpm", SIGTERM);
#endif
    return;
}

int rc_ipsec_ca_fileidx_check()
{
    char awk_cmd[SZ_BUF], str_buf[SZ_MIN];
    FILE *fp = NULL;
    uint32_t file_idx_32bits = 0, i_tmp = 0;
	char *argv[3];
	
	argv[0] = "/bin/sh";
	argv[1] = FILE_PATH_CA_CHECK_SH;
	argv[2] = NULL;
    
    fp = fopen(FILE_PATH_CA_CHECK_SH, "w");
    
    sprintf(awk_cmd, "awk '{for ( x = 0; x < %d; x++ )"
                     "{ if($1 == x\"_cliKey.pem\")"
                     "{ print x}}}' %s > %s",CA_FILES_MAX_NUM,
                      FILE_PATH_CA_PKI_TEMP, FILE_PATH_CA_TEMP);
    fprintf(fp, "ls %s > %s\n%s\n", FILE_PATH_CA_ETC, 
                                    FILE_PATH_CA_PKI_TEMP, awk_cmd);
    if(NULL != fp){
        fclose(fp);
    }
	chmod(FILE_PATH_CA_CHECK_SH, 0777);
    //system("."FILE_PATH_CA_CHECK_SH);
    _eval(argv, NULL, 0, NULL);
	
    fp = fopen(FILE_PATH_CA_TEMP, "r");
    if(NULL == fp){
        return file_idx_32bits;
    }
    memset(str_buf, 0, SZ_MIN);
    while(EOF != fscanf(fp, "%s", str_buf)){
        i_tmp = atoi(str_buf);
        file_idx_32bits |= (uint32_t)(1 << i_tmp);
        memset(str_buf, 0, SZ_MIN);
    }
    if(NULL != fp){
        fclose(fp);
    }
    return file_idx_32bits;
}

int rc_ipsec_ca_fileidx_available_get()
{
    unsigned int idx = 0;
    uint32_t file_idx_32bits = 0;

    file_idx_32bits = rc_ipsec_ca_fileidx_check();
    DBG(("__rc_ipsec_ca_fileidx_available_get:0x%x\n", file_idx_32bits));
    for(idx = 0; idx < CA_FILES_MAX_NUM; idx++){
        if(0 == (file_idx_32bits & (uint32_t)(1 << idx))){
            file_idx_32bits |= (uint32_t)(1 << idx);
            DBG(("file_idx_32bits:0x%x\n", file_idx_32bits));
            return idx;
        }
    }
    return CA_FILES_MAX_NUM;
}

/*return value : ca_file's index*/
int rc_ipsec_ca_txt_parse()
{
    char buf[SZ_BUF];
    char *p_tmp = NULL, *p_buf = NULL; 
    int file_idx = 0;
    /*ca index star from 0*/
    sprintf(buf, "%s", nvram_safe_get("ca_manage_profile"));
    p_buf = &buf[0];
   
    file_idx = rc_ipsec_ca_fileidx_available_get();

    if(CA_FILES_MAX_NUM == file_idx){
        DBG(("ca files reach the maxmum numbers(%d)", file_idx));
        return file_idx;
    }
 
    p_tmp = (char *)&(ca_tab[file_idx].p12_pwd[0]);
    while('>' != *p_buf){
        *p_tmp = *p_buf;
        p_tmp++;
        p_buf++;
    }
    *p_tmp = '\0';
    
    p_tmp = (char *)&(ca_tab[file_idx].ca_txt[0]);
    while('>' != *(++p_buf)){
        *p_tmp = *p_buf;
        p_tmp++;
    }
    *p_tmp = '\0';

    p_tmp = (char *)&(ca_tab[file_idx].san[0]);
    while('\0' != *(++p_buf)){
        *p_tmp = *p_buf;
        p_tmp++;
    }
    *p_tmp = '\0';
    /*to re-parsing root CA cert for server,client cert*/
    p_tmp = (char *)&(ca_tab[file_idx].ca_cert[0]);
    p_buf = (char *)&(ca_tab[file_idx].ca_txt[0]);

    memset(p_tmp, 0, SZ_BUF);
    while('\0' != *p_buf){
        if(('C' == *p_buf) && ('N' == *(p_buf + 1)) && ('=' == *(p_buf + 2))){
            break;
        }
        *p_tmp++ = *p_buf++;
    }

    *p_tmp = '\0';
    return file_idx;
}

int rc_ipsec_ca_gen()
{
    FILE *fp = NULL;
    int file_idx = 0;

    fp = fopen(FILE_PATH_CA_GEN_SH,"w");
    file_idx = rc_ipsec_ca_txt_parse();
    fprintf(fp,"#%s\npki --gen --outform pem > "FILE_PATH_CA_ETC"%d_ca.pem \n"
               "pki --self --in "FILE_PATH_CA_ETC"%d_ca.pem --dn \"%s\""
               " --ca --outform pem > "FILE_PATH_CA_ETC"%d_asusCert.pem\n"
               "pki --gen --outform pem > "FILE_PATH_CA_ETC"%d_svrKey.pem\n"
               "pki --pub --in "FILE_PATH_CA_ETC"%d_svrKey.pem | "
               "pki --issue --cacert "FILE_PATH_CA_ETC"%d_asusCert.pem"
               " --cakey "FILE_PATH_CA_ETC"%d_ca.pem --dn \"%s CN=%s\""
               " --san=%s --outform pem > "FILE_PATH_CA_ETC"%d_svrCert.pem\n"
               "pki --gen --outform pem > "FILE_PATH_CA_ETC"%d_cliKey.pem\n"
               "pki --pub --in "FILE_PATH_CA_ETC"%d_cliKey.pem | "
               "pki --issue --cacert "FILE_PATH_CA_ETC"%d_asusCert.pem"
               " --cakey "FILE_PATH_CA_ETC"%d_ca.pem --dn \"%s CN=@client\" "
               "--san=@client --outform pem > %s%d_cliCert.pem\n"
               "export RANDFILE="FILE_PATH_CA_ETC".rnd\n"
               "openssl pkcs12 -export -inkey %s%d_cliKey.pem "
               " -in %s%d_cliCert.pem -name \"client Cert\" "
               " -certfile %s%d_asusCert.pem -caname \"ASUS Root CA\""
               " -out %s%d_cliCert.p12 -password pass:%s\n",
               FILE_PATH_CA_GEN_SH, file_idx, 
               file_idx, ca_tab[file_idx].ca_txt,
               file_idx,file_idx, file_idx, file_idx,
               file_idx, ca_tab[file_idx].ca_cert, ca_tab[file_idx].san,
               ca_tab[file_idx].san, file_idx, file_idx, file_idx, file_idx,
               file_idx, ca_tab[file_idx].ca_cert, FILE_PATH_CA_ETC, file_idx,
               FILE_PATH_CA_ETC, file_idx, FILE_PATH_CA_ETC, file_idx,
               FILE_PATH_CA_ETC, file_idx, FILE_PATH_CA_ETC, file_idx,
               ca_tab[file_idx].p12_pwd);
    if(NULL != fp){
        fclose(fp);
    }
	chmod(FILE_PATH_CA_GEN_SH, 0777);
    return file_idx;
}

void rc_ipsec_ca_import(uint32_t ca_type, FILE *fp)
{
#if 0
    for(i = 1; i <= MAX_PROF_NUM; i++){
        memset(ca_prof_name, 0, sizeof(char) * SZ_MIN);
        sprintf(ca_prof_name, "ipsec_ca_%d", i);
        if(NULL != nvram_safe_get(ca_prof_name)){
            memset(cert_name, 0, sizeof(char) * SZ_MIN);
            sprintf(cert_name, "/tmp/etc/ipsec.d/certs/ipsec_cert_%d.pem", i);
            fp = fopen(cert_name, "w");

            fprintf(fp, "%s", nvram_safe_get(ca_prof_name));
            if(NULL != fp){
                fclose(fp);
            }
        }
    }
#endif
    switch(ca_type){
    case CA_TYPE_CACERT:
    break;
    case CA_TYPE_CERT:
    break;
    case CA_TYPE_PRIVATE_KEY:
    break;
    case CA_TYPE_PKS12:
        /*to get verify code(password)*/
    break;
    }

    return; 
}

void rc_ipsec_cert_import(char *asus_cert, char *ipsec_cli_cert,
                          char *ipsec_cli_key, char *pks12)
{
    char *p_file = NULL;
    char cmd[SZ_BUF], tmp[SZ_MIN];
    if(NULL != asus_cert){
        memset(cmd, 0, sizeof(char) * SZ_BUF);
        sprintf(&cmd[0], "cp -r %s /tmp/etc/ipsec.d/cacerts/", asus_cert);
        system(cmd);
    }
    if(NULL != ipsec_cli_cert){
        memset(cmd, 0, sizeof(char) * SZ_BUF);
        sprintf(&cmd[0], "cp -r %s /tmp/etc/ipsec.d/certs/", ipsec_cli_cert);
        system(cmd);
    }
    if(NULL != ipsec_cli_key){
        memset(cmd, 0, sizeof(char) * SZ_BUF);
        sprintf(&cmd[0], "cp -r %s /tmp/etc/ipsec.d/private/", ipsec_cli_key);
        system(cmd);
    }
    if(NULL != pks12){
        if(NULL != nvram_safe_get("ca_manage_profile")){
            DBG(("pks12:%s", pks12));
            p_file = &tmp[0];
            memset(p_file, '\0', sizeof(char) * SZ_MIN);
            strncpy(p_file, pks12, strlen(pks12) - 4); /*4 : strlen(p12)*/
            sprintf(cmd, "echo %s > "FILE_PATH_CA_ETC"%s.pwd", 
                    nvram_safe_get("ca_manage_profile"), p_file);
            system(cmd);
            memset(cmd, 0, sizeof(char) * SZ_BUF);
            sprintf(&cmd[0], "openssl pkcs12 -in %s%s -clcerts -out "
                             "/tmp/etc/ipsec.d/certs/%s.pem -password pass:%s", 
                             FILE_PATH_CA_ETC, pks12, p_file, 
                             nvram_safe_get("ca_manage_profile"));
            DBG((cmd));
            system(cmd);
            memset(cmd, 0, sizeof(char) * SZ_BUF);
            sprintf(&cmd[0], "openssl pkcs12 -in %s%s -cacerts -out "
                             "/tmp/etc/ipsec.d/cacerts/%s.pem"
                             " -password pass:%s",
                             FILE_PATH_CA_ETC, pks12, p_file,
                             nvram_safe_get("ca_manage_profile"));
            DBG((cmd));
            system(cmd);
            memset(cmd, 0, sizeof(char) * SZ_BUF);
            sprintf(&cmd[0], "openssl pkcs12 -in %s%s -out "
                    "/tmp/etc/ipsec.d/certs/%s.pem -nodes -password pass:%s",
                     FILE_PATH_CA_ETC, pks12, p_file,
                     nvram_safe_get("ca_manage_profile"));
            DBG((cmd));
            system(cmd);
        }
    }
    return;
}

void rc_ipsec_ca_export(char *verify_pwd)
{
    char cmd[SZ_BUF];
    if(NULL != verify_pwd){
        sprintf(&cmd[0], "openssl pkcs12 -export -inkey ipsec_cliKey.pem "
                " -in ipsec_cliCert.pem -name \"IPSEC client\" "
                " -certfile asusCert.pem -caname \"ASUS Root CA\""
                " -out ipsec_cliCert.p12");
        system(cmd);
        system(verify_pwd);
    }
    return;
}

void rc_ipsec_ca_init( )
{
    FILE *fp = NULL;
	char *argv[3];

	argv[0] = "/bin/sh";
	argv[1] = FILE_PATH_CA_ETC"ca_init.sh&";
	argv[2] = NULL;

    fp = fopen(FILE_PATH_CA_ETC"ca_init.sh", "w");
    if(NULL != fp){
        fprintf(fp, "cp -r %s*asusCert.pem /tmp/etc/ipsec.d/cacerts/\n"
                    "cp -r %s*Cert.pem /tmp/etc/ipsec.d/certs/\n"
                    "cp -r %s*Key.pem /tmp/etc/ipsec.d/private/\n",
                    FILE_PATH_CA_ETC, FILE_PATH_CA_ETC, FILE_PATH_CA_ETC);
        fclose(fp);
    }
    chmod(FILE_PATH_CA_ETC"ca_init.sh", 0777);
    DBG(("to run "FILE_PATH_CA_ETC"ca_init.sh in the background!\n"));
    //system("."FILE_PATH_CA_ETC"ca_init.sh&");
	_eval(argv, NULL, 0, NULL);
    return;
}

void rc_ipsec_conf_default_init()
{
    FILE *fp = NULL;
    fp = fopen("/tmp/etc/ipsec.conf", "w");
    fprintf(fp, "# /etc/ipsec.conf\n"
                "config setup\n\n\n"
                "conn %%default\n"
                "  ikelifetime=60m\n"
                "  keylife=20m\n"
                "  rekeymargin=3m\n"
                "  keyingtries=1\n"
                "  keyexchange=ike\n\n");
    if(NULL != fp){
        fclose(fp);
    }
    return;
}

void rc_ipsec_psk_xauth_rw_init()
{
    FILE *fp = NULL;
    fp = fopen("/tmp/etc/ipsec.conf", "a+w");
    fprintf(fp,"#also supports iOS PSK and Shrew on Windows\n"
                "conn android_xauth_psk\n"
                "  keyexchange=ikev1\n"
                "  left=%%defaultroute\n"
                "  leftauth=psk\n"
                "  leftsubnet=0.0.0.0/0\n"
                "  right=%%any\n"
                "  rightauth=psk\n"
                "  rightauth2=xauth\n"
                "  rightsourceip=10.2.1.0/24\n"
                "  auto=add\n\n");
    if(NULL != fp){
        fclose(fp);
    }
    return;
}

void rc_ipsec_secrets_set()
{
    char ipsec_client_list_name[SZ_MIN], buf[SZ_MAX], s_tmp[SZ_MAX];
    char auth2meth[SZ_MIN];
    char *p_str = NULL, *p_str1 = NULL;
    int i,prof_count = 0, unit;
    FILE *fp = NULL;
	//char word[80], *next;
	char tmp[100], prefix[] = "wanXXXXXXXXXX_";
    fp = fopen("/tmp/etc/ipsec.secrets", "w");
    fprintf(fp,"#/etc/ipsec.secrets\n\n");
	
	for(prof_count = PROF_CLI; prof_count < PROF_ALL; prof_count++){
    	for(i = 0; i < MAX_PROF_NUM; i++){
			if(IPSEC_CONN_EN_DOWN != prof[prof_count][i].ipsec_conn_en){
	        if((0 != strcmp(prof[prof_count][i].auth_method_key, "null")) &&
	           ('\0' != prof[prof_count][i].auth_method_key[0]) &&
	           ((1 == prof[prof_count][i].auth_method) || (0 == prof[prof_count][i].auth_method))){
					if(strcmp(prof[prof_count][i].local_public_interface,"wan") == 0){
						strcpy(prof[prof_count][i].local_pub_ip,nvram_safe_get("wan0_ipaddr"));
					}
					else if(strcmp(prof[prof_count][i].local_public_interface,"wan2") == 0){
						strcpy(prof[prof_count][i].local_pub_ip,nvram_safe_get("wan1_ipaddr"));
					}
					else if(strcmp(prof[prof_count][i].local_public_interface,"usb") == 0) {
				   for(unit = WAN_UNIT_FIRST; unit < WAN_UNIT_MAX; ++unit){
							if (dualwan_unit__usbif(unit)) {
								wan_prefix(unit, prefix);
								strcpy(prof[prof_count][i].local_pub_ip,nvram_safe_get(strcat_r(prefix, "ipaddr", tmp)));
								break;
							}
				   }
			   }
			   else{
						strcpy(prof[prof_count][i].local_pub_ip,nvram_safe_get("lan_ipaddr"));
					}
					fprintf(fp,"\n %s : %s %s\n\n"
					/*fprintf(fp,"\n %s %s : %s %s\n\n"
	               , ((0 == strcmp(prof[prof_count][i].local_id, "null") ||
	                  ('\0' == prof[prof_count][i].local_id[0])) ?
	                  ((('\0' == prof[prof_count][i].local_pub_ip[0]) ||
	                    ('n' == prof[prof_count][i].local_pub_ip[0])) ? "\%any" :
		                 prof[prof_count][i].local_pub_ip ) : prof[prof_count][i].local_id)*/
	               , ((0 == strcmp(prof[prof_count][i].remote_id, "null") ||
	                  ('\0' == prof[prof_count][i].remote_id[0])) ?
	                  ((('\0' == prof[prof_count][i].remote_gateway[0]) ||
	                    ('n' == prof[prof_count][i].remote_gateway[0])) ? "\%any" : 
	                    prof[prof_count][i].remote_gateway) : prof[prof_count][i].remote_id)
	               , ((0 == prof[prof_count][i].auth_method) ? "RSA" : "PSK")
	               , prof[prof_count][i].auth_method_key);
			   	}
        /*second-factor auth*/
	        if((IKE_TYPE_V1 == prof[prof_count][i].ike) && 
	           (IPSEC_AUTH2_TYP_CLI == prof[prof_count][i].xauth)){
	            fprintf(fp, "#cli[%d]\n %s : XAUTH %s\n", i, prof[prof_count][i].xauth_account
	                      , prof[prof_count][i].xauth_password);
	        }else if((IKE_TYPE_V2 == prof[prof_count][i].ike) &&
	           (IPSEC_AUTH2_TYP_CLI == prof[prof_count][i].xauth)){
	            fprintf(fp, "#cli[%d]\n %s : EAP %s\n", i, prof[prof_count][i].xauth_account
	                      , prof[prof_count][i].xauth_password);
        }
        memset(ipsec_client_list_name, 0, sizeof(char) * SZ_MIN);
				sprintf(ipsec_client_list_name, "ipsec_client_list_%d", i+1);
        if(NULL != nvram_safe_get(ipsec_client_list_name)){
            p_str = &buf[0];
            p_str1 = &s_tmp[0];
					memset(buf, 0, sizeof(char) * SZ_MAX);
					memset(s_tmp, 0, sizeof(char) * SZ_MAX);
            strcpy(buf, nvram_safe_get(ipsec_client_list_name));
            while('\0' != *p_str){
                if('<' == *p_str){
                    *p_str = '\n';
                }
                if('>' == *p_str){
                    *p_str1 = *p_str++ = ' ';
                    memset(auth2meth, 0, sizeof(char) * SZ_MIN);
                    sprintf(auth2meth, ": %s ", 
	                            (IKE_TYPE_V2 == prof[prof_count][i].ike) ? "EAP" : "XAUTH");
                    sprintf(p_str1 + 1, "%s", auth2meth);
                    p_str1 += strlen(auth2meth) + 1;
                }
                *p_str1++ = *p_str++;
            }
            p_str1 = '\0';
					fprintf(fp, "\n#ipsec_client_list_%d\n\n%s\n", i+1, s_tmp);
				}
        }
    	}
	}
    if(NULL != fp){
        fclose(fp);
    }
    return;
}

void ipsec_conf_local_set(FILE *fp, int prof_idx, ipsec_prof_type_t prof_type)
{
	char left_ipaddr[16];
	char tmp_str[12];
	int unit = 0;
	char word[80], *next;
	/*char lan_class[32];
	
	ip2class(nvram_safe_get("lan_ipaddr"), nvram_safe_get("lan_netmask"), lan_class);
	if(0 != strcmp(prof[prof_type][prof_idx].local_subnet,lan_class))
		strcpy(prof[prof_type][prof_idx].local_subnet,lan_class);*/
	
	left_ipaddr[0]='\0';
	if(0 == strcmp(prof[prof_type][prof_idx].local_public_interface, "wan")){
		if(ipv6_enabled())
			strcpy(left_ipaddr, "");	
		else
		strcpy(left_ipaddr, nvram_safe_get("wan0_ipaddr"));
	}
	else if(0 == strcmp(prof[prof_type][prof_idx].local_public_interface, "wan2")){
		strcpy(left_ipaddr, nvram_safe_get("wan1_ipaddr"));
	}
	else if(0 == strcmp(prof[prof_type][prof_idx].local_public_interface, "lan")){
		
		strcpy(left_ipaddr, nvram_safe_get("lan_ipaddr"));
	}
	else if(0 == strcmp(prof[prof_type][prof_idx].local_public_interface, "usb")){
		tmp_str[0]='\0';
		foreach(word, nvram_safe_get("wan_ifnames"), next) {
			if (0 == strcmp(word,"usb")){
				break;
			}
			unit ++;
		}
		sprintf(tmp_str,"wan%d_ipaddr", unit);
		strcpy(left_ipaddr, nvram_safe_get(tmp_str));
	}
	

	if(0 != strlen(left_ipaddr) && 0 != strcmp(left_ipaddr,"0.0.0.0"))
		fprintf(fp, "  left=%s\n  #receive web value#left=%s\n", left_ipaddr, prof[prof_type][prof_idx].local_pub_ip);
	else
		fprintf(fp, "  left=%%defaultroute\n  #receive web value#left=%s\n", prof[prof_type][prof_idx].local_pub_ip);
	
	
	fprintf(fp, "  leftsubnet=%s\n"
                "  leftfirewall=%s\n  #interface=%s\n"
                , (VPN_TYPE_HOST_NET == prof[prof_type][prof_idx].vpn_type) ?
                  "0.0.0.0/0" : prof[prof_type][prof_idx].local_subnet
                , ((VPN_TYPE_NET_NET_CLI == prof[prof_type][prof_idx].vpn_type) || 
                   (prof[prof_type][prof_idx].traversal == 1)) ? "yes" : "no"
                , prof[prof_type][prof_idx].local_public_interface
           );
    if((0 != prof[prof_type][prof_idx].local_port) && (nvram_get_int("ipsec_isakmp_port") != prof[prof_type][prof_idx].local_port) &&
       (nvram_get_int("ipsec_nat_t_port") != prof[prof_type][prof_idx].local_port)){
        fprintf(fp, "  leftprotoport=17/%d\n", prof[prof_type][prof_idx].local_port);
    }
    if(IKE_TYPE_AUTO != prof[prof_type][prof_idx].ike){
        fprintf(fp, "  leftauth=%s\n"
                , (prof[prof_type][prof_idx].auth_method == 1) ? "psk" :
                   ((prof[prof_type][prof_idx].ike == IKE_TYPE_V2) ?
                     prof[prof_type][prof_idx].auth2meth : "pubkey")
               );
    }
    if((VPN_TYPE_NET_NET_CLI == prof[prof_type][prof_idx].vpn_type) &&
       (prof[prof_type][prof_idx].ike == IKE_TYPE_V1) && 
       (IPSEC_AUTH2_TYP_DIS != prof[prof_type][prof_idx].xauth)){
        fprintf(fp, "  rightauth2=xauth\n");
    }else if((VPN_TYPE_NET_NET_CLI == prof[prof_type][prof_idx].vpn_type) &&
       (prof[prof_type][prof_idx].ike == IKE_TYPE_V2) && 
       (IPSEC_AUTH2_TYP_DIS != prof[prof_type][prof_idx].xauth)){
        fprintf(fp, "  rightauth2=%s\n", prof[prof_type][prof_idx].auth2meth);
    }
    if((0 != strcmp(prof[prof_type][prof_idx].local_id, "null")) && 
       ('\0' != prof[prof_type][prof_idx].local_id[0])){
        fprintf(fp, "  leftid=%s\n", prof[prof_type][prof_idx].local_id);
    }
	
    return;
}

void ipsec_conf_remote_set(FILE *fp, int prof_idx, ipsec_prof_type_t prof_type)
{
    if((VPN_TYPE_NET_NET_SVR == prof[prof_type][prof_idx].vpn_type) || 
       (VPN_TYPE_HOST_NET == prof[prof_type][prof_idx].vpn_type)){
        fprintf(fp, "  right=%%any\n");
    }else{
        fprintf(fp, "  right=%s\n", prof[prof_type][prof_idx].remote_gateway);
    }

    if((0 != prof[prof_type][prof_idx].remote_port) && (nvram_get_int("ipsec_isakmp_port") != prof[prof_type][prof_idx].remote_port) 
        && (nvram_get_int("ipsec_nat_t_port") != prof[prof_type][prof_idx].remote_port)){
        fprintf(fp, "  rightprotoport=17/%d\n", prof[prof_type][prof_idx].remote_port);
    }

    if(VPN_TYPE_HOST_NET != prof[prof_type][prof_idx].vpn_type){
        fprintf(fp, "  rightsubnet=%s\n",prof[prof_type][prof_idx].remote_subnet);
    }
    if(IKE_TYPE_AUTO != prof[prof_type][prof_idx].ike){
        fprintf(fp, "  rightauth=%s\n"
                  , (prof[prof_type][prof_idx].auth_method == 1) ? "psk" :
                     ((prof[prof_type][prof_idx].ike == IKE_TYPE_V2) ?
                     prof[prof_type][prof_idx].auth2meth : "pubkey")
               );
    }
    if(((VPN_TYPE_NET_NET_SVR == prof[prof_type][prof_idx].vpn_type) ||
        (VPN_TYPE_HOST_NET == prof[prof_type][prof_idx].vpn_type)) &&
       (prof[prof_type][prof_idx].ike == IKE_TYPE_V1) && 
       (IPSEC_AUTH2_TYP_DIS != prof[prof_type][prof_idx].xauth)){
        fprintf(fp, "  rightauth2=xauth\n");
    }else if(((VPN_TYPE_NET_NET_SVR == prof[prof_type][prof_idx].vpn_type) ||
        (VPN_TYPE_HOST_NET == prof[prof_type][prof_idx].vpn_type)) &&
       (prof[prof_type][prof_idx].ike == IKE_TYPE_V2) &&
       (IPSEC_AUTH2_TYP_DIS != prof[prof_type][prof_idx].xauth)){
        fprintf(fp, "  rightauth2=%s\n", prof[prof_type][prof_idx].auth2meth);
    }
    if(VPN_TYPE_HOST_NET == prof[prof_type][prof_idx].vpn_type){
        if((0 != strcmp(prof[prof_type][prof_idx].virtual_subnet, "null")) &&
           ('\0' != prof[prof_type][prof_idx].virtual_subnet[0])){
            fprintf(fp, "#sourceip_en=%s\n  rightsourceip=%s\n"
                 , prof[prof_type][prof_idx].virtual_ip_en, prof[prof_type][prof_idx].virtual_subnet);
	    fprintf(fp, "  rightdns=%s\n", nvram_safe_get("lan_ipaddr"));
        }
    }
    if((0 != strcmp(prof[prof_type][prof_idx].remote_id, "null")) &&
       ('\0' != prof[prof_type][prof_idx].remote_id[0])){
        fprintf(fp, "  rightid=%s\n", prof[prof_type][prof_idx].remote_id);
    }
	
    return;
}

char* get_ike_esp_bit_convert(char *str, int size, int maxNum, int n, int type)
{
	int i;
	char tmpStr[12];
	memset(str, 0, size);
	for(i = 0; i < maxNum; i++){
		if((n >> i) & 0x1 ){
			if(type == FLAG_IKE_ENCRYPT)
				sprintf(tmpStr, "-%s", encryp[i]);
			else if(type == FLAG_ESP_HASH)
				sprintf(tmpStr, "-%s", hash[i]);
			else if(type == FLAG_DH_GROUP)
				sprintf(tmpStr, "-%s", dh_group[i]);
			strcat(str, tmpStr);
		}
	}
	return str;
}
char* get_ike_esp_bit_convert1(char *str, int size, int n1, int n2, int n3)
{
	int i,j,k;
	char tmpStr[SZ_MIN];
	memset(str, 0, size);
	memset(tmpStr, 0, sizeof(tmpStr));
	for(i = 0; i < ENCRYPTION_TYPE_MAX_NUM; i++){
		for(j = 0; j < HASH_TYPE_MAX_NUM; j++){
			if(n3 !=0){
				for(k = 0; k < DH_GROUP_MAX_NUM; k++){
					if(((n1 >> i) & 0x1) && ((n2 >> j) & 0x1) && ((n3 >> k) & 0x1)){
						sprintf(tmpStr, ",%s-%s-%s", encryp[i], hash[j], dh_group[k]);
						strcat(str, tmpStr);
					}
				}
			}
			else{
				if(((n1 >> i) & 0x1) && ((n2 >> j) & 0x1)){
					sprintf(tmpStr, ",%s-%s", encryp[i], hash[j]);
					strcat(str, tmpStr);
				}
			}
		}
	}
	return str;
}

void ipsec_conf_phase1_set(FILE *fp, int prof_idx, ipsec_prof_type_t prof_type)
{
	char str[1024];
	memset(str, 0, sizeof(str));
    fprintf(fp, "  ikelifetime=%d\n", prof[prof_type][prof_idx].keylife_p1);
	fprintf(fp, "  ike=%s!\n", get_ike_esp_bit_convert1(str, sizeof(str), prof[prof_type][prof_idx].encryption_p1_ext, prof[prof_type][prof_idx].hash_p1_ext, prof[prof_type][prof_idx].dh_group) + 1);
	//fprintf(fp, "  ike=%s", get_ike_esp_bit_convert(str, sizeof(str), ENCRYPTION_TYPE_MAX_NUM, prof[prof_type][prof_idx].encryption_p1_ext, FLAG_IKE_ENCRYPT) + 1);
	//fprintf(fp, "%s", get_ike_esp_bit_convert(str, sizeof(str), HASH_TYPE_MAX_NUM, prof[prof_type][prof_idx].hash_p1_ext, FLAG_ESP_HASH));
	//fprintf(fp, "%s\n", get_ike_esp_bit_convert(str, sizeof(str), DH_GROUP_MAX_NUM, prof[prof_type][prof_idx].dh_group, FLAG_DH_GROUP));

    /*if((ENCRYPTION_TYPE_MAX_NUM != prof[prof_type][prof_idx].encryption_p1) &&
       (HASH_TYPE_MAX_NUM != prof[prof_type][prof_idx].hash_p1)){
        fprintf(fp,"  ike=%s-%s-%s\n", encryp[prof[prof_type][prof_idx].encryption_p1]
                  , hash[prof[prof_type][prof_idx].hash_p1], dh_group[DH_GROUP_14]);
    } else if((ENCRYPTION_TYPE_MAX_NUM == prof[prof_type][prof_idx].encryption_p1) && 
              (HASH_TYPE_MAX_NUM != prof[prof_type][prof_idx].hash_p1)){
        fprintf(fp,"  ike=%s-%s-%s,%s-%s-%s!\n", encryp[ENCRYPTION_TYPE_AES128]
                  , hash[prof[prof_type][prof_idx].hash_p1], dh_group[DH_GROUP_14]
                  , encryp[ENCRYPTION_TYPE_3DES]
                  , hash[prof[prof_type][prof_idx].hash_p1], dh_group[DH_GROUP_14]);
    } else if((ENCRYPTION_TYPE_MAX_NUM != prof[prof_type][prof_idx].encryption_p1) && 
              (HASH_TYPE_MAX_NUM == prof[prof_type][prof_idx].hash_p1)){
        fprintf(fp,"  ike=%s-%s-%s,%s-%s-%s!\n", encryp[prof[prof_type][prof_idx].encryption_p1]
                  , hash[HASH_TYPE_SHA1], dh_group[DH_GROUP_14]
                  , encryp[prof[prof_type][prof_idx].encryption_p1]
                  , hash[HASH_TYPE_SHA256], dh_group[DH_GROUP_14]);
    }*/
    return;
}

void ipsec_conf_phase2_set(FILE *fp, int prof_idx, ipsec_prof_type_t prof_type)
{
	char str[128];
    fprintf(fp, "  keylife=%d\n", prof[prof_type][prof_idx].keylife_p2);
	fprintf(fp, "  esp=%s!\n", get_ike_esp_bit_convert1(str, sizeof(str), prof[prof_type][prof_idx].encryption_p2_ext, prof[prof_type][prof_idx].hash_p2_ext, 0) + 1);
	//fprintf(fp, "  esp=%s", get_ike_esp_bit_convert(str, sizeof(str), ENCRYPTION_TYPE_MAX_NUM, prof[prof_type][prof_idx].encryption_p2_ext, FLAG_IKE_ENCRYPT) + 1);
	//fprintf(fp, "%s\n", get_ike_esp_bit_convert(str, sizeof(str), HASH_TYPE_MAX_NUM, prof[prof_type][prof_idx].hash_p2_ext, FLAG_ESP_HASH));

    /*if((ENCRYPTION_TYPE_MAX_NUM != prof[prof_type][prof_idx].encryption_p2) && 
       (HASH_TYPE_MAX_NUM != prof[prof_type][prof_idx].hash_p2)){
        fprintf(fp,"  esp=%s-%s\n", encryp[prof[prof_type][prof_idx].encryption_p2]
                  , hash[prof[prof_type][prof_idx].hash_p2]);
    } else if((ENCRYPTION_TYPE_MAX_NUM == prof[prof_type][prof_idx].encryption_p2) &&
              (HASH_TYPE_MAX_NUM != prof[prof_type][prof_idx].hash_p2)){
        fprintf(fp,"  esp=%s-%s,%s-%s!\n", encryp[ENCRYPTION_TYPE_AES128]
                  , hash[prof[prof_type][prof_idx].hash_p2]
                  , encryp[ENCRYPTION_TYPE_3DES]
                  , hash[prof[prof_type][prof_idx].hash_p2]);
    } else if((ENCRYPTION_TYPE_MAX_NUM != prof[prof_type][prof_idx].encryption_p2) &&
              (HASH_TYPE_MAX_NUM == prof[prof_type][prof_idx].hash_p2)){
        fprintf(fp,"  esp=%s-%s,%s-%s!\n", encryp[prof[prof_type][prof_idx].encryption_p2]
                  , hash[HASH_TYPE_SHA1]
                  , encryp[prof[prof_type][prof_idx].encryption_p2]
                  , hash[HASH_TYPE_SHA256]);
    }*/
    return;
}
void rc_ipsec_topology_set()
{
    int i,prof_count = 0;
    FILE *fp = NULL;
    char *p_tmp = NULL, buf[SZ_MIN];
    p_tmp = &buf[0];

    char *s_tmp = NULL, buf1[SZ_BUF];
    s_tmp = &buf1[0];

    memset(p_tmp, 0, sizeof(char) * SZ_MIN);
    fp = fopen("/tmp/etc/ipsec.conf", "w");
    fprintf(fp,"conn %%default\n  keyexchange=ikev1\n  authby=secret\n  ike=aes256-sha1-modp1024\n");

	for(prof_count = PROF_CLI; prof_count < PROF_ALL; prof_count++){
	    for(i = 0; i < MAX_PROF_NUM; i++){
			if(IPSEC_CONN_EN_DOWN != prof[prof_count][i].ipsec_conn_en){
			if(PROF_SVR == prof_count)
	        	sprintf(&buf[0], "ipsec_profile_%d", i+1);
			else if(PROF_CLI == prof_count)
				sprintf(&buf[0], "ipsec_profile_client_%d", i+1);
	        memset(s_tmp, '\0', SZ_BUF);
	        if(NULL != nvram_safe_get(&buf[0])){
	            strcpy(s_tmp, nvram_safe_get(&buf[0]));
	        }
	        if('\0' == *s_tmp){
	            memset((ipsec_prof_t *)&prof[prof_count][i], 0, sizeof(ipsec_prof_t));
	            prof[prof_count][i].ipsec_conn_en = IPSEC_CONN_EN_DEFAULT;
	            continue;
	        }
	        if(VPN_TYPE_NET_NET_SVR == prof[prof_count][i].vpn_type){
            	fprintf(fp,"#Net-to-Net VPN SVR[prof#%d]:%s\n\n", i, s_tmp);
	        }
			else if(VPN_TYPE_NET_NET_CLI == prof[prof_count][i].vpn_type){
            	fprintf(fp,"#Net-to-Net VPN CLI[prof#%d]:%s\n\n", i, s_tmp);
	        }
			else if(VPN_TYPE_NET_NET_PEER == prof[prof_count][i].vpn_type){
            	fprintf(fp,"#Net-to-Net PEER[prof#%d]:%s\n\n", i, s_tmp);
	        }
			else if(VPN_TYPE_HOST_NET == prof[prof_count][i].vpn_type){
            	fprintf(fp,"#Host-to-NET[prof#%d]:%s\n\n", i, s_tmp);
	        } 
			else {
            	continue;
        	}
	        fprintf(fp,"\nconn %s\n", prof[prof_count][i].profilename);
	        if(VPN_TYPE_HOST_NET != prof[prof_count][i].vpn_type){
            fprintf(fp,"##enforced UDP encapsulation (forceencaps=yes)\n"
                       "  keyingtries=%d\n  type=%s\n", prof[prof_count][i].keyingtries
                      , prof[prof_count][i].tun_type);
        	}
	        if(IKE_TYPE_AUTO == prof[prof_count][i].ike){
            	fprintf(fp,"  keyexchange=ikev1\n");
	        }
			else{
	            fprintf(fp,"  keyexchange=%s\n", ikev[prof[prof_count][i].ike]);
        	}
		    if(IKE_AGGRESSIVE_MODE == prof[prof_count][i].exchange){
            	fprintf(fp,"  aggressive=yes\n");
        	}
			
	        ipsec_conf_local_set(fp, i, prof_count);
	        ipsec_conf_remote_set(fp, i, prof_count);
			
	        if(VPN_TYPE_HOST_NET != prof[prof_count][i].vpn_type){
	            ipsec_conf_phase1_set(fp, i, prof_count);
	            ipsec_conf_phase2_set(fp, i, prof_count);
        	}
			else	{
				fprintf(fp,"  dpdtimeout=30s\n");	
			}
			if(DPD_CLEAR == prof[prof_count][i].dead_peer_detection)
				fprintf(fp,"  dpdaction=clear\n");
			else if(DPD_HOLD == prof[prof_count][i].dead_peer_detection)
				fprintf(fp,"  dpdaction=hold\n");
			else if(DPD_RESTART == prof[prof_count][i].dead_peer_detection)
				fprintf(fp,"  dpdaction=restart\n");
			
			if(DPD_NONE != prof[prof_count][i].dead_peer_detection)
				fprintf(fp,"  dpddelay=%ds\n", prof[prof_count][i].ipsec_dpd);
	        fprintf(fp,"  auto=add\n");
	    }
	}
	}
    if(NULL != fp){
        fclose(fp);
        run_postconf("ipsec","/etc/ipsec.conf");
    }
    return;
}
void rc_ipsec_nvram_convert_check(void)
{
	int i, prof_count = 0;
	char buf[SZ_MIN], buf_ext[SZ_MIN];
	char *nvp=NULL, *b=NULL;
	for(prof_count = PROF_CLI; prof_count < PROF_ALL; prof_count++){
	    for(i = 1; i <= MAX_PROF_NUM; i++){
			if(PROF_SVR == prof_count){
				sprintf(&buf[0], "ipsec_profile_%d", i);
				sprintf(&buf_ext[0], "ipsec_profile_%d_ext", i);
			}
			else if(PROF_CLI == prof_count){
				sprintf(&buf[0], "ipsec_profile_client_%d", i);
				sprintf(&buf_ext[0], "ipsec_profile_client_%d_ext", i);
			}
			if(0 != strcmp(nvram_safe_get(&buf[0]), "") && 0 == strcmp(nvram_safe_get(&buf_ext[0]),"")){
				nvp = strdup(nvram_safe_get(&buf[0]));
				b = strsep(&nvp, ">");
				if(0 == strcmp(b, "4"))
					nvram_set(&buf_ext[0], "0>0>0>0>0");	/* none */
				else
					nvram_set(&buf_ext[0], "6>6>255>6>6");	/* 3des-aes128-sha1-sha256-modp768-modp1024-modp1536-modp2048-modp3072-modp4096-modp6144-modp8192 */
			}

		}
	}
}
void rc_ipsec_config_init(void)
{
    memset((ipsec_samba_t *)&samba_prof, 0, sizeof(ipsec_samba_t));
    memset((ipsec_prof_t *)&prof[0][0], 0, sizeof(ipsec_prof_t) * MAX_PROF_NUM);
    //memset((pki_ca_t *)&ca_tab[0], 0, sizeof(pki_ca_t) * CA_FILES_MAX_NUM);
	memset((ipsec_samba_t *)&pre_samba_prof, 0, sizeof(ipsec_samba_t));
	if(!d_exists("/etc/ipsec.d") || !d_exists("/etc/strongswan.d"))
		system("cp -rf /usr/etc/* /tmp/etc/");
    //mkdir("/jffs/ca_files", 0777);
    /*ipsec.conf init*/    
    rc_ipsec_conf_default_init();
    rc_ipsec_psk_xauth_rw_init();
    /*ipsec.secrets init*/
    if(nvram_get_int("ipsec_server_enable") || nvram_get_int("ipsec_client_enable"))
		rc_ipsec_set(IPSEC_INIT,PROF_ALL);
    //rc_ipsec_secrets_set();
    //rc_ipsec_conf_set();
    /*ipsec pki shell script default generate*/
    //rc_ipsec_ca_default_gen();
    //rc_ipsec_pki_gen_exec();
    //rc_ipsec_ca_init();
    /*ca import*/
    //rc_ipsec_ca_import();
    return;
}
void rc_set_ipsec_stack_block_size(void)
{
	char command[64];
	if(NULL != nvram_safe_get("ipsec_stack_block_size")){
		snprintf(command, sizeof(command), "echo \"%s\" > /tmp/ipsec_stack_block_size", nvram_safe_get("ipsec_stack_block_size"));
		system(command);
	}
}
#if 0
static int cur_bitmap_en_scan()
{
    uint32_t cur_bitmap_en = 0, i = 0,prof_count = 0;
	for(prof_count = PROF_CLI; prof_count < PROF_ALL; prof_count++){
	    for(i = 0; i < MAX_PROF_NUM; i++){
			if(IPSEC_CONN_EN_UP == prof[prof_count][i].ipsec_conn_en){
	        	cur_bitmap_en |= (uint32_t)(1 << i);
	        }
	    }
	}
    return cur_bitmap_en;
}
#endif

void get_bitmap_scan(int *cur_bitmap_en)
{
	uint32_t i = 0,prof_count = 0;
	for(prof_count = PROF_CLI; prof_count < PROF_ALL; prof_count++){
	    for(i = 0; i < MAX_PROF_NUM; i++){
			if(IPSEC_CONN_EN_UP == prof[prof_count][i].ipsec_conn_en){
	        	cur_bitmap_en[prof_count] |= (uint32_t)(1 << i);
	        }
	    }
	}
	return;
}
void run_ipsec_firewall_scripts(void)
{
	char *argv[3];
	argv[0] = "/bin/sh";
	argv[1] = FILE_PATH_IPSEC_IPTABLES_RULE;
	argv[2] = NULL;

	chmod(FILE_PATH_IPSEC_IPTABLES_RULE, 0777);
	_eval(argv, NULL, 0, NULL);
	return;
}

#if defined(RTCONFIG_QUICKSEC)
static qs_virtual_ip_t 
get_virtual_ip_format(char *virtual_subnet)
{
	char *ip, *mask;
	int i=0;
	int ip_1, ip_2, ip_3, ip_4;
	int mask_1, mask_2, mask_3, mask_4, mask_tmp;
	int ip_start_1, ip_start_2, ip_start_3, ip_start_4;
	int ip_end_1, ip_end_2, ip_end_3, ip_end_4;
	
	qs_virtual_ip_t virtual_ip;
	memset(&virtual_ip, 0, sizeof(qs_virtual_ip_t));

	ip = strtok(virtual_subnet, "/");
	mask = strtok(NULL, "/");
	//DBG(("ip=%s,mask=%s\n", ip, mask));
	
	ip_1 = atoi(strtok(ip, "."));
	ip_2 = atoi(strtok(NULL, "."));
	ip_3 = atoi(strtok(NULL, "."));
	ip_4 = atoi(strtok(NULL, "."));
	
	mask_tmp = atoi(mask);
	int bitpatten = 0xff00;
	
	if( mask_tmp >= 8){
		mask_1 = 255;
		mask_tmp -= 8;
	}
	else{
		i = mask_1;
		while (i > 0){
			bitpatten = bitpatten >> 1;
			i--;
		}
		mask_1 = bitpatten & 0xff;	
	}
	
	if( mask_tmp >= 8){
		mask_2 = 255;
		mask_tmp -= 8;
	}
	else{
		i = mask_2;
		while (i > 0){
			bitpatten = bitpatten >> 1;
			i--;
		}
		mask_2 = bitpatten & 0xff;	
	}
	
	if( mask_tmp >= 8){
		mask_3 = 255;
		mask_tmp -= 8;
	}
	else{
		i = mask_3;
		int bitpatten = 0xff00; 
		while (i > 0){
			bitpatten = bitpatten >> 1;
			i--;
		}
		
		mask_3 = bitpatten & 0xff;	
	}
	//DBG(("mask_tmp=%d\n",mask_tmp));
	if( mask_tmp >= 8){
		mask_4 = 255;
	}
	else{
		i = mask_tmp;
		while (i > 0){
			bitpatten = bitpatten >> 1;
			i--;
		}
		mask_4 = bitpatten & 0xff;	
	}
	
	//DBG(("%d %d %d %d\n", mask_1, mask_2, mask_3, mask_4));
	//DBG(("%d %d %d %d\n", ip_1, ip_2, ip_3, ip_4));
	
	ip_start_1 = ip_1 & mask_1;
	ip_start_2 = ip_2 & mask_2;
	ip_start_3 = ip_3 & mask_3;
	ip_start_4 = (ip_4 & mask_4) + 1;
	
	ip_end_1 = ip_1 | (~ mask_1 & 0xff);
	ip_end_2 = ip_2 | (~ mask_2 & 0xff);
	ip_end_3 = ip_3 | (~ mask_3 & 0xff);
	ip_end_4 = (ip_4 | (~ mask_4 & 0xff)) - 1;
	
	sprintf(virtual_ip.ip_start, "%d.%d.%d.%d", ip_start_1, ip_start_2, ip_start_3, ip_start_4);
	sprintf(virtual_ip.ip_end, "%d.%d.%d.%d", ip_end_1, ip_end_2, ip_end_3, ip_end_4);
	sprintf(virtual_ip.subnet, "%d.%d.%d.%d", mask_1, mask_2, mask_3, mask_4);
	//DBG(("start_IP=%s, end_IP=%s, subnet=%s\n", ip_start, ip_end, subnet_mask));

	return virtual_ip;
}

void rc_ipsec_topology_set_XML()
{
	int i,prof_count = 0;
    FILE *fp = NULL;
    char *p_tmp = NULL, buf[SZ_MIN];
    p_tmp = &buf[0];
	char flag_buf[SZ_64BUF], alg_buf[SZ_64BUF];
    char *s_tmp = NULL, buf1[SZ_BUF];
	char alg_enc[SZ_MIN], alg_hash[SZ_MIN];
    s_tmp = &buf1[0];
	qs_virtual_ip_t virtual_ip;
	char lan_class[32];
	char *subnet, *subnet_total;
	
    memset(p_tmp, 0, sizeof(char) * SZ_MIN);
	memset(&virtual_ip, 0, sizeof(qs_virtual_ip_t));
	memset(alg_buf, 0, sizeof(char)* SZ_64BUF);
	   
	if((fp = fopen("/tmp/quicksecpm.xml", "w")) == NULL){
		DBG(("OPEN %s FAIL!!\n", "/tmp/quicksecpm.xml"));
		return;
	}
	fprintf(fp,"<?xml version=\"1.0\" encoding=\"ISO-8859-1\"?>\n");
	fprintf(fp,"<!DOCTYPE quicksec PUBLIC \"quicksec:dtd\" \"quicksec.dtd\">\n");
	fprintf(fp,"<quicksec>\n");
	fprintf(fp,"  <params>\n");
	
	for(prof_count = PROF_CLI; prof_count < PROF_ALL; prof_count++){
	    for(i = 0; i < MAX_PROF_NUM; i++){
			if(IPSEC_CONN_EN_DOWN != prof[prof_count][i].ipsec_conn_en){
				if(PROF_SVR == prof_count)
		        	sprintf(&buf[0], "ipsec_profile_%d", i+1);
				else if(PROF_CLI == prof_count)
					sprintf(&buf[0], "ipsec_profile_client_%d", i+1);
		        memset(s_tmp, '\0', SZ_BUF);
		        if(NULL != nvram_safe_get(&buf[0])){
		            strcpy(s_tmp, nvram_safe_get(&buf[0]));
		        }
		        if('\0' == *s_tmp){
		            memset((ipsec_prof_t *)&prof[prof_count][i], 0, sizeof(ipsec_prof_t));
		            prof[prof_count][i].ipsec_conn_en = IPSEC_CONN_EN_DEFAULT;
		            continue;
		        }
				
				if(VPN_TYPE_HOST_NET == prof[prof_count][i].vpn_type)
				{
					/* virtual server settings */
					fprintf(fp,"    <address-pool");
					if(0 != strlen(samba_prof.dns1) && 0 != strlen(samba_prof.dns2))
						fprintf(fp," dns=\"%s;%s\"", samba_prof.dns1, samba_prof.dns2);
					else if(0 != strlen(samba_prof.dns1))
						fprintf(fp," dns=\"%s\"", samba_prof.dns1);
					else if(0 != strlen(samba_prof.dns2))
						fprintf(fp," dns=\"%s\"", samba_prof.dns2);
						
					if(0 != strlen(samba_prof.nbios1) && 0 != strlen(samba_prof.nbios2))
						fprintf(fp," wins=\"%s;%s\"", samba_prof.nbios1, samba_prof.nbios2);
					else if(0 != strlen(samba_prof.nbios1))
						fprintf(fp," wins=\"%s\"", samba_prof.nbios1);
					else if(0 != strlen(samba_prof.nbios2))
						fprintf(fp," wins=\"%s\"", samba_prof.nbios2);
					fprintf(fp,">\n");
					ip2class(nvram_safe_get("lan_ipaddr"), nvram_safe_get("lan_netmask"), lan_class);
					if(0 != strcmp(prof[prof_count][i].local_subnet,lan_class))
						strncpy(prof[prof_count][i].local_subnet, lan_class, 32);
					fprintf(fp,"      <subnet>%s</subnet>\n", prof[prof_count][i].local_subnet);
					strcpy(buf, prof[prof_count][i].virtual_subnet);
					virtual_ip = get_virtual_ip_format(buf);
					//DBG(("virtual_subnet=%s\n",prof[prof_count][i].virtual_subnet));
					fprintf(fp,"      <address netmask=\"%s\">%s-%s</address>\n", virtual_ip.subnet, virtual_ip.ip_start,virtual_ip.ip_end);					
					fprintf(fp,"    </address-pool>\n");
				}			
			}
		}
	}

	fprintf(fp,"    <auth-domain>\n");
	for(prof_count = PROF_CLI; prof_count < PROF_ALL; prof_count++){
		for(i = 0; i < MAX_PROF_NUM; i++){
			if(IPSEC_CONN_EN_DOWN != prof[prof_count][i].ipsec_conn_en){
				if(VPN_TYPE_HOST_NET == prof[prof_count][i].vpn_type)
					fprintf(fp,"      <remote-secret id-type=\"email\" id=\"hostcli@ipsec.com\">%s</remote-secret>\n", prof[prof_count][i].auth_method_key);
				else
					fprintf(fp,"      <remote-secret id-type=\"email\" id=\"%s\">%s</remote-secret>\n", prof[prof_count][i].remote_id, prof[prof_count][i].auth_method_key);

				/* support xauth server */
				if(IPSEC_AUTH2_TYP_SVR == prof[prof_count][i].xauth){
					char ipsec_client_list_name[SZ_MIN], xauth_buf[SZ_MAX], xauth_tmp[SZ_MAX];
					char *p_str = NULL, *p_str1 = NULL;
					char *delim = "\n";
					char *pch;
					int idx = 0;
					memset(ipsec_client_list_name, 0, sizeof(char) * SZ_MIN);
					sprintf(ipsec_client_list_name, "ipsec_client_list_%d", i+1);

					/* xauth account/password */
					if(NULL != nvram_safe_get(ipsec_client_list_name)){
						p_str = &xauth_buf[0];
						p_str1 = &xauth_tmp[0];
						memset(xauth_buf, 0, sizeof(char) * SZ_MAX);
						memset(xauth_tmp, 0, sizeof(char) * SZ_MAX);
						strcpy(xauth_buf, nvram_safe_get(ipsec_client_list_name));
						while('\0' != *p_str){
							if('<' == *p_str){
								*p_str = '\n';
							}
							if('>' == *p_str){
								*p_str1 = *p_str++ = '\n';
								
								p_str1 +=  1;
							}
							*p_str1++ = *p_str++;
						}
						p_str1 = '\0';
						pch = strtok(xauth_tmp,delim);
						while (pch != NULL)
						{
							if(idx % 2 == 0)
								fprintf(fp,"        <password user-name=\"%s",pch);
							else
								fprintf(fp,"\" password=\"%s\"/>\n",pch);
							pch = strtok (NULL, delim);

							idx++;
						}  
					}
				}
			}
		}
	}
	fprintf(fp,"    </auth-domain>\n");	
	fprintf(fp,"  </params>\n");
	fprintf(fp,"  <policy>\n");
	
	for(prof_count = PROF_CLI; prof_count < PROF_ALL; prof_count++){
		for(i = 0; i < MAX_PROF_NUM; i++){
			if(IPSEC_CONN_EN_DOWN != prof[prof_count][i].ipsec_conn_en){
				fprintf(fp,"  <!-- %s config -->\n", prof[prof_count][i].profilename);	
				fprintf(fp,"    <tunnel name=\"%s\"", prof[prof_count][i].profilename);

				flag_buf[0] = '\0';
				if(VPN_TYPE_NET_NET_SVR == prof[prof_count][i].vpn_type || VPN_TYPE_HOST_NET == prof[prof_count][i].vpn_type)
					strcat_r(flag_buf," dont-initiate",flag_buf);
				if(VPN_TYPE_NET_NET_PEER == prof[prof_count][i].vpn_type || VPN_TYPE_NET_NET_CLI == prof[prof_count][i].vpn_type)
					strcat_r(flag_buf," auto",flag_buf);	
				if(IPSEC_AUTH2_TYP_SVR == prof[prof_count][i].xauth)
					strcat_r(flag_buf," xauth-methods",flag_buf);
				if(VPN_TYPE_HOST_NET == prof[prof_count][i].vpn_type)
					strcat_r(flag_buf," require-cfgmode allow-cfgmode",flag_buf);
				if(IKE_AGGRESSIVE_MODE == prof[prof_count][i].exchange)
					strcat_r(flag_buf," aggressive-mode",flag_buf);
				if(0 == strcmp(prof[prof_count][i].tun_type,"transport"))
					strcat_r(flag_buf," transport",flag_buf);
				
				if(0 != strlen(flag_buf))
					fprintf(fp," flags=\"%s\"", flag_buf + 1);

				flag_buf[0] = '\0';
				DBG(("enc2=%d, hash2=%d\n",prof[prof_count][i].encryption_p2, prof[prof_count][i].hash_p2));

				if(ENCRYPTION_TYPE_AES128 == prof[prof_count][i].encryption_p2)
					strcat_r(flag_buf,"aes",flag_buf);
				else if(ENCRYPTION_TYPE_3DES == prof[prof_count][i].encryption_p2)
					strcat_r(flag_buf,"3des",flag_buf);	

				if(HASH_TYPE_SHA1 == prof[prof_count][i].hash_p2)
					strcat_r(flag_buf," sha1",flag_buf);
				else if(HASH_TYPE_SHA256 == prof[prof_count][i].hash_p2)
					strcat_r(flag_buf," sha2",flag_buf);
				DBG(("flag_buf=%s\n", flag_buf));
				if(0 != strlen(flag_buf))
					fprintf(fp," transform=\"esp %s\"", flag_buf);	
				if(0 != prof[prof_count][i].keylife_p1)
					fprintf(fp," ike-life=\"%d\"", prof[prof_count][i].keylife_p1);	
				fprintf(fp,">\n");	
				if(VPN_TYPE_HOST_NET == prof[prof_count][i].vpn_type)
					fprintf(fp,"      <identity id-type=\"email\" id=\"hostsrv@ipsec.com\">\n");
				else
					fprintf(fp,"      <identity id-type=\"email\" id=\"%s\">\n", prof[prof_count][i].local_id);
				fprintf(fp,"        <local-secret>%s</local-secret>\n", prof[prof_count][i].auth_method_key);
				fprintf(fp,"      </identity>\n");
				if(VPN_TYPE_HOST_NET == prof[prof_count][i].vpn_type)
					fprintf(fp,"      <identity type=\"remote\" id-type=\"email\" id=\"hostcli@ipsec.com\"/>\n");
				else
					fprintf(fp,"      <identity type=\"remote\" id-type=\"email\" id=\"%s\" flags=\"enforce-identity\"/>\n", prof[prof_count][i].remote_id);

				DBG(("enc=%d, hash=%d\n",prof[prof_count][i].encryption_p1, prof[prof_count][i].hash_p1));
				flag_buf[0] = '\0';
				
				if(ENCRYPTION_TYPE_AES128 == prof[prof_count][i].encryption_p1)
					strcat_r(flag_buf,"aes",flag_buf);
				else if(ENCRYPTION_TYPE_3DES == prof[prof_count][i].encryption_p1)
					strcat_r(flag_buf,"3des",flag_buf);					
				
				
				if(HASH_TYPE_SHA1 == prof[prof_count][i].hash_p1)
					strcat_r(flag_buf," sha1",flag_buf);
				else if(HASH_TYPE_SHA256 == prof[prof_count][i].hash_p1)
					strcat_r(flag_buf," sha2",flag_buf);
				if(0 != strlen(flag_buf))
					fprintf(fp,"      <ike-algorithms>%s</ike-algorithms>\n", flag_buf);
				
				if(ENCRYPTION_TYPE_AES128 == prof[prof_count][i].encryption_p1)
					fprintf(fp,"      <algorithm-properties algorithm=\"aes\" min-key-size=\"128\" max-key-size=\"128\" default-key-size=\"128\"/>\n");
				if(HASH_TYPE_SHA256 == prof[prof_count][i].hash_p1)
					fprintf(fp,"      <algorithm-properties algorithm=\"sha2\" min-key-size=\"256\" max-key-size=\"256\" default-key-size=\"256\"/>\n");
				
				if(0 != prof[prof_count][i].keylife_p2)
					fprintf(fp,"      <life type=\"seconds\">%d</life>\n", prof[prof_count][i].keylife_p2);	
				if(0 != strcmp(prof[prof_count][i].remote_gateway, "null"))
					fprintf(fp,"        <peer>%s</peer>\n", prof[prof_count][i].remote_gateway);
				fprintf(fp,"      <local-ip>%s</local-ip>\n", prof[prof_count][i].local_pub_ip);
				fprintf(fp,"      <ike-versions>%d</ike-versions>\n", prof[prof_count][i].ike);
				if(0 != prof[prof_count][i].dead_peer_detection)
					fprintf(fp,"      <dpd-timeout>%d</dpd-timeout>\n", prof[prof_count][i].ipsec_dpd);
				fprintf(fp,"    </tunnel>\n");
				if(VPN_TYPE_HOST_NET != prof[prof_count][i].vpn_type){
					fprintf(fp,"    <rule to-tunnel=\"%s\">\n", prof[prof_count][i].profilename);
					//fprintf(fp,"      <src>ipv4(%s)</src>\n",prof[prof_count][i].local_subnet);
					//fprintf(fp,"      <dst>ipv4(%s)</dst>\n",prof[prof_count][i].remote_subnet);
					fprintf(fp,"      <src>");
					subnet_total = strdup(prof[prof_count][i].local_subnet);
					while((subnet = strsep(&subnet_total, ",")) != NULL){
						if(NULL != strstr(subnet, ":"))
							fprintf(fp,"ipv6(%s),", subnet);
						else
							fprintf(fp,"ipv4(%s),", subnet);
				    }
					fprintf(fp,"</src>\n");
					fprintf(fp,"      <dst>");
					subnet_total = strdup(prof[prof_count][i].remote_subnet);
					while((subnet = strsep(&subnet_total, ",")) != NULL){
						if(NULL != strstr(subnet, ":"))
							fprintf(fp,"ipv6(%s),", subnet);
						else
							fprintf(fp,"ipv4(%s),", subnet);
				    }
					fprintf(fp,"</dst>\n");
					fprintf(fp,"    </rule>\n");
				}

				if(VPN_TYPE_HOST_NET == prof[prof_count][i].vpn_type){
					fprintf(fp,"    <rule from-tunnel=\"%s\"/>\n", prof[prof_count][i].profilename);
				}
				else{
					fprintf(fp,"    <rule from-tunnel=\"%s\">\n", prof[prof_count][i].profilename);
					//fprintf(fp,"      <src>ipv4(%s)</src>\n", prof[prof_count][i].remote_subnet);
					//fprintf(fp,"      <dst>ipv4(%s)</dst>\n", prof[prof_count][i].local_subnet);
					fprintf(fp,"      <src>");
					subnet_total = strdup(prof[prof_count][i].remote_subnet);
					while((subnet = strsep(&subnet_total, ",")) != NULL){
						if(NULL != strstr(subnet, ":"))
							fprintf(fp,"ipv6(%s),", subnet);
						else
							fprintf(fp,"ipv4(%s),", subnet);
				    }
					fprintf(fp,"</src>\n");
					fprintf(fp,"      <dst>");
					subnet_total = strdup(prof[prof_count][i].local_subnet);
					while((subnet = strsep(&subnet_total, ",")) != NULL){
						if(NULL != strstr(subnet, ":"))
							fprintf(fp,"ipv6(%s),", subnet);
						else
							fprintf(fp,"ipv4(%s),", subnet);
				    }
					fprintf(fp,"</dst>\n");
					fprintf(fp,"    </rule>\n");
				}
			}
		}
	}
		
	fprintf(fp,"    <rule>\n");
	fprintf(fp,"      <src>ipv4(0.0.0.0/0)</src>\n");
	fprintf(fp,"      <dst>ipv4(0.0.0.0/0)</dst>\n");	
	fprintf(fp,"    </rule>\n");
	fprintf(fp,"  </policy>\n");
	fprintf(fp,"</quicksec>\n");
	fclose(fp);
    return;
}

#endif

void rc_ipsec_set(ipsec_conn_status_t conn_status, ipsec_prof_type_t prof_type)
{
    static bool ipsec_start_en = FALSE;
    static int32_t pre_bitmap_en[2] = {0};
    uint32_t i = 0; //, cur_bitmap_en= 0;
	int prof_count = 0;
    FILE *fp = NULL, *fp1 = NULL;
    char interface[4];
	char *argv[3];
	int unit = 0;
	char word[80], *next;
	uint32_t cur_bitmap_en_p[2]={0};
	char *local_subnet, *local_subnet_total;
	int prof_i = 0, is_duplicate = 0;
	char tmpStr[20];
	int isakmp_port = nvram_get_int("ipsec_isakmp_port");
	int nat_t_port = nvram_get_int("ipsec_nat_t_port");

	argv[0] = "/bin/sh";
	argv[1] = FILE_PATH_IPSEC_SH;
	argv[2] = NULL;
	
    rc_ipsec_conf_set();
    rc_ipsec_secrets_set();
    rc_strongswan_conf_set();
#if defined(RTCONFIG_QUICKSEC)
	rc_ipsec_topology_set_XML();
#endif
	if ((fp = fopen(FILE_PATH_IPSEC_SH, "w")) == NULL){
		DBG(("OPEN %s FAIL!!\n", FILE_PATH_IPSEC_SH));
		return;
	}

	if ((fp1 = fopen(FILE_PATH_IPSEC_IPTABLES_RULE, "w")) == NULL){
		DBG(("OPEN %s FAIL!!\n", FILE_PATH_IPSEC_IPTABLES_RULE));
		return;
	}
		
//#if 0
    if(FALSE == ipsec_start_en){
        rc_ipsec_start(fp);
        ipsec_start_en = TRUE;
        if(IPSEC_INIT == conn_status){
            fprintf(fp, "\nsleep 7 > /dev/null 2>&1 \n");
        }
    }
//#endif
    //cur_bitmap_en = cur_bitmap_en_scan();
	get_bitmap_scan((int *) cur_bitmap_en_p);
	//DBG(("rc_ipsec_down_stat>>>> 0x%x, 0x%x\n", cur_bitmap_en_p[0], cur_bitmap_en_p[1]));

	if(cur_bitmap_en_p[0] != 0)
		nvram_set_int("ipsec_client_enable",1);
	else
		nvram_set_int("ipsec_client_enable",0);
	
	if((nvram_get_int("ipsec_server_enable") == 1 || nvram_get_int("ipsec_client_enable") == 1 )){
		/*if(IPSEC_INIT == conn_status){
			if (!pids("starter") && !pids("charon"))
				rc_ipsec_start(fp);
			else	{
				rc_ipsec_stop(fp);
				rc_ipsec_start(fp);
			}
		}
		ipsec_start_en = TRUE;*/
#if defined(RTCONFIG_QUICKSEC)		
		modprobe("ah4");
		modprobe("esp4");
		modprobe("ipcomp");
		modprobe("xfrm4_tunnel");
		modprobe("xfrm_user");
#endif
		/* ipsec must be restart if strongswan.conf changed, or it will not apply the new settings. */
		if((TRUE == ipsec_start_en) && (IPSEC_INIT != conn_status)&& (0 != strcmp(pre_samba_prof.dns1, samba_prof.dns1) || 0 != strcmp(pre_samba_prof.dns2, samba_prof.dns2) || 
				0 != strcmp(pre_samba_prof.nbios1, samba_prof.nbios1) || 0 != strcmp(pre_samba_prof.nbios2, samba_prof.nbios2))){
			pre_samba_prof = samba_prof;
			fprintf(fp, "\nsleep 2 > /dev/null 2>&1 \n");
			rc_ipsec_restart(fp);
		}
		else{
			rc_ipsec_rereadall(fp);
			rc_ipsec_reload(fp);
		}
	}
	
	//rc_ipsec_rereadall(fp);
	//rc_ipsec_reload(fp);

	for(prof_count = PROF_CLI; prof_count < PROF_ALL; prof_count++){
		DBG(("rc_ipsec_down_stat>>>> 0x%x,prof_count=%d\n", pre_bitmap_en[prof_count],prof_count));
    	for(i = 0; i < MAX_PROF_NUM; i++){
			if(0 != strlen(prof[prof_count][i].profilename)) {
				if(strcmp(prof[prof_count][i].local_public_interface,"wan") == 0){
					strcpy(interface,nvram_safe_get("wan0_gw_ifname"));
				}
				else if(strcmp(prof[prof_count][i].local_public_interface,"wan2") == 0){
					strcpy(interface,nvram_safe_get("wan1_gw_ifname"));
				}
				else if(strcmp(prof[prof_count][i].local_public_interface,"lan") == 0) 
				strcpy(interface,"br0");
				else if(strcmp(prof[prof_count][i].local_public_interface,"usb") == 0){ 
					foreach(word, nvram_safe_get("wan_ifnames"), next) {
						if (0 == strcmp(word,"usb")){
							break;
						}
						unit ++;
					}
					strcpy(interface,get_wan_ifname(unit));
				}
				if(IPSEC_CONN_EN_UP == prof[prof_count][i].ipsec_conn_en){
					if(0 != strcmp(interface,"")){
						if(VPN_TYPE_HOST_NET == prof[prof_count][i].vpn_type){
							/* Host to Net */
							for(unit = WAN_UNIT_FIRST; unit < WAN_UNIT_MAX; ++unit){
								sprintf(tmpStr,"wan%d_gw_ifname",unit);
								if(0 != strlen(nvram_safe_get(tmpStr)))
									strcpy(interface,nvram_safe_get(tmpStr));
								fprintf(fp1, "iptables -D INPUT -i %s --protocol esp -j ACCEPT\n", interface);
								fprintf(fp1, "iptables -D INPUT -i %s --protocol ah -j ACCEPT\n", interface);
								fprintf(fp1, "iptables -D INPUT -i %s -p udp --dport %d -j ACCEPT\n", interface, isakmp_port);
								fprintf(fp1, "iptables -D INPUT -i %s -p udp --dport %d -j ACCEPT\n", interface, nat_t_port);
								fprintf(fp1, "iptables -I INPUT -i %s --protocol esp -j ACCEPT\n", interface);
								fprintf(fp1, "iptables -I INPUT -i %s --protocol ah -j ACCEPT\n", interface);
								fprintf(fp1, "iptables -I INPUT -i %s -p udp --dport %d -j ACCEPT\n", interface, isakmp_port);
								fprintf(fp1, "iptables -I INPUT -i %s -p udp --dport %d -j ACCEPT\n", interface, nat_t_port);
								fprintf(fp1, "iptables -D OUTPUT -o %s --protocol esp -j ACCEPT\n", interface);
								fprintf(fp1, "iptables -D OUTPUT -o %s --protocol ah -j ACCEPT\n", interface);
								fprintf(fp1, "iptables -D OUTPUT -o %s -p udp --sport %d -j ACCEPT\n", interface, isakmp_port);
								fprintf(fp1, "iptables -D OUTPUT -o %s -p udp --sport %d -j ACCEPT\n", interface, nat_t_port);
								fprintf(fp1, "iptables -I OUTPUT -o %s --protocol esp -j ACCEPT\n", interface);
								fprintf(fp1, "iptables -I OUTPUT -o %s --protocol ah -j ACCEPT\n", interface);
								fprintf(fp1, "iptables -I OUTPUT -o %s -p udp --sport %d -j ACCEPT\n", interface, isakmp_port);
								fprintf(fp1, "iptables -I OUTPUT -o %s -p udp --sport %d -j ACCEPT\n", interface, nat_t_port);
								fprintf(fp1, "iptables -D INPUT -i %s -s %s -j ACCEPT\n",interface, prof[prof_count][i].virtual_subnet);
								fprintf(fp1, "iptables -I INPUT -i %s -s %s -j ACCEPT\n",interface, prof[prof_count][i].virtual_subnet);
#ifdef RTCONFIG_BCMARM
								/* mark connect to bypass CTF */
								if (nvram_match("ctf_disable", "0")){
									fprintf(fp1, "iptables -t mangle -D FORWARD -i %s -s %s -j MARK --set-mark 0x01/0x7\n", interface, prof[prof_count][i].virtual_subnet);
									fprintf(fp1, "iptables -t mangle -A FORWARD -i %s -s %s -j MARK --set-mark 0x01/0x7\n", interface, prof[prof_count][i].virtual_subnet);
									fprintf(fp1, "iptables -t mangle -D FORWARD -o %s -d %s -j MARK --set-mark 0x01/0x7\n", interface, prof[prof_count][i].virtual_subnet);
									fprintf(fp1, "iptables -t mangle -A FORWARD -o %s -d %s -j MARK --set-mark 0x01/0x7\n", interface, prof[prof_count][i].virtual_subnet);
								}
#endif
							}
							/* to fix host-to-net some android device can't access some website. ex. www.sogi.com.tw */
							fprintf(fp1, "iptables -t mangle -D FORWARD -m policy --pol ipsec --dir in -p tcp -m tcp --tcp-flags SYN,RST SYN -m tcpmss --mss 1361:1536 -j TCPMSS --set-mss 1360\n");
							fprintf(fp1, "iptables -t mangle -D FORWARD -m policy --pol ipsec --dir out -p tcp -m tcp --tcp-flags SYN,RST SYN -m tcpmss --mss 1361:1536 -j TCPMSS --set-mss 1360\n");
							fprintf(fp1, "iptables -t mangle -A FORWARD -m policy --pol ipsec --dir in -p tcp -m tcp --tcp-flags SYN,RST SYN -m tcpmss --mss 1361:1536 -j TCPMSS --set-mss 1360\n");
							fprintf(fp1, "iptables -t mangle -A FORWARD -m policy --pol ipsec --dir out -p tcp -m tcp --tcp-flags SYN,RST SYN -m tcpmss --mss 1361:1536 -j TCPMSS --set-mss 1360\n");
						}
						else{
							/* Net to Net */
							fprintf(fp1, "iptables -D INPUT -i %s --protocol esp -j ACCEPT\n", interface);
							fprintf(fp1, "iptables -D INPUT -i %s --protocol ah -j ACCEPT\n", interface);
							fprintf(fp1, "iptables -D INPUT -i %s -p udp --dport %d -j ACCEPT\n", interface, isakmp_port);
							fprintf(fp1, "iptables -D INPUT -i %s -p udp --dport %d -j ACCEPT\n", interface, nat_t_port);
							fprintf(fp1, "iptables -I INPUT -i %s --protocol esp -j ACCEPT\n", interface);
							fprintf(fp1, "iptables -I INPUT -i %s --protocol ah -j ACCEPT\n", interface);
							fprintf(fp1, "iptables -I INPUT -i %s -p udp --dport %d -j ACCEPT\n", interface, isakmp_port);
							fprintf(fp1, "iptables -I INPUT -i %s -p udp --dport %d -j ACCEPT\n", interface, nat_t_port);
							fprintf(fp1, "iptables -D OUTPUT -o %s --protocol esp -j ACCEPT\n", interface);
							fprintf(fp1, "iptables -D OUTPUT -o %s --protocol ah -j ACCEPT\n", interface);
							fprintf(fp1, "iptables -D OUTPUT -o %s -p udp --sport %d -j ACCEPT\n", interface, isakmp_port);
							fprintf(fp1, "iptables -D OUTPUT -o %s -p udp --sport %d -j ACCEPT\n", interface, nat_t_port);
							fprintf(fp1, "iptables -I OUTPUT -o %s --protocol esp -j ACCEPT\n", interface);
							fprintf(fp1, "iptables -I OUTPUT -o %s --protocol ah -j ACCEPT\n", interface);
							fprintf(fp1, "iptables -I OUTPUT -o %s -p udp --sport %d -j ACCEPT\n", interface, isakmp_port);
							fprintf(fp1, "iptables -I OUTPUT -o %s -p udp --sport %d -j ACCEPT\n", interface, nat_t_port);
							local_subnet_total = strdup(prof[prof_count][i].local_subnet);
							while((local_subnet = strsep(&local_subnet_total, ",")) != NULL){
								fprintf(fp1, "iptables -t nat -D POSTROUTING -s %s -m policy --dir out --pol ipsec -j ACCEPT\n", local_subnet);
								fprintf(fp1, "iptables -t nat -I POSTROUTING -s %s -m policy --dir out --pol ipsec -j ACCEPT\n", local_subnet);
#ifdef RTCONFIG_BCMARM
								/* mark connect to bypass CTF */
								if (nvram_match("ctf_disable", "0")){
									fprintf(fp1, "iptables -t mangle -D FORWARD -i %s -d %s -j MARK --set-mark 0x01/0x7\n", interface, prof[prof_count][i].local_subnet);
									fprintf(fp1, "iptables -t mangle -A FORWARD -i %s -d %s -j MARK --set-mark 0x01/0x7\n", interface, prof[prof_count][i].local_subnet);
									fprintf(fp1, "iptables -t mangle -D FORWARD -o %s -s %s -j MARK --set-mark 0x01/0x7\n", interface, prof[prof_count][i].local_subnet);
									fprintf(fp1, "iptables -t mangle -A FORWARD -o %s -s %s -j MARK --set-mark 0x01/0x7\n", interface, prof[prof_count][i].local_subnet);
								}
#endif
						    }
						}
						
					}
				}
		if(((IPSEC_START == conn_status) || (IPSEC_INIT == conn_status)) &&  
	           (IPSEC_CONN_EN_UP == prof[prof_count][i].ipsec_conn_en)){

	            if(((uint32_t)(1 << i)) != (pre_bitmap_en[prof_count] & ((uint32_t)(1 << i)))){
						//cur_bitmap_en = cur_bitmap_en_scan();
						get_bitmap_scan((int *) cur_bitmap_en_p);
						if(0 != strcmp(interface,"")){
							/*fprintf(fp, "iptables -D INPUT -i %s --protocol esp -j ACCEPT\n", interface);
							fprintf(fp, "iptables -D INPUT -i %s --protocol ah -j ACCEPT\n", interface);
							fprintf(fp, "iptables -D INPUT -i %s -p udp --dport 500 -j ACCEPT\n", interface);
							fprintf(fp, "iptables -D INPUT -i %s -p udp --dport 4500 -j ACCEPT\n", interface);
							fprintf(fp, "iptables -I INPUT -i %s --protocol esp -j ACCEPT\n", interface);
							fprintf(fp, "iptables -I INPUT -i %s --protocol ah -j ACCEPT\n", interface);
							fprintf(fp, "iptables -I INPUT -i %s -p udp --dport 500 -j ACCEPT\n", interface);
							fprintf(fp, "iptables -I INPUT -i %s -p udp --dport 4500 -j ACCEPT\n", interface);
							fprintf(fp, "iptables -D OUTPUT -o %s --protocol esp -j ACCEPT\n", interface);
							fprintf(fp, "iptables -D OUTPUT -o %s --protocol ah -j ACCEPT\n", interface);
							fprintf(fp, "iptables -D OUTPUT -o %s -p udp --sport 500 -j ACCEPT\n", interface);
							fprintf(fp, "iptables -D OUTPUT -o %s -p udp --sport 4500 -j ACCEPT\n", interface);
							fprintf(fp, "iptables -I OUTPUT -o %s --protocol esp -j ACCEPT\n", interface);
							fprintf(fp, "iptables -I OUTPUT -o %s --protocol ah -j ACCEPT\n", interface);
							fprintf(fp, "iptables -I OUTPUT -o %s -p udp --sport 500 -j ACCEPT\n", interface);
							fprintf(fp, "iptables -I OUTPUT -o %s -p udp --sport 4500 -j ACCEPT\n", interface);*/

						if(VPN_TYPE_HOST_NET == prof[prof_count][i].vpn_type){
							/*fprintf(fp, "iptables -D INPUT -i %s -s %s -j ACCEPT\n",interface,prof[prof_count][i].virtual_subnet);
							fprintf(fp, "iptables -I INPUT -i %s -s %s -j ACCEPT\n",interface,prof[prof_count][i].virtual_subnet);*/
#ifdef RTCONFIG_BCMARM
							/* mark connect to bypass CTF */
							/*if (nvram_match("ctf_disable", "0")){
								fprintf(fp, "iptables -t mangle -D FORWARD -i %s -s %s -j MARK --set-mark 0x01/0x7\n", interface, prof[prof_count][i].virtual_subnet);
								fprintf(fp, "iptables -t mangle -A FORWARD -i %s -s %s -j MARK --set-mark 0x01/0x7\n", interface, prof[prof_count][i].virtual_subnet);
								fprintf(fp, "iptables -t mangle -D FORWARD -o %s -d %s -j MARK --set-mark 0x01/0x7\n", interface, prof[prof_count][i].virtual_subnet);
								fprintf(fp, "iptables -t mangle -A FORWARD -o %s -d %s -j MARK --set-mark 0x01/0x7\n", interface, prof[prof_count][i].virtual_subnet);
							}*/
#endif							
						}
						else{
							local_subnet_total = strdup(prof[prof_count][i].local_subnet);
							while((local_subnet = strsep(&local_subnet_total, ",")) != NULL){
								/*fprintf(fp, "iptables -t nat -D POSTROUTING -s %s -m policy --dir out --pol ipsec -j ACCEPT\n", local_subnet);
								fprintf(fp, "iptables -t nat -I POSTROUTING -s %s -m policy --dir out --pol ipsec -j ACCEPT\n", local_subnet);*/
#ifdef RTCONFIG_BCMARM
								/* mark connect to bypass CTF */
								/*if (nvram_match("ctf_disable", "0")){
									fprintf(fp, "iptables -t mangle -D FORWARD -i %s -d %s -j MARK --set-mark 0x01/0x7\n", interface, prof[prof_count][i].local_subnet);
									fprintf(fp, "iptables -t mangle -A FORWARD -i %s -d %s -j MARK --set-mark 0x01/0x7\n", interface, prof[prof_count][i].local_subnet);
									fprintf(fp, "iptables -t mangle -D FORWARD -o %s -s %s -j MARK --set-mark 0x01/0x7\n", interface, prof[prof_count][i].local_subnet);
									fprintf(fp, "iptables -t mangle -A FORWARD -o %s -s %s -j MARK --set-mark 0x01/0x7\n", interface, prof[prof_count][i].local_subnet);
								}*/
#endif									
						    }
							
						}
						}
						if(VPN_TYPE_NET_NET_PEER == prof[prof_count][i].vpn_type || VPN_TYPE_NET_NET_CLI == prof[prof_count][i].vpn_type)
                rc_ipsec_up(fp, i, prof_count);
            }
				}
				else if((IPSEC_STOP == conn_status) &&
		         (IPSEC_CONN_EN_DOWN == prof[prof_count][i].ipsec_conn_en)){
    				for(prof_i = 0; prof_i < MAX_PROF_NUM; prof_i++){
						while((0 == strcmp(prof[prof_count][i].local_public_interface, prof[prof_count][prof_i].local_public_interface)) && 
							(i != prof_i) && (1 == prof[prof_count][prof_i].ipsec_conn_en)){
							is_duplicate = 1;
							break;
						}
    				}
					if(0 == is_duplicate){
						/*fprintf(fp, "iptables -D INPUT -i %s --protocol esp -j ACCEPT\n", interface);
						fprintf(fp, "iptables -D INPUT -i %s --protocol ah -j ACCEPT\n", interface);
						fprintf(fp, "iptables -D INPUT -i %s -p udp --dport 500 -j ACCEPT\n", interface);
						fprintf(fp, "iptables -D INPUT -i %s -p udp --dport 4500 -j ACCEPT\n", interface); 
						fprintf(fp, "iptables -D OUTPUT -o %s --protocol esp -j ACCEPT\n", interface);
						fprintf(fp, "iptables -D OUTPUT -o %s --protocol ah -j ACCEPT\n", interface);
						fprintf(fp, "iptables -D OUTPUT -o %s -p udp --sport 500 -j ACCEPT\n", interface);
						fprintf(fp, "iptables -D OUTPUT -o %s -p udp --sport 4500 -j ACCEPT\n", interface);*/
					}
					rc_ipsec_down(fp, i, prof_count);
				}

				if((0 == nvram_get_int("ipsec_server_enable")) && (PROF_SVR == prof_count))
				rc_ipsec_down(fp, i, prof_count);
			
			}
		}
		pre_bitmap_en[prof_count] = cur_bitmap_en_p[prof_count];
	}

	if((IPSEC_STOP == conn_status) && (TRUE == ipsec_start_en) && 
		(0 == cur_bitmap_en_p[PROF_CLI] && 0 == cur_bitmap_en_p[PROF_SVR])){
        rc_ipsec_stop(fp);
        ipsec_start_en = FALSE;
    }else if((0 == nvram_get_int("ipsec_server_enable")) && (0 == nvram_get_int("ipsec_client_enable")))
    {
        rc_ipsec_stop(fp);
		ipsec_start_en = FALSE;
	}
	
	if(NULL != fp1){
        fclose(fp1);
    }
	
    if(NULL != fp){
        fclose(fp);
    }
#if defined(RTCONFIG_SOC_IPQ8064)		
	reinit_ecm(-1);
#endif
	DBG(("rc_ipsec_down_stat<<<< CLI: 0x%x, SVR: 0x%x\n", cur_bitmap_en_p[PROF_CLI],cur_bitmap_en_p[PROF_SVR]));
	chmod(FILE_PATH_IPSEC_SH, 0777);
	_eval(argv, NULL, 0, NULL);
	DBG(("rc_ipsec_down_stat<<<< CLI: 0x%x, SVR: 0x%x\n", cur_bitmap_en_p[PROF_CLI],cur_bitmap_en_p[PROF_SVR]));
	run_ipsec_firewall_scripts();
    return;
}<|MERGE_RESOLUTION|>--- conflicted
+++ resolved
@@ -534,11 +534,7 @@
                 "  user = %s\n"
                 "  threads = %d\n"
                 "  send_vendor_id = yes\n"
-<<<<<<< HEAD
-                "  duplicheck.enable = no\n"
                 "  interfaces_ignore = %s\n"
-=======
->>>>>>> e681b675
                 "  starter { load_warning = no }\n\n"
                 "  load_modular = yes\n\n"
                 "  i_dont_care_about_security_and_use_aggressive_mode_psk = yes\n\n"
