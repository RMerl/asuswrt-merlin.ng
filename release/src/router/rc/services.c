/*
 * Miscellaneous services
 *
 * Copyright (C) 2009, Broadcom Corporation. All Rights Reserved.
 *
 * Permission to use, copy, modify, and/or distribute this software for any
 * purpose with or without fee is hereby granted, provided that the above
 * copyright notice and this permission notice appear in all copies.
 *
 * THE SOFTWARE IS PROVIDED "AS IS" AND THE AUTHOR DISCLAIMS ALL WARRANTIES
 * WITH REGARD TO THIS SOFTWARE INCLUDING ALL IMPLIED WARRANTIES OF
 * MERCHANTABILITY AND FITNESS. IN NO EVENT SHALL THE AUTHOR BE LIABLE FOR ANY
 * SPECIAL, DIRECT, INDIRECT, OR CONSEQUENTIAL DAMAGES OR ANY DAMAGES
 * WHATSOEVER RESULTING FROM LOSS OF USE, DATA OR PROFITS, WHETHER IN AN ACTION
 * OF CONTRACT, NEGLIGENCE OR OTHER TORTIOUS ACTION, ARISING OUT OF OR IN
 * CONNECTION WITH THE USE OR PERFORMANCE OF THIS SOFTWARE.
 *
 * $Id: services.c,v 1.100 2010/03/04 09:39:18 Exp $
 */

#include <rc.h>

#include <stdio.h>
#include <stdlib.h>
#include <string.h>
#include <unistd.h>
#include <errno.h>
#include <sys/time.h>
#include <time.h>
#include <bcmnvram.h>
#include <shutils.h>
#include <sys/types.h>
#include <dirent.h>
#include <sys/mount.h>
#include <sys/vfs.h>
#include <arpa/inet.h>
#include <time.h>
#include <sys/time.h>
#include <sys/reboot.h>
#include <errno.h>
#include <sys/stat.h>
#include <sys/utsname.h>
#include <sys/param.h>
#include <net/ethernet.h>
#ifdef RTCONFIG_TOR
#include <pwd.h>
#endif

#ifdef RTCONFIG_PERMISSION_MANAGEMENT
#include <PMS_DBAPIs.h>
#endif

#ifndef RTCONFIG_DUALWAN
#include <rtstate.h>	/* for get_wanunit_by_type inline function */
#endif
#ifdef RTCONFIG_RALINK
#include <ralink.h>
#endif
#ifdef RTCONFIG_QCA
#include <qca.h>
#endif
#include <shared.h>
#ifdef RTCONFIG_DSL
#include <dsl-upg.h>
#endif
#ifdef RTCONFIG_USB
#include <disk_io_tools.h>	//mkdir_if_none()
#ifdef RTCONFIG_USB_SMS_MODEM
#include "libsmspdu.h"
#endif
#else
#ifdef RTCONFIG_MDNS
int mkdir_if_none(const char *path)
{
	DIR *dp;
	char cmd[PATH_MAX];

	if (!(dp = opendir(path))) {
		memset(cmd, 0, PATH_MAX);
		sprintf(cmd, "mkdir -m 0777 -p '%s'", (char *)path);
		system(cmd);
		return 1;
	}
	closedir(dp);

	return 0;
}
#endif
#endif	/* RTCONFIG_USB */

#ifdef RTCONFIG_QTN
#include "web-qtn.h"
#endif

#ifdef RTCONFIG_HTTPS
#include <errno.h>
#include <getopt.h>
#include <openssl/sha.h>
#include <openssl/evp.h>
#include <openssl/pem.h>
#include <openssl/rsa.h>
#endif

#ifdef RTCONFIG_IPSEC
#include "rc_ipsec.h"
#define DBG(args) _dprintf args
#endif

#if defined(RTCONFIG_NOTIFICATION_CENTER)
#include <libnt.h>
#include <nt_eInfo.h>
#endif

#ifdef RTCONFIG_QCA_PLC_UTILS
#include <plc_utils.h>
#endif

#ifdef RTCONFIG_REALTEK
#include "../shared/sysdeps/realtek/realtek.h"
#endif

#if defined(RTCONFIG_BT_CONN)
#include <bluetooth/bluetooth.h>
#include <bluetooth/hci.h>
#endif /* RTCONFIG_BT_CONN */

#if defined(RTCONFIG_LP5523)
#include <lp5523led.h>
#endif

#ifdef RTCONFIG_CFGSYNC
#include <cfg_lib.h>
#include <cfg_event.h>
#endif

#ifdef RTCONFIG_AMAS
#include <amas-utils.h>
int init_x_Setting = -1;
#endif

extern char *crypt __P((const char *, const char *)); //should be defined in unistd.h with _XOPEN_SOURCE defined
#define sin_addr(s) (((struct sockaddr_in *)(s))->sin_addr)

void chilli_localUser(void);

/* The g_reboot global variable is used to skip several unnecessary delay
 * and redundant steps during reboot / restore to default procedure.
 */
int g_reboot = 0;
int g_upgrade = 0;

// Pop an alarm to recheck pids in 500 msec.
static const struct itimerval pop_tv = { {0,0}, {0, 500 * 1000} };

// Pop an alarm to reap zombies.
static const struct itimerval zombie_tv = { {0,0}, {307, 0} };

// -----------------------------------------------------------------------------

static const char dmhosts[] = "/etc/hosts.dnsmasq";
static const char dmresolv[] = "/tmp/resolv.conf";
static const char dmservers[] = "/tmp/resolv.dnsmasq";

#define INADYNCONF "/etc/inadyn.conf"

#ifdef RTCONFIG_TOAD
static void start_toads(void);
static void stop_toads(void);
#endif

#ifdef RTCONFIG_CROND
void stop_cron(void);
void start_cron(void);
#endif
void start_wlcscan(void);
void stop_wlcscan(void);


#ifndef MS_MOVE
#define MS_MOVE		8192
#endif
#ifndef MNT_DETACH
#define MNT_DETACH	0x00000002
#endif

#ifdef BCMDBG
#include <assert.h>
#else
#define assert(a)
#endif

#define logs(s) syslog(LOG_NOTICE, s)

#if defined(RTCONFIG_JFFS2) || defined(RTCONFIG_JFFSV1) || defined(RTCONFIG_BRCM_NAND_JFFS2)
int jffs2_fail;
#endif

void
sanity_logs()
{
//#if defined(RTAC56U) || defined(RTAC56S)
//	logmessage("ATE", "valid user mode(%d)", !nvram_get_int(ATE_BRCM_FACTORY_MODE_STR()));
//#endif
#if defined(RTCONFIG_JFFS2) || defined(RTCONFIG_JFFSV1) || defined(RTCONFIG_BRCM_NAND_JFFS2)
	logmessage("jffs2", "valid logs(%d)", !jffs2_fail);
#endif
}

#if 0
static char
*make_var(char *prefix, int index, char *name)
{
	static char buf[100];

	assert(prefix);
	assert(name);

	if (index)
		snprintf(buf, sizeof(buf), "%s%d%s", prefix, index, name);
	else
		snprintf(buf, sizeof(buf), "%s%s", prefix, name);
	return buf;
}

static int is_wet(int idx, int unit, int subunit, void *param)
{
	return nvram_match(wl_nvname("mode", unit, subunit), "wet");
}
#endif

#define TMP_ROOTFS_MNT_POINT	"/sysroot"
/* Build temporarily rootfilesystem
 * @newroot:	Mount point of new root filesystem.
 * @return:
 * 	0:	success
 *     -1:	mount tmp filesystem fail
 *     -2:	copy files fail
 *     -3:	make directory fail
 *
 * WARNING
 * ==========================================================================
 *  YOU HAVE TO HANDLE THIS FUNCTION VERY CAREFUL.  IF YOU MISS FILE(S) THAT
 *  ARE NEED BY init PROCESS, e.g. /usr/lib/libnvram.so,
 *  KERNEL REBOOTS SYSTEM IN 3 SECONDS.  ERROR MESSAGE IS SHOWN BELOW:
 * ==========================================================================
 * Image successfully flashed
 * Kernel panic - not syncing: Attempted to kill init!
 * Rebooting in 3 seconds..
 * /sbin/init: can't load library 'libnvram.so'
 */
#if defined(RTCONFIG_TEMPROOTFS)
static int remove_tail_char(char *str, char c)
{
	char *p;

	if (!str || *str == '\0' || c == '\0')
		return -1;

	for (p = str + strlen(str); p >= str && *p == c; p--)
		*p = '\0';
	if (p == str)
		return -2;

	return 0;
}

/*
 * @param:	extra parameter of cp command
 * @dir:	base directory
 * @files:	files, e.g., "fileA fileB fileC"
 * @newroot:	new root directory
 * @return:
 * 	0:	success
 *
 * 1. cp("", "/bin", "fileA fileB fileC", "/sysroot") equals to below commands:
 *    a. mkdir -p /sysroot/bin
 *    b. cp -a /bin/fileA /bin/fileB /bin/fileC /sysroot/bin
 *
 * 2. cp("L", "/usr/bin", "" or NULL, "/sysroot") equals to below commands:
 *    a. if [ -e "/sysroot/usr/bin" ] ; then rmdir "/sysroot/usr/bin" ; fi
 *    b. mkdir -p `dirname /sysroot/usr/bin`
 *    c. cp -aL /usr/bin /sysroot
 */
static int __cp(const char *param, const char *dir, const char *files, const char *newroot)
{
	struct stat st;
	const char *sep = "/";
	int i, l, len = 0, len2 = 0, mode = 0;	/* copy files and sub-directory */
	char cmd[2048], *f, *p, *token, *ptr1;
	char d[PATH_MAX], dest_dir[PATH_MAX];
	char str1[] = "cp -afXXXXXXXXXXXXXYYY";
	const char delim[] = " ";

	if (!dir || !newroot || *newroot == '\0')
		return -1;

	if (!files || *files == '\0')
		mode = 1;	/* copy a directory recursive */

	if (!param)
		param = "";

	sprintf(str1, "cp -af%s", param);
	if (dir && *dir == '/')
		sep = "";
	sprintf(dest_dir, "%s", newroot);
	if (stat(dest_dir, &st) || !S_ISDIR(st.st_mode))
		return -2;

	switch (mode) {
	case 0:	/* copy files and sub-directory */
		if (!(f = strdup(files)))
			return -3;
		if (*dir != '\0') {
			sprintf(dest_dir, "%s%s%s", newroot, sep, dir);
			if (!d_exists(dest_dir))
				eval("mkdir", "-p", dest_dir);
			else if (!S_ISDIR(st.st_mode)) {
				_dprintf("%s exist and is not a directory!\n", dest_dir);
				return -4;
			}
		}

		strcpy(cmd, str1);
		len = strlen(cmd);
		p = cmd + len;
		len2 = strlen(dest_dir) + 2;	/* leading space + tail NULL */
		len += len2;
		for (i = l = 0, token = strtok_r(f, delim, &ptr1);
			token != NULL;
			token = strtok_r(NULL, delim, &ptr1), p += l, len += l)
		{
			sprintf(d, "%s/%s", dir, token);
			/* don't check existence if '?' or '*' exist */
			if (!strchr(d, '?') && !strchr(d, '*') && stat(d, &st) < 0) {
				_dprintf("%s: %s not exist, skip!\n", __func__, d);
				l = 0;
				continue;
			}

			l = strlen(d) + 1;
			if ((len + l) < sizeof(cmd)) {
				strcat(p, " ");
				strcat(p, d);
				++i;
				continue;
			}

			/* cmd buffer is not enough, flush */
			strcat(p, " ");
			strcat(p, dest_dir);
			system(cmd);

			strcpy(cmd, str1);
			len = strlen(cmd);
			p = cmd + len;
			len += len2;

			strcat(p, " ");
			strcat(p, d);
			i = 1;
		}

		if (i > 0) {
			strcat(p, " ");
			strcat(p, dest_dir);
			system(cmd);
		}
		free(f);
		break;
	case 1:	/* copy a directory recursive */
		/* If /newroot/bin exist and is directory, rmdir /newroot/bin.
		 * If not, /bin would be copied to newroot/bin/bin.
		 */
		if (*dir == '\0')
			return -10;

		sprintf(dest_dir, "%s%s%s", newroot, sep, dir);
		if (d_exists(dest_dir)) {
			_dprintf("%s exist, remove it\n", dest_dir);
			if (rmdir(dest_dir)) {
				_dprintf("rmdir %s (%s)\n", dest_dir, strerror(errno));
				return -11;
			}
		}

		/* remove tail '/' */
		strcpy(d, dest_dir);
		remove_tail_char(d, '/');

		/* make sure parent directory of destination directory exist */
		p = strrchr(d, '/');
		if (p && p != d) {
			*p = '\0';
			remove_tail_char(d, '/');
			if (!d_exists(d))
				eval("mkdir", "-p", d);
		}
		sprintf(cmd, "%s %s %s", str1, dir, dest_dir);
		system(cmd);

		break;
	default:
		_dprintf("%s: mode %d is not defined!\n", __func__, mode);
		return -4;
	}

	return 0;
}

/* Build a temporary rootfilesystem.
 *
 * If you add new binary to temp. rootfilesystem, check whether it needs another library!
 * For example, iwpriv needs libiw.so.29, libgcc_s.so.1, and libc.so.0:
 * $ mipsel-linux-objdump -x bin/iwpriv | grep NEED
 *   NEEDED               libiw.so.29
 *   NEEDED               libgcc_s.so.1
 *   NEEDED               libc.so.0
 *   VERNEED              0x004008d4
 *   VERNEEDNUM           0x00000001
 */
static int build_temp_rootfs(const char *newroot)
{
	int i, r;
	struct stat st;
	char d1[PATH_MAX], d2[PATH_MAX];
	const char *mdir[] = { "/proc", "/tmp", "/sys", "/usr", "/var", "/var/lock" };
	const char *bin = "ash busybox cat cp dd df echo grep iwpriv kill ls ps mkdir mount nvram ping sh tar umount uname rm";
	const char *sbin = "init rc hotplug2 insmod lsmod modprobe reboot rmmod rtkswitch";
	const char *lib = "librt*.so* libnsl* libdl* libm* ld-* libiw* libgcc* libpthread* libdisk* libc*"
#if defined(RTCONFIG_PUSH_EMAIL)
			     " libws* libpush_log*"
#endif
#if defined(RTCONFIG_LIBASUSLOG)
			     " libasuslog.so"
#endif
		;
	const char *usrbin = "killall";
	const char *usrsbin = ""
#ifdef RTCONFIG_BCMARM
			     " nvram"
#endif
#if defined(RTCONFIG_BWDPI)
			     " shn_ctrl"
#endif
		;
	const char *usrlib = "libnvram.so libshared.so libcrypto.so* libbcm* libjson*"
#if defined(RTCONFIG_BWDPI)
			     " libbwdpi.so libbwdpi_sql.so"
#endif
#ifdef RTCONFIG_USB_SMS_MODEM
			     " libsmspdu.so"
#endif
#if defined(RTCONFIG_HTTPS) || defined(RTCONFIG_PUSH_EMAIL)
			     " libssl* libmssl*"
#if defined(RTCONFIG_PUSH_EMAIL)
			     " libcurl* libxml2*"
#endif
#endif
#if defined(RTCONFIG_NOTIFICATION_CENTER) || defined(RTCONFIG_BWDPI) || \
    defined(RTCONFIG_TRAFFIC_LIMITER) || defined(RTCONFIG_MEDIA_SERVER) || \
    defined(RTCONFIG_FREERADIUS) || defined(RTCONFIG_CAPTIVE_PORTAL) || \
    defined(RTCONFIG_WEBDAV)
			     " libsqlite*"
#endif
#if defined(RTCONFIG_PERMISSION_MANAGEMENT)
			     " libsqlcipher.so* libpms_sql.so"
#endif
#if defined(RTCONFIG_FBWIFI)
			     " libfbwifi.so"
#endif
#ifdef RTCONFIG_CFGSYNC
			     " libcfgmnt.so"
#endif
#ifdef RTCONFIG_OPENVPN
			     " libvpn.so"
#endif
#if defined(RTCONFIG_PROTECTION_SERVER)
			     " libptcsrv.so"
#endif
#if defined(RTCONFIG_LETSENCRYPT)
			     " libletsencrypt.so"
#endif
#if defined(RTCONFIG_AMAS)
			     " libamas-utils.so"
#endif
		;
	const char *kmod = "find /lib/modules -name '*.ko'|"
		"grep '\\("
#if defined(RTCONFIG_BLINK_LED)
		"bled\\|"			/* bled.ko */
		"usbcore\\|"			/* usbcore.ko */
#if LINUX_KERNEL_VERSION >= KERNEL_VERSION(3,2,0)
		"usb-common\\|"			/* usb-common.ko, kernel 3.2 or above */
#endif
#endif
		"nvram_linux\\)'";		/* nvram_linux.ko */
	const char *modules = "find /lib/modules -name 'modules.dep'";

	if (!newroot || *newroot == '\0')
		newroot = TMP_ROOTFS_MNT_POINT;

	if ((r = mount("tmpfs", newroot, "tmpfs", MS_NOATIME, "")) != 0)
		return -1;

	_dprintf("Build temp rootfs\n");
	__cp("", "/dev", "", newroot);
	__cp("", "/bin", bin, newroot);
	__cp("", "/sbin", sbin, newroot);
	__cp("", "/lib", lib, newroot);
	__cp("", "/lib", "libcrypt*", newroot);
	__cp("", "/usr/bin", usrbin, newroot);
#ifdef RTCONFIG_BCMARM
	__cp("", "/usr/sbin", usrsbin, newroot);
#endif
	__cp("", "/usr/lib", usrlib, newroot);
	__cp("L", "/etc", "", newroot);		/* don't creat symbolic link (/tmp/etc/foo) that will be broken soon */

#if defined(RTCONFIG_QCA)
	__cp("", "/sbin", "wlanconfig", newroot);
	__cp("", "/usr/lib", "libnl-tiny.so", newroot);
	__cp("", "/usr/sbin", "swconfig", newroot);
#if defined(RTCONFIG_WIFI_QCA9990_QCA9990) || defined(RTCONFIG_WIFI_QCA9994_QCA9994)
	__cp("", "/usr/sbin", "thermald", newroot);
#endif
#endif

	/* copy mandatory kernel modules */
	sprintf(d2, "tar cvf - `%s` `%s` | tar xf - -C %s", kmod, modules, newroot);
	system(d2);

	/* make directory, if not exist */
	for (i = 0; i < ARRAY_SIZE(mdir); ++i) {
		sprintf(d1, "%s/%s", newroot, mdir[i]);
		if (stat(d1, &st) && (r = mkdir(d1, 0755) == -1))
			return -3;
	}

	return 0;
}

/* Switch rootfilesystem to newroot.
 * @newroot:	Mount point of new root filesystem.
 * @return:
 * 	-1:	Not init process.
 * 	-2:	chdir to newroot fail
 * 	-3:	Newroot is not a mount point
 * 	-4:	Move mount point to / fail
 * 	-5:	exec new init process fail
 */
static int switch_root(const char *newroot)
{
	int r;
	dev_t rdev;
	struct stat st;
	char *const argv[] = { "/sbin/init", "reboot", NULL };

	if (!newroot || *newroot == '\0')
		newroot = TMP_ROOTFS_MNT_POINT;

	if (getpid() != 1) {
		_dprintf("%s: PID != 1\n", __func__);
		return -1;
	}

	if (chdir(newroot))
		return -2;
	stat("/", &st);
	rdev = st.st_dev;
	stat(".", &st);
	if (rdev == st.st_dev)
		return -3;

	/* emulate switch_root command */
	if ((r = mount(".", "/", NULL, MS_MOVE, NULL)) != 0)
		return -4;

	chroot(".");
	chdir("/");

	/* WARNING:
	 * If new rootfilesystem lacks libraries that are need by init process,
	 * kernel reboots system in 3 seconds.
	 */
	if ((r = execv(argv[0], argv)))
		return -5;

	/* NEVER REACH HERE */
	return 0;
}
#else	/* !RTCONFIG_TEMPROOTFS */
static inline int build_temp_rootfs(const char *newroot) { return -999; }
static inline int switch_root(const char *newroot) { return -999; }
#endif	/* RTCONFIG_TEMPROOTFS */

#ifdef RTCONFIG_PERMISSION_MANAGEMENT
void PMS_Init_Database()
{
	if (f_exists(PMS_DB_FILE)) return;

	char para[256];

	// create all tables
	if (PMS_CreateAllTables() != 0)
	{
		printf("%s : create table error!\n", __FUNCTION__);
		return;
	}

	// setup default account from nvram
	PMS_ACCOUNT_INFO_T *tmp1 = NULL;
	if ((tmp1 = PMS_list_Account_new(5, "1", nvram_safe_get("http_username"), nvram_safe_get("http_passwd"), "", "")) != NULL)
	{
		//printf("%s : %d>%s>%s>%s>%s\n", __FUNCTION__, tmp1->active, tmp1->name, tmp1->passwd, tmp1->desc, tmp1->email);
		PMS_ActionAccountInfo(PMS_ACTION_UPDATE, (void *)tmp1, 0);
		PMS_list_ACCOUNT_free(tmp1);
	}

	// setup default account group : Adminstrator / FrontDesk / default
	PMS_ACCOUNT_GROUP_INFO_T *tmp2 = NULL;
	if ((tmp2 = PMS_list_AccountGroup_new(3, "1", "Administrator", "")) != NULL)
	{
		PMS_ActionAccountInfo(PMS_ACTION_UPDATE, (void *)tmp2, 1);
		PMS_list_ACCOUNT_GROUP_free(tmp2);
	}

	/* remove in 2016/11/21 due to FrontDesk function isn't ready, after function done, please rollback this */
#if 0
	if ((tmp2 = PMS_list_AccountGroup_new(3, "0", "FrontDesk", "")) != NULL)
	{
		PMS_ActionAccountInfo(PMS_ACTION_UPDATE, (void *)tmp2, 1);
		PMS_list_ACCOUNT_GROUP_free(tmp2);
	}
#endif

	if ((tmp2 = PMS_list_AccountGroup_new(3, "1", "default", "")) != NULL)
	{
		PMS_ActionAccountInfo(PMS_ACTION_UPDATE, (void *)tmp2, 1);
		PMS_list_ACCOUNT_GROUP_free(tmp2);
	}

	// setup account / group matching table from account
	snprintf(para, sizeof(para), "%s>Administrator>FrontDesk", nvram_safe_get("http_username"));
	PMS_ActAccMatchInfo(PMS_ACTION_UPDATE, 3, para);

	// setup default device group : Adminstrator / default
	PMS_DEVICE_GROUP_INFO_T *tmp3 = NULL;
	if ((tmp3 = PMS_list_DeviceGroup_new(3, "1", "Administrator", "")) != NULL)
	{
		PMS_ActionDeviceInfo(PMS_ACTION_UPDATE, (void *)tmp3, 1);
		PMS_list_DEVICE_GROUP_free(tmp3);
	}

	if ((tmp3 = PMS_list_DeviceGroup_new(3, "1", "default", "")) != NULL)
	{
		PMS_ActionDeviceInfo(PMS_ACTION_UPDATE, (void *)tmp3, 1);
		PMS_list_DEVICE_GROUP_free(tmp3);
	}
}
#endif

void setup_passwd(void)
{
#ifdef RTCONFIG_PERMISSION_MANAGEMENT
	PMS_Init_Database();
#endif
	create_passwd();
}

void create_passwd(void)
{
	char s[512];
	char *p;
	char salt[32];
	FILE *f;
	mode_t m;
	char *http_user;
#ifdef RTCONFIG_NVRAM_ENCRYPT
	char dec_passwd[64];
#endif

#ifdef RTCONFIG_SAMBASRV	//!!TB
	char *smbd_user;

	create_custom_passwd();
#endif
#ifdef RTCONFIG_OPENVPN
	mkdir_if_none("/etc/pam.d");
	f_write_string("/etc/pam.d/openvpn",
		"auth required pam_unix.so\n",
		0, 0644);
	create_ovpn_passwd();
#endif

	strcpy(salt, "$1$");
	f_read("/dev/urandom", s, 6);
	base64_encode((unsigned char *) s, salt + 3, 6);
	salt[3 + 8] = 0;
	p = salt;
	while (*p) {
		if (*p == '+') *p = '.';
		++p;
	}

	if (((p = nvram_get("http_passwd")) == NULL) || (*p == 0)){
		p = "admin";
	}
#ifdef RTCONFIG_NVRAM_ENCRYPT
	else{
		memset(dec_passwd, 0, sizeof(dec_passwd));
		pw_dec(p, dec_passwd);
		p = dec_passwd;
	}
#endif
	if (((http_user = nvram_get("http_username")) == NULL) || (*http_user == 0)) http_user = "admin";

#ifdef RTCONFIG_SAMBASRV	//!!TB
	if (((smbd_user = nvram_get("smbd_user")) == NULL) || (*smbd_user == 0) || !strcmp(smbd_user, "root"))
		smbd_user = "nas";
#endif

	m = umask(0777);
	if ((f = fopen("/etc/shadow", "w")) != NULL) {
		p = crypt(p, salt);
		fprintf(f,
				"%s:%s::0:99999:7:0::\n"
#ifdef RTCONFIG_TOR
				"tor:*::0:99999:7:0::\n"
#endif
#ifdef RTCONFIG_SAMBASRV	//!!TB
				"%s:*::0:99999:7:0::\n"
#endif
				"nobody:*::0:99999:7:0::\n"
				, http_user, p
#ifdef RTCONFIG_SAMBASRV	//!!TB
				, smbd_user
#endif
				);

		fappend(f, "/etc/shadow.custom");
#ifdef RTCONFIG_OPENVPN
		fappend(f, "/etc/shadow.openvpn");
#endif
#ifdef RTCONFIG_COOVACHILLI
		fappend(f, "/etc/shadow.chilli");
		fappend(f, "/etc/shadow.chilli-cp");
#endif

		append_custom_config("shadow", f);
		fclose(f);
		run_postconf("shadow", "/etc/shadow");
	}
	umask(m);
	chmod("/etc/shadow", 0600);

	sprintf(s,
		"%s:x:0:0:%s:/root:/bin/sh\n"
#ifdef RTCONFIG_SAMBASRV	//!!TB
		"%s:x:100:100:nas:/dev/null:/dev/null\n"
#endif	//!!TB
		"nobody:x:65534:65534:nobody:/dev/null:/dev/null\n"
#ifdef RTCONFIG_TOR
		"tor:x:65533:65533:tor:/dev/null:/dev/null\n"
#endif
		, http_user, http_user
#ifdef RTCONFIG_SAMBASRV	//!!TB
		, smbd_user
#endif	//!!TB
		);
	f_write_string("/etc/passwd", s, 0, 0644);
	fappend_file("/etc/passwd", "/etc/passwd.custom");
	fappend_file("/etc/passwd", "/jffs/configs/passwd.add");
	run_postconf("passwd","/etc/passwd");
#ifdef RTCONFIG_OPENVPN
// TODO: figure out if libvpn does anything special here?
//	append_ovpn_accnt("/etc/passwd", "/etc/passwd.openvpn");
	fappend_file("/etc/passwd", "/etc/passwd.openvpn");
#endif

	sprintf(s,
		"root:*:0:\n"
#ifdef RTCONFIG_SAMBASRV	//!!TB
		"nas:*:100:\n"
#endif
#ifdef RTCONFIG_OPENVPN
		"openvpn:x:200:\n"	/* OpenVPN GID */
#endif
		"nobody:*:65534:\n"
#ifdef RTCONFIG_TOR
		"tor:*:65533:\n"
#endif
		);
	f_write_string("/etc/gshadow", s, 0, 0644);
	fappend_file("/etc/gshadow", "/etc/gshadow.custom");
	fappend_file("/etc/gshadow", "/jffs/configs/gshadow.add");
	run_postconf("gshadow","/etc/gshadow");

	f_write_string("/etc/group",
		"root:x:0:\n"
#ifdef RTCONFIG_SAMBASRV	//!!TB
		"nas:x:100:\n"
#endif
#ifdef RTCONFIG_OPENVPN
		"openvpn:x:200:\n"	/* OpenVPN GID */
#endif
		"nobody:x:65534:\n"
#ifdef RTCONFIG_TOR
		"tor:x:65533:\n"
#endif
		,0 , 0644);
	fappend_file("/etc/group", "/etc/group.custom");
	fappend_file("/etc/group", "/jffs/configs/group.add");
	run_postconf("group","/etc/group");
}

void get_dhcp_pool(char **dhcp_start, char **dhcp_end, char *buffer)
{
	if (dhcp_start == NULL || dhcp_end == NULL || buffer == NULL)
		return;

        if ((repeater_mode()
#if defined(RTCONFIG_BCMWL6) && defined(RTCONFIG_PROXYSTA)
                || psr_mode() || mediabridge_mode()
#elif defined(RTCONFIG_REALTEK)
                || mediabridge_mode()
#endif
#ifdef RTCONFIG_DPSTA
                || (dpsta_mode() && nvram_get_int("re_mode") == 0)
#endif
                ) && nvram_get_int("wlc_state") != WLC_STATE_CONNECTED) {
		if(nvram_match("lan_proto", "static")) {
			unsigned int lan_ipaddr, lan_netmask;
			char *p = buffer;
			struct in_addr lan1, lan2;
			unsigned offset;

			lan_ipaddr = ntohl(inet_addr("192.168.1.1"));
			lan_netmask = ntohl(inet_addr("255.255.255.0"));
//			cprintf("#### lan_ipaddr(%08x) lan_netmask(%08x)\n", lan_ipaddr, lan_netmask);

			//start
			if (((lan_ipaddr & lan_netmask) | 1) == lan_ipaddr)
				offset = 2;
			else
				offset = 1;
			lan1.s_addr = htonl((lan_ipaddr & lan_netmask) | offset);
			*dhcp_start = p;
			p += sprintf(p, "%s", inet_ntoa(lan1));
			p += 1;

			//end
			if (((lan_ipaddr & lan_netmask) | 254) == lan_ipaddr)
				offset = 253;
			else
				offset = 254;
			lan2.s_addr = htonl((lan_ipaddr & lan_netmask) | offset);
			*dhcp_end = p;
			p += sprintf(p, "%s", inet_ntoa(lan2));
			p += 1;

//			cprintf("#### dhcp_start(%s) dhcp_end(%s)\n", *dhcp_start, *dhcp_end);
		} else {
			*dhcp_start = nvram_default_get("dhcp_start");
			*dhcp_end = nvram_default_get("dhcp_end");
		}
	}
	else
	{
		*dhcp_start = nvram_safe_get("dhcp_start");
		*dhcp_end = nvram_safe_get("dhcp_end");
	}
}

#if 0
int get_dhcpd_lmax()
{
	unsigned int lstart, lend, lip;
	int dhlease_size, invalid_ipnum, except_lanip;
	char *dhcp_start, *dhcp_end, *lan_netmask, *lan_ipaddr;
	char buffer[64];

	get_dhcp_pool(&dhcp_start, &dhcp_end, buffer);
#ifdef RTCONFIG_WIRELESSREPEATER
	if(sw_mode() == SW_MODE_REPEATER && nvram_get_int("wlc_state") != WLC_STATE_CONNECTED){
		lan_netmask = nvram_default_get("lan_netmask");
		lan_ipaddr = nvram_default_get("lan_ipaddr");
	}
	else
#endif
	{
		lan_netmask = nvram_safe_get("lan_netmask");
		lan_ipaddr = nvram_safe_get("lan_ipaddr");
	}

	lstart = htonl(inet_addr(dhcp_start)) & ~htonl(inet_addr(lan_netmask));
	lend = htonl(inet_addr(dhcp_end)) & ~htonl(inet_addr(lan_netmask));
	lip = htonl(inet_addr(lan_ipaddr)) & ~htonl(inet_addr(lan_netmask));

	dhlease_size = lend - lstart + 1;
	invalid_ipnum = dhlease_size / 256 * 2;
	except_lanip = (lip >= lstart && lip <= lend)? 1:0;
	dhlease_size -= invalid_ipnum + except_lanip;

	return dhlease_size;
}
#endif

void stop_hour_monitor_service()
{
	//logmessage("hour monitor", "stop_hour_monitor_service");
	killall("hour_monitor", SIGTERM);
}

void start_hour_monitor_service()
{
	char *cmd[] = {"hour_monitor", NULL};
	int pid;

	if (!is_router_mode())
		return;

	if (!pids("hour_monitor")) {
		_eval(cmd, NULL, 0, &pid);
	}
}

#ifdef RTCONFIG_CONNTRACK
void stop_pctime_service()
{
	killall("pctime", SIGTERM);
}

void start_pctime_service()
{
	char *cmd[] = {"pctime", NULL};
	int pid;

	if (!is_router_mode())
		return;

	if (!pids("pctime")) {
		_eval(cmd, NULL, 0, &pid);
	}
}
#endif

void check_hour_monitor_service()
{
	if(hour_monitor_function_check()) start_hour_monitor_service();
}

#ifdef RTCONFIG_CONNTRACK
void stop_pctime_service()
{
        killall("pctime", SIGTERM);
}

void start_pctime_service()
{
	char *cmd[] = {"pctime", NULL};
	int pid;

	if (!is_router_mode())
		return;

	if (!pids("pctime")) {
		_eval(cmd, NULL, 0, &pid);
	}
}
#endif

#ifdef RTCONFIG_DHCP_OVERRIDE
static int chk_same_subnet(char *ip1, char *ip2, char *sub)
{
	unsigned int addr1, addr2, submask;

	if (!*ip1 || !*ip2 || !*sub)
		return 0;

	addr1 = ntohl(inet_addr(ip1));
	addr2 = ntohl(inet_addr(ip2));
	submask = ntohl(inet_addr(sub));

	return (addr1 & submask) == (addr2 & submask);
}

static void simple_dhcp_range(char *ip, char *dip1, char *dip2, char *mask)
{
	struct in_addr ina;
	unsigned int new_start, new_end, lmask;

	lmask = ntohl(inet_addr(mask));
	new_start = (ntohl(inet_addr(ip)) & lmask) + 1;
	new_end = ((ntohl(inet_addr(ip)) & lmask) | ~(lmask)) - 1;

	ina.s_addr = htonl(new_start);
	strcpy(dip1, inet_ntoa(ina));
	ina.s_addr = htonl(new_end);
	strcpy(dip2, inet_ntoa(ina));
}

static int chk_valid_startend(char *ip, char *ip1, char *ip2, char *sub)
{
	int result1, result2;

	result1 = chk_same_subnet(ip, ip1, sub);
	result2 = chk_same_subnet(ip, ip2, sub);

	if (!result1 || !result2) {
		simple_dhcp_range(ip, ip1, ip2, sub);
		return 0;
	}
	return 1;
}

static void link_down(void)
{
	char word[256], *next, ifnames[128];

	/* link down LAN ports */
#ifdef RTCONFIG_REALTEK
	lanport_ctrl(0);
#else
	eval("rtkswitch", "15");
#endif

#ifdef RTCONFIG_CONCURRENTREPEATER
#ifdef RTCONFIG_REALTEK
	if(access_point_mode()) {
#else
	if(sw_mode() == SW_MODE_AP) {
#endif
				/* ifconfig down wireless */
		strcpy(ifnames, nvram_safe_get("wl_ifnames"));
		foreach (word, ifnames, next) {
			SKIP_ABSENT_FAKE_IFACE(word);
#ifdef RTCONFIG_REALTEK
				eval("iwpriv", word, "set_mib", "func_off=1");
				eval("iwpriv", word, "del_sta", "all");
#else
				eval("iwpriv",word,"set", "RadioOn=0");
#endif
		}
	}
	else
#endif
	{
		/* ifconfig down wireless */
		strcpy(ifnames, nvram_safe_get("wl_ifnames"));
		foreach (word, ifnames, next) {
			SKIP_ABSENT_FAKE_IFACE(word);
			ifconfig(word, 0, NULL, NULL);
		}
	}

}

static void link_up(void)
{
	char word[256], *next, ifnames[128];
#ifdef RTCONFIG_CONCURRENTREPEATER
	char  tmp[100], prefix[]="wlXXXXXXX_";
	int  band = 0;
#endif
	/* link up LAN ports */
#ifdef RTCONFIG_REALTEK
	lanport_ctrl(1);
#else
	eval("rtkswitch", "14");
#endif

#ifdef RTCONFIG_CONCURRENTREPEATER
#ifdef RTCONFIG_REALTEK
	if(access_point_mode()) {
#else
	if(sw_mode() == SW_MODE_AP) {
#endif
				/* ifconfig down wireless */
		strcpy(ifnames, nvram_safe_get("wl_ifnames"));
		foreach (word, ifnames, next) {
			SKIP_ABSENT_BAND_AND_INC_UNIT(band);
			snprintf(prefix, sizeof(prefix), "wl%d_", band);
			if (nvram_match(strcat_r(prefix, "radio", tmp), "1"))
#ifdef RTCONFIG_REALTEK
				eval("iwpriv",word,"set_mib", "func_off=0");
#else
				eval("iwpriv",word,"set", "RadioOn=1");
#endif
			band++;
		}
	}
	else
#endif
	{
		/* ifconfig up wireless */
		strcpy(ifnames, nvram_safe_get("wl_ifnames"));
		foreach (word, ifnames, next) {
			SKIP_ABSENT_FAKE_IFACE(word);
			ifconfig(word, IFUP, NULL, NULL);
		}
	}
}

int restart_dnsmasq(int need_link_DownUp)
{
	if (need_link_DownUp) {
#if (defined(PLN12) || defined(PLAC56) || defined(PLAC66))
		nvram_set("plc_ready", "0");
#endif
#if defined(RTCONFIG_CONCURRENTREPEATER) && defined(RTCONFIG_RALINK)
		nvram_set("lan_ready","0");
#endif
		link_down();
		sleep(9);
	}

	stop_dnsmasq();
	sleep(1);
	start_dnsmasq();

	if (need_link_DownUp) {
		link_up();
#if (defined(PLN12) || defined(PLAC56) || defined(PLAC66))
		nvram_set("plc_ready", "1");
#endif
#if defined(RTCONFIG_CONCURRENTREPEATER) && defined(RTCONFIG_RALINK)
		int wlc_wait_time = nvram_get_int("wl_time") ? : 5;
		sleep(wlc_wait_time);
		nvram_set("lan_ready","1");
#endif
	}

	return 0;
}
#endif


#ifdef RTCONFIG_WIFI_SON
void gen_apmode_dnsmasq(void)
{
	FILE *fp;
 	char glan[24];
	char *value;
	unsigned int dip;
	struct in_addr guest;
	int count = nvram_get_int("dhcp_num");

	if ((fp = fopen("/etc/dnsmasq.conf", "w")) == NULL)
		return;
	dip= ntohl(inet_addr(APMODE_BRGUEST_IP));
	guest.s_addr = htonl(dip);
	strlcpy(glan, inet_ntoa(guest), sizeof(glan));
	if ((value = strrchr(glan, '.')) != NULL) *(value + 1) = 0;

	fprintf(fp, "pid-file=/var/run/dnsmasq.pid\n"
		    "user=nobody\n"
		    "bind-dynamic\n"		// listen only on interface & lo
		);
	fprintf(fp,"interface=%s\n",BR_GUEST);
	fprintf(fp,"resolv-file=/tmp/resolv.conf\n");
	fprintf(fp,"servers-file=/tmp/resolv.dnsmasq\n");
	fprintf(fp,"no-poll\n");
	fprintf(fp,"no-negcache\n");
	fprintf(fp,"cache-size=1500\n");
	fprintf(fp,"min-port=4096\n");
	fprintf(fp,"dhcp-range=guest,%s2,%s254,%s,%ds\n",
		glan,glan, nvram_safe_get("lan_netmask_rt"), 86400);
	fprintf(fp,"dhcp-option=lan,3,%s\n",APMODE_BRGUEST_IP);
	if (nvram_get_int("dhcpd_send_wpad")) {
		fprintf(fp,"dhcp-option=lan,252,\n");
	}
	fprintf(fp,"dhcp-authoritative\n");
 	fprintf(fp,"listen-address=127.0.0.1,%s\n",nvram_safe_get("lan_ipaddr"));
 	fprintf(fp,"no-dhcp-interface=%s\n",nvram_safe_get("lan_ifname"));

	fclose(fp);
	chmod("/etc/dnsmasq.conf", 0644);
	stop_dnsmasq();
	eval("dnsmasq", "--log-async");
}
#endif

void start_dnsmasq(void)
{
	FILE *fp;
	char *lan_ifname, *lan_ipaddr;
	char *value, *value2;
	int i, have_dhcp = 0;
#ifdef RTCONFIG_IPSEC
	int unit;
	char tmpStr[20];
#endif

	TRACE_PT("begin\n");

	if (getpid() != 1) {
		notify_rc("start_dnsmasq");
		return;
	}

	stop_dnsmasq();

	if (f_exists("/etc/dnsmasq.conf"))
		unlink("/etc/dnsmasq.conf");

	lan_ifname = nvram_safe_get("lan_ifname");

	if ((repeater_mode()
#if defined(RTCONFIG_BCMWL6) && defined(RTCONFIG_PROXYSTA)
		|| psr_mode() || mediabridge_mode()
#elif defined(RTCONFIG_REALTEK) || defined(RTCONFIG_QCA)
		|| mediabridge_mode()
#endif
#ifdef RTCONFIG_DPSTA
		|| (dpsta_mode() && nvram_get_int("re_mode") == 0)
#endif
		) && nvram_get_int("wlc_state") != WLC_STATE_CONNECTED && !nvram_match("lan_proto", "static"))
		lan_ipaddr = nvram_default_get("lan_ipaddr");
	else
		lan_ipaddr = nvram_safe_get("lan_ipaddr");

	/* write /etc/hosts */
	if ((fp = fopen("/etc/hosts", "w")) != NULL) {
		/* loclhost ipv4 */
		fprintf(fp, "127.0.0.1 localhost.localdomain localhost\n");
		/* lan hostname.domain hostname */
		if (nvram_invmatch("lan_hostname", "")) {
			fprintf(fp, "%s %s.%s %s\n", lan_ipaddr,
				    nvram_safe_get("lan_hostname"),
				    nvram_safe_get("lan_domain"),
				    nvram_safe_get("lan_hostname"));
		}
		/* default names */
		fprintf(fp, "%s %s\n", lan_ipaddr, DUT_DOMAIN_NAME);
		fprintf(fp, "%s %s\n", lan_ipaddr, OLD_DUT_DOMAIN_NAME1);
		fprintf(fp, "%s %s\n", lan_ipaddr, OLD_DUT_DOMAIN_NAME2);
#ifdef RTAC68U
		if (is_dpsta_repeater() && nvram_get_int("re_mode") == 0)
		fprintf(fp, "%s %s\n", lan_ipaddr, "repeater.asus.com");
#endif
		/* productid/samba name */
		if (is_valid_hostname(value = nvram_safe_get("computer_name")) ||
		    is_valid_hostname(value = get_productid())) {
			fprintf(fp, "%s %s.%s %s\n", lan_ipaddr,
				    value, nvram_safe_get("lan_domain"), value);
		}
#ifdef RTCONFIG_IPV6
		if (ipv6_enabled()) {
			/* localhost ipv6 */
			fprintf(fp, "::1 ip6-localhost ip6-loopback\n");
			/* multicast ipv6 */
			fprintf(fp, "fe00::0 ip6-localnet\n"
				    "ff00::0 ip6-mcastprefix\n"
				    "ff02::1 ip6-allnodes\n"
				    "ff02::2 ip6-allrouters\n");
                       /* lan6 hostname.domain hostname */
                        value = (char*) ipv6_router_address(NULL);
			if (*value && nvram_invmatch("lan_hostname", "")) {
				fprintf(fp, "%s %s.%s %s\n", value,
					    nvram_safe_get("lan_hostname"),
					    nvram_safe_get("lan_domain"),
					    nvram_safe_get("lan_hostname"));
			}
		}
#endif
		append_custom_config("hosts", fp);
		fclose(fp);
		use_custom_config("hosts", "/etc/hosts");
		run_postconf("hosts","/etc/hosts");
		chmod("/etc/hosts", 0644);
	} else
		perror("/etc/hosts");

#ifdef RTCONFIG_REDIRECT_DNAME
	if (access_point_mode()) {
#ifdef RTCONFIG_DHCP_OVERRIDE
		if (nvram_match("dhcp_enable_x", "1") && nvram_match("dnsqmode", "2")
#ifdef RTCONFIG_DEFAULT_AP_MODE
				&& !nvram_match("ate_flag", "1")
#endif
		) {
			if ((fp = fopen("/etc/dnsmasq.conf", "w+")) != NULL) {
				/* DHCP range */
				char dhcp_start[16], dhcp_end[16], lan_netmask[16];

				strcpy(dhcp_start, nvram_safe_get("dhcp_start"));
				strcpy(dhcp_end, nvram_safe_get("dhcp_end"));
				strcpy(lan_netmask, nvram_safe_get("lan_netmask"));

				if (!chk_valid_startend(lan_ipaddr, dhcp_start, dhcp_end, lan_netmask)) {
					dbg("reset DHCP range: %s ~ %s\n", dhcp_start, dhcp_end);
					nvram_set("dhcp_start", dhcp_start);
					nvram_set("dhcp_end", dhcp_end);
				}

				fprintf(fp, "interface=%s\n", nvram_safe_get("lan_ifname"));
				fprintf(fp, "dhcp-range=lan,%s,%s,%s,%ss\n",
								dhcp_start,
								dhcp_end,
								lan_netmask,
								nvram_safe_get("dhcp_lease"));
				fprintf(fp, "dhcp-leasefile=/tmp/dnsmasq.leases\n");
				/* Gateway */
				fprintf(fp, "dhcp-option=lan,3,%s\n", lan_ipaddr);
				/* Faster for moving clients, if authoritative */
				fprintf(fp, "dhcp-authoritative\n");
				/* caching */
				fprintf(fp, "cache-size=1500\n"
					    "no-negcache\n");
				fclose(fp);
			}
			else
				perror("/etc/dnsmasq.conf");
		}
#endif

#ifdef RTCONFIG_MODEM_BRIDGE
		if (!(sw_mode() == SW_MODE_AP && nvram_get_int("modem_bridge")))
#endif
			eval("dnsmasq", "--log-async");
	}
#endif
	if (!is_routing_enabled()
		&& (repeater_mode()
#if defined(RTCONFIG_BCMWL6) && defined(RTCONFIG_PROXYSTA)
<<<<<<< HEAD
		&& !psr_mode() && !mediabridge_mode()
#elif defined(RTCONFIG_REALTEK) || defined(RTCONFIG_QCA)
		&& !mediabridge_mode()
=======
		|| psr_mode() || mediabridge_mode()
#elif defined(RTCONFIG_REALTEK)
		|| mediabridge_mode()
>>>>>>> 1066626a
#endif
		)
#ifdef RTCONFIG_DPSTA
		&& !(dpsta_mode() && nvram_get_int("re_mode") == 0)
#endif
	) {
#ifdef RTCONFIG_WIFI_SON
		if (sw_mode() == SW_MODE_AP && nvram_match("cfg_master", "1")) {
			if (nvram_get_int("wl0.1_bss_enabled"))
				gen_apmode_dnsmasq();
			return;
		} else
#endif
		return;
	}

	// we still need dnsmasq in wet
	//if (foreach_wif(1, NULL, is_wet)) return;

	if ((fp = fopen("/etc/dnsmasq.conf", "w")) == NULL)
		return;

	fprintf(fp, "pid-file=/var/run/dnsmasq.pid\n"
		    "user=nobody\n"
		    "bind-dynamic\n"		// listen only on interface & lo
		);

#if defined(RTCONFIG_REDIRECT_DNAME)
	if (!repeater_mode()
#if defined(RTCONFIG_REALTEK) || defined(RTCONFIG_QCA)
/* [MUST] : Need to clarify ..... */
	&& !mediabridge_mode() // skip media bridge
#endif
	)
#endif
	{
		fprintf(fp,"interface=%s\n",		// dns & dhcp on LAN interface
			lan_ifname);

#ifdef RTCONFIG_WIFI_SON
		if (sw_mode() != SW_MODE_REPEATER)
			fprintf(fp,"interface=%s\n",BR_GUEST);	// guest-network
#endif
#ifdef RTCONFIG_IPSEC
	if (nvram_get_int("ipsec_server_enable") || nvram_get_int("ipsec_client_enable")){
		for(unit = WAN_UNIT_FIRST; unit < WAN_UNIT_MAX; ++unit){
			sprintf(tmpStr,"wan%d_gw_ifname",unit);
			if (0 != strlen(nvram_safe_get(tmpStr)))
				fprintf(fp,"interface=%s\n", nvram_safe_get(tmpStr));	// dns on IPSec VPN interfaces
		}
	}
#endif
#if defined(RTCONFIG_PPTPD) || defined(RTCONFIG_ACCEL_PPTPD)
		if (is_routing_enabled())
		fprintf(fp, "interface=%s\n"		// dns on VPN clients interfaces
		    	"no-dhcp-interface=%s\n",	// no dhcp for VPN clients
			"pptp*", "pptp*");
#endif
	}

#ifdef  __CONFIG_NORTON__
	/* TODO: dnsmasq doesn't support a single hostname across multiple interfaces */
	if (nvram_get_int("nga_enable"))
		fprintf(fp, "interface-name=norton.local,%s\n", lan_ifname);
#endif /* __CONFIG_NORTON__ */

#ifdef NORESOLV /* dnsmasq uses no resolv.conf */
	fprintf(fp, is_routing_enabled() ?
		"no-resolv\n" :			// no resolv, use only additional list
		"resolv-file=%s\n", dmresolv);	// the real stuff is here
#else
#ifdef RTCONFIG_YANDEXDNS
	if (nvram_get_int("yadns_enable_x") && nvram_get_int("yadns_mode") != YADNS_DISABLED) {
		fprintf(fp, "no-resolv\n");	// no resolv
	} else
#endif
	fprintf(fp, "resolv-file=%s\n",		// the real stuff is here
		dmresolv);
#endif

	fprintf(fp, "servers-file=%s\n"		// additional servers list
		    "no-poll\n"			// don't poll resolv file
		    "no-negcache\n"		// don't cace nxdomain
		    "cache-size=%u\n"		// dns cache size
		    "min-port=%u\n",		// min port used for random src port
		dmservers, 1500, nvram_get_int("dns_minport") ? : 4096);

	/* limit number of outstanding requests */
	{
		int max_queries = nvram_get_int("max_dns_queries");
#if defined(RTCONFIG_SOC_IPQ8064)
		if (max_queries == 0)
			max_queries = 1500;
#endif
		if (max_queries)
			fprintf(fp, "dns-forward-max=%d\n", max(150, min(max_queries, 10000)));
	}

	/* lan domain */
	value = nvram_safe_get("lan_domain");
	if (*value) {
		fprintf(fp, "domain=%s\n"
			    "expand-hosts\n", value);	// expand hostnames in hosts file
	}
	if (nvram_get_int("lan_dns_fwd_local") != 1) {
		fprintf(fp, "bogus-priv\n"			// don't forward private reverse lookups upstream
		            "domain-needed\n");			// don't forward plain name queries upstream
		if (*value)
			fprintf(fp, "local=/%s/\n", value);	// don't forward local domain queries upstream
	}

	if ((is_routing_enabled() && nvram_get_int("dhcp_enable_x"))
		|| ((repeater_mode()
#if defined(RTCONFIG_BCMWL6) && defined(RTCONFIG_PROXYSTA)
			|| psr_mode() || mediabridge_mode()
#elif defined(RTCONFIG_REALTEK) || defined(RTCONFIG_QCA)
			|| mediabridge_mode()
#endif
#ifdef RTCONFIG_DPSTA
			|| (dpsta_mode() && nvram_get_int("re_mode") == 0)
#endif
		    ) && nvram_get_int("wlc_state") != WLC_STATE_CONNECTED)
	) {
		char *dhcp_start, *dhcp_end;
		int dhcp_lease;
		char buffer[64];
#if defined(RTCONFIG_TR069) && !defined(RTCONFIG_TR181)
		unsigned char hwaddr[6];
#endif
#ifdef RTCONFIG_WIFI_SON
		int i;
		unsigned int dip[2];
		struct in_addr guest;
#endif
		have_dhcp |= 1; /* DHCPv4 */

		get_dhcp_pool(&dhcp_start, &dhcp_end, buffer);
		if ((nvram_get_int("wlc_state") != WLC_STATE_CONNECTED) &&
			(repeater_mode()
#if defined(RTCONFIG_BCMWL6) && defined(RTCONFIG_PROXYSTA)
				|| psr_mode() || mediabridge_mode()
#elif defined(RTCONFIG_REALTEK) || defined(RTCONFIG_QCA)
				|| mediabridge_mode()
#endif
#ifdef RTCONFIG_DPSTA
				|| (dpsta_mode() && nvram_get_int("re_mode") == 0)
#endif
			)
		)
			dhcp_lease = atoi(nvram_default_get("dhcp_lease"));
		else
			dhcp_lease = nvram_get_int("dhcp_lease");

		if (dhcp_lease <= 0)
			dhcp_lease = 86400;

		/* LAN range */
		if (*dhcp_start && *dhcp_end) {
#if defined(RTCONFIG_CONCURRENTREPEATER) && defined(RTCONFIG_REALTEK)
			if (!nvram_match("lan_proto", "static")) // Dynamic. get_dhcp_pool() will return default dhcp_start & dhcp_end.
				fprintf(fp, "dhcp-range=lan,%s,%s,%s,%ds\n",
					dhcp_start, dhcp_end, nvram_default_get("lan_netmask"), dhcp_lease);
			else
#endif
			fprintf(fp, "dhcp-range=lan,%s,%s,%s,%ds\n",
				dhcp_start, dhcp_end, nvram_safe_get("lan_netmask"), dhcp_lease);

#ifdef RTCONFIG_WIFI_SON
			//if (nvram_get_int("wl0.1_bss_enabled"))
			if (sw_mode() != SW_MODE_REPEATER)
			{

				dip[0] = ntohl(inet_addr(dhcp_start))+0x100;
				dip[1] = ntohl(inet_addr(dhcp_end))+0x100;
				fprintf(fp, "dhcp-range=guest");
				for(i=0;i<2;i++)
				{
					guest.s_addr = htonl(dip[i]);
					fprintf(fp, ",%s",inet_ntoa(guest));
				}
				fprintf(fp, ",%s,%ds\n",nvram_safe_get("lan_netmask"), dhcp_lease);
			}
#endif

		} else {
			/* compatibility */
			char lan[24];
			int start = nvram_get_int("dhcp_start");
			int count = nvram_get_int("dhcp_num");

			strlcpy(lan, lan_ipaddr, sizeof(lan));
			if ((value = strrchr(lan, '.')) != NULL) *(value + 1) = 0;

			fprintf(fp, "dhcp-range=lan,%s%d,%s%d,%s,%ds\n",
				lan, start, lan, start + count - 1, nvram_safe_get("lan_netmask"), dhcp_lease);

#ifdef RTCONFIG_WIFI_SON
			//if (nvram_get_int("wl0.1_bss_enabled"))
			if (sw_mode() != SW_MODE_REPEATER)
			{
				char glan[24];
				dip[0] = ntohl(inet_addr(lan_ipaddr))+0x100;
				guest.s_addr = htonl(dip[0]);
				strlcpy(glan, inet_ntoa(guest), sizeof(glan));
				if ((value = strrchr(glan, '.')) != NULL) *(value + 1) = 0;

				fprintf(fp, "dhcp-range=guest,%s%d,%s%d,%s,%ds\n",
					glan, start, glan, start + count - 1, nvram_safe_get("lan_netmask"), dhcp_lease);

			}
#endif
		}

		/* Gateway, if not set, force use lan ipaddr to avoid repeater issue */
		value = nvram_safe_get("dhcp_gateway_x");
		value = (*value && inet_addr(value)) ? value : lan_ipaddr;
		fprintf(fp, "dhcp-option=lan,3,%s\n", value);

		/* DNS server and additional router address */
		value = nvram_safe_get("dhcp_dns1_x");
		value2 = nvram_safe_get("dhcp_dns2_x");
		if ((*value && inet_addr(value)) || (*value2 && inet_addr(value2)))
			fprintf(fp, "dhcp-option=lan,6%s%s%s%s%s\n",
			             (*value && inet_addr(value) ? "," : ""),
			             (*value && inet_addr(value) ? value : ""),
			             (*value2 && inet_addr(value2) ? "," : ""),
			             (*value2 && inet_addr(value2) ? value2 : ""),
			             (nvram_match("dhcpd_dns_router","1") ? ",0.0.0.0" : ""));

		/* LAN Domain */
		value = nvram_safe_get("lan_domain");
		if (*value)
			fprintf(fp, "dhcp-option=lan,15,%s\n", value);

		/* WINS server */
		value = nvram_safe_get("dhcp_wins_x");
		if (*value && inet_addr(value)) {
			fprintf(fp, "dhcp-option=lan,44,%s\n"
			/*	    "dhcp-option=lan,46,8\n"*/, value);
		}
#ifdef RTCONFIG_SAMBASRV
		/* Samba will serve as a WINS server */
		else if (nvram_invmatch("lan_domain", "") && nvram_get_int("smbd_wins")) {
			fprintf(fp, "dhcp-option=lan,44,%s\n"
			/*	    "dhcp-option=lan,46,8\n"*/, lan_ipaddr);
		}
#endif
		/* Shut up WPAD info requests */
		if (nvram_get_int("dhcpd_send_wpad")) {
			fprintf(fp, "dhcp-option=lan,252,\"\\n\"\n");
		}
#if defined(RTCONFIG_TR069) && !defined(RTCONFIG_TR181)
		if (ether_atoe(get_lan_hwaddr(), hwaddr)) {
			snprintf(buffer, sizeof(buffer), "%02X%02X%02X", hwaddr[0], hwaddr[1], hwaddr[2]);
			fprintf(fp, "dhcp-option-force=cpewan-id,vi-encap:%d,%d,\"%s\"\n",
				3561, 4, buffer);
			snprintf(buffer, sizeof(buffer), "%02X%02X%02X%02X%02X%02X",
				 hwaddr[0], hwaddr[1], hwaddr[2], hwaddr[3], hwaddr[4], hwaddr[5]);
			fprintf(fp, "dhcp-option-force=cpewan-id,vi-encap:%d,%d,\"%s\"\n",
				3561, 5, buffer);
			fprintf(fp, "dhcp-option-force=cpewan-id,vi-encap:%d,%d,\"%s\"\n",
				3561, 6, nvram_safe_get("productid"));
		}
#endif
	}

#ifdef RTCONFIG_IPV6
	if (ipv6_enabled() && is_routing_enabled()) {
		struct in6_addr addr;
		int ra_lifetime, dhcp_lifetime;
		int service, stateful, announce, dhcp_start, dhcp_end;

		service = get_ipv6_service();
		stateful = (service == IPV6_NATIVE_DHCP || service == IPV6_MANUAL) ?
			nvram_get_int(ipv6_nvname("ipv6_autoconf_type")) : 0;
		announce =
#ifdef RTCONFIG_6RELAYD
			service != IPV6_PASSTHROUGH &&
#endif
			nvram_get_int(ipv6_nvname("ipv6_radvd"));
		ra_lifetime = 600; /* 10 minutes for now */
		dhcp_lifetime = nvram_get_int(ipv6_nvname("ipv6_dhcp_lifetime"));
		if (dhcp_lifetime <= 0)
			dhcp_lifetime = 86400;

		if (announce) {
			fprintf(fp, "ra-param=%s,%d,%d\n"
				    "enable-ra\n"
				    "quiet-ra\n",
				lan_ifname, 10, ra_lifetime);
		}

		/* LAN prefix or range */
		if (stateful) {
			/* TODO: rework WEB UI to specify ranges without prefix
			 * TODO: add size checking, now range takes all of 16 bit */
			dhcp_start = (inet_pton(AF_INET6, nvram_safe_get(ipv6_nvname("ipv6_dhcp_start")), &addr) > 0) ?
			    ntohs(addr.s6_addr16[7]) : 0x1000;
			dhcp_end = (inet_pton(AF_INET6, nvram_safe_get(ipv6_nvname("ipv6_dhcp_end")), &addr) > 0) ?
			    ntohs(addr.s6_addr16[7]) : 0x2000;
			fprintf(fp, "dhcp-range=lan,::%04x,::%04x,constructor:%s,%d\n",
				(dhcp_start < dhcp_end) ? dhcp_start : dhcp_end,
				(dhcp_start < dhcp_end) ? dhcp_end : dhcp_start,
				lan_ifname, dhcp_lifetime);
			have_dhcp |= 2; /* DHCPv6 */
		} else if (announce) {
			if (nvram_get_int("ipv6_dhcp6s_enable")) {
				fprintf(fp, "dhcp-range=lan,::,constructor:%s,ra-stateless,%d,%d\n",
					lan_ifname, 64, ra_lifetime);
				have_dhcp |= 2; /* DHCPv6 */
			} else {
				fprintf(fp, "dhcp-range=lan,::,constructor:%s,ra-only,%d,%d\n",
					lan_ifname, 64, ra_lifetime);
			}
		}

#ifdef RTCONFIG_YANDEXDNS
		if (nvram_get_int("yadns_enable_x")) {
			unsigned char ea[ETHER_ADDR_LEN];
			char *name, *mac, *mode, *enable, *server[2];
			char *nv, *nvp, *b;
			int i, count, dnsmode, defmode = nvram_get_int("yadns_mode");

			for (dnsmode = YADNS_FIRST; dnsmode < YADNS_COUNT; dnsmode++) {
				if (dnsmode == defmode)
					continue;
				count = get_yandex_dns(AF_INET6, dnsmode, server, sizeof(server)/sizeof(server[0]));
				if (count <= 0)
					continue;
				fprintf(fp, "dhcp-option=yadns%u,option6:23", dnsmode);
				for (i = 0; i < count; i++)
					fprintf(fp, ",[%s]", server[i]);
				fprintf(fp, "\n");
			}

			/* DNS server per client */
			nv = nvp = strdup(nvram_safe_get("yadns_rulelist"));
			while (nv && (b = strsep(&nvp, "<")) != NULL) {
				if (vstrsep(b, ">", &name, &mac, &mode, &enable) < 3)
					continue;
				if (enable && atoi(enable) == 0)
					continue;
				if (!*mac || !*mode || !ether_atoe(mac, ea))
					continue;
				dnsmode = atoi(mode);
				/* Skip incorrect and default levels */
				if (dnsmode < YADNS_FIRST || dnsmode >= YADNS_COUNT || dnsmode == defmode)
					continue;
				fprintf(fp, "dhcp-host=%s,set:yadns%u\n", mac, dnsmode);
			}
			free(nv);
		}
#endif /* RTCONFIG_YANDEXDNS */

#ifdef RTCONFIG_DNSFILTER
		if (nvram_get_int("dnsfilter_enable_x"))
			dnsfilter_setup_dnsmasq(fp);
#endif

		/* DNS server */
		fprintf(fp, "dhcp-option=lan,option6:23,[::]\n");

		/* LAN Domain */
		value = nvram_safe_get("lan_domain");
		if (*value)
			fprintf(fp, "dhcp-option=lan,option6:24,%s\n", value);
	}
#endif

	if (have_dhcp) {
#if 0	//this would limit the total count of dhcp client (including dhcp pool and manually assigned static IP).
		/* Maximum leases */
		if ((i = get_dhcpd_lmax()) > 0)
			fprintf(fp, "dhcp-lease-max=%d\n", i);
#endif

		/* Faster for moving clients, if authoritative */
		if (nvram_get_int("dhcpd_auth") >= 0)
			fprintf(fp, "dhcp-authoritative\n");
#ifdef RTCONFIG_MULTICAST_IPTV
		/* Rawny: Add vendor class ID and DNS info for Movistar IPTV */
		if (nvram_get_int("switch_stb_x") > 6 &&
			nvram_match("switch_wantag", "movistar")) {
			fprintf(fp, "dhcp-vendorclass=ial,IAL\n");
			fprintf(fp, "dhcp-option=ial,6,172.26.23.3\n");
			fprintf(fp, "dhcp-option=ial,240,:::::239.0.2.10:22222:v6.0:239.0.2.30:22222\n");
		}
#endif
	} else
		fprintf(fp, "no-dhcp-interface=%s\n", lan_ifname);

#ifdef RTCONFIG_FINDASUS
	fprintf(fp, "address=/findasus.local/%s\n", lan_ipaddr);
#endif
#ifdef RTCONFIG_OPENVPN
	write_ovpn_dnsmasq_config(fp);
#endif

#ifdef RTCONFIG_PORT_BASED_VLAN
	/* Write dhcpd config for vlan's subnet */
	vlan_subnet_dnsmasq_conf(fp);
#endif
#ifdef RTCONFIG_TAGGED_BASED_VLAN
	/* Write dhcpd config for vlan's subnet */
	vlan_subnet_dnsmasq_conf(fp);
#endif
#if defined(RTCONFIG_COOVACHILLI)
	if (sw_mode() == SW_MODE_ROUTER) {
		fprintf(fp, "interface=%s\n", "tun22");
		fprintf(fp, "no-dhcp-interface=%s\n", "tun22");
		fprintf(fp, "interface=%s\n", "tun23");
		fprintf(fp, "no-dhcp-interface=%s\n", "tun23");
	}
#endif

	/* Static IP MAC binding */
	if (nvram_match("dhcp_static_x","1")) {
		write_static_leases(fp);
	}

	/* Don't log DHCP queries */
	if (nvram_match("dhcpd_querylog","0")) {
		fprintf(fp,"quiet-dhcp\n");
#ifdef RTCONFIG_IPV6
		fprintf(fp,"quiet-dhcp6\n");
#endif
	}

#ifdef RTCONFIG_DNSSEC
	if (nvram_match("dnssec_enable", "1")) {
		fprintf(fp, "trust-anchor=.,19036,8,2,49AAC11D7B6F6446702E54A1607371607A1A41855200FD2CE1CDDE32F24E8FB5\n"
		            "trust-anchor=.,20326,8,2,E06D44B80B8F1D39A95C0B0D7C65D08458E880409BBC683457104237C7F8EC8D\n"
		            "dnssec\n");

		/* If NTP isn't set yet, wait until rc's ntp signals us to start validating time */
		if (!nvram_get_int("ntp_ready"))
			fprintf(fp, "dnssec-no-timecheck\n");

		if (nvram_match("dnssec_check_unsigned_x", "0"))
			fprintf(fp, "dnssec-check-unsigned=no\n");

	}
#endif
	if (nvram_match("dns_norebind", "1"))
		fprintf(fp, "stop-dns-rebind\n");

	/* Protect against VU#598349 */
	fprintf(fp,"dhcp-name-match=set:wpad-ignore,wpad\n"
		   "dhcp-ignore-names=tag:wpad-ignore\n");

	append_custom_config("dnsmasq.conf",fp);
	fclose(fp);

	use_custom_config("dnsmasq.conf","/etc/dnsmasq.conf");
	run_postconf("dnsmasq","/etc/dnsmasq.conf");
	chmod("/etc/dnsmasq.conf", 0644);

	/* Create resolv.conf with empty nameserver list */
	f_write(dmresolv, NULL, 0, FW_APPEND, 0644);
	/* Create resolv.dnsmasq with empty server list */
	f_write(dmservers, NULL, 0, FW_APPEND, 0644);

#if (defined(RTCONFIG_TR069) && !defined(RTCONFIG_TR181))
	eval("dnsmasq", "--log-async", "-6", "/sbin/dhcpc_lease");
#else
	eval("dnsmasq", "--log-async");
#endif

	for ( i = 1; i < 4; i++ ) {
                if (!pids("dnsmasq")) {
			sleep(i);
		} else {
			// Make the router use dnsmasq for its own local resolution if it did start
			unlink("/etc/resolv.conf");
			symlink("/rom/etc/resolv.conf", "/etc/resolv.conf");	// nameserver 127.0.0.1
			i = 4;
		}
	}

	TRACE_PT("end\n");
}

void stop_dnsmasq(void)
{
	TRACE_PT("begin\n");

	if (getpid() != 1) {
		notify_rc("stop_dnsmasq");
		return;
	}

	// Revert back to ISP-filled resolv.conf
        unlink("/etc/resolv.conf");
        symlink(dmresolv, "/etc/resolv.conf");

	killall_tk("dnsmasq");

	TRACE_PT("end\n");
}

void reload_dnsmasq(void)
{
	/* notify dnsmasq */
	kill_pidfile_s("/var/run/dnsmasq.pid", SIGHUP);
}

#ifdef RTCONFIG_IPV6
void add_ip6_lanaddr(void)
{
	char ip[INET6_ADDRSTRLEN + 4];
	const char *p;

	p = ipv6_router_address(NULL);
	if (*p) {
		snprintf(ip, sizeof(ip), "%s/%d", p, nvram_get_int(ipv6_nvname("ipv6_prefix_length")) ? : 64);
		eval("ip", "-6", "addr", "add", ip, "dev", nvram_safe_get("lan_ifname"));
		if (!nvram_match(ipv6_nvname("ipv6_rtr_addr"), (char*)p))
			nvram_set(ipv6_nvname("ipv6_rtr_addr"), (char*)p);
	}

	switch (get_ipv6_service()) {
	case IPV6_NATIVE_DHCP:
		if (nvram_get_int(ipv6_nvname("ipv6_dhcp_pd")))
			break;
		/* fall through */
#ifdef RTCONFIG_6RELAYD
	case IPV6_PASSTHROUGH:
#endif
	case IPV6_MANUAL:
		p = ipv6_prefix(NULL);
		if (*p && !nvram_match(ipv6_nvname("ipv6_prefix"), (char*)p))
			nvram_set(ipv6_nvname("ipv6_prefix"), (char*)p);
		break;
	}
}

void start_ipv6_tunnel(void)
{
	char ip[INET6_ADDRSTRLEN + 4];
	char router[INET6_ADDRSTRLEN + 1];
	struct in_addr addr4;
	struct in6_addr addr;
	char *wanip, *mtu, *tun_dev, *gateway;
	int service;

	// for one wan only now
	service = get_ipv6_service();
	tun_dev = (char*)get_wan6face();
	wanip = (char*)get_wanip();

	mtu = (nvram_get_int(ipv6_nvname("ipv6_tun_mtu")) > 0) ? nvram_safe_get(ipv6_nvname("ipv6_tun_mtu")) : "1480";
	modprobe("sit");

	eval("ip", "tunnel", "add", tun_dev, "mode", "sit",
		"remote", (service == IPV6_6IN4) ? nvram_safe_get(ipv6_nvname("ipv6_tun_v4end")) : "any",
		"local", wanip,
		"ttl", nvram_safe_get(ipv6_nvname("ipv6_tun_ttl")));
	eval("ip", "link", "set", tun_dev, "mtu", mtu, "up");

	switch (service) {
	case IPV6_6TO4: {
		int prefixlen = 16;
		int mask4size = 0;

		/* address */
		addr4.s_addr = 0;
		memset(&addr, 0, sizeof(addr));
		inet_aton(wanip, &addr4);
		addr.s6_addr16[0] = htons(0x2002);
		ipv6_mapaddr4(&addr, prefixlen, &addr4, mask4size);
		//addr.s6_addr16[7] |= htons(0x0001);
		inet_ntop(AF_INET6, &addr, ip, sizeof(ip));
		snprintf(ip, sizeof(ip), "%s/%d", ip, prefixlen);

		/* gateway */
		snprintf(router, sizeof(router), "::%s", nvram_safe_get(ipv6_nvname("ipv6_relay")));
		gateway = router;

		add_ip6_lanaddr();
		break;
	}
	case IPV6_6RD: {
		int prefixlen = nvram_get_int(ipv6_nvname("ipv6_6rd_prefixlen"));
		int mask4size = nvram_get_int(ipv6_nvname("ipv6_6rd_ip4size"));
		char brprefix[sizeof("255.255.255.255/32")];

		/* 6rd domain */
		addr4.s_addr = 0;
		if (mask4size) {
			inet_aton(wanip, &addr4);
			addr4.s_addr &= htonl(0xffffffffUL << (32 - mask4size));
		} else	addr4.s_addr = 0;
		snprintf(ip, sizeof(ip), "%s/%d", nvram_safe_get(ipv6_nvname("ipv6_6rd_prefix")), prefixlen);
		snprintf(brprefix, sizeof(brprefix), "%s/%d", inet_ntoa(addr4), mask4size);
		eval("ip", "tunnel", "6rd", "dev", tun_dev,
		     "6rd-prefix", ip, "6rd-relay_prefix", brprefix);

		/* address */
		addr4.s_addr = 0;
		memset(&addr, 0, sizeof(addr));
		inet_aton(wanip, &addr4);
		inet_pton(AF_INET6, nvram_safe_get(ipv6_nvname("ipv6_6rd_prefix")), &addr);
		ipv6_mapaddr4(&addr, prefixlen, &addr4, mask4size);
		//addr.s6_addr16[7] |= htons(0x0001);
		inet_ntop(AF_INET6, &addr, ip, sizeof(ip));
		snprintf(ip, sizeof(ip), "%s/%d", ip, prefixlen);

		/* gateway */
		snprintf(router, sizeof(router), "::%s", nvram_safe_get(ipv6_nvname("ipv6_6rd_router")));
		gateway = router;

		add_ip6_lanaddr();
		break;
	}
	default:
		/* address */
		snprintf(ip, sizeof(ip), "%s/%d",
			nvram_safe_get(ipv6_nvname("ipv6_tun_addr")),
			nvram_get_int(ipv6_nvname("ipv6_tun_addrlen")) ? : 64);

		/* gateway */
		gateway = nvram_safe_get(ipv6_nvname("ipv6_tun_peer"));
		if (gateway && *gateway)
			eval("ip", "-6", "route", "add", gateway, "dev", tun_dev, "metric", "1");
	}

	eval("ip", "-6", "addr", "add", ip, "dev", tun_dev);
	eval("ip", "-6", "route", "del", "::/0");

	if (gateway && *gateway)
		eval("ip", "-6", "route", "add", "::/0", "via", gateway, "dev", tun_dev, "metric", "1");
	else	eval("ip", "-6", "route", "add", "::/0", "dev", tun_dev, "metric", "1");
}

void stop_ipv6_tunnel(void)
{
	int service = get_ipv6_service();

	if (service == IPV6_6TO4 || service == IPV6_6RD || service == IPV6_6IN4) {
		eval("ip", "tunnel", "del", (char *)get_wan6face());
	}
	if (service == IPV6_6TO4 || service == IPV6_6RD) {
		// get rid of old IPv6 address from lan iface
		eval("ip", "-6", "addr", "flush", "dev", nvram_safe_get("lan_ifname"), "scope", "global");
		nvram_set(ipv6_nvname("ipv6_rtr_addr"), "");
		nvram_set(ipv6_nvname("ipv6_prefix"), "");
	}
	modprobe_r("sit");
}

void start_ipv6(void)
{
	int service = get_ipv6_service();

#if defined(RTCONFIG_MULTIWAN_CFG)
	int i;
	char prefix[sizeof("ipv6X_YYY")];

	for (i = WAN_UNIT_FIRST; i < WAN_UNIT_MAX; ++i) {
		if (!i)
			strcpy(prefix, "ipv6_");
		else
			snprintf(prefix, sizeof(prefix), "ipv6%d_", i);

		if (nvram_pf_match(prefix, "service", "disabled") ||
		    nvram_pf_match(prefix, "service", "dhcp6") ||
		    nvram_pf_match(prefix, "service", "6to4") ||
		    nvram_pf_match(prefix, "service", "6rd")
		   )
		{
			nvram_pf_set(prefix, "prefix", "");
			nvram_pf_set(prefix, "prefix_length", "");
			nvram_pf_set(prefix, "rtr_addr", "");
		}
		else if (nvram_pf_match(prefix, "service", "other"))	/* Static IPv6 */
		{
			nvram_pf_set(prefix, "prefix", "");
		}
		else if (nvram_pf_match(prefix, "service", "6in4"))
		{
			nvram_pf_set(prefix, "prefix", "");
			nvram_pf_set(prefix, "prefix_length", "");
		}
	}
#endif

	// Check if turned on
	switch (service) {
	case IPV6_NATIVE_DHCP:
		nvram_set(ipv6_nvname("ipv6_prefix"), "");
		if (nvram_get_int(ipv6_nvname("ipv6_dhcp_pd"))) {
			nvram_set(ipv6_nvname("ipv6_prefix_length"), "");
			nvram_set(ipv6_nvname("ipv6_rtr_addr"), "");
		} else
			add_ip6_lanaddr();
		nvram_set(ipv6_nvname("ipv6_llremote"), "");
		nvram_set(ipv6_nvname("ipv6_get_dns"), "");
		nvram_set(ipv6_nvname("ipv6_get_domain"), "");
		break;
#ifdef RTCONFIG_6RELAYD
	case IPV6_PASSTHROUGH:
		nvram_set(ipv6_nvname("ipv6_prefix"), "");
		nvram_set(ipv6_nvname("ipv6_prefix_length"), "");
		nvram_set(ipv6_nvname("ipv6_rtr_addr"), "");
		nvram_set(ipv6_nvname("ipv6_llremote"), "");
		nvram_set(ipv6_nvname("ipv6_get_dns"), "");
		nvram_set(ipv6_nvname("ipv6_get_domain"), "");
		break;
#endif
	case IPV6_MANUAL:
		nvram_set(ipv6_nvname("ipv6_prefix"), "");
		nvram_set(ipv6_nvname("ipv6_prefix_length"), nvram_safe_get(ipv6_nvname("ipv6_prefix_length_s")));
		nvram_set(ipv6_nvname("ipv6_rtr_addr"), nvram_safe_get(ipv6_nvname("ipv6_rtr_addr_s")));
		add_ip6_lanaddr();
		nvram_set(ipv6_nvname("ipv6_llremote"), "");
		break;
	case IPV6_6IN4:
		nvram_set(ipv6_nvname("ipv6_prefix"), nvram_safe_get(ipv6_nvname("ipv6_prefix_s")));
		nvram_set(ipv6_nvname("ipv6_prefix_length"), nvram_safe_get(ipv6_nvname("ipv6_prefix_length_s")));
		nvram_set(ipv6_nvname("ipv6_rtr_addr"), "");
		add_ip6_lanaddr();
		break;
	case IPV6_6TO4:
	case IPV6_6RD:
		nvram_set(ipv6_nvname("ipv6_prefix"), "");
		nvram_set(ipv6_nvname("ipv6_prefix_length"), "");
		nvram_set(ipv6_nvname("ipv6_rtr_addr"), "");
		break;
	}
}

void stop_ipv6(void)
{
	char *lan_ifname = nvram_safe_get("lan_ifname");
	char *wan_ifname = (char *) get_wan6face();
	char prefix[sizeof("ffff::/xxx")];
	int i;

#ifdef RTCONFIG_6RELAYD
	stop_6relayd();
#endif
	stop_dhcp6c();
	stop_ipv6_tunnel();

	eval("ip", "-6", "route", "flush", "::/0");
	eval("ip", "-6", "addr", "flush", "scope", "global", "dev", lan_ifname);
	eval("ip", "-6", "addr", "flush", "scope", "global", "dev", wan_ifname);
	for (i = 1; i < 8; i++) {
		snprintf(prefix, sizeof(prefix), "%04x::/%d", (0xfe00 << (8 - i)) & 0xffff, i);
		eval("ip", "-6", "route", "flush", "root", prefix, "dev", lan_ifname, "table", "main");
		eval("ip", "-6", "route", "flush", "root", prefix, "dev", wan_ifname, "table", "main");
	}
	eval("ip", "-6", "neigh", "flush", "dev", lan_ifname);
}
#endif

// -----------------------------------------------------------------------------

int no_need_to_start_wps(void)
{
	int i, j, wps_band, multiband = get_wps_multiband();
	char tmp[100], tmp2[100], prefix[] = "wlXXXXXXXXXXXXXX", prefix_mssid[] = "wlXXXXXXXXXX_mssid_";
	char word[256], *next, ifnames[128];
	int c = 0, ret = 0;

#ifdef RTCONFIG_DSL
	if (nvram_match("asus_mfg", "1")) /* Paul add 2012/12/13 */
		return 0;
#endif

#ifdef RTCONFIG_CONCURRENTREPEATER
	if (sw_mode() != SW_MODE_REPEATER)
		return 0;
	if ((sw_mode() != SW_MODE_ROUTER) &&
		(sw_mode() != SW_MODE_AP) &&
		(sw_mode() != SW_MODE_REPEATER))
		return 1;
#else
	if ((sw_mode() != SW_MODE_ROUTER) &&
#ifdef RTCONFIG_DPSTA
                !(dpsta_mode() && nvram_get_int("re_mode") == 0) &&
#endif
		(sw_mode() != SW_MODE_AP))
		return 1;
#endif

	i = 0;
	wps_band = nvram_get_int("wps_band_x");
	strcpy(ifnames, nvram_safe_get("wl_ifnames"));
	foreach (word, ifnames, next) {
		if (i >= MAX_NR_WL_IF)
			break;
		if (!multiband && wps_band != i) {
			++i;
			continue;
		}
		SKIP_ABSENT_BAND_AND_INC_UNIT(i);
		++c;
		snprintf(prefix, sizeof(prefix), "wl%d_", i);
		if ((nvram_match(strcat_r(prefix, "auth_mode_x", tmp), "open") &&
		     nvram_get_int(strcat_r(prefix, "wep_x", tmp2))) ||
		     nvram_match(strcat_r(prefix, "auth_mode_x", tmp), "shared") ||
		     strstr(nvram_safe_get(strcat_r(prefix, "auth_mode_x", tmp)), "wpa") ||
		     nvram_match(strcat_r(prefix, "auth_mode_x", tmp), "radius"))
			ret++;

#ifdef RTCONFIG_RALINK
		if (nvram_match("wl_mssid", "1"))
#endif
		for (j = 1; j < MAX_NO_MSSID; j++) {
			sprintf(prefix_mssid, "wl%d.%d_", wps_band, j);
			if (!nvram_match(strcat_r(prefix_mssid, "bss_enabled", tmp), "1"))
				continue;
			++c;
			if ((nvram_match(strcat_r(prefix, "auth_mode_x", tmp), "open") &&
			     nvram_get_int(strcat_r(prefix, "wep_x", tmp2))) ||
			     nvram_match(strcat_r(prefix_mssid, "auth_mode_x", tmp), "shared") ||
			     strstr(nvram_safe_get(strcat_r(prefix_mssid, "auth_mode_x", tmp)), "wpa") ||
			     nvram_match(strcat_r(prefix_mssid, "auth_mode_x", tmp), "radius"))
				ret++;
		}

		i++;
	}

	if (multiband && ret < c)
		ret = 0;

	return ret;
}

/* @wps_band:	if wps_band < 0 and RTCONFIG_WPSMULTIBAND is defined, check radio of all band */
int wps_band_radio_off(int wps_band)
{
	int i, c = 0, ret = 0;
	char tmp[100], prefix[] = "wlXXXXXXXXXXXXXX";
	char word[256], *next, ifnames[128];

	i = 0;
	strcpy(ifnames, nvram_safe_get("wl_ifnames"));
	foreach (word, ifnames, next) {
		if (i >= MAX_NR_WL_IF)
			break;
		if (wps_band >= 0 && wps_band != i) {
			++i;
			continue;
		}
		SKIP_ABSENT_BAND_AND_INC_UNIT(i);
		++c;
		snprintf(prefix, sizeof(prefix), "wl%d_", i);
		if (nvram_match(strcat_r(prefix, "radio", tmp), "0"))
			ret++;

		i++;
	}

	if (wps_band < 0 && ret < c)
		ret = 0;

	return ret;
}

/* @wps_band:	if wps_band < 0 and RTCONFIG_WPSMULTIBAND is defined, check ssid broadcast status of all band */
int wps_band_ssid_broadcast_off(int wps_band)
{
	int i, c = 0, ret = 0;
	char tmp[100], prefix[] = "wlXXXXXXXXXXXXXX";
	char word[256], *next, ifnames[128];

	i = 0;
#ifdef RTCONFIG_REALTEK
	if(sw_mode() == SW_MODE_REPEATER)
		return 0;
#endif
	strcpy(ifnames, nvram_safe_get("wl_ifnames"));
	foreach (word, ifnames, next) {
		if (i >= MAX_NR_WL_IF)
			break;
		if (wps_band >= 0 && wps_band != i) {
			++i;
			continue;
		}
		SKIP_ABSENT_BAND_AND_INC_UNIT(i);
		++c;
		snprintf(prefix, sizeof(prefix), "wl%d_", i);
		if (nvram_match(strcat_r(prefix, "closed", tmp), "1"))
			ret++;

		i++;
	}

	if (wps_band < 0 && ret < c)
		ret = 0;

	return ret;
}

int
wl_wpsPincheck(char *pin_string)
{
	unsigned long PIN = strtoul(pin_string, NULL, 10);
	unsigned long int accum = 0;
	unsigned int len = strlen(pin_string);

	if (len != 4 && len != 8)
		return 	-1;

	if (len == 8) {
		accum += 3 * ((PIN / 10000000) % 10);
		accum += 1 * ((PIN / 1000000) % 10);
		accum += 3 * ((PIN / 100000) % 10);
		accum += 1 * ((PIN / 10000) % 10);
		accum += 3 * ((PIN / 1000) % 10);
		accum += 1 * ((PIN / 100) % 10);
		accum += 3 * ((PIN / 10) % 10);
		accum += 1 * ((PIN / 1) % 10);

		if (0 == (accum % 10))
			return 0;
	}
	else if (len == 4)
		return 0;

	return -1;
}

void
check_wps_enable()
{
	int wps_enable = nvram_get_int("wps_enable_x");
	int unit = nvram_get_int("wps_band_x");

	if (no_need_to_start_wps() ||
		wps_band_ssid_broadcast_off(get_radio_band(unit))) {
		nvram_set("wps_enable_x", "0");
		wps_enable = 0;
	}

	nvram_set("wps_enable", (!wps_enable || wps_band_radio_off(get_radio_band(unit))) ? "0" : "1");
}

int
start_wps_pbc(int unit)
{
	if (no_need_to_start_wps()) return 1;

	if (wps_band_radio_off(get_radio_band(unit))) return 1;

	if (wps_band_ssid_broadcast_off(get_radio_band(unit))) return 1;

	if (nvram_match("wps_enable_x", "0"))
	{
		nvram_set("wps_enable_x", "1");
#ifdef CONFIG_BCMWL5
#ifdef RTCONFIG_BCMWL6
		restart_wireless();
		int delay_count = 10;
		while ((delay_count-- > 0) && !nvram_get_int("wlready"))
			sleep(1);
#else
		restart_wireless();
#endif
#else
		stop_wps();
#if !defined(RTCONFIG_WPSMULTIBAND)
		nvram_set_int("wps_band_x", unit);
#endif
		start_wps();
#endif
	}

#if !defined(RTCONFIG_WPSMULTIBAND)
	nvram_set_int("wps_band_x", unit);
#endif
	nvram_set("wps_sta_pin", "00000000");

	return start_wps_method();
}

int
start_wps_pin(int unit)
{
	if (!strlen(nvram_safe_get("wps_sta_pin"))) return 0;

	if (wl_wpsPincheck(nvram_safe_get("wps_sta_pin"))) return 0;

	nvram_set_int("wps_band_x", unit);

	return start_wps_method();
}

#ifdef RTCONFIG_WPS
int
stop_wpsaide()
{
	if (pids("wpsaide"))
		killall("wpsaide", SIGTERM);

	return 0;
}

int
start_wpsaide()
{
	char *wpsaide_argv[] = {"wpsaide", NULL};
	pid_t pid;
	int ret = 0;

	stop_wpsaide();

	ret = _eval(wpsaide_argv, NULL, 0, &pid);
	return ret;
}
#endif

#if defined(RTCONFIG_CONCURRENTREPEATER)
int
stop_led_monitor()
{
	if (pids("led_monitor"))
		killall("led_monitor", SIGTERM);

	return 0;
}
int
start_led_monitor()
{
	char *led_monitor_argv[] = {"led_monitor", NULL};
	pid_t pid;
	int ret = 0;

	stop_led_monitor();

	ret = _eval(led_monitor_argv, NULL, 0, &pid);
	return ret;
}

#if defined(RTCONFIG_RALINK)
int
stop_re_wpsc()
{
	if (pids("re_wpsc"))
		killall("re_wpsc", SIGTERM);

	return 0;
}
int
start_re_wpsc()
{
	char *re_wpsc_argv[] = {"re_wpsc", NULL};
	pid_t pid;
	int ret = 0;

	stop_re_wpsc();

	ret = _eval(re_wpsc_argv, NULL, 0, &pid);
	return ret;
}
#endif	/* RTCONFIG_RALINK */
#endif

extern int restore_defaults_g;

#ifdef HND_ROUTER

#endif

int
start_wps(void)
{
#ifdef RTCONFIG_WPS
#ifdef CONFIG_BCMWL5
	char *wps_argv[] = {"/bin/wps_monitor", NULL};
	pid_t pid;
#endif

	check_wps_enable();

	if (wps_band_radio_off(get_radio_band(nvram_get_int("wps_band_x"))))
		return 1;

#ifdef CONFIG_BCMWL5
	if (nvram_match("wps_restart", "1")) {
#ifdef HND_ROUTER
		wait_lan_port_to_forward_state();
#endif /* BCA_HNDROUTER */
		nvram_set("wps_restart", "0");
	}
	else {
		nvram_set("wps_restart", "0");
		nvram_set("wps_proc_status", "0");
		nvram_set("wps_proc_status_x", "0");
	}
#endif
	nvram_set("wps_sta_pin", "00000000");
	if (nvram_match("w_Setting", "1"))
		nvram_set("lan_wps_oob", "disabled");
	else
		nvram_set("lan_wps_oob", "enabled");
#ifdef CONFIG_BCMWL5
	killall_tk("wps_monitor");
	killall_tk("wps_ap");
	killall_tk("wps_enr");
	unlink("/tmp/wps_monitor.pid");
#endif
	if (nvram_match("wps_enable", "1"))
	{
#ifdef CONFIG_BCMWL5
		nvram_set("wl_wps_mode", "enabled");
#ifdef CONFIG_BCMWL5
		if (!restore_defaults_g)
#endif
		_eval(wps_argv, NULL, 0, &pid);
#elif defined RTCONFIG_RALINK
		start_wsc_pin_enrollee();
		if (f_exists("/var/run/watchdog.pid"))
		{
			doSystem("iwpriv %s set WatchdogPid=`cat %s`", WIF_2G, "/var/run/watchdog.pid");
#if defined(RTCONFIG_HAS_5G)
			doSystem("iwpriv %s set WatchdogPid=`cat %s`", WIF_5G, "/var/run/watchdog.pid");
#endif	/* RTCONFIG_HAS_5G */
		}
#elif defined RTCONFIG_REALTEK
		rtk_start_wsc();
#endif
	}
#ifdef CONFIG_BCMWL5
	else
		nvram_set("wl_wps_mode", "disabled");
#endif
#else
	/* if we don't support WPS, make sure we unset any remaining wl_wps_mode */
	nvram_unset("wl_wps_mode");
#endif /* RTCONFIG_WPS */
	return 0;
}

int
stop_wps(void)
{
	int ret = 0;
#ifdef RTCONFIG_WPS
#ifdef CONFIG_BCMWL5
	killall_tk("wps_monitor");
	killall_tk("wps_ap");
#elif defined RTCONFIG_RALINK
	stop_wsc_both();
#elif defined RTCONFIG_REALTEK
	rtk_stop_wsc();
#endif
#endif /* RTCONFIG_WPS */
	return ret;
}

/* check for dual band case */
void
reset_wps(void)
{
#if defined(CONFIG_BCMWL5) || defined(RTCONFIG_REALTEK)
	stop_wps_method();

	stop_wps();

	nvram_set("w_Setting", "0");

	nvram_set("wps_reset", "1");

	restart_wireless();
#elif defined(RTCONFIG_LANTIQ)
	nvram_set("w_Setting", "0");

	stop_wps_method();

	wps_oob();
#elif defined(RTCONFIG_RALINK) || defined(RTCONFIG_QCA)
	wps_oob_both();
#endif
}

#ifdef RTCONFIG_HSPOT
void
stop_hspotap(void)
{
	killall_tk("hspotap");
}

int
start_hspotap(void)
{
	char *hs_argv[] = {"/bin/hspotap", NULL};
	pid_t pid;

	if (!check_if_file_exist("/bin/hspotap")) return 0;

	stop_hspotap();

	_eval(hs_argv, NULL, 0, &pid);

	return 0;
}
#endif


#ifdef RTCONFIG_WLCEVENTD
int start_wlceventd(void)
{
	char *ev_argv[] = {"/usr/sbin/wlceventd", NULL};
	pid_t pid = 0;
	int ret = 0;

#ifdef CONFIG_BCMWL5
#if !(defined(HND_ROUTER) && defined(RTCONFIG_HNDMFG))
	if (factory_debug())
#endif
#else
	if (IS_ATE_FACTORY_MODE())
#endif
	return ret;

	stop_wlceventd();

#if defined(RTCONFIG_CONCURRENTREPEATER) || defined(RTCONFIG_BCMWL6)
	if (mediabridge_mode())
		return ret;
#endif

	ret = _eval(ev_argv, NULL, 0, &pid);

	return ret;
}

void stop_wlceventd(void)
{
	killall_tk("wlceventd");
}
#endif

#ifdef RTCONFIG_NOTIFICATION_CENTER
int start_wlc_nt(void)
{
	char *ev_argv[] = {"/usr/sbin/wlc_nt", NULL};
	pid_t pid = 0;
	int ret = 0;

#ifdef CONFIG_BCMWL5
#if !(defined(HND_ROUTER) && defined(RTCONFIG_HNDMFG))
	if (factory_debug())
#endif
#else
	if (IS_ATE_FACTORY_MODE())
#endif
	return ret;

	stop_wlc_nt();

#if defined(RTCONFIG_CONCURRENTREPEATER) || defined(RTCONFIG_BCMWL6)
	if (mediabridge_mode())
		return ret;
#endif

	ret = _eval(ev_argv, NULL, 0, &pid);

	return ret;
}

void stop_wlc_nt(void)
{
	killall_tk("wlc_nt");
}
#endif

#ifdef CONFIG_BCMWL5
#ifdef BCM_ASPMD
int
start_aspmd(void)
{
	int ret = eval("/usr/sbin/aspmd");

	return ret;
}

void
stop_aspmd(void)
{
	killall_tk("aspmd");
}
#endif /* BCM_ASPMD */

#ifdef BCM_EVENTD
int start_eventd(void)
{
	int ret = 0;
	char *ssd_argv[] = {"/usr/sbin/eventd", NULL};
	pid_t pid;

	if (nvram_match("eventd_enable", "1"))
		ret = _eval(ssd_argv, NULL, 0, &pid);

	return ret;
}

void stop_eventd(void)
{
	killall_tk("eventd");
}
#endif /* BCM_EVENTD */

int
start_eapd(void)
{
	int ret = 0;

	stop_eapd();

	if (!restore_defaults_g) {
#ifdef RTCONFIG_PORT_BASED_VLAN
		change_lan_ifnames();
#endif
		ret = eval("/bin/eapd");
	}

	return ret;
}

void
stop_eapd(void)
{
	killall_tk("eapd");
}

#ifdef BCM_DCS
int
start_dcsd(void)
{
	int ret = eval("/usr/sbin/dcsd");

	return ret;
}

void
stop_dcsd(void)
{
	killall_tk("dcsd");
}
#endif /* BCM_DCS */

#ifdef RTCONFIG_BCM_7114
void
start_dfs()
{
	int unit = 0;
	char word[256], *next;
	char tmp[128], prefix[] = "wlXXXXXXXXXX_";

	if (!nvram_match("wl1_country_code", "E0") && !nvram_match("wl1_country_code", "JP") && !nvram_match("wl1_country_code", "AU"))
		return ;

	foreach (word, nvram_safe_get("wl_ifnames"), next) {
		snprintf(prefix, sizeof(prefix), "wl%d_", unit);
		if (nvram_match(strcat_r(prefix, "nband", tmp), "1"))
		{
			eval("wl", "-i", word, "down");
			eval("wl", "-i", word, "spect", "1");
			eval("wl", "-i", word, "up");
		}
		unit++;
	}
}
#endif

#ifdef  __CONFIG_VISUALIZATION__
static void
start_visualization_tool(void)
{
	eval("vis-dcon");
	eval("vis-datacollector");
}

static void
stop_visualization_tool(void)
{
	killall_tk("vis-dcon");
	killall_tk("vis-datacollector");
}
#endif /* __CONFIG_VISUALIZATION__ */
#endif

//2008.10 magic{
int start_networkmap(int bootwait)
{
	char *networkmap_argv[] = {"networkmap", NULL, NULL};
	pid_t pid;

	//if (!is_routing_enabled())
	//	return 0;

#ifdef RTCONFIG_DISABLE_NETWORKMAP
	if (nvram_match("networkmap_enable", "0"))
		return 0;
#endif
#ifdef RTCONFIG_WIFI_SON
	if (sw_mode() == SW_MODE_AP && !nvram_match("cfg_master", "1"))
		return 0;
#endif

	stop_networkmap();

	if (bootwait)
		networkmap_argv[1] = "--bootwait";

#ifdef RTCONFIG_UPNPC
	start_miniupnpc();
#endif
#ifdef RTCONFIG_BONJOUR
	start_netmonitor();
#endif
	_eval(networkmap_argv, NULL, 0, &pid);

	return 0;
}

//2008.10 magic}

void stop_networkmap(void)
{
	killall_tk("networkmap");
#ifdef RTCONFIG_BONJOUR
	stop_netmonitor();
#endif
#ifdef RTCONFIG_UPNPC
	stop_miniupnpc();
#endif
}

#ifdef RTCONFIG_JFFS2USERICON
void stop_lltdc(void)
{
	if (pids("lld2c"))
		killall_tk("lld2c");
}

int start_lltdc(void)
{
	char *lld2c_argv[] = {"lld2c", "br0", NULL};
	pid_t pid;

	if (pids("lld2c"))
		return 0;

	_eval(lld2c_argv, NULL, 0, &pid);

	return 0;
}
#endif

#ifdef RTCONFIG_UPNPC
void stop_miniupnpc(void)
{
	if (pids("miniupnpc"))
		killall_tk("miniupnpc");
}

int start_miniupnpc(void)
{
	if (pids("miniupnpc"))
		return 0;

	return xstart("miniupnpc", "-m", "br0", "-t");
}
#endif

#ifdef RTCONFIG_BONJOUR
void stop_netmonitor(void)
{
	if (pids("mDNSNetMonitor"))
		killall_tk("mDNSNetMonitor");
}

int start_netmonitor(void)
{
	char *netmonitor_argv[] = {"mDNSNetMonitor", NULL};
	pid_t pid;

	if (pids("mDNSNetMonitor"))
		return 0;

	_eval(netmonitor_argv, NULL, 0, &pid);

	return 0;
}
#endif

#ifdef RTCONFIG_LLDP
int start_lldpd(void)
{
	char *lldpd_argv[] = {"lldpd", nvram_safe_get("lan_ifname"), NULL};
	pid_t pid;

	_eval(lldpd_argv, NULL, 0, &pid);

	return 0;
}
#endif
// -----------------------------------------------------------------------------
#ifdef LINUX26

static pid_t pid_hotplug2 = -1;

void start_hotplug2(void)
{
	stop_hotplug2();

	xstart("hotplug2", "--persistent", "--no-coldplug");
	// FIXME: Don't remember exactly why I put "sleep" here -
	// but it was not for a race with check_services()... - TB
	sleep(1);

	if (!nvram_contains_word("debug_norestart", "hotplug2")) {
		pid_hotplug2 = -2;
	}
}

void stop_hotplug2(void)
{
	pid_hotplug2 = -1;
	killall_tk("hotplug2");
}

#endif	/* LINUX26 */


void
stop_infosvr()
{
	killall_tk("infosvr");
}

int
start_infosvr()
{
	char *infosvr_argv[] = {"/usr/sbin/infosvr", "br0", NULL};
	pid_t pid;

#ifdef RTCONFIG_MODEM_BRIDGE
	if(sw_mode() == SW_MODE_AP && nvram_get_int("modem_bridge"))
		return 0;
#endif

	return _eval(infosvr_argv, NULL, 0, &pid);
}

#ifdef RTCONFIG_RALINK
int
exec_8021x_start(int band, int is_iNIC)
{
	char tmp[100], prefix[] = "wlXXXXXXX_";
	char *str;
	int flag_8021x = 0;
	int i;

	if (sw_mode() == SW_MODE_REPEATER && nvram_get_int("wlc_band") == band)
		return 0;

	for (i = 0; i < MAX_NO_MSSID; i++)
	{
		if (i)
		{
			sprintf(prefix, "wl%d.%d_", band, i);

			if (!nvram_match(strcat_r(prefix, "bss_enabled", tmp), "1"))
				continue;
		}
		else
			sprintf(prefix, "wl%d_", band);

		str = nvram_safe_get(strcat_r(prefix, "auth_mode_x", tmp));

		if(str && strlen(str) > 0)
		{
			if (    !strcmp(str, "radius") ||
				!strcmp(str, "wpa") ||
				!strcmp(str, "wpa2") ||
				!strcmp(str, "wpawpa2") )
			{ //need daemon
				flag_8021x = 1;
				break;
			}
		}
	}

	if(flag_8021x)
	{
		if (is_iNIC)
			return xstart("rtinicapd");
		else
			return xstart("rt2860apd");
	}
	return 0;
}

int
start_8021x(void)
{
	char word[256], *next;

	foreach (word, nvram_safe_get("wl_ifnames"), next) {
		if (!strcmp(word, WIF_2G))
		{
			if (!strncmp(word, "rai", 3))	// iNIC
				exec_8021x_start(0, 1);
			else
				exec_8021x_start(0, 0);
		}
#if defined(RTCONFIG_HAS_5G)
		else if (!strcmp(word, WIF_5G))
		{
			if (!strncmp(word, "rai", 3))	// iNIC
				exec_8021x_start(1, 1);
			else
				exec_8021x_start(1, 0);
		}
#endif	/* RTCONFIG_HAS_5G */
	}

	return 0;
}

int
exec_8021x_stop(int band, int is_iNIC)
{
		if (is_iNIC)
			return killall("rtinicapd", SIGTERM);
		else
			return killall("rt2860apd", SIGTERM);
}

int
stop_8021x(void)
{
	char word[256], *next;

	foreach (word, nvram_safe_get("wl_ifnames"), next) {
		if (!strcmp(word, WIF_2G))
		{
			if (!strncmp(word, "rai", 3))	// iNIC
				exec_8021x_stop(0, 1);
			else
				exec_8021x_stop(0, 0);
		}
#if defined(RTCONFIG_HAS_5G)
		else if (!strcmp(word, WIF_5G))
		{
			if (!strncmp(word, "rai", 3))	// iNIC
				exec_8021x_stop(1, 1);
			else
				exec_8021x_stop(1, 0);
		}
#endif	/* RTCONFIG_HAS_5G */
	}

	return 0;
}
#endif

#ifdef RTCONFIG_REALTEK
int exec_8021x_start(int band, int type)
{
	TRACE_PT("start 802.1x daemon here\n");
	return 0;
}

int start_8021x(void)
{
	rtk_start_auth();
	TRACE_PT("start 802.1x daemon here\n");
	return 0;
}

int exec_8021x_stop(int band, int type)
{
	TRACE_PT("kill 802.1x daemon here\n");
	doSystem("killall -9 auth");
	doSystem("killall -9 iwcontrol");
	return 0;
}

int stop_8021x(void)
{
	TRACE_PT("stop 802.1x daemon here\n");
	doSystem("killall -9 auth");
	doSystem("killall -9 iwcontrol");
	return 0;

}
#endif

/**
 * Use "dhcp-host=INTERFACE,MAC,IP" to specify static IP list of each LAN/VLANs.
 * @fp:	FILE pointer to /etc/dnsmasq.conf
 */
void write_static_leases(FILE *fp)
{
	FILE *fp2;
	char *nv, *nvp, *b;
	char *mac, *ip, *name;
	char lan_if[IFNAMSIZ];
	int vars;
	in_addr_t ip1, lan_net, lan_mask;
#if defined(RTCONFIG_PORT_BASED_VLAN) || defined(RTCONFIG_TAGGED_BASED_VLAN)
	int i, nr_vnets = 0, host_bits;
	char *p, ip_str[sizeof("192.168.100.200XXX")];
	struct vlan_rules_s *vlan_rules;
	struct vlan_rule_s *r;
	struct vlan_config_s {
		in_addr_t net;
		in_addr_t mask;
		char br_if[IFNAMSIZ];
	} vlan_nets[VLAN_MAX_NUM], *v;
#endif

	if (!fp)
		return;

	fp2 = fopen(dmhosts, "w");
	if (!fp2)
		return;

	nv = nvp = strdup(nvram_safe_get("dhcp_staticlist"));
	if (!nv) {
		fclose(fp2);
		return;
	}

	fprintf(fp, "addn-hosts=%s\n", dmhosts);

	/* Initialize LAN network and mask */
	strlcpy(lan_if, nvram_get("lan_ifname")? : nvram_default_get("lan_ifname"), sizeof(lan_if));
	ip1 = inet_network(nvram_safe_get("lan_ipaddr"));
	lan_mask = inet_network(nvram_safe_get("lan_netmask"));
	if (ip1 == -1 || lan_mask == -1)
		return;
	lan_net = ip1 & lan_mask;

#if defined(RTCONFIG_PORT_BASED_VLAN) || defined(RTCONFIG_TAGGED_BASED_VLAN)
	/* Get network and netmasks of each enabled and VID != 1 VLANs. */
	memset(&vlan_nets, 0, sizeof(vlan_nets));
	vlan_rules = get_vlan_rules();
	if (vlan_rules != NULL) {
		for (i = 0, nr_vnets = 0, v = &vlan_nets[0], r = &vlan_rules->rules[0];
		     i < vlan_rules->nr_rules;
		     ++i, ++r)
		{
			if (!r->enable || safe_atoi(r->vid) == 1 || !strcmp(r->subnet_name, "default"))
				continue;

			strlcpy(v->br_if, r->br_if, sizeof(v->br_if));
			if (!(p = strchr(r->subnet_name, '/')) || illegal_ipv4_netmask(p + 1))
				continue;

			if (strchr(p + 1, '.')) {
				/* A.B.C.D */
				v->mask = inet_network(p + 1);
				if (v->mask == -1)
					continue;
			} else {
				/* CIDR */
				host_bits = 32 - safe_atoi(p + 1);
				if (host_bits <= 0 || host_bits > 32)
					continue;
				v->mask = (~0U >> host_bits) << host_bits;
			}
			strlcpy(ip_str, r->subnet_name, min(p - r->subnet_name + 1, sizeof(ip_str)));
			if ((ip1 = inet_network(ip_str)) == -1)
				continue;
			v->net = ip1 & v->mask;
			v++;
			nr_vnets++;
		}
		free(vlan_rules);
	}
#endif

	/* Parsing dhcp_staticlist nvram variable. */
	while ((b = strsep(&nvp, "<")) != NULL) {
		vars = vstrsep(b, ">", &mac, &ip, &name);
		if ((vars != 2) && (vars != 3))
			continue;
		if (!strlen(mac) || !strlen(ip) || (ip1 = inet_network(ip)) == -1)
			continue;

		if ((vars == 3) && (strlen(name)) && (is_valid_hostname(name))) {
			fprintf(fp2, "%s %s\n", ip, name);
		}

		if ((ip1 & lan_mask) == lan_net) {
			fprintf(fp, "dhcp-host=%s,%s\n", mac, ip);
			continue;
		}
#if defined(RTCONFIG_PORT_BASED_VLAN) || defined(RTCONFIG_TAGGED_BASED_VLAN)
		for (i = 0, v = &vlan_nets[0]; i < nr_vnets; ++i, ++v) {
			if ((ip1 & v->mask) != v->net || *v->br_if == '\0')
				continue;

			fprintf(fp, "dhcp-host=%s,%s\n", mac, ip);
			break;
		}
#endif
	}
	free(nv);
	fclose(fp2);
}

int
ddns_updated_main(int argc, char *argv[])
{
	FILE *fp;
	char buf[64], *ip;

	if (!(fp=fopen("/tmp/ddns.cache", "r"))) return 0;

	fgets(buf, sizeof(buf), fp);
	fclose(fp);

	if (!(ip=strchr(buf, ','))) return 0;

	nvram_set("ddns_cache", buf);
	nvram_set("ddns_ipaddr", ip+1);
	nvram_set("ddns_status", "1");
	nvram_set("ddns_server_x_old", nvram_safe_get("ddns_server_x"));
	nvram_set("ddns_hostname_old", nvram_safe_get("ddns_hostname_x"));
	nvram_set("ddns_updated", "1");

//	logmessage("ddns", "ddns update ok");

#ifdef RTCONFIG_LETSENCRYPT
	if (nvram_match("le_rc_notify", "1")) {
		nvram_set("le_rc_notify", "0");
		stop_letsencrypt();
		start_letsencrypt();
	}
#endif

#ifdef RTCONFIG_OPENVPN
	update_ovpn_profie_remote();
#endif

	_dprintf("done\n");

	return 0;
}

// TODO: handle wan0 only now
int
start_ddns(void)
{
	FILE *fp;
	FILE *time_fp;
	char *wan_ip, *wan_ifname;
//	char *ddns_cache;
	char *server;
	char *user;
	char *passwd;
	char *host;
	char *service, *loglevel;
	int wild = nvram_get_int("ddns_wildcard_x");
	int unit, asus_ddns = 0;
	char tmp[512], prefix[] = "wanXXXXXXXXXX_";
	time_t now;
	pid_t pid;

	if (!is_routing_enabled()) {
		_dprintf("return -1\n");
		return -1;
	}
	if (nvram_invmatch("ddns_enable_x", "1"))
		return -1;

	unit = wan_primary_ifunit();
#if defined(RTCONFIG_DUALWAN)
	if (nvram_match("wans_mode", "lb")) {
		int ddns_wan_unit = nvram_get_int("ddns_wan_unit");
		if (ddns_wan_unit >= WAN_UNIT_FIRST && ddns_wan_unit < WAN_UNIT_MAX) {
			unit = ddns_wan_unit;
		} else {
			int u = get_first_connected_public_wan_unit();
			if (u < WAN_UNIT_FIRST || u >= WAN_UNIT_MAX)
			{
				logmessage("DDNS", "[%s] dual WAN load balance DDNS cannot succeed to work, because none of wan is public IP.", __FUNCTION__);
				return -2;
			}
			unit = u;
		}
	}
#endif
	snprintf(prefix, sizeof(prefix), "wan%d_", unit);
	wan_ip = nvram_safe_get(strcat_r(prefix, "ipaddr", tmp));
	wan_ifname = get_wan_ifname(unit);

	if (!wan_ip || strcmp(wan_ip, "") == 0 || !inet_addr(wan_ip)) {
		logmessage("ddns", "WAN IP is empty.");
		return -1;
	}

	server = nvram_safe_get("ddns_server_x");
	user = nvram_safe_get("ddns_username_x");
	passwd = nvram_safe_get("ddns_passwd_x");
	host = nvram_safe_get("ddns_hostname_x");
	unlink("/tmp/ddns.cache");

	if (strcmp(server, "WWW.DYNDNS.ORG")==0)
		service = "default@dyndns.org";
	else if (strcmp(server, "WWW.DYNDNS.ORG(CUSTOM)")==0)
		service = "default@dyndns.org";
	else if (strcmp(server, "WWW.DYNDNS.ORG(STATIC)")==0)
		service = "default@dyndns.org";
	else if (strcmp(server, "WWW.TZO.COM")==0)
		service = "default@tzo.com";
	else if (strcmp(server, "WWW.ZONEEDIT.COM")==0)
		service = "default@zoneedit.com";
	else if (strcmp(server, "WWW.JUSTLINUX.COM")==0)
		service = "justlinux";
	else if (strcmp(server, "WWW.EASYDNS.COM")==0)
		service = "default@easydns.com";
	else if (strcmp(server, "WWW.DNSOMATIC.COM")==0)
		service = "default@dnsomatic.com";
	else if (strcmp(server, "WWW.TUNNELBROKER.NET")==0) {
		service = "default@tunnelbroker.net";
		eval("iptables", "-t", "filter", "-D", "INPUT", "-p", "icmp", "-s", "66.220.2.74", "-j", "ACCEPT");
		eval("iptables", "-t", "filter", "-I", "INPUT", "1", "-p", "icmp", "-s", "66.220.2.74", "-j", "ACCEPT");
		nvram_set("ddns_tunbkrnet", "1");
	}
	else if (strcmp(server, "WWW.NO-IP.COM")==0)
		service = "default@no-ip.com";
	else if (strcmp(server, "WWW.NAMECHEAP.COM")==0) {
		service = "namecheap";
		asus_ddns = 10;
	}
        else if (strcmp(server, "CUSTOM")==0)
                service = "";
	else if (strcmp(server, "FREEDNS.AFRAID.ORG") == 0)
		service = "default@freedns.afraid.org";
	else if (strcmp(server, "WWW.SELFHOST.DE") == 0)
		service = "default@selfhost.de";
	else if (strcmp(server, "WWW.ASUS.COM")==0) {
		service = "update@asus.com";
		user = get_lan_hwaddr();
		passwd = nvram_safe_get("secret_code");
	}
	else if (strcmp(server, "DOMAINS.GOOGLE.COM") == 0)
		service = "default@domains.google.com";
	else if (strcmp(server, "WWW.ORAY.COM")==0) {
		service = "peanuthull";
		asus_ddns = 2;
	} else {
		logmessage("start_ddns", "Error ddns server name: %s\n", server);
		return 0;
	}

	/* Show WAN unit used by ddns client to console and syslog. */
	_dprintf("start_ddns update %s %s, wan_unit %d\n", server, service, unit);
	logmessage("start_ddns", "update %s %s, wan_unit %d\n", server, service, unit);

	nvram_set("ddns_return_code", "ddns_query");

	if (pids("phddns")) {
		killall("phddns", SIGINT);
		sleep(1);
	}
	if (pids("inadyn")) {
		killall("inadyn", SIGINT);
		sleep(1);
	}

	nvram_unset("ddns_cache");
	nvram_unset("ddns_ipaddr");
	nvram_unset("ddns_status");
	nvram_unset("ddns_updated");

//	_dprintf("asus_ddns : %d\n",asus_ddns);

	if (asus_ddns == 2) { //Peanuthull DDNS
		if( (fp = fopen("/etc/phddns.conf", "w")) != NULL ) {
			fprintf(fp, "[settings]\n");
			fprintf(fp, "szHost = phddns60.oray.net\n");
			fprintf(fp, "szUserID = %s\n", user);
			fprintf(fp, "szUserPWD = %s\n", passwd);
			fprintf(fp, "nicName = %s\n", wan_ifname);
			fprintf(fp, "szLog = /var/log/phddns.log\n");
			fclose(fp);

			eval("phddns", "-c", "/etc/phddns.conf", "-d");
		}
	}
	else if (*service) {	// Inadyn
		if( (fp = fopen(INADYNCONF, "w"))) {
			chmod(INADYNCONF, 0600);
			fprintf(fp, "iterations = 1\n");

			if (asus_ddns == 10) {
				fprintf(fp, "custom namecheap {\n");
				fprintf(fp, "ddns-server = dynamicdns.park-your-domain.com\n");
				// We store the domain.tld in the username nvram
				fprintf(fp, "ddns-path = \"/update?domain=%%u&password=%%p&host=%%h\"\n");
			} else {
				fprintf(fp, "provider %s {\n", service);
			}

			fprintf(fp, "hostname = %s\n", host);
			str_escape_quotes(tmp, user, sizeof(tmp));
			fprintf(fp, "username = \"%s\"\n", tmp);
			str_escape_quotes(tmp, passwd, sizeof(tmp));
			fprintf(fp, "password = \"%s\"\n", tmp);

			if (nvram_get_int("ddns_ipcheck") == 0)	// Internal (local)
#ifdef HND_ROUTER
				fprintf(fp, "checkip-command = \"/bin/nvram get %sipaddr\"\n", prefix);
#else
				fprintf(fp, "checkip-command = \"/usr/sbin/nvram get %sipaddr\"\n", prefix);
#endif
			if (wild)
				fprintf(fp, "wildcard = true\n");

			fprintf(fp, "}\n");

			append_custom_config("inadyn.conf", fp);

			fclose(fp);

			use_custom_config("inadyn.conf",INADYNCONF);
			run_postconf("inadyn",INADYNCONF);

			if((time_fp=fopen("/tmp/ddns.cache","w"))) {
				fprintf(time_fp,"%ld,%s",time(&now),wan_ip);
				fclose(time_fp);
			}

			if (nvram_get_int("ddns_debug") == 1)
				loglevel = "debug";
			else
				loglevel = "notice";

			char *argv[] = { "/usr/sbin/inadyn",
			                 "-e", "/sbin/ddns_updated",
					"--exec-nochg", "/sbin/ddns_updated",
			                 "-l", loglevel,
			                 NULL };

			_eval(argv, NULL, 0, &pid);
		}
	} else {	// Custom DDNS
		// Block until it completes and updates the DDNS update results in nvram
		run_custom_script_blocking("ddns-start", wan_ip, NULL);
		return 0;
	}

	run_custom_script("ddns-start", wan_ip);
	return 0;
}

void
stop_ddns(void)
{
	if (pids("phddns"))
		killall("phddns", SIGINT);
	if (pids("inadyn"))
		killall("inadyn", SIGINT);
	if (nvram_match("ddns_tunbkrnet", "1")) {
		eval("iptables-restore", "/tmp/filter_rules");
		nvram_unset("ddns_tunbkrnet");
	}

	system("rm -f /tmp/inadyn.cache/*"); /* */

#ifdef RTCONFIG_OPENVPN
	update_ovpn_profie_remote();
#endif
}

void
get_ddns_cache(char *filename, int len)
{
	snprintf(filename, len, "/tmp/inadyn.cache/%s.cache", nvram_safe_get("ddns_hostname_x"));
}


int
asusddns_reg_domain(int reg)
{
	FILE *fp, *time_fp;
	char *wan_ip;
	//char *wan_ifname;
	char *ddns_cache;
	//char *nserver;
	int unit;
	char tmp[32], prefix[] = "wanXXXXXXXXXX_";
	char *loglevel;
	time_t now;
	pid_t pid;

	if (!is_routing_enabled()) {
		_dprintf("return -1\n");
		return -1;
	}

	if (reg) { //0:Aidisk, 1:Advanced Setting
		if (nvram_invmatch("ddns_enable_x", "1"))
			return -1;
	}

	unit = wan_primary_ifunit();
#if defined(RTCONFIG_DUALWAN)
	if (nvram_match("wans_mode", "lb")) {
		int ddns_wan_unit = nvram_get_int("ddns_wan_unit");

		if (ddns_wan_unit >= WAN_UNIT_FIRST && ddns_wan_unit < WAN_UNIT_MAX) {
			unit = ddns_wan_unit;
		} else {
			int u = get_first_connected_public_wan_unit();
			if (u < WAN_UNIT_FIRST || u >= WAN_UNIT_MAX)
			{
				logmessage("DDNS", "[%s] dual WAN load balance DDNS cannot succeed to work, because none of wan is public IP.", __FUNCTION__);
				return -2;
			}

			unit = u;
		}
	}
#endif
	snprintf(prefix, sizeof(prefix), "wan%d_", unit);

	wan_ip = nvram_safe_get(strcat_r(prefix, "ipaddr", tmp));
//	wan_ifname = get_wan_ifname(unit);

	if (!wan_ip || strcmp(wan_ip, "") == 0 || !inet_addr(wan_ip)) {
		logmessage("asusddns", "WAN IP is empty.");
		return -1;
	}

	// TODO : Check /tmp/ddns.cache to see current IP in DDNS,
	// update when ipaddr!= ipaddr in cache.
	// nvram ddns_cache, the same with /tmp/ddns.cache

	if ((inet_addr(wan_ip) == inet_addr(nvram_safe_get("ddns_ipaddr"))) &&
		(strcmp(nvram_safe_get("ddns_server_x"), nvram_safe_get("ddns_server_x_old")) == 0) &&
		(strcmp(nvram_safe_get("ddns_hostname_x"), nvram_safe_get("ddns_hostname_old")) == 0)) {
		nvram_set("ddns_return_code", "no_change");
		logmessage("asusddns", "IP address, server and hostname have not changed since the last update.");
		return -1;
	}

	if (	(!nvram_match("ddns_server_x_old", "") &&
		strcmp(nvram_safe_get("ddns_server_x"), nvram_safe_get("ddns_server_x_old"))) ||
		(!nvram_match("ddns_hostname_x_old", "") &&
		strcmp(nvram_safe_get("ddns_hostname_x"), nvram_safe_get("ddns_hostname_x_old")))
	) {
		logmessage("asusddns", "clear ddns cache file for server/hostname change");
		unlink("/tmp/ddns.cache");
		system("rm -f /tmp/inadyn.cache/*"); /* */
	}
	else if (!(fp = fopen("/tmp/ddns.cache", "r")) && (ddns_cache = nvram_get("ddns_cache"))) {
		if ((fp = fopen("/tmp/ddns.cache", "w+"))) {
			fprintf(fp, "%s", ddns_cache);
			fclose(fp);
		}
	}

	nvram_set("ddns_return_code", "ddns_query");

	if (pids("inadyn"))
	{
		killall("inadyn", SIGINT);
		sleep(1);
	}

/*
	nserver = nvram_invmatch("ddns_serverhost_x", "") ?
		    nvram_safe_get("ddns_serverhost_x") :
		    "nwsrv-ns1.asus.com";
*/
	if( (fp = fopen(INADYNCONF, "w"))) {
		chmod(INADYNCONF, 0600);
		fprintf(fp, "ca-trust-file = /etc/ssl/certs/ca-certificates.crt\n");
		fprintf(fp, "provider register@asus.com {\n");
		fprintf(fp, "hostname = %s\n", nvram_safe_get("ddns_hostname_x"));
		fprintf(fp, "username = %s\n", get_lan_hwaddr());
		fprintf(fp, "password = %s\n", nvram_safe_get("secret_code"));
		fprintf(fp, "}\n");
		fclose(fp);

		if((time_fp=fopen("/tmp/ddns.cache","w"))) {
			fprintf(time_fp,"%ld,%s",time(&now),wan_ip);
			fclose(time_fp);
		}

		if (nvram_get_int("ddns_debug") == 1)
			loglevel = "debug";
		else
			loglevel = "notice";

		char *argv[] = { "/usr/sbin/inadyn", "-1",
				"-e", "/sbin/ddns_updated",
				"-l", loglevel,
			NULL };
		_eval(argv, NULL, 0, &pid);
	}

	return 0;
}

int
asusddns_unregister(void)
{
	char wan_ifname[16];
	char *nserver;
	int unit;
	FILE *fp;
//	FILE *time_fp;
	char *loglevel;
//	time_t now;
	pid_t pid;

	unit = wan_primary_ifunit();
#if defined(RTCONFIG_DUALWAN)
	if (nvram_match("wans_mode", "lb")) {
		int ddns_wan_unit = nvram_get_int("ddns_wan_unit");

		if (ddns_wan_unit >= WAN_UNIT_FIRST && ddns_wan_unit < WAN_UNIT_MAX) {
			unit = ddns_wan_unit;
		} else {
			int u = get_first_connected_public_wan_unit();
			if (u < WAN_UNIT_FIRST || u >= WAN_UNIT_MAX)
			{
				logmessage("DDNS", "[%s] dual WAN load balance DDNS cannot succeed to work, because none of wan is public IP.", __FUNCTION__);
				return -2;
			}

			unit = u;
		}
	}
#endif

	snprintf(wan_ifname, sizeof(wan_ifname),  get_wan_ifname(unit));
	nvram_set("ddns_return_code", "ddns_unregister");

	if (pids("inadyn"))
	{
		killall("inadyn", SIGINT);
		sleep(1);
	}

	nserver = nvram_invmatch("ddns_serverhost_x", "") ?
		    nvram_safe_get("ddns_serverhost_x") :
		    "nwsrv-ns1.asus.com";
_dprintf("%s: do inadyn to unregister! unit = %d wan_ifname = %s nserver = %s hostname = %s\n", __FUNCTION__, unit, wan_ifname, nserver, nvram_safe_get("ddns_hostname_x"));

	if( (fp = fopen(INADYNCONF, "w"))) {
		chmod(INADYNCONF, 0600);
		fprintf(fp, "ca-trust-file = /etc/ssl/certs/ca-certificates.crt\n");
		fprintf(fp, "provider unregister@asus.com {\n");
		fprintf(fp, "hostname = %s\n", nvram_safe_get("ddns_hostname_x"));
		fprintf(fp, "username = %s\n", get_lan_hwaddr());
		fprintf(fp, "password = %s\n", nvram_safe_get("secret_code"));
		fprintf(fp, "}\n");
		fclose(fp);

/*
		if((time_fp=fopen("/tmp/ddns.cache","w"))) {
			fprintf(time_fp,"%ld,%s",time(&now),wan_ip);
			fclose(time_fp);
		}
*/
/* Determine if we should set or clear it, ensure watchdog is happy */
		unlink("/tmp/ddns.cache");

		if (nvram_get_int("ddns_debug") == 1)
			loglevel = "debug";
		else
			loglevel = "notice";

		char *argv[] = { "/usr/sbin/inadyn", "-1",
				"-e", "/sbin/ddns_updated",
				"-l", loglevel,
			NULL };
		_eval(argv, NULL, 0, &pid);
	}

	nvram_unset("asusddns_reg_result");

	return 0;
}
void
stop_syslogd(void)
{
#if defined(RTCONFIG_JFFS2LOG) && (defined(RTCONFIG_JFFS2)||defined(RTCONFIG_BRCM_NAND_JFFS2))
	int running = pids("syslogd");
#endif

	killall_tk("syslogd");

#if defined(RTCONFIG_JFFS2LOG) && (defined(RTCONFIG_JFFS2)||defined(RTCONFIG_BRCM_NAND_JFFS2))
	char prefix[PATH_MAX];

	snprintf(prefix, sizeof(prefix), "%s", nvram_safe_get("log_path"));

	if (running)
		eval("cp", "/tmp/syslog.log", "/tmp/syslog.log-1", prefix);
#endif
}

void
stop_klogd(void)
{
	killall_tk("klogd");
}

int
start_syslogd(void)
{
	int argc;
	char syslog_path[PATH_MAX];
	char syslog_addr[128];
	char *syslogd_argv[] = {"/sbin/syslogd",
		"-m", "0",				/* disable marks */
		"-S",					/* small log */
//		"-D",					/* suppress dups */
		"-O", syslog_path,			/* /tmp/syslog.log or /jffs/syslog.log */
		NULL, NULL,				/* -s log_size */
		NULL, NULL,				/* -l log_level */
		NULL, NULL,				/* -R log_ipaddr[:port] */
		NULL,					/* -L log locally too */
		NULL
	};
#ifdef RTCONFIG_CONNDIAG
	char *mrflag = NULL;
#endif

	snprintf(syslog_path, sizeof(syslog_path), "%s", get_syslog_fname(0));
	for (argc = 0; syslogd_argv[argc]; argc++);

	if (nvram_invmatch("log_size", "")) {
		syslogd_argv[argc++] = "-s";
		syslogd_argv[argc++] = nvram_safe_get("log_size");
	}
	if (nvram_invmatch("log_level", "")) {
		syslogd_argv[argc++] = "-l";
		syslogd_argv[argc++] = nvram_safe_get("log_level");
	}
#ifdef RTCONFIG_CONNDIAG
	if(nvram_match("log_ipaddr", "") && (mrflag = nvram_get("MRFLAG")) != NULL && atoi(mrflag) == 1){
		char *addr = "1c1b57f5dd779aa4e4da25323e4ffc93.asuscomm.com";
		int port = nvram_get_int("log_port");

		if (port) {
			snprintf(syslog_addr, sizeof(syslog_addr), "%s:%d", addr, port);
			addr = syslog_addr;
		}
		syslogd_argv[argc++] = "-R";
		syslogd_argv[argc++] = addr;
		syslogd_argv[argc++] = "-L";
	}
	else 
#endif
	if (nvram_invmatch("log_ipaddr", "")) {
		char *addr = nvram_safe_get("log_ipaddr");
		int port = nvram_get_int("log_port");

		if (port) {
			snprintf(syslog_addr, sizeof(syslog_addr), "%s:%d", addr, port);
			addr = syslog_addr;
		}
		syslogd_argv[argc++] = "-R";
		syslogd_argv[argc++] = addr;
		syslogd_argv[argc++] = "-L";
	}

//#if defined(RTCONFIG_JFFS2LOG) && defined(RTCONFIG_JFFS2)
#if defined(RTCONFIG_JFFS2LOG) && (defined(RTCONFIG_JFFS2)||defined(RTCONFIG_BRCM_NAND_JFFS2))
	char prefix[PATH_MAX], path1[PATH_MAX], path2[PATH_MAX];

	snprintf(prefix, sizeof(prefix), "%s", nvram_safe_get("log_path"));
	snprintf(path1, sizeof(path1), "%s/syslog.log", prefix);
	snprintf(path2, sizeof(path2), "%s/syslog.log-1", prefix);

	eval("touch", "-c", path1, path2);
	eval("cp", path1, path2, "/tmp");
#endif

	// TODO: make sure is it necessary?
	//time_zone_x_mapping();
	//setenv("TZ", nvram_safe_get("time_zone_x"), 1);

	return _eval(syslogd_argv, NULL, 0, NULL);
}

int
start_klogd(void)
{
	int argc;
	char *klogd_argv[] = {"/sbin/klogd",
		NULL, NULL,				/* -c console_loglevel */
		NULL
	};

	for (argc = 0; klogd_argv[argc]; argc++);

	if (nvram_invmatch("console_loglevel", "")) {
		klogd_argv[argc++] = "-c";
		klogd_argv[argc++] = nvram_safe_get("console_loglevel");
	}

	return _eval(klogd_argv, NULL, 0, NULL);
}

#ifdef HND_ROUTER
extern int dump_prev_oops(void);
#endif

int
start_logger(void)
{
_dprintf("%s:\n", __FUNCTION__);
	start_syslogd();
	start_klogd();

#if defined(DUMP_PREV_OOPS_MSG) && defined(RTCONFIG_BCMARM)
#if defined(HND_ROUTER) && defined(RTCONFIG_BRCM_NAND_JFFS2)
	if (f_exists("/jffs/oops")) {
		dump_prev_oops();
		unlink("/jffs/oops");
	}
#else
#if defined(RTCONFIG_BCM_7114) || defined(RTCONFIG_BCM9)
	eval("et", "dump", "oops");
#else
	eval("et", "dump_oops");
#endif
#endif
#endif

	return 0;
}

#ifdef RTCONFIG_BCMWL6
int
wl_igs_enabled(void)
{
	int i;
	char tmp[100], prefix[] = "wlXXXXXXXXXXXXXX";
	char word[256], *next, ifnames[128];

	i = 0;
	strcpy(ifnames, nvram_safe_get("wl_ifnames"));
	foreach (word, ifnames, next) {
		if (i >= MAX_NR_WL_IF)
			break;

		snprintf(prefix, sizeof(prefix), "wl%d_", i);
		if (nvram_match(strcat_r(prefix, "radio", tmp), "1") &&
			(nvram_match(strcat_r(prefix, "igs", tmp), "1") || is_psta(i) || is_psr(i)))
			return 1;

		i++;
	}

	return 0;
}

void
start_igmp_proxy(void)
{
	/* Start IGMP Proxy in Router mode only */
#if 0
	if (sw_mode() == SW_MODE_ROUTER)
		eval("igmp", nvram_get("wan_ifname"));
	else
#endif
	if (sw_mode() == SW_MODE_AP)
	{
#if defined(HND_ROUTER) && defined(MCPD_PROXY)
		start_mcpd_proxy();
#else
		if (nvram_get_int("emf_enable") || wl_igs_enabled()) {
			/* Start IGMP proxy in AP mode */
			eval("igmp", nvram_get("lan_ifname"));
		}
#endif
	}
}

void
stop_igmp_proxy(void)
{
	if (sw_mode() == SW_MODE_AP)
	{
#if defined(HND_ROUTER) && defined(MCPD_PROXY)
		stop_mcpd_proxy();
#else
		killall_tk("igmp");
#endif
	}
}

#if defined(BCA_HNDROUTER) && defined(MCPD_PROXY)
static void
mcpd_conf(void)
{
	FILE *fp;
	char *conf_file = "/var/mcpd.conf";
	char *proxy_ifname = NULL;

	/* Start MCPD Proxy in router mode */
	if (is_router_mode()) {
		proxy_ifname = nvram_get("igmp_ifname") ? : "eth0";
	} else {
#if 0
		if (!nvram_match("igmp_enable", "0"))
#endif
		{
			/* Start MCPD proxy in AP mode for media router build */
			proxy_ifname = nvram_get("lan_ifname") ? : "br0";
		}
	}

	if (!(fp = fopen(conf_file, "w+"))) {
		perror(conf_file);
	}

	if (!fp || !proxy_ifname)
		return;

	/* set mcast interface to eth0.v0 when using vlanctl net interface(IPTV)
	   to enable mcpd bring up							*/
	if (!nvram_match("switch_wantag", "") && nvram_get_int("switch_stb_x") > 0 &&
		nvram_get_int("switch_stb_x") <= 6) {
		proxy_ifname = "eth0.v0";
	}

	/* IGMP configuration */
	fprintf(fp, "##### IGMP configuration #####\n");
	fprintf(fp, "igmp-default-version 3\n");
	fprintf(fp, "igmp-query-interval 20\n");
	fprintf(fp, "igmp-query-response-interval 100\n");
	fprintf(fp, "igmp-last-member-query-interval 10\n");
	fprintf(fp, "igmp-robustness-value 2\n");
	fprintf(fp, "igmp-max-groups 25\n");
	fprintf(fp, "igmp-max-sources 25\n");
	fprintf(fp, "igmp-max-members 25\n");
#ifdef RTCONFIG_MULTICAST_IPTV
	if (!(nvram_get_int("switch_stb_x") > 6 &&
		nvram_match("switch_wantag", "movistar")))
		fprintf(fp, "igmp-fast-leave 1\n");
#else
	fprintf(fp, "igmp-fast-leave 1\n");
#endif
	fprintf(fp, "igmp-admission-required 0\n");
	fprintf(fp, "igmp-admission-bridging-filter 0\n");
	/* Do not set igmp proxy in IPTV bridge case */
	if (nvram_get_int("switch_stb_x") == 0 || nvram_get_int("switch_stb_x") > 6) {
		if(nvram_match("switch_wantag", "movistar"))
			fprintf(fp, "igmp-proxy-interfaces %s\n", "vlan2");
		else
			fprintf(fp, "igmp-proxy-interfaces %s\n", proxy_ifname);
	}
	/* set downstream interface to vlan bridge to enable mcast traffic passthrough */
	if (!nvram_match("switch_wantag", "") && nvram_get_int("switch_stb_x") > 0 &&
		nvram_get_int("switch_stb_x") <= 6) {
		fprintf(fp, "igmp-snooping-interfaces %s\n", "br1");
	}
	else
		fprintf(fp, "igmp-snooping-interfaces %s\n", nvram_safe_get("lan_ifname"));
	if(nvram_match("switch_wantag", "movistar"))
		fprintf(fp, "igmp-mcast-interfaces %s\n", "vlan2");
	else
		fprintf(fp, "igmp-mcast-interfaces %s\n", proxy_ifname);

	/* Mcast configuration */
	fprintf(fp, "\n##### MCAST configuration #####\n");
	fprintf(fp, "igmp-mcast-snoop-exceptions "
		"239.255.255.250/255.255.255.255 "
		"224.0.255.135/255.255.255.255\n");
	fprintf(fp, "mld-mcast-snoop-exceptions "
		"ff05::0001:0003/ffff:ffff:ffff:ffff:ffff:ffff:ffff:ffff\n");

	append_custom_config("mcpd.conf", fp);
	if (fp)
		fclose(fp);

        use_custom_config("mcpd.conf",conf_file);
        run_postconf("mcpd",conf_file);

}

void
start_mcpd_proxy(void)
{
	int lock = file_lock("mcpd");
	char *lan_ifname = nvram_safe_get("lan_ifname");

	stop_mcpd_proxy();

	/* Create mcpd.conf */
	mcpd_conf();

	/* Run mcpd */
	system("/bin/mcpd &");

	/* Enable LAN-to-LAN snooping in Router mode */
	if (is_router_mode()) {
		eval("/bin/bmc", "l2l", "-e", "1", "-p", "1", "-i", lan_ifname);

		eval("/bin/bmc", "l2l", "-e", "1", "-p", "2", "-i", lan_ifname);
	}

	file_unlock(lock);

	_dprintf("done\n");
	return;
}

void
stop_mcpd_proxy(void)
{
	if (pids("mcpd"))
	killall_tk("mcpd");
}

#if 0
void
restart_mcpd_proxy(void)
{
	/* stop mcpd */
	stop_mcpd_proxy();

	mcpd_conf();

	/* Run mcpd */
	system("/bin/mcpd &");

	_dprintf("done\n");
	return;
}
#endif
#endif /* BCA_HNDROUTER && MCPD_PROXY */

void
stop_acsd(void)
{
#ifdef RTCONFIG_HND_ROUTER_AX
	/* irrespective of NVRAM, try to stop all versions of acsd */
	killall_tk("acsd2");
#endif
	killall_tk("acsd");
}

int
start_acsd()
{
	int ret = 0;
#ifdef RTCONFIG_BCM_7114
	char *acsd_argv[] = {"/usr/sbin/acsd", NULL};
	int pid;
#endif

#ifdef RTCONFIG_PROXYSTA
	if (psta_exist())
		return 0;
#endif

	stop_acsd();

	if (!restore_defaults_g && strlen(nvram_safe_get("acs_ifnames"))) {
#ifdef RTCONFIG_BCM_7114
		ret = _eval(acsd_argv, NULL, 0, &pid);
#else
#ifdef RTCONFIG_HND_ROUTER_AX
		/* depending on NVRAM start the respective version */
		if (nvram_match("acs_version", "2")) 
			ret = eval("/usr/sbin/acsd2");
		/* default acsd version; to use even when the NVRAM is not set */
		else
#endif
		ret = eval("/usr/sbin/acsd");
#endif
	}
	return ret;
}
#endif

#ifdef BLUECAVE
static void
mcast_conf(void)
{
	FILE *fp;
	char *conf_file = "/tmp/mcast.conf";
	char *proxy_ifname = NULL;

	/* Start MCASTD Proxy in router mode */
	if (is_router_mode()) {
		proxy_ifname = nvram_get("igmp_ifname") ? : "eth1";
	} else {
#if 0
		if (!nvram_match("igmp_enable", "0"))
		{
			/* Start MCASTD proxy in AP mode for media router build */
			proxy_ifname = nvram_get("lan_ifname") ? : "br0";
		}
#endif
	}

	if (!(fp = fopen(conf_file, "w+"))) {
		perror(conf_file);
	}

	if (!fp || !proxy_ifname)
		return;

	/* IGMP configuration */
	fprintf(fp, "mcast_grp_entries=\"0\"\n");
	fprintf(fp, "mcast_upstream=\"%s\"\n", proxy_ifname);
	fprintf(fp, "mcast_upstream_wan=\"%s\"\n", proxy_ifname);
	fprintf(fp, "mcast_downstream=\"%s\"\n", nvram_safe_get("lan_ifname"));
	fprintf(fp, "mcast_igmp_query_interval=\"125\"\n");
	fprintf(fp, "mcast_igmp_query_resp_interval=\"10\"\n");
	fprintf(fp, "mcast_igmp_last_mem_query_interval=\"2\"\n");
	fprintf(fp, "mcast_igmp_last_mem_query_count=\"2\"\n");
	fprintf(fp, "mcast_igmp_query_interval_status=\"1\"\n");
	fprintf(fp, "mcast_igmp_query_resp_interval_status=\"1\"\n");
	fprintf(fp, "mcast_igmp_last_mem_query_interval_status=\"1\"\n");
	fprintf(fp, "mcast_igmp_last_mem_query_count_status=\"1\"\n");
	fprintf(fp, "mcast_igmp_fast_leave_status=\"1\"\n");
	fprintf(fp, "mcast_igmp_snooping_status=\"1\"\n");
	fprintf(fp, "mcast_igmp_proxy_status=\"1\"\n");
	fprintf(fp, "mcast_igmp_snooping_modee=\"2\"\n");
	fprintf(fp, "mcast_mld_query_interval=\"125\"\n");
	fprintf(fp, "mcast_mld_query_resp_interval=\"10\"\n");
	fprintf(fp, "mcast_mld_last_mem_query_interval=\"5\"\n");
	fprintf(fp, "mcast_mld_last_mem_query_count=\"2\"\n");
	fprintf(fp, "mcast_mld_query_interval_status=\"1\"\n");
	fprintf(fp, "mcast_mld_query_resp_interval_status=\"1\"\n");
	fprintf(fp, "mcast_mld_last_mem_query_interval_status=\"1\"\n");
	fprintf(fp, "mcast_mld_last_mem_query_count_status=\"1\"\n");
	fprintf(fp, "mcast_mld_fast_leave_status=\"1\"\n");
	fprintf(fp, "mcast_mld_snooping_status=\"1\"\n");
	fprintf(fp, "mcast_mld_proxy_status=\"1\"\n");
	fprintf(fp, "mcast_mld_snooping_mode=\"2\"\n");

	if (fp)
		fclose(fp);
}

void
start_mcast_proxy(void)
{
	char *lan_ifname = nvram_safe_get("lan_ifname");

	stop_mcast_proxy();

	/* Create mcast.conf */
	mcast_conf();

	/* Run mcast */
	system("/opt/lantiq/usr/sbin/mcastd -b -c /tmp/mcast.conf");
#if 0
	/* Enable LAN-to-LAN snooping in Router mode */
	if (is_router_mode()) {
	}
#endif

	_dprintf("done\n");
	return;
}

void
stop_mcast_proxy(void)
{
	killall_tk("mcastd");
}
#endif

#ifdef RTCONFIG_SYSSTATE
void stop_sysstate(void)
{
	if (pids("sysstate"))
		killall_tk("sysstate");
}

void start_sysstate(void)
{
	stop_sysstate();
	xstart("sysstate");
}
#endif

void
stop_misc(void)
{
	fprintf(stderr, "stop_misc()\n");

	if (pids("infosvr"))
		killall_tk("infosvr");

#ifdef RTCONFIG_SMALL_FW_UPDATE
	if (pids("watchdog02"))
		killall_tk("watchdog02");
#endif
#ifdef RTCONFIG_LANTIQ
	if (pids("wave_monitor"))
		killall_tk("wave_monitor");
#endif
#ifdef SW_DEVLED
	if (pids("sw_devled"))
		killall_tk("sw_devled");
#endif
#if defined(RTAC1200G) || defined(RTAC1200GP)
	if (pids("wdg_monitor"))
		killall_tk("wdg_monitor");
#endif
	if (pids("watchdog")
#if defined(RTAC68U) || defined(RTCONFIG_FORCE_AUTO_UPGRADE)
		&& !nvram_get_int("auto_upgrade")
#endif
	)
	{
#ifdef RTL_WTDOG
		stop_rtl_watchdog();
#endif
		killall_tk("watchdog");
	}

#ifdef RTCONFIG_FANCTRL
	if (pids("phy_tempsense"))
		killall_tk("phy_tempsense");
#endif
#ifdef RTCONFIG_BCMWL6
#ifdef RTCONFIG_PROXYSTA
	if (pids("psta_monitor"))
		killall_tk("psta_monitor");
#endif
#ifdef RTCONFIG_IPERF
	if (pids("monitor"))
		killall_tk("monitor");
#endif
#endif
#ifdef RTCONFIG_QTN
	if (pids("qtn_monitor"))
		killall_tk("qtn_monitor");
#endif
	if (pids("ntp"))
		killall_tk("ntp");
	if (pids("ntpclient"))
		killall_tk("ntpclient");

	stop_hotplug2();
#ifdef RTCONFIG_BCMWL6
#ifdef BCM_ASPMD
	stop_aspmd();
#endif
#ifdef RTCONFIG_DHDAP
	stop_dhd_monitor();
#endif
	stop_acsd();
#ifdef BCM_EVENTD
	stop_eventd();
#endif
#ifdef BCM_SSD
	stop_ssd();
#endif
#ifdef BCM_APPEVENTD
	stop_appeventd();
#endif
#ifdef BCM_CEVENTD
	stop_ceventd();
#endif
#ifdef BCM_BSD
	stop_bsd();
#endif
	stop_igmp_proxy();
#ifdef RTCONFIG_HSPOT
	stop_hspotap();
#endif
#ifdef RTCONFIG_AMAS
	stop_obd();
#ifdef RTCONFIG_ETHOBD
	stop_eth_obd();
#endif
#endif
#endif
#if defined(RTCONFIG_WLCEVENTD)
	stop_wlceventd();
#endif
#ifdef RTCONFIG_NOTIFICATION_CENTER
	stop_wlc_nt();
#endif
	stop_wps();
	stop_upnp();
	stop_lltd();
	stop_snooper();
	stop_rstats();
#if !defined(HND_ROUTER)
	stop_cstats();
#endif
#ifdef RTCONFIG_DSL
	stop_spectrum(); //Ren
#endif //For DSL-N55U
#ifdef RTCONFIG_JFFS2USERICON
	stop_lltdc();
#endif
	stop_networkmap();
#ifdef RTCONFIG_NEW_USER_LOW_RSSI
	stop_roamast();
#endif
#ifdef RTCONFIG_MDNS
	stop_mdns();
#endif
#if !(defined(RTCONFIG_QCA) || defined(RTCONFIG_RALINK) || defined(RTCONFIG_REALTEK))
	stop_erp_monitor();
#endif
#ifdef RTCONFIG_CROND
	stop_cron();
#endif
#ifdef RTCONFIG_NOTIFICATION_CENTER
	stop_notification_center();
#endif
#ifdef RTCONFIG_PROTECTION_SERVER
	stop_ptcsrv();
#endif
#ifdef RTCONFIG_SYSSTATE
	stop_sysstate();
#endif
	stop_logger();
#ifdef RTCONFIG_DISK_MONITOR
	stop_diskmon();
#endif
#ifdef RTCONFIG_TUNNEL
	stop_mastiff();
#endif
#ifdef RTCONFIG_BWDPI
	stop_bwdpi_check();
#endif
#ifdef RTCONFIG_CFGSYNC
#ifdef RTCONFIG_CONNDIAG
	stop_conn_diag();
#endif
	stop_cfgsync();
#endif
#ifdef RTCONFIG_AMAS
	stop_amas_bhctrl();
	stop_amas_lanctrl();
	stop_amas_wlcconnect();
	stop_amas_lldpd();
#if defined(RTCONFIG_BCMWL6) || defined(RTCONFIG_LANTIQ) || defined(RTCONFIG_QCA)
	stop_obd();
#endif
#ifdef RTCONFIG_ETHOBD
	stop_eth_obd();
#endif
#endif
}

void
stop_misc_no_watchdog(void)
{
	_dprintf("done\n");
}

int
chpass(char *user, char *pass)
{
//	FILE *fp;

	if (!user)
		user = "admin";

	if (!pass)
		pass = "admin";
/*
	if ((fp = fopen("/etc/passwd", "a")))
	{
		fprintf(fp, "%s::0:0::/:\n", user);
		fclose(fp);
	}

	if ((fp = fopen("/etc/group", "a")))
	{
		fprintf(fp, "%s:x:0:%s\n", user, user);
		fclose(fp);
	}
*/
	eval("chpasswd.sh", user, pass);
	return 0;
}

void
set_hostname(void)
{
	FILE *fp;
	char hostname[32];

	strncpy(hostname, nvram_safe_get("computer_name"), 31);

	if (*hostname == 0) {
		if (get_productid()) {
			strncpy(hostname, get_productid(), 31);
		}
	}

	if ((fp=fopen("/proc/sys/kernel/hostname", "w+"))) {
		fputs(hostname, fp);
		fclose(fp);
	}
}

int
_start_telnetd(int force)
{
	return 1;
#if 0	// Disable it
	char *telnetd_argv[] = { "telnetd",
		NULL, NULL,	/* -b address */
#if defined(HND_ROUTER) && defined(RTCONFIG_HNDMFG)
		NULL, NULL,	/* -l shell */
#endif
		NULL };
	int index = 1;

	if (!force) {
		if (!nvram_get_int("telnetd_enable"))
			return 0;

		if (getpid() != 1) {
			notify_rc("start_telnetd");
			return 0;
		}
	}

	if (pids("telnetd"))
		killall_tk("telnetd");

	setup_passwd();
	//chpass(nvram_safe_get("http_username"), nvram_safe_get("http_passwd"));	// vsftpd also needs

	if (is_routing_enabled()) {
		telnetd_argv[index++] = "-b";
		telnetd_argv[index++] = nvram_safe_get("lan_ipaddr");
	}

#if defined(HND_ROUTER) && defined(RTCONFIG_HNDMFG)
	telnetd_argv[index++] = "-l";
	telnetd_argv[index++] = "/bin/sh";
#endif

	return _eval(telnetd_argv, NULL, 0, NULL);
#endif	// Disable it
}

int
start_telnetd(void)
{
	return _start_telnetd(0);
}

void
stop_telnetd(void)
{
	if (getpid() != 1) {
		notify_rc("stop_telnetd");
		return;
	}

	if (pids("telnetd"))
		killall_tk("telnetd");
}

void
start_httpd(void)
{
	char tmp[100];

	char *httpd_argv[] = { "httpd",
		NULL, NULL,	/* -i ifname */
		NULL, NULL,	/* -p port */
		NULL };
	int httpd_index = 1;
#ifdef RTCONFIG_HTTPS
	char *https_argv[] = { "httpds", "-s",
		NULL, NULL,	/* -i ifname */
		NULL, NULL,	/* -p port */
		NULL };
	int https_index = 2;
	int enable;
#endif
	char *cur_dir;
	pid_t pid;
#ifdef DEBUG_RCTEST
	char *httpd_dir;
#endif

	if (getpid() != 1) {
		notify_rc("start_httpd");
		return;
	}

	cur_dir = getcwd(NULL, 0);
#ifdef DEBUG_RCTEST // Left for UI debug
	httpd_dir = nvram_safe_get("httpd_dir");
	if(strlen(httpd_dir)) chdir(httpd_dir);
	else
#endif
	chdir("/www");

	if (is_routing_enabled()) {
		httpd_argv[httpd_index++] = "-i";
		httpd_argv[httpd_index++] = nvram_safe_get("lan_ifname");
#ifdef RTCONFIG_HTTPS
		https_argv[https_index++] = "-i";
		https_argv[https_index++] = nvram_safe_get("lan_ifname");
#endif
	}

#ifdef RTCONFIG_HTTPS
	snprintf(tmp, sizeof(tmp), "cat %s %s > %s", HTTPD_CERT, HTTPD_KEY, LIGHTTPD_CERTKEY);
#ifdef RTCONFIG_LETSENCRYPT
	if(nvram_match("le_enable", "1")) {
		if(!is_le_cert(HTTPD_CERT) || !cert_key_match(HTTPD_CERT, HTTPD_KEY)) {
			cp_le_cert(LE_FULLCHAIN, HTTPD_CERT);
			cp_le_cert(LE_KEY, HTTPD_KEY);
			system(tmp);
		}
	}
	else if(nvram_match("le_enable", "2")) {
                unlink(HTTPD_CERT);
                unlink(HTTPD_KEY);
                if(f_exists(UPLOAD_CERT) && f_exists(UPLOAD_KEY)) {
                        eval("cp", UPLOAD_CERT, HTTPD_CERT);
                        eval("cp", UPLOAD_KEY, HTTPD_KEY);
			system(tmp);
		}
	}
#else
	if(f_exists(UPLOAD_CERT) && f_exists(UPLOAD_KEY)){
		eval("cp", UPLOAD_CERT, HTTPD_CERT);
		eval("cp", UPLOAD_KEY, HTTPD_KEY);
		system(tmp);
	}
#endif
	enable = nvram_get_int("http_enable");
	if (enable != 0) {
		pid = nvram_get_int("https_lanport") ? : 443;
		if (pid != 443) {
			https_argv[https_index++] = "-p";
			https_argv[https_index++] = nvram_safe_get("https_lanport");
		}
		logmessage(LOGNAME, "start https:%d", pid);
		_eval(https_argv, NULL, 0, &pid);
#if defined(RTCONFIG_ALPINE) || defined(RTCONFIG_LANTIQ)
		sleep(1);
#endif
	}
#ifndef RTCONFIG_AIHOME_TUNNEL
	if (enable != 1)
#endif
#endif
	{
		pid = nvram_get_int("http_lanport") ? : 80;
		if (pid != 80) {
			httpd_argv[httpd_index++] = "-p";
			httpd_argv[httpd_index++] = nvram_safe_get("http_lanport");
		}
		logmessage(LOGNAME, "start httpd:%d", pid);
		_eval(httpd_argv, NULL, 0, &pid);
#if defined(RTCONFIG_ALPINE) || defined(RTCONFIG_LANTIQ)
		sleep(1);
#endif
	}

	chdir(cur_dir ? : "/");
	free(cur_dir);
}

void
stop_httpd(void)
{
	if (getpid() != 1) {
		notify_rc("stop_httpd");
		return;
	}

	if (pids("httpd"))
		killall_tk("httpd");
#ifdef RTCONFIG_HTTPS
	if (pids("httpds"))
		killall_tk("httpds");
#endif
}

//////////vvvvvvvvvvvvvvvvvvvvvjerry5 2009.07
void
stop_rstats(void)
{
	if (pids("rstats"))
		killall_tk("rstats");
}

void
start_rstats(int new)
{
	if (!is_routing_enabled()) return;

	stop_rstats();
	if (new) xstart("rstats", "--new");
	else xstart("rstats");
}

void
restart_rstats()
{
	if (nvram_match("rstats_new", "1"))
	{
		start_rstats(1);
		nvram_set("rstats_new", "0");
		nvram_commit();		// Otherwise it doesn't get written back to mtd
	}
	else
	{
		start_rstats(0);
	}
}
////////^^^^^^^^^^^^^^^^^^^jerry5 2009.07

//Ren.B
#ifdef RTCONFIG_DSL
void stop_spectrum(void)
{
	if (getpid() != 1) {
		notify_rc("stop_spectrum");
		return;
	}

	if (pids("spectrum"))
		killall_tk("spectrum");
}

void start_spectrum(void)
{
	if (getpid() != 1) {
		notify_rc("start_spectrum");
		return;
	}

	stop_spectrum();
	xstart("spectrum");
}
#endif
//Ren.E

// TODO: so far, support wan0 only

void start_upnp(void)
{
	FILE *f;
	char tmp[100], prefix[sizeof("wanXXXXXXXXXX_")];
	unsigned char ea[ETHER_ADDR_LEN];
	char serial[18], uuid[37];
	char *proto, *port, *lport, *srcip, *dstip, *desc;
	char *nv, *nvp, *b;
	int upnp_enable, upnp_mnp_enable, upnp_port;
	int unit, httpx_port, cnt;
#if defined(RTCONFIG_APP_PREINSTALLED) || defined(RTCONFIG_APP_NETINSTALLED)
	FILE *ifp = NULL;
	char tmpstr[80];
	int statDownloadMaster = 0;
#endif
        int run_upnpd = 0;
#if defined(RTCONFIG_AURASYNC)
        char *aura_mode = "no";
#endif
	int min_lifetime, max_lifetime;

	if (getpid() != 1) {
		notify_rc("start_upnp");
		return;
	}

	if (!is_routing_enabled())
		return;

	unit = wan_primary_ifunit();
	snprintf(prefix, sizeof(prefix), "wan%d_", unit);

	upnp_enable = nvram_get_int("upnp_enable");
	upnp_mnp_enable = nvram_get_int("upnp_mnp");

	if (nvram_get_int(strcat_r(prefix, "upnp_enable", tmp)))
		run_upnpd = 1;
#if defined(RTCONFIG_AURASYNC)
	if (run_upnpd) {
		if (nvram_get_int("aurasync_enable"))
			aura_mode = "yes";
		else
			aura_mode = "no";
	} else {
		if (nvram_get_int("aurasync_enable")) {
			aura_mode = "standalone";
			run_upnpd = 1;
		}
	}
#endif
	if ( run_upnpd ) {
		mkdir("/etc/upnp", 0777);
		if (f_exists("/etc/upnp/config.alt")) {
			xstart("miniupnpd", "-f", "/etc/upnp/config.alt");
		} else {
			if ((f = fopen("/etc/upnp/config", "w")) != NULL) {
				char *lanip = nvram_safe_get("lan_ipaddr");
				char *lanmask = nvram_safe_get("lan_netmask");

				upnp_port = nvram_get_int("upnp_port");
				if (upnp_port < 0 || upnp_port > 65535)
					upnp_port = 0;

				if (!ether_atoe(get_lan_hwaddr(), ea))
					f_read("/dev/urandom", ea, sizeof(ea));
				snprintf(serial, sizeof(serial), "%02x:%02x:%02x:%02x:%02x:%02x",
					 ea[0], ea[1], ea[2], ea[3], ea[4], ea[5]);
				snprintf(uuid, sizeof(uuid), "3ddcd1d3-2380-45f5-b069-%02x%02x%02x%02x%02x%02x",
					 ea[0], ea[1], ea[2], ea[3], ea[4], ea[5]);

				fprintf(f,
					"ext_ifname=%s\n"
					"listening_ip=%s\n"
					"port=%d\n"
					"enable_upnp=%s\n"
					"enable_natpmp=%s\n"
#if defined(RTCONFIG_AURASYNC)
					"enable_aurasync=%s\n"
#endif
					"secure_mode=%s\n"
					"upnp_nat_postrouting_chain=PUPNP\n"
					"upnp_forward_chain=FUPNP\n"
					"upnp_nat_chain=VUPNP\n"
					"notify_interval=%d\n"
					"system_uptime=yes\n"
					"friendly_name=%s\n"
					"model_name=%s\n"
					"model_description=%s\n"
					"model_number=%s\n"
					"serial=%s\n"
					"uuid=%s\n"
					"lease_file=%s\n",
					get_wan_ifname(wan_primary_ifunit()),
					nvram_safe_get("lan_ifname"),
					upnp_port,
					upnp_enable ? "yes" : "no",	// upnp enable
					upnp_mnp_enable ? "yes" : "no",	// natpmp enable
#if defined(RTCONFIG_AURASYNC)
					aura_mode, // yes, no, standalone
#endif
					nvram_get_int("upnp_secure") ? "yes" : "no",	// secure_mode (only forward to self)
					nvram_get_int("upnp_ssdp_interval"),
					get_productid(),
					get_productid(),
					"ASUS Wireless Router",
					rt_serialno,
					nvram_get("serial_no") ? : serial, uuid,
					"/tmp/upnp.leases");

				if (nvram_get_int("upnp_clean")) {
					int interval = nvram_get_int("upnp_clean_interval");
					if (interval < 60)
						interval = 60;
					fprintf(f,
						"clean_ruleset_interval=%d\n"
						"clean_ruleset_threshold=%d\n",
						interval,
						nvram_get_int("upnp_clean_threshold"));
				} else
					fprintf(f,"clean_ruleset_interval=%d\n", 0);


				// Empty parameters are not included into XML service description
				fprintf(f, "presentation_url=");
#ifdef RTCONFIG_HTTPS
				if (nvram_get_int("http_enable") == 1) {
					fprintf(f, "%s://%s:%d/\n", "https", lanip, nvram_get_int("https_lanport") ? : 443);
				} else
#endif
				{
					fprintf(f, "%s://%s:%d/\n", "http", lanip, nvram_get_int("http_lanport") ? : 80);
				}

				if (is_nat_enabled() && nvram_match("vts_enable_x", "1")) {
					nvp = nv = strdup(nvram_safe_get("vts_rulelist"));
					while (nv && (b = strsep(&nvp, "<")) != NULL) {
						char *portv, *portp, *c;

						if ((cnt = vstrsep(b, ">", &desc, &port, &dstip, &lport, &proto, &srcip)) < 5)
							continue;
						else if (cnt < 6)
							srcip = "";

						// Handle port1,port2,port3 format
						portp = portv = strdup(port);
						while (portv && (c = strsep(&portp, ",")) != NULL) {
							if (strcmp(proto, "TCP") == 0 || strcmp(proto, "BOTH") == 0) {
								fprintf(f, "deny %s 0.0.0.0/0 0-65535\n", c);

								int local_ftpport = nvram_get_int("vts_ftpport");
								if (!strcmp(c, "21") && local_ftpport != 0 && local_ftpport != 21)
									fprintf(f, "deny %d 0.0.0.0/0 0-65535\n", local_ftpport);
							}
							if (strcmp(proto, "UDP") == 0 || strcmp(proto, "BOTH") == 0)
								fprintf(f, "deny %s 0.0.0.0/0 0-65535\n", c);
						}
						free(portv);
					}
					free(nv);
				}

				if (nvram_get_int("misc_http_x")) {
#ifdef RTCONFIG_HTTPS
					int enable = nvram_get_int("http_enable");
					if (enable != 0) {
						httpx_port = nvram_get_int("misc_httpsport_x") ? : 8443;
						fprintf(f, "deny %d 0.0.0.0/0 0-65535\n", httpx_port);
					}
					if (enable != 1)
#endif
					{
						httpx_port = nvram_get_int("misc_httpport_x") ? : 8080;
						fprintf(f, "deny %d 0.0.0.0/0 0-65535\n", httpx_port);
					}
				}

#ifdef RTCONFIG_WEBDAV
				if (nvram_match("enable_webdav", "1") && nvram_match("webdav_aidisk", "1")) {
					httpx_port = nvram_get_int("webdav_https_port");
					if (!httpx_port || httpx_port > 65535)
						httpx_port = 443;
					fprintf(f, "deny %d 0.0.0.0/0 0-65535\n", httpx_port);

					httpx_port = nvram_get_int("webdav_http_port");
					if (!httpx_port || httpx_port > 65535)
						httpx_port = 8082;
					fprintf(f, "deny %d 0.0.0.0/0 0-65535\n", httpx_port);
				}
#endif
#ifdef RTCONFIG_TUNNEL
				if((nvram_get_int("aae_enable") & 1) == 1) {
					fprintf(f, "deny 61689 0.0.0.0/0 0-65535\n");	// MASTIFF_DEF_PORT
				}
#endif

#if defined(RTCONFIG_APP_PREINSTALLED) || defined(RTCONFIG_APP_NETINSTALLED)
				ifp = fopen("/opt/lib/ipkg/status", "r");
				if (ifp) {
					while (fgets(tmpstr, 80, ifp)) {
						if (strstr(tmpstr, "downloadmaster")) {
							statDownloadMaster = 1; //installed
							break;
						}
					}
					fclose(ifp);
				}

				if (statDownloadMaster == 1) {
					ifp = fopen("/opt/lib/ipkg/info/downloadmaster.control", "r");
					if (ifp) {
						while (fgets(tmpstr, 80, ifp)) {
							if (strstr(tmpstr, "Enabled") && strstr(tmpstr, "yes")) {
								statDownloadMaster = 2; //installed and enabled
								break;
							}
						}
						fclose(ifp);
					}
				}

				if (statDownloadMaster == 2) {
					// Transmisson
					fprintf(f, "deny %d 0.0.0.0/0 0-65535\n", nvram_get_int("trs_peer_port"));
					// amuled
					fprintf(f, "deny %d 0.0.0.0/0 0-65535\n", 4662);
					fprintf(f, "deny %d 0.0.0.0/0 0-65535\n", 4665);
					fprintf(f, "deny %d 0.0.0.0/0 0-65535\n", 4672);
					// lighttpd
					if (nvram_match("gen_http_x", "1"))
						fprintf(f, "deny %d 0.0.0.0/0 0-65535\n", nvram_get_int("dm_http_port"));
				}
#endif

				int ports[4];
				if ((ports[0] = nvram_get_int("upnp_min_port_ext")) > 0 &&
				    (ports[1] = nvram_get_int("upnp_max_port_ext")) > 0 &&
				    (ports[2] = nvram_get_int("upnp_min_port_int")) > 0 &&
				    (ports[3] = nvram_get_int("upnp_max_port_int")) > 0) {
					fprintf(f,
						"allow %d-%d %s/%s %d-%d\n",
						ports[0], ports[1],
						lanip, lanmask,
						ports[2], ports[3]
					);
				}
				else {
					// by default allow only redirection of ports above 1024
					fprintf(f, "allow 1024-65535 %s/%s 1024-65535\n", lanip, lanmask);
				}

				/* For PCP */
				min_lifetime = nvram_get_int("upnp_min_lifetime");
				max_lifetime = nvram_get_int("upnp_max_lifetime");

				fprintf(f, "min_lifetime=%d\n"
					   "max_lifetime=%d\n",
					   (min_lifetime > 0 ? min_lifetime : 120),
					   (max_lifetime > 0 ? max_lifetime : 86400));

				fprintf(f, "\ndeny 0-65535 0.0.0.0/0 0-65535\n");

				fappend(f, "/etc/upnp/config.custom");
				append_custom_config("upnp", f);

				fclose(f);
				use_custom_config("upnp", "/etc/upnp/config");
				run_postconf("upnp", "/etc/upnp/config");
				xstart("miniupnpd", "-f", "/etc/upnp/config");
			}
		}
	}
}

void stop_upnp(void)
{
	if (getpid() != 1) {
		notify_rc("stop_upnp");
		return;
	}

	killall_tk("miniupnpd");
}

void reload_upnp(void)
{
	char tmp[100], prefix[sizeof("wanXXXXXXXXXX_")];
	int unit;

	if (!is_routing_enabled())
		return;

	unit = wan_primary_ifunit();
	snprintf(prefix, sizeof(prefix), "wan%d_", unit);

	if (nvram_get_int(strcat_r(prefix, "upnp_enable", tmp)))
		killall("miniupnpd", SIGUSR1);
}

int
start_ntpc(void)
{
	char *ntp_argv[] = {"ntp", NULL};
	int pid;
	int unit = wan_primary_ifunit();

	if(dualwan_unit__usbif(unit) && nvram_get_int("modem_pdp") == 2)
		return 0;

	if (!pids("ntp"))
		_eval(ntp_argv, NULL, 0, &pid);

	return 0;
}

void
stop_ntpc(void)
{
	if (pids("ntpclient"))
		killall_tk("ntpclient");
}


void refresh_ntpc(void)
{
	setup_timezone();

	stop_ntpc();

	if (!pids("ntp"))
		start_ntpc();
	else
		kill_pidfile_s("/var/run/ntp.pid", SIGALRM);
}

#ifdef RTCONFIG_BCMARM
int write_lltd_conf(void)
{
	FILE *fp;

	if (!(fp = fopen("/tmp/lld2d.conf", "w"))) {
		perror("/tmp/lld2d.conf");
		return -1;
	}

	fprintf(fp, "icon = /usr/sbin/icon.ico\n");
	fprintf(fp, "jumbo-icon = /usr/sbin/icon.large.ico\n");

	fclose(fp);

#ifdef RTAC68U
	if (is_dpsta_repeater()) {
		doSystem("cp /usr/sbin/lltd/icon_alt2.ico /tmp/icon.ico");
                doSystem("cp /usr/sbin/lltd/icon_alt2.large.ico /tmp/icon.large.ico");
	} else {
		doSystem("cp /usr/sbin/lltd/icon%s.ico /tmp/icon.ico", is_ac66u_v2_series() ? "_alt" : "");
		doSystem("cp /usr/sbin/lltd/icon%S.large.ico /tmp/icon.large.ico", is_ac66u_v2_series() ? "_alt" : "");
	}
#endif

	return 0;
}
#endif

int start_lltd(void)
{
	chdir("/usr/sbin");

#if defined(CONFIG_BCMWL5) && !defined(RTCONFIG_BCMARM)
	char *odmpid = nvram_safe_get("odmpid");
	int model = get_model();

	if (strlen(odmpid) && is_valid_hostname(odmpid))
	{
		switch (model) {
		case MODEL_RTN66U:
			eval("lld2d.rtn66r", "br0");
			break;
		case MODEL_RTAC66U:
			if (!strcmp(odmpid, "RT-AC66R"))
				eval("lld2d.rtac66r", "br0");
			else if (!strcmp(odmpid, "RT-AC66W"))
				eval("lld2d.rtac66w", "br0");
			else if (!strcmp(odmpid, "RT-AC1750"))
				eval("lld2d.rtac1750", "br0");
			break;
		default:
			eval("lld2d", "br0");
			break;
		}
	}
	else
#endif
	{
#ifdef RTCONFIG_BCMARM
		write_lltd_conf();
		nvram_set("lld2d_hostname", get_productid());
#endif
		eval("lld2d", "br0");
	}

	chdir("/");

	return 0;
}

void stop_lltd(void)
{
#if defined(CONFIG_BCMWL5) && !defined(RTCONFIG_BCMARM)
	char *odmpid = nvram_safe_get("odmpid");
	int model = get_model();

	if (strlen(odmpid) && is_valid_hostname(odmpid))
	{
		switch (model) {
		case MODEL_RTN66U:
			kill_pidfile_s("/var/run/lld2d.rtn66r-br0.pid", SIGTERM);
			break;
		case MODEL_RTAC66U:
			kill_pidfile_s("/var/run/lld2d.rtac66r-br0.pid", SIGTERM);
			break;
		default:
			killall_tk("lld2d");
			break;
		}
	}
	else
#endif
	killall_tk("lld2d");
}

#if defined(RTCONFIG_MDNS)

#define AVAHI_CONFIG_PATH	"/tmp/avahi"
#define AVAHI_SERVICES_PATH	"/tmp/avahi/services"
#define AVAHI_CONFIG_FN		"avahi-daemon.conf"
#define AVAHI_AFPD_SERVICE_FN	"afpd.service"
#define AVAHI_ADISK_SERVICE_FN	"adisk.service"
#define AVAHI_ITUNE_SERVICE_FN  "mt-daap.service"
#define TIMEMACHINE_BACKUP_NAME	"Backups.backupdb"

int generate_mdns_config(void)
{
	FILE *fp;
	char avahi_config[80];
	char et0macaddr[18];
	int ret = 0;
	char *wan1_ifname;

	sprintf(avahi_config, "%s/%s", AVAHI_CONFIG_PATH, AVAHI_CONFIG_FN);

	strlcpy(et0macaddr, get_lan_hwaddr(), sizeof (et0macaddr));

	/* Generate avahi configuration file */
	if (!(fp = fopen(avahi_config, "w"))) {
		perror(avahi_config);
		return -1;
	}

	/* Set [server] configuration */
	fprintf(fp, "[Server]\n");

	fprintf(fp, "host-name=%s-%c%c%c%c\n", get_productid(),et0macaddr[12],et0macaddr[13],et0macaddr[15],et0macaddr[16]);
#ifdef RTCONFIG_FINDASUS
	fprintf(fp, "aliases=findasus,%s\n",get_productid());
	fprintf(fp, "aliases_llmnr=findasus,%s\n",get_productid());
#else
	fprintf(fp, "aliases=%s\n",get_productid());
	fprintf(fp, "aliases_llmnr=%s\n",get_productid());
#endif
	fprintf(fp, "use-ipv4=yes\n");
	fprintf(fp, "use-ipv6=no\n");
	fprintf(fp, "deny-interfaces=%s", nvram_safe_get("wan0_ifname"));
#ifdef RTCONFIG_DUALWAN
	wan1_ifname = nvram_safe_get("wan1_ifname");
	if (*wan1_ifname)
		fprintf(fp, ",%s", wan1_ifname);
#endif
	fprintf(fp, "\n");
	fprintf(fp, "ratelimit-interval-usec=1000000\n");
	fprintf(fp, "ratelimit-burst=1000\n");

	/* Set [publish] configuration */
	fprintf(fp, "\n[publish]\n");
	fprintf(fp, "publish-a-on-ipv6=no\n");
	fprintf(fp, "publish-aaaa-on-ipv4=no\n");

	/* Set [wide-area] configuration */
	fprintf(fp, "\n[wide-area]\n");
	fprintf(fp, "enable-wide-area=yes\n");

	/* Set [rlimits] configuration */
	fprintf(fp, "\n[rlimits]\n");
	fprintf(fp, "rlimit-core=0\n");
	fprintf(fp, "rlimit-data=4194304\n");
	fprintf(fp, "rlimit-fsize=0\n");
	fprintf(fp, "rlimit-nofile=768\n");
	fprintf(fp, "rlimit-stack=4194304\n");
	fprintf(fp, "rlimit-nproc=3\n");

	append_custom_config(AVAHI_CONFIG_FN, fp);
	fclose(fp);
	use_custom_config(AVAHI_CONFIG_FN, avahi_config);
	run_postconf("avahi-daemon", avahi_config);

	return ret;
}

int generate_afpd_service_config(void)
{
	FILE *fp;
	char afpd_service_config[80];
	int ret = 0;

	sprintf(afpd_service_config, "%s/%s", AVAHI_SERVICES_PATH, AVAHI_AFPD_SERVICE_FN);

	/* Generate afpd service configuration file */
	if (!(fp = fopen(afpd_service_config, "w"))) {
		perror(afpd_service_config);
		return -1;
	}

	fprintf(fp, "<service-group>\n");
	fprintf(fp, "<name replace-wildcards=\"yes\">%%h</name>\n");
	fprintf(fp, "<service>\n");
	fprintf(fp, "<type>_afpovertcp._tcp</type>\n");
	fprintf(fp, "<port>548</port>\n");
	fprintf(fp, "</service>\n");
	fprintf(fp, "<service>\n");
	fprintf(fp, "<type>_device-info._tcp</type>\n");
	fprintf(fp, "<port>0</port>\n");
	fprintf(fp, "<txt-record>model=Xserve</txt-record>\n");
	fprintf(fp, "</service>\n");
	fprintf(fp, "</service-group>\n");

	append_custom_config(AVAHI_AFPD_SERVICE_FN, fp);
	fclose(fp);
	use_custom_config(AVAHI_AFPD_SERVICE_FN, afpd_service_config);
	run_postconf("afpd", afpd_service_config);

	return ret;
}

int generate_adisk_service_config(void)
{
	FILE *fp;
	char adisk_service_config[80];
	int ret = 0;

	sprintf(adisk_service_config, "%s/%s", AVAHI_SERVICES_PATH, AVAHI_ADISK_SERVICE_FN);

	/* Generate adisk service configuration file */
	if (!(fp = fopen(adisk_service_config, "w"))) {
		perror(adisk_service_config);
		return -1;
	}

	fprintf(fp, "<service-group>\n");
	fprintf(fp, "<name replace-wildcards=\"yes\">%%h</name>\n");
	fprintf(fp, "<service>\n");
	fprintf(fp, "<type>_adisk._tcp</type>\n");
	fprintf(fp, "<port>9</port>\n");
	fprintf(fp, "<txt-record>dk0=adVN=%s,adVF=0x81</txt-record>\n", TIMEMACHINE_BACKUP_NAME);
	fprintf(fp, "</service>\n");
	fprintf(fp, "</service-group>\n");

	append_custom_config(AVAHI_ADISK_SERVICE_FN, fp);
	fclose(fp);
	use_custom_config(AVAHI_ADISK_SERVICE_FN, adisk_service_config);
	run_postconf("adisk", adisk_service_config);

	return ret;
}

int generate_itune_service_config(void)
{
	FILE *fp;
	char itune_service_config[80];
	int ret = 0;
	char servername[32];

	sprintf(itune_service_config, "%s/%s", AVAHI_SERVICES_PATH, AVAHI_ITUNE_SERVICE_FN);

	/* Generate afpd service configuration file */
	if (!(fp = fopen(itune_service_config, "w"))) {
		perror(itune_service_config);
		return -1;
	}

	if (is_valid_hostname(nvram_safe_get("daapd_friendly_name")))
		strncpy(servername, nvram_safe_get("daapd_friendly_name"), sizeof(servername));
	else
		servername[0] = '\0';
	if(strlen(servername)==0) strncpy(servername, get_productid(), sizeof(servername));


	fprintf(fp, "<service-group>\n");
	fprintf(fp, "<name replace-wildcards=\"yes\">%s</name>\n",servername);
	fprintf(fp, "<service>\n");
	fprintf(fp, "<type>_daap._tcp</type>\n");
	fprintf(fp, "<port>3689</port>\n");
	fprintf(fp, "<txt-record>txtvers=1 iTShVersion=131073 Version=196610</txt-record>\n");
	fprintf(fp, "</service>\n");
	fprintf(fp, "</service-group>\n");

	append_custom_config(AVAHI_ITUNE_SERVICE_FN, fp);
	fclose(fp);
	use_custom_config(AVAHI_ITUNE_SERVICE_FN, itune_service_config);
	run_postconf("mt-daap", itune_service_config);

	return ret;
}

int start_mdns(void)
{
	char afpd_service_config[80];
	char adisk_service_config[80];
	char itune_service_config[80];
	char *avahi_daemon_argv[] = { "avahi-daemon",
		"-D",
		nvram_get_int("ava_verb") ? "--debug" : NULL,
		NULL
	};
	pid_t pid;

#ifdef RTAC68U
	if (!hw_usb_cap())
		return 0;
#endif

	sprintf(afpd_service_config, "%s/%s", AVAHI_SERVICES_PATH, AVAHI_AFPD_SERVICE_FN);
	sprintf(adisk_service_config, "%s/%s", AVAHI_SERVICES_PATH, AVAHI_ADISK_SERVICE_FN);
	sprintf(itune_service_config, "%s/%s", AVAHI_SERVICES_PATH, AVAHI_ITUNE_SERVICE_FN);

	mkdir_if_none(AVAHI_CONFIG_PATH);
	mkdir_if_none(AVAHI_SERVICES_PATH);

	generate_mdns_config();

	if (pids("afpd") && nvram_match("timemachine_enable", "1"))
	{
		if (!f_exists(afpd_service_config))
			generate_afpd_service_config();
		if (!f_exists(adisk_service_config))
			generate_adisk_service_config();
	}else{
		if (f_exists(afpd_service_config)){
			unlink(afpd_service_config);
		}
		if (f_exists(adisk_service_config)){
			unlink(adisk_service_config);
		}
	}

	if(nvram_match("daapd_enable", "1") && pids("mt-daapd")){
		if (!f_exists(itune_service_config)){
			generate_itune_service_config();
		}
	}else{
		if (f_exists(itune_service_config)){
			unlink(itune_service_config);
		}
	}

	return _eval(avahi_daemon_argv, NULL, 0, &pid);
}

void stop_mdns(void)
{
	if (pids("avahi-daemon"))
		killall("avahi-daemon", SIGTERM);
}

void restart_mdns(void)
{
	char afpd_service_config[80];
	char itune_service_config[80];
	sprintf(afpd_service_config, "%s/%s", AVAHI_SERVICES_PATH, AVAHI_AFPD_SERVICE_FN);
	sprintf(itune_service_config, "%s/%s", AVAHI_SERVICES_PATH, AVAHI_ITUNE_SERVICE_FN);

	if (g_reboot || g_upgrade)
		return;

	if (nvram_match("timemachine_enable", "1") == f_exists(afpd_service_config)){
		if(nvram_match("daapd_enable", "1") == f_exists(itune_service_config)){
			unlink(itune_service_config);
			generate_itune_service_config();
			return;
		}
	}

	stop_mdns();
	sleep(2);
	start_mdns();
}

#endif

int start_xtop(void)
{
	char *xtop_daemon_argv[] = {"xtop", NULL};
	pid_t pid;

#if defined(RTCONFIG_MDNS)
	nvram_set("xtop_tasklist", "avahi-daemon");
#endif
	return _eval(xtop_daemon_argv, NULL, 0, &pid);
}

void stop_xtop(void)
{
	if (pids("xtop"))
		killall("xtop", SIGTERM);
}

#ifdef  __CONFIG_NORTON__

int start_norton(void)
{
	eval("/opt/nga/init/bootstrap.sh", "start", "rc");

	return 0;
}

int stop_norton(void)
{
	int ret;

	ret = eval("/opt/nga/init/bootstrap.sh", "stop", "rc");

	return ret;
}

#endif /* __CONFIG_NORTON__ */


#ifdef RTCONFIG_IXIAEP
int
stop_ixia_endpoint(void)
{
	if (pids("endpoint"))
		killall_tk("endpoint");
	return 0;
}

int
start_ixia_endpoint(void)
{
	eval("start_endpoint");
}
#endif

#ifdef RTCONFIG_IPERF
int
stop_iperf(void)
{
	if (pids("iperf"))
		killall_tk("iperf");
	return 0;
}

int
start_iperf(void)
{
	char *iperf_argv[] = {"iperf", "-s", "-w", "1024k", NULL};
	pid_t pid;

	return _eval(iperf_argv, NULL, 0, &pid);
}
#endif

#ifdef  __CONFIG_WBD__
static int
start_wbd(void)
{
	int ret;

	ret = eval("wbd_master");
	ret = eval("wbd_slave");

	_dprintf("done\n");
	return ret;
}

void
stop_wbd(void)
{
	killall_tk("wbd_master");
	killall_tk("wbd_slave");
}
#endif /* __CONFIG_WBD__ */

#ifdef RTCONFIG_QCA_PLC_UTILS
int
stop_plchost(void)
{
	if (pids("plchost"))
		killall_tk("plchost");
	return 0;
}

int
start_plchost(void)
{
	char *plchost_argv[] = {"/usr/local/bin/plchost", "-i", "br0", "-N", BOOT_NVM_PATH, "-P", BOOT_PIB_PATH, NULL};
	pid_t pid;

	nvram_set("plc_wake", "1");
	return _eval(plchost_argv, NULL, 0, &pid);
}

void
reset_plc(void)
{
	FILE *fp;
	int rlen;
	char buf[1024], plc_mac[18];

	if (nvram_match("plc_ready", "0"))
		return;

#if defined(PLN12)
	if (!get_qca8337_PHY_power(1))
		doSystem("swconfig dev %s port 1 set power 1", MII_IFNAME);
#elif defined(PLAC56)
	int wake_gpio = nvram_get_int("plc_wake_gpio") & 0xff;

	if (get_gpio(wake_gpio))
		set_gpio(wake_gpio, 0);
#endif

	memset(plc_mac, 0, sizeof(plc_mac));
	strcpy(plc_mac, nvram_safe_get("plc_macaddr"));

	while (1) {
		fp = popen("/usr/local/bin/plctool -i br0 -I -e", "r");
		rlen = fread(buf, 1, sizeof(buf), fp);
		pclose(fp);
		if (rlen > 1) {
			buf[rlen-1] = '\0';
			if (strstr(buf, plc_mac))
				break;
		}
		dbg("%s: wait Powerline wake up...\n", __func__);
		sleep(1);
	}

	stop_plchost();
	eval("/usr/local/bin/plctool", "-i", "br0", "-R");
	nvram_set("plc_ready", "0");
}
#endif

#ifdef RTCONFIG_DHCP_OVERRIDE
int
stop_detectWAN_arp(void)
{
	if (pids("detectWAN_arp"))
		killall_tk("detectWAN_arp");
	return 0;
}

int
start_detectWAN_arp(void)
{
	char *detectWAN_arp_argv[] = {"detectWAN_arp", NULL};
	pid_t pid;

	return _eval(detectWAN_arp_argv, NULL, 0, &pid);
}
#endif

#ifdef RTCONFIG_CAPTIVE_PORTAL
#define UAM_WEB_PAGE	"/usr/lighttpd/css/uam.html"
#define UAM_JS_SCRIPT	"/usr/lighttpd/js/jquery-1.7.1.min.js"
#define UAM_JS	"/usr/lighttpd/css/uam.js"
#define BYPASS_PAGE	"/usr/lighttpd/css/Bypass.html"
#define	UAM_SRV_CONF	"/tmp/uamsrv.conf"
#define UAM_WEB_DIR	"/tmp/uamsrv/www"
int gen_uam_srv_conf()
{
	FILE *fp;

	/* write /tmp/lighttpd.conf */
	if ((fp=fopen(UAM_SRV_CONF, "r"))) {
		fclose(fp);
		unlink(UAM_SRV_CONF);
	}

	fp = fopen(UAM_SRV_CONF, "w");
	if (fp==NULL) return -1;

	/* Load modules */
	fprintf(fp, "server.modules+=(\"mod_alias\")\n");
	fprintf(fp, "server.modules+=(\"mod_userdir\")\n");
	fprintf(fp, "server.modules+=(\"mod_redirect\")\n");
	fprintf(fp, "server.modules+=(\"mod_compress\")\n");
	fprintf(fp, "server.modules+=(\"mod_usertrack\")\n");
	fprintf(fp, "server.modules+=(\"mod_rewrite\")\n");
	fprintf(fp, "server.modules+=(\"mod_captive_portal_uam\")\n");

	/* Basic setting */
	//fprintf(fp, "server.port=%s\n",get_webdav_http_port()); // defult setting, but no use
	fprintf(fp, "server.port=8083\n"); // defult setting, but no use
	if(strlen(nvram_safe_get("usbUIpath")) > 0)
		fprintf(fp, "server.document-root=\"%s/%s\"\n", UAM_WEB_DIR, "USB");
	else
		fprintf(fp, "server.document-root=\"%s\"\n", UAM_WEB_DIR);
	//fprintf(fp, "server.upload-dirs=(\"/tmp/lighttpd/uploads\")\n");
	fprintf(fp, "server.errorlog=\"/tmp/uamsrv/err.log\"\n");
	fprintf(fp, "server.pid-file=\"/tmp/uamsrv/uamsrv.pid\"\n");
	//fprintf(fp, "server.errorfile-prefix=\"/usr/lighttpd/css/status-\"\n");
	fprintf(fp, "server.syslog=\"/tmp/uamsrv/syslog.log\"\n");
	fprintf(fp, "server.error-handler-404=\"/index.html\"\n");

	//	**** Minetype setting **** //
	fprintf(fp, "mimetype.assign = (\n");
	fprintf(fp, "\".html\" => \"text/html\",\n");
	fprintf(fp, "\".htm\" => \"text/html\",\n");
	fprintf(fp, "\".css\" => \"text/css\",\n");
	fprintf(fp, "\".js\" => \"text/javascript\",\n");
/*
	fprintf(fp, "\".swf\" => \"application/x-shockwave-flash\",\n");
	fprintf(fp, "\".txt\" => \"text/plain\",\n");
	fprintf(fp, "\".jpg\" => \"image/jpeg\",\n");
	fprintf(fp, "\".gif\" => \"image/gif\",\n");
	fprintf(fp, "\".png\" => \"image/png\",\n");
	fprintf(fp, "\".pdf\" => \"application/pdf\",\n");
	fprintf(fp, "\".mp4\" => \"video/mp4\",\n");
	fprintf(fp, "\".m4v\" => \"video/mp4\",\n");
	fprintf(fp, "\".wmv\" => \"video/wmv\",\n");
	fprintf(fp, "\".mp3\" => \"audio/mpeg\",\n");
	fprintf(fp, "\".avi\" => \"video/avi\",\n");
	fprintf(fp, "\".mov\" => \"video/mov\"");
	fprintf(fp, "\"\" => \"application/x-octet-stream\"");
*/
	fprintf(fp, ")\n");

	// **** Index file names **** //
	fprintf(fp, "index-file.names = ( \"index.php\", \"index.html\",\n");
	fprintf(fp, "\"index.htm\", \"default.htm\",\n");
	fprintf(fp, " \" index.lighttpd.html\" )\n");

	// **** url access deny
	//fprintf(fp, " url.access-deny             = ( \"~\", \".inc\" )\n");

	// **** static-file.exclude extensions
	//fprintf(fp," static-file.exclude-extensions = ( \".php\", \".pl\", \".fcgi\" )\n");

	// ****
	//fprintf(fp, "compress.cache-dir          = \"/tmp/lighttpd/compress/\"\n");
	fprintf(fp, "compress.filetype           = ( \"application/x-javascript\", \"text/css\", \"text/html\", \"text/plain\" )\n");

	/*** SSL ***/
	/* default : https://192.168.1.1:443/webdav */
	//fprintf(fp, "$SERVER[\"socket\"]==\":%s\"{\n",get_webdav_https_port());
	fprintf(fp, "$SERVER[\"socket\"]==\":8083\"{\n");
	fprintf(fp, "   server.document-root=\"%s\"\n", UAM_WEB_DIR);
//	fprintf(fp, "	ssl.pemfile=\"/etc/server.pem\"\n");
//	fprintf(fp, "	ssl.engine=\"enable\"\n");
	//fprintf(fp, "   ssl.use-compression=\"disable\"\n");
//	fprintf(fp, "   ssl.use-sslv2=\"disable\"\n");
//	fprintf(fp, "   ssl.use-sslv3=\"disable\"\n");
	//fprintf(fp, "   ssl.honor-cipher-order=\"enable\"\n");
	//fprintf(fp, "   ssl.cipher-list=\"ECDHE-RSA-AES256-GCM-SHA384:ECDHE-RSA-AES128-GCM-SHA256:ECDHE-RSA-AES256-SHA384:ECDHE-RSA-AES128-SHA256:ECDHE-RSA-AES256-SHA:ECDHE-RSA-AES128-SHA:DES-CBC3-SHA:!aNULL:!eNULL:!EXPORT:!DES:!MD5:!PSK:!RC4\"\n");
//	fprintf(fp, "   ssl.cipher-list=\"ECDHE-RSA-AES256-GCM-SHA384:ECDHE-RSA-AES256-SHA384:ECDHE-RSA-AES256-SHA:ECDHE-RSA-AES128-GCM-SHA256:ECDHE-RSA-AES128-SHA256:ECDHE-RSA-AES128-SHA:AES256-GCM-SHA384:AES256-SHA256:AES256-SHA:AES128-GCM-SHA256:AES128-SHA256:AES128-SHA:ECDHE-RSA-DES-CBC3-SHA:DES-CBC3-SHA:!aNULL:!eNULL:!EXPORT:!CAMELLIA:!DES:!MD5:!PSK:!RC4;\"\n");
	fprintf(fp, "   $HTTP[\"url\"] =~ \"^/Uam($|/)\"{\n");
	fprintf(fp, "       alias.url = ( \"/Uam\" => \"%s/Uam.html\" ) \n", UAM_WEB_DIR);
	fprintf(fp, "   }\n");
	fprintf(fp, "   $HTTP[\"url\"] =~ \"^/FreeUam($|/)\"{\n");
	fprintf(fp, "       alias.url = ( \"/FreeUam\" => \"%s/FreeUam.html\" ) \n", UAM_WEB_DIR);
	fprintf(fp, "   }\n");
	fprintf(fp, "   $HTTP[\"url\"] =~ \"^/uam.js($|/)\"{\n");
	fprintf(fp, "       alias.url = ( \"/uam.js\" => \"%s/uam.js\" ) \n", UAM_WEB_DIR);
	fprintf(fp, "   }\n");
	fprintf(fp, "   $HTTP[\"url\"] =~ \"^/jquery-1.7.1.min.js($|/)\"{\n");
	fprintf(fp, "       alias.url = ( \"/jquery-1.7.1.min.js\" => \"%s/jquery-1.7.1.min.js\" ) \n", UAM_WEB_DIR);
	fprintf(fp, "   }\n");
	fprintf(fp, "   $HTTP[\"url\"] =~ \"^/Bypass.html($|/)\"{\n");
	fprintf(fp, "       alias.url = ( \"/Bypass.html\" => \"%s/Bypass.html\" ) \n", UAM_WEB_DIR);
	fprintf(fp, "   }\n");
	fprintf(fp, "   $HTTP[\"url\"] =~ \"^/uam.html($|/)\"{\n");
	fprintf(fp, "       alias.url = ( \"/uam.html\" => \"%s/uam.html\" ) \n", UAM_WEB_DIR);
	fprintf(fp, "   }\n");
	fprintf(fp, "   $HTTP[\"url\"] =~ \"^/Uam.css($|/)\"{\n");
	fprintf(fp, "       alias.url = ( \"/Uam.css\" => \"%s/Uam.css\" ) \n", UAM_WEB_DIR);
	fprintf(fp, "   }\n");
	fprintf(fp, "   $HTTP[\"url\"] =~ \"^/FreeUam.css($|/)\"{\n");
	fprintf(fp, "       alias.url = ( \"/FreeUam.css\" => \"%s/FreeUam.css\" ) \n", UAM_WEB_DIR);
	fprintf(fp, "   }\n");
	fprintf(fp, "}\n"); /*** SSL ***/

	/* debugging */
	fprintf(fp, "debug.log-request-header=\"disable\"\n");
	fprintf(fp, "debug.log-response-header=\"disable\"\n");
	fprintf(fp, "debug.log-request-handling=\"disable\"\n");
	fprintf(fp, "debug.log-file-not-found=\"disable\"\n");
	fprintf(fp, "debug.log-condition-handling=\"disable\"\n");

	fclose(fp);
	return 0;
}

void start_uam_srv()
{
	pid_t pid;
	char *lighttpd_argv[] = { "/usr/sbin/uamsrv", "-f", "/tmp/uamsrv.conf", "-D", NULL };

//	if (nvram_match("enable_webdav", "1")) return;	/* don't  start uam server, start it in webdav process */

#if 0 // will be skipped during boot with the USB modem.
	if(!check_if_file_exist("/etc/server.pem")) {
		if(f_exists("/etc/cert.pem") && f_exists("/etc/key.pem")){
			system("cat /etc/key.pem /etc/cert.pem > /etc/server.pem");
		}else{
			notify_rc_and_wait("start_uam_srv");
			return;
		}
	}
#endif

	if (getpid()!=1) {
		notify_rc("start_uam_srv");
		return;
	}

	/* lighttpd directory */
	mkdir_if_none("/tmp/uamsrv");
	mkdir_if_none("/tmp/uamsrv/www");
	mkdir_if_none("/tmp/uamsrv/www/USB");
	chmod("/tmp/uamsrv/www", 0777);

	/* copy web page to lighttpd dir */
	eval("cp", UAM_WEB_PAGE, UAM_WEB_DIR);
	eval("cp", UAM_JS_SCRIPT, UAM_WEB_DIR);
	eval("cp", UAM_JS, UAM_WEB_DIR);
	eval("cp", BYPASS_PAGE, UAM_WEB_DIR);

	if (gen_uam_srv_conf()) return;
	//_dprintf("%s %d\n", __FUNCTION__, __LINE__);	// tmp test;
	if (!pids("uamsrv"))
		_eval(lighttpd_argv, NULL, 0, &pid);

	if (pids("uamsrv"))
		logmessage("UAM server", "daemon is started");
}

void stop_uam_srv()
{
	if (getpid() != 1) {
		notify_rc("stop_uam_srv");
		return;
	}

	if (pids("uamsrv")){
		kill_pidfile_tk("/tmp/uamsrv/uamsrv.pid");
		unlink("/tmp/uamsrv/uamsrv.pid");
		logmessage("UAM Server", "daemon is stoped");
	}
}
#endif

#if defined(RTCONFIG_BT_CONN)
void start_dbus_daemon(void)
{
	pid_t pid;
	char *dbusd_argv[] = { "dbus-daemon", "--system", NULL };

	if (getpid()!=1) {
		notify_rc("start_dbus_daemon");
		return;
	}

	mkdir_if_none("/var/lib/dbus");
	mkdir_if_none("/var/run/dbus");

	if (!pids("dbus-daemon")) {
		_eval(dbusd_argv, NULL, 0, &pid);
		logmessage("dbus", "daemon is started");
	}
}

void stop_dbus_daemon(void)
{
	if (getpid() != 1) {
		notify_rc("stop_dbus_daemon");
		return;
	}

	if (pids("dbus-daemon")){
		kill_pidfile_tk("/var/run/dbus.pid");
		logmessage("dbus", "daemon is stoped");
	}
}

int check_bluetooth_device(const char *bt_dev)
{
	struct hci_dev_info di;
	int fd;
	int ret = -1;

	if(bt_dev == NULL || strlen(bt_dev) < 4)
		return -1;

	if((fd = socket(AF_BLUETOOTH, SOCK_RAW | SOCK_CLOEXEC, BTPROTO_HCI)) >= 0)
	{
		memset(&di, 0, sizeof(di));
		di.dev_id = safe_atoi(bt_dev + 3);	// hci interface: hci0

		if (ioctl(fd, HCIGETDEVINFO, (void *) &di) == 0)
		{
			ret = 0;
		}
		close(fd);
	}

	if(ret == 0){
		char cmd[64];
		snprintf(cmd, sizeof(cmd), "hciconfig %s | grep 'UP RUNNING' -q", bt_dev);
		if(system(cmd) != 0)
		{
			ret = -1;
		}
	}
	return ret;
}

int isValidMac(unsigned char mac[]) {
	if (mac[0] == 0xff
	 ||(mac[0] == 0 && mac[1] == 0 && mac[2] == 0 && mac[3] == 0 && mac[4] == 0 && mac[5] == 0)
	   )
		return 0;

	/* valid mac */
	return 1;
}

void change_bt_mac(void)
{
#if defined(RTCONFIG_WIFI_SON)
	unsigned char bt_mac[6], mac2[6], mac5[6];
	unsigned char mac5_2[6];
	int plus = 0;

	extern int get_mac_2g(unsigned char dst[]);
	extern int get_mac_5g(unsigned char dst[]);

	memset(mac2, 0, sizeof(mac2));
	if(get_mac_2g(mac2) < 0 || isValidMac(mac2) != 1) {
		cprintf("invalid mac2(%02x:%02x:%02x:%02x:%02x:%02x)\n", mac2[0], mac2[1], mac2[2], mac2[3], mac2[4], mac2[5]);
		return;
	}

	memset(mac5, 0, sizeof(mac5));
	if(get_mac_5g(mac5) < 0 || isValidMac(mac5) != 1) {
		cprintf("invalid mac5(%02x:%02x:%02x:%02x:%02x:%02x)\n", mac5[0], mac5[1], mac5[2], mac5[3], mac5[4], mac5[5]);
		return;
	}

	memset(mac5_2, 0, sizeof(mac5_2));

	if(mac5[5] == mac2[5] +2)	// final version
	{
#if defined(MAPAC2200)
		plus = 5;
#elif defined(MAPAC1300) || defined(VZWAC1300)
		plus = 4;
#elif defined(MAPAC1750)
		plus = 3;
#endif
	}
	else if(mac5[5] == mac2[5] +4)	// need to check type
	{
#if defined(MAPAC2200)
		extern int get_mac_5g_2(unsigned char dst[]);
		if(get_mac_5g_2(mac5_2) < 0 || isValidMac(mac5_2) != 1) {
			cprintf("invalid mac5_2(%02x:%02x:%02x:%02x:%02x:%02x)\n", mac5_2[0], mac5_2[1], mac5_2[2], mac5_2[3], mac5_2[4], mac5_2[5]);
			return;
		}
		if(mac5_2[5] == mac5[5] +4)
			plus = 0xc;	// 1st version
		else if(mac5_2[5] < mac5[5])
			plus = 5;	// wrong high/low band version
#elif defined(MAPAC1300) || defined(VZWAC1300)
		plus = 8;
#endif
	}
#if defined(MAPAC2200)
	else if(mac5[5] == mac2[5] +8)
	{
		plus = 0xc;
	}
#endif

	if(plus != 0) {
		char mac_str[32];
		memcpy(bt_mac, mac2, 6);
		bt_mac[5] += plus;
		ether_etoa(bt_mac, mac_str);
		logmessage("BLE", "Set BT MAC plus(%d): %s", plus, mac_str);
		system("hciconfig hci0 up");
		doSystem("btconfig wba %s", mac_str);
	}
	else
	{
		logmessage("BLE", "## mac2(%02x:%02x:%02x:%02x:%02x:%02x)\n", mac2[0], mac2[1], mac2[2], mac2[3], mac2[4], mac2[5]);
		logmessage("BLE", "## mac5(%02x:%02x:%02x:%02x:%02x:%02x)\n", mac5[0], mac5[1], mac5[2], mac5[3], mac5[4], mac5[5]);
		logmessage("BLE", "## mac5_2(%02x:%02x:%02x:%02x:%02x:%02x)\n", mac5_2[0], mac5_2[1], mac5_2[2], mac5_2[3], mac5_2[4], mac5_2[5]);
	}
#endif
}

void start_bluetooth_service(void)
{
	pid_t pid;
	char *ble_argv[]= { "bluetoothd", "-n", "-p", "aqis", NULL };
	const char *str_inf = "hci0";
	int retry=0;

#if defined(BLUECAVE)
	if(nvram_get_int("x_Setting") == 1){
		_dprintf("BLE: skip start_bluetooth_service\n");
		return;
	}
#endif

#ifndef BLUECAVE
	while (1) {
		if(check_bluetooth_device(str_inf))
		{
			printf("Failed to get HCI Device! Retry after 1 sec!\n");
			sleep(1);
			if (++retry > 30) {
				printf("Disable BLE daemon!\n");
				return;
			}
		}
		else
			break;
	}
#endif
	if (getpid()!=1) {
		notify_rc("start_bluetooth_service");
		return;
	}

	if (pids("bluetoothd")) killall_tk("bluetoothd");

	change_bt_mac();
	system("hciconfig hci0 down");
	system("hciconfig hci0 reset");
	system("hciconfig hci0 up");
	system("hciconfig hci0 leadv 0");

	_eval(ble_argv, NULL, 0, &pid);
	logmessage("BLE", "daemon is started");
#if defined(RTCONFIG_LP5523)
	lp55xx_leds_proc(LP55XX_WHITE_LEDS, LP55XX_ACT_NONE);
#elif defined(MAPAC1750)
	set_rgbled(RGBLED_WHITE);
#endif /* RTCONFIG_LP5523 */
}

void stop_bluetooth_service(void)
{
	if (pids("bluetoothd")) {
		_dprintf("Turn off Bluetooth\n");
		killall_tk("bluetoothd");
		system("hciconfig hci0 reset down");
		logmessage("bluetoothd", "daemon is stoped");
	}

}
#endif	/* RTCONFIG_BT_CONN */

#ifdef RTCONFIG_WIFI_SON
#if defined(RTCONFIG_ETHBACKHAUL) && defined(RTCONFIG_QCA_ORG_UPDOWN_SEPARATE)
void start_ethbl_lldpd(void)
{
	char ifname[32],buf[120];
	char *next;
	//char *lldpd[] = {"lldpd", nvram_safe_get("lan_ifname"), NULL};
	char *lldpd[] = {"lldpd", NULL};
	pid_t pid;

	if (pids("lldpd"))
		killall_tk("lldpd");

	if(sw_mode() == SW_MODE_ROUTER || nvram_match("cfg_master", "1")){
		eval("lldpd","-I","lo,br0","-c","-f","-s","-e","-M","4","-S","MAP-CAP");
	}
	else if(sw_mode() == SW_MODE_AP && !nvram_match("cfg_master", "1")){
		eval("lldpd","-I","lo,br0","-c","-f","-s","-e","-M","4","-S","MAP-RE");
	}
	sleep(2);
	memset(buf,0,sizeof(buf));
	foreach(ifname, nvram_safe_get("lan_ifnames"), next)
	{
		if(strlen(buf))
			sprintf(buf,"%s,%s",buf,ifname);
		else
			sprintf(buf,"%s",ifname);
	}
	sprintf(buf,"%s,%s",buf,"br0");
	eval("lldpcli","configure","system","interface","pattern",buf);
	eval("lldpcli","configure","lldp","tx-interval","10");
	eval("lldpcli","configure","lldp","tx-hold","2");
}
#endif

void start_hyfi_process(void)
{
	hyfi_process();
}

void start_hyfi_sync(void)
{
	pid_t pid;
	char *argv[]={"/sbin/delay_exec","4","hive_cap config_change",NULL};

	_eval(argv, NULL, 0, &pid);
}

void start_chg_swmode(void)
{
	FILE *fp = NULL;
	char path[]="/tmp/chg_swmode.sh";
	int sw_mode=nvram_get_int("sw_mode");
	int delay=30;

	if (!(fp = fopen(path, "w+")))
		return;
	else {
		fprintf(fp, "hive_cmd reboot\n"
				"sleep %d\n"
				"reboot\n", delay	);

		fclose(fp);
		chmod(path, 0777);
	}

	if (sw_mode==3) {
		nvram_set("lan_proto", "dhcp");
		nvram_set("lan_dnsenable_x", "1");
	}
	else if (sw_mode==1) {
		nvram_set("lan_proto", nvram_default_get("lan_proto"));
		nvram_set("lan_ipaddr", nvram_default_get("lan_ipaddr"));
		nvram_set("lan_ipaddr_rt", nvram_default_get("lan_ipaddr_rt"));
		nvram_set("dhcp_start", nvram_default_get("dhcp_start"));
		nvram_set("dhcp_end", nvram_default_get("dhcp_end"));
		nvram_set("lan_dnsenable_x", nvram_default_get("lan_dnsenable_x"));
	}

	nvram_commit();

	doSystem(path);
}

void start_spcmd(void)
{
	if (nvram_match("x_Setting", "1")) {
		char *cmd=nvram_get("spcmd");
		pid_t pid;
		if (!strcmp(cmd, "xx")) {
			char *argv[]={"/sbin/delay_exec","60","reboot",NULL};
			_eval(argv, NULL, 0, &pid);
		}
	}
}

#if defined(MAPAC2200)
void start_bhblock(void)
{
	int enable=nvram_get_int("ncb_enable");

	if (nvram_match("x_Setting", "1")) {
		logmessage("start_bhblock", "%s 5G backhaul client connection.", enable?"Enable":"Disable");
		doSystem("iwpriv wifi1 ncb_enable %d", enable);
	}
}
#endif
#endif

#ifdef RTCONFIG_FREERADIUS
void radiusd_ascii_to_char(void)
{
	sqlite3 *db;
	char *errMsg=NULL;
	char **dbResult;
	int nRow, nColumn;
	int ret=0;
	int i=0;
	char char_user[64], char_passwd[64];
	char tmp_ascii_user[64], tmp_ascii_passwd[64];
	char tmpSql[128];

	memset(char_user, 0, sizeof(char_user));
	memset(char_passwd, 0, sizeof(char_passwd));
	memset(tmp_ascii_user, 0, sizeof(tmp_ascii_user));
	memset(tmp_ascii_passwd, 0, sizeof(tmp_ascii_passwd));
	memset(tmpSql, 0, sizeof(tmpSql));

	if (sqlite3_open_v2("/tmp/freeradius.db", &db, SQLITE_OPEN_READWRITE | SQLITE_OPEN_CREATE, NULL)) {
		return;
	}

	ret = sqlite3_exec(db, "attach '/jffs/.sys/Permission/PMS_data.db3' as pms;insert into main.radcheck select NULL, Name, 'Cleartext-Password', ':=', passwd from pms.user;", 0, 0, &errMsg);
	if(ret != SQLITE_OK )
		return;

	if(sqlite3_get_table(db, "select * from radcheck", &dbResult, &nRow, &nColumn, &errMsg) == SQLITE_OK) {
		for(i = 1; i <= nRow ; i++ ) {
			sprintf(tmp_ascii_user, "%s", dbResult[i*nColumn+1]);
			sprintf(tmp_ascii_passwd, "%s", dbResult[i*nColumn+4]);
			ascii_to_char_safe(char_user, tmp_ascii_user, sizeof(char_user));
			ascii_to_char_safe(char_passwd, tmp_ascii_passwd, sizeof(char_passwd));
			sprintf(tmpSql, "update radcheck set value='%s' where username='%s';", char_passwd, char_user);
			//_dprintf("tmpSql=%s\n", tmpSql);
			ret = sqlite3_exec(db, tmpSql, 0, 0, &errMsg);
			if( ret != SQLITE_OK )
				return;
		}
	}
	if(errMsg!=NULL)
		sqlite3_free(errMsg);

	sqlite3_free_table(dbResult);
	sqlite3_close(db);
}

void radiusd_updateDB(void)
{

		char *nv=NULL, *nvp=NULL, *b=NULL;
		char *profile_idx=NULL, *userlist=NULL, *tmp=NULL;
		char *cli_act=NULL, *cli_name=NULL, *cli_passwd=NULL, *cli_ip=NULL;
		char tmpcmd[256];
		char name[128];
		char passwd[128];

		unlink("/tmp/freeradius.db");
		/* create database for radius */
		system("sqlite3 /tmp/freeradius.db '.read /usr/freeradius/raddb/mods-config/sql/main/sqlite/schema.sql'");

#ifdef RTCONFIG_PERMISSION_MANAGEMENT
		if(!access("/jffs/.sys/Permission/PMS_data.db3", F_OK)){
		//add user permission data to freeradius database.
			//system("sqlite3 /tmp/freeradius.db 'attach \"/jffs/.sys/Permission/PMS_data.db3\" as pms;insert into main.radcheck select NULL, Name, \"Cleartext-Password\", \":=\", passwd from pms.user;'");
			radiusd_ascii_to_char();
		}
#endif
		//add local user (for captive portal) to freeradius database.
		nv = nvp = strdup(nvram_safe_get("captive_portal_adv_local_clientlist"));
		if (nv) {
			while ((b = strsep(&nvp, "<")) != NULL) {
				if ((vstrsep(b, ">", &profile_idx, &userlist) != 2 ))
					continue;
				while((tmp = strsep(&userlist, ",")) != NULL ){
					memset(name, 0, sizeof(name));
					memset(passwd, 0, sizeof(passwd));
					sscanf(tmp, "%[^:]:%s", name, passwd);

			  		snprintf(tmpcmd, sizeof(tmpcmd), "sqlite3 /tmp/freeradius.db 'insert into radcheck(username,attribute,op,value) values(\"%s\",\"Cleartext-Password\",\":=\",\"%s\");'", name, passwd);
			  		system(tmpcmd);

			  		snprintf(tmpcmd, sizeof(tmpcmd), "sqlite3 /tmp/freeradius.db 'insert into radcheck(username,attribute,op,value) values(\"%s\",\"NAS-Identifier\",\"==\",\"%s\");'", name, "radius");
			  		system(tmpcmd);
				}
			}
			free(nv);
		}
		snprintf(tmpcmd, sizeof(tmpcmd), "sqlite3 /tmp/freeradius.db 'delete from nas;'");
		system(tmpcmd);

		//add radius client to freeradius database
		nv = nvp = strdup(nvram_safe_get("radius_serv_list"));
		if (nv) {
			while ((b = strsep(&nvp, "<")) != NULL) {
				if ((vstrsep(b, ">", &cli_act, &cli_name, &cli_passwd, &cli_ip) != 4 ))
					continue;
				if(atoi(cli_act) == 1){
					snprintf(tmpcmd, sizeof(tmpcmd), "sqlite3 /tmp/freeradius.db 'insert into nas(id,nasname,shortname,secret) values(NULL,\"%s\",\"%s\",\"%s\");'", cli_ip, cli_name, cli_passwd);
			  	system(tmpcmd);

				}
			}
			free(nv);
		}

#if 0
		/* add group and radgroupreply for auth check */
		system("sqlite3 /tmp/freeradius.db 'insert into radusergroup(username,groupname) values(\"noauth\",\"user\");'");
		system("sqlite3 /tmp/freeradius.db 'insert into radgroupreply(groupname,attribute,op,value) values(\"user\",\"Auth-Type\",\":=\",\"Local\");'");
		system("sqlite3 /tmp/freeradius.db 'insert into radgroupreply(groupname,attribute,op,value) values(\"user\",\"Service-Type\",\":=\",\"Framed-User\");'");

		/* set idle timeout */
		system("sqlite3 /tmp/freeradius.db 'insert into radgroupreply(groupname,attribute,op,value) values(\"user\",\"Idle-Timeout\",\":=\",\"600'\");'");	//10 minutes for idle timeout
		system("sqlite3 /tmp/freeradius.db 'insert into radgroupreply(groupname,attribute,op,value) values(\"limit_time\",\"Session-Timeout\",\":=\",\"7200'\");'");	//120 minutes for session timeout

		/* add nas for radius check */
		system("sqlite3 /tmp/freeradius.db 'insert into nas(id,nasname,shortname,secret) values(1,\"127.0.0.1\",\"radius\",\"radius\");'");

#endif
}

void start_radiusd(void)
{
	pid_t pid;
	char *radiusd_argv[] = { "radiusd", "-s", "-P", NULL };

	if (nvram_get_int("radius_serv_enable")) {
		if (getpid()!=1) {
			notify_rc("start_radiusd");
			return;
		}

		mkdir_if_none("/var/run/radiusd");
		mkdir_if_none("/var/log/radius");

		radiusd_updateDB();
		if (!pids("radiusd")) {
			_eval(radiusd_argv, NULL, 0, &pid);
			logmessage("Radius Server", "daemon is started");
		}
		start_firewall(wan_primary_ifunit(), 0);
	}
}


void stop_radiusd()
{
	if (getpid() != 1) {
		notify_rc("stop_radiusd");
		return;
	}

	if (pids("radiusd")){
		kill_pidfile_tk("/var/run/radiusd/radiusd.pid");
		logmessage("Radius Server", "daemon is stoped");
	}
	start_firewall(wan_primary_ifunit(), 0);
}

#endif

//chillispot
#if defined(RTCONFIG_CHILLISPOT) || defined(RTCONFIG_COOVACHILLI)
void chilli_localUser_passcode(void)
{
	FILE *fp;
	unsigned char s[512];
	char *p;
	char salt[32];
	char *passwd;

	passwd = nvram_safe_get("captive_portal_passcode");
	if(strlen(passwd) == 0)
		return;

	strcpy(salt, "$1$");
	f_read("/dev/urandom", s, 6);
	base64_encode(s, salt + 3, 6);
	salt[3 + 8] = 0;
	p = salt;
	while (*p) {
		if (*p == '+') *p = '.';
		++p;
	}

	fp=fopen("/etc/shadow.chilli", "w");

    if (fp==NULL){
	   perror("open local user file failed\n");
	   return;
	}

	p = crypt(passwd, salt);
	fprintf(fp, "noauth:%s:0:0:99999:7:0:0:\n", p);

	if(fp!=NULL) fclose(fp);
}
void chilli_localUser(void)
{
	char *nv=NULL, *nvp=NULL, *b=NULL;
	char *profile_idx=NULL, *userlist=NULL, *tmp=NULL;
#if 0
	PMS_ACCOUNT_INFO_T *account_list, *follow_account;
	PMS_ACCOUNT_GROUP_INFO_T *group_list, *follow_group;
	PMS_OWNED_INFO_T *owned_account=NULL;
	int acc_num=0, group_num=0;
#endif

	FILE *fp;
	unsigned char s[512];
	char *p;
	char salt[32];
	char *username, *passwd;

	strcpy(salt, "$1$");
	f_read("/dev/urandom", s, 6);
	base64_encode(s, salt + 3, 6);
	salt[3 + 8] = 0;
	p = salt;
	while (*p) {
		if (*p == '+') *p = '.';
		++p;
	}

	fp=fopen("/etc/shadow.chilli-cp", "w");

	if (fp==NULL){
	   perror("open local user file failed\n");
	   return;
	}
#if 0
	if(PMS_GetAccountInfo(PMS_ACTION_GET_FULL, &account_list, &group_list, &acc_num, &group_num) < 0){
		printf("Can't read the account list.\n");
		goto EXIT;
	}
	for(follow_group = group_list; follow_group != NULL; follow_group = follow_group->next){
		owned_account=follow_group->owned_account;
		if(follow_group->active  == 1 && (!strcmp(follow_group->name, nvram_safe_get("captivpeGroup")))){
			 break;
		}
	}
	if(follow_group!=NULL){
		while(owned_account!=NULL){
			PMS_ACCOUNT_INFO_T *Account_owned=(PMS_ACCOUNT_INFO_T *)owned_account->member;
			fprintf(fp, "%s:%s\n", Account_owned->name, Account_owned->passwd );
			printf("Owned Account: %s\t", Account_owned->name);
			owned_account=owned_account->next;
		}
	}
	PMS_FreeAccInfo(&account_list, &group_list);
#endif
	//fprintf(fp, "noauth:noauth\n");
	nv = nvp = strdup(nvram_safe_get("captive_portal_adv_local_clientlist"));
	if (nv) {
		while ((b = strsep(&nvp, "<")) != NULL) {
			if ((vstrsep(b, ">", &profile_idx, &userlist) != 2 ))
				continue;

			while((tmp = strsep(&userlist, ",")) != NULL ){
				/*if(strlen(tmp) > 0){
					fprintf(fp, "%s\n", tmp);
				}*/
				if((vstrsep(tmp, ":", &username, &passwd)!=2)) continue;
				if(strlen(username)==0||strlen(passwd)==0) continue;

				p = crypt(passwd, salt);
				fprintf(fp, "%s:%s:0:0:99999:7:0:0:\n", username, p);

			}
		}
		free(nv);
	}
//EXIT:
	if(fp!=NULL) fclose(fp);

}

#ifdef RTCONFIG_CAPTIVE_PORTAL

#define FREEWIFIIF "br1"
#define CPIF "br2"
void chilli_addif2br0(const char *ifname)
{
	char *nv = NULL, *nvp = NULL, *b = NULL;

	nv = nvp = strdup(nvram_safe_get("lan_ifnames"));

	if(nv)
	{
		while ((b = strsep(&nvp, " ")) != NULL)
		{
			SKIP_ABSENT_FAKE_IFACE(b);
			printf("b=%s\n",b);
			if(b && strcmp(b,ifname))
				eval("brctl","addif","br0",b);
		}
		free(nv);
	}
}

void main_config(void)
{
	char *iface = NULL;

	eval("modprobe","tun"); //load tun mod

	if(nvram_match("chilli_enable", "1"))
	{
		iface = nvram_safe_get("chilli_interface");
		if (nvram_match("chilli_nowifibridge", "1"))
		{
			if(iface)
			{
				eval("brctl","delif","br0",iface); //del interface from br0
				chilli_addif2br0(iface);
			}
		  }
		  else
		  {
			if(iface)
			{
			   eval("brctl","addif","br0",iface); //add interface to br0
			}
		  }
	}else if(nvram_match("hotss_enable", "1"))
	{
		iface = nvram_safe_get("hotss_interface");
		if (nvram_match("hotss_nowifibridge", "1"))
		{
			if(iface)
			{
				eval("brctl","delif","br0",iface); //del interface from br0
				chilli_addif2br0(iface);
			}
		}
		else
		{
			if(iface)
			{
				eval("brctl","addif","br0",iface); //add interface to br0
			}
		}
	}

	/*if (nvram_match("chilli_nowifibridge", "1"))
	{
		if(nvram_match("chilli_enable", "1"))
			iface = nvram_safe_get("chilli_interface");
		else if(nvram_match("hotss_enable", "1"))
			iface = nvram_safe_get("hotss_interface");

		if(iface)
		{
		   eval("brctl","delif","br0",iface); //del interface from br0
		   chilli_addif2br0(iface);
		}
	}
	else
	{
		iface = nvram_safe_get("chilli_interface");
		if(iface)
		{
		   eval("brctl","addif","br0",iface); //add interface to br0
		}
	}*/
}

void chilli_config(void)
{
	FILE *fp;
	FILE *local_fp;
	int i, k=0;
	char lan_ip[64];
	char chilli_url[100];
	char domain[64];
	char *tmp_str=NULL;
	char *tmp=NULL, *passwd=NULL;;
	int time=0;
	char ip_mask[32] = "192.168.182.0/24";
	int gw[4] = { 192, 168, 182, 1}, cidr = 24;

	if (!(fp = fopen("/tmp/chilli.conf", "w"))) {
		perror("/tmp/chilli.conf");
		return;
	}

	/* Get network and generate gateway IP. */
	strlcpy(ip_mask, nvram_get("chilli_net")? : nvram_default_get("chilli_net"), sizeof(ip_mask));
	if (sscanf(ip_mask, "%d.%d.%d.%d/%d", &gw[0], &gw[1], &gw[2], &gw[3], &cidr) == 5) {
		gw[3]++;
	}

	//if(nvram_match("chilli_Radius", "1")){
		fprintf(fp, "radiusserver1 %s\n", nvram_get("chilli_radius"));
		fprintf(fp, "radiusserver2 %s\n", nvram_get("chilli_backup"));
		if (nvram_invmatch("chilli_radiusauthport", ""))
			fprintf(fp, "radiusauthport %s\n", nvram_get("chilli_radiusauthport"));
		//fprintf(fp, "radiussecret %s\n", nvram_get("chilli_pass"));
		if (nvram_invmatch("chilli_radiusnasid", ""))
			fprintf(fp, "radiusnasid %s\n", nvram_get("chilli_radiusnasid"));
//	}else{
	passwd = nvram_safe_get("captive_portal_passcode");
	if(strlen(passwd) > 0){
		chilli_localUser_passcode();
		fprintf(fp, "localusers %s\n", "/etc/shadow.chilli");
	}
	else
	{
		fprintf(fp, "localusers %s\n", "/tmp/localusers");
		if (!(local_fp = fopen("/tmp/localusers", "w"))) {
			perror("/tmp/localusers");
			return;
		}
		fprintf(local_fp, "noauth:noauth");
		fclose(local_fp);
	}
		/*fprintf(fp, "localusers %s\n", "/tmp/localusers");
		if (!(local_fp = fopen("/tmp/localusers", "w"))) {
			perror("/tmp/localusers");
			return;
		}
		passwd=nvram_safe_get("captive_portal_passcode");
		if(strlen(passwd) >0 ) fprintf(local_fp, "noauth:%s", passwd);
		else fprintf(local_fp, "noauth:noauth");
		fclose(local_fp);*/
//	}

	if (nvram_match("chilli_nowifibridge", "1"))
		fprintf(fp, "dhcpif %s\n", FREEWIFIIF);
	else
		fprintf(fp, "dhcpif %s\n", "br0");

	memset(lan_ip, 0, sizeof(lan_ip));
	memset(chilli_url,0, sizeof(chilli_url));
	strcpy(lan_ip, nvram_safe_get("lan_ipaddr"));

	if(!nvram_match("chilli_url", lan_ip))
	   nvram_set("chilli_url", lan_ip);
	//sprintf(chilli_url, "https://%s/Uam", lan_ip);
	sprintf(chilli_url, "%s://%s:8083/FreeUam", nvram_safe_get("chilli_protocol"), lan_ip);
	fprintf(fp, "uamserver %s\n", chilli_url);
	memset(domain, 0, sizeof(domain));
	strcpy(domain, nvram_safe_get("brdName"));

	if(strlen(domain) > 0 ){
		while(domain[k] != '\0'){
			domain[k]=tolower(domain[k]);
			k++;
		}
		if(strlen(domain) > 0){
			fprintf(fp, "domain %s\n", domain);
			fprintf(fp, "domaindnslocal\n");
		}
	}
	fprintf(fp, "cmdsocketport %s\n", "42424");
#ifdef RTCONFIG_IPV6
	if (ipv6_enabled()) fprintf(fp, "ipv6\n");
#endif
	fprintf(fp, "tundev %s\n", "tun22");
	fprintf(fp, "uamaliasip %d.%d.%d.%d\n", gw[0], gw[1], gw[2], gw[3]);
	fprintf(fp, "redirssl\n");
	fprintf(fp, "sslcertfile %s\n", "/etc/cert.pem");
	fprintf(fp, "sslkeyfile %s\n", "/etc/key.pem");
	if((time=nvram_get_int("chilli_authtime")) > 0)
		fprintf(fp, "challengetimeout2 %d\n", time);
	tmp_str=nvram_safe_get("chilli_awaytime");
	if(strcmp(tmp_str,""))
		fprintf(fp, "defidletimeout %lu\n", strtoul(tmp_str, &tmp, 10));
	tmp_str=nvram_safe_get("chilli_sessiontime");
	if(strcmp(tmp_str,""))
		fprintf(fp, "defsessiontimeout %lu\n", strtoul(tmp_str, &tmp, 10));
#endif

	fprintf(fp, "dns1 %s\n", nvram_safe_get("lan_ipaddr"));

	char *chilli_uamsecret =  nvram_get("chilli_uamsecret");
#ifdef RTCONFIG_NVRAM_ENCRYPT
	int declen = pw_dec_len(chilli_uamsecret);
	char dec_passwd[declen];
	memset(dec_passwd, 0, sizeof(dec_passwd));
	pw_dec(chilli_uamsecret, dec_passwd);
	chilli_uamsecret = dec_passwd;
#endif
	if (nvram_invmatch("chilli_uamsecret", ""))
		fprintf(fp, "uamsecret %s\n", chilli_uamsecret);
	if (nvram_invmatch("chilli_uamanydns", "0"))
		fprintf(fp, "uamanydns\n");
	if (nvram_invmatch("chilli_uamallowed", ""))
		fprintf(fp, "uamallowed %s\n", nvram_get("chilli_uamallowed"));

	if (nvram_match("chilli_nowifibridge", "1"))
	{
		if (nvram_invmatch("chilli_net", ""))
			fprintf(fp, "net %s\n", nvram_get("chilli_net"));
	}
	else
		fprintf(fp, "net %s\n", ip_mask);
	if (nvram_match("chilli_macauth", "1")) {
		fprintf(fp, "macauth\n");
		char *chilli_macpasswd = nvram_safe_get("chilli_macpasswd");
#ifdef RTCONFIG_NVRAM_ENCRYPT
		int declen2 = pw_dec_len(chilli_macpasswd);
		char dec_passwd2[declen2];
		memset(dec_passwd2, 0, sizeof(dec_passwd2));
		pw_dec(chilli_macpasswd, dec_passwd2;);
		chilli_macpasswd = dec_passwd2;
#endif
		if (strlen(chilli_macpasswd) > 0)
			fprintf(fp, "macpasswd %s\n", chilli_macpasswd);
		else
			fprintf(fp, "macpasswd password\n");
	}
	if (nvram_match("chilli_802.1Xauth", "1"))
		fprintf(fp, "eapolenable\n");

	tmp_str=nvram_safe_get("chilli_bandwidthMaxUp");
	if ((strcmp(tmp_str,"")!=0) && (strcmp(tmp_str,"0")!=0)){
		fprintf(fp, "defbandwidthmaxup %ld\n", strtol(tmp_str, NULL, 10)*1024);
	}
	tmp_str=nvram_safe_get("chilli_bandwidthMaxDown");
	if ((strcmp(tmp_str,"")!=0) && (strcmp(tmp_str,"0")!=0)){
		fprintf(fp, "defbandwidthmaxdown %ld\n", strtol(tmp_str, NULL, 10)*1024);
	}

	if (nvram_invmatch("chilli_lease", ""))
			fprintf(fp, "lease %s\n", nvram_get("chilli_lease"));

	if (nvram_invmatch("chilli_additional", "")) {
		char *add = nvram_safe_get("chilli_additional");

		i = 0;
		do {
			if (add[i] != 0x0D)
				fprintf(fp, "%c", add[i]);
		}
		while (add[++i]);
		i = 0;
		int a = 0;
		char *filter = strdup(add);

		do {
			if (add[i] != 0x0D)
				filter[a++] = add[i];
		}
		while (add[++i]);

		filter[a] = 0;
		if (strcmp(filter, add)) {
			nvram_set("chilli_additional", filter);
			nvram_commit();
		}
		free(filter);
	}
	fflush(fp);
	fclose(fp);

	return;
}
void chilli_config_CP(void)
{
	FILE *fp;
	int i, k=0;
	char lan_ip[64];
	char domain[64];
	char chilli_url[100];
	char *tmp_str=NULL;
	char *tmp=NULL;
	int time=0;
	char ip_mask[32] = "192.168.183.0/24";
	int gw[4] = { 192, 168, 183, 1}, cidr = 24;

	if (!(fp = fopen("/tmp/chilli-cp.conf", "w"))) {
		perror("/tmp/chilli-cp.conf");
		return;
	}

	/* Get network and generate gateway IP. */
	strlcpy(ip_mask, nvram_get("cp_net")? : nvram_default_get("cp_net"), sizeof(ip_mask));
	if (sscanf(ip_mask, "%d.%d.%d.%d/%d", &gw[0], &gw[1], &gw[2], &gw[3], &cidr) == 5) {
		gw[3]++;
	}

	if(nvram_match("cp_Radius", "0")){
		fprintf(fp, "radiusserver1 %s\n", "127.0.0.1");
		fprintf(fp, "radiusserver2 %s\n", "127.0.0.1");
#ifdef RTCONFIG_COOVACHILLI
		chilli_localUser();
		fprintf(fp, "localusers %s\n", "/etc/shadow.chilli-cp");
#endif
	}else{
		fprintf(fp, "radiusserver1 %s\n", nvram_get("cp_radius"));
		fprintf(fp, "radiusserver2 %s\n", nvram_get("cp_backup"));
		if (nvram_invmatch("cp_radiusauthport", "")){
			fprintf(fp, "radiusauthport %s\n", nvram_get("cp_radiusauthport"));
		}
		if (nvram_invmatch("cp_radiusnasid", "")){
			fprintf(fp, "radiusnasid %s\n", nvram_get("cp_radiusnasid"));
		}
		if (nvram_invmatch("cp_radiussecret", "")){
			fprintf(fp, "radiussecret %s\n", nvram_get("cp_radiussecret"));
		}
	}

	if (nvram_match("chilli_nowifibridge", "1"))
		fprintf(fp, "dhcpif %s\n", CPIF);
	else
		fprintf(fp, "dhcpif %s\n", "br0");
	memset(lan_ip, 0, sizeof(lan_ip));
	memset(chilli_url,0, sizeof(chilli_url));
	strcpy(lan_ip, nvram_safe_get("lan_ipaddr"));

	if(!nvram_match("chilli_url", lan_ip))
		nvram_set("chilli_url", lan_ip);
	//sprintf(chilli_url, "https://%s/Uam", lan_ip);
	sprintf(chilli_url, "%s://%s:8083/Uam", nvram_safe_get("cp_protocol"), lan_ip);
	fprintf(fp, "uamserver %s\n", chilli_url);
	memset(domain, 0, sizeof(domain));
	strcpy(domain, nvram_safe_get("brdName"));

	if(strlen(domain) > 0 ){
		while(domain[k] != '\0'){
			domain[k]=tolower(domain[k]);
			k++;
		}
		if(strlen(domain) > 0){
			fprintf(fp, "domain %s\n", domain);
			fprintf(fp, "domaindnslocal\n");
		}
	}
	fprintf(fp, "unixipc %s\n", "chilli-cp.ipc");
	fprintf(fp, "cmdsocketport %s\n", "42425");
#ifdef RTCONFIG_IPV6
	if (ipv6_enabled()) fprintf(fp, "ipv6\n");
#endif
	fprintf(fp, "uamport %s\n", "3998");
	fprintf(fp, "tundev %s\n", "tun23");
	fprintf(fp, "uamaliasip %d.%d.%d.%d\n", gw[0], gw[1], gw[2], gw[3]);
	fprintf(fp, "redirssl\n");
	fprintf(fp, "sslcertfile %s\n", "/etc/cert.pem");
	fprintf(fp, "sslkeyfile %s\n", "/etc/key.pem");
	if((time=nvram_get_int("cp_authtime")) > 0)
		fprintf(fp, "challengetimeout2 %d\n", time);
	tmp_str=nvram_safe_get("cp_awaytime");
	if(strcmp(tmp_str,""))
		fprintf(fp, "defidletimeout %lu\n", strtoul(tmp_str, &tmp, 10));
	tmp_str=nvram_safe_get("cp_sessiontime");
	if(strcmp(tmp_str,""))
		fprintf(fp, "defsessiontimeout %lu\n", strtoul(tmp_str, &tmp, 10));

	fprintf(fp, "dns1 %s\n", nvram_safe_get("lan_ipaddr"));

	char *enc_value =  nvram_get("cp_uamsecret");
#ifdef RTCONFIG_NVRAM_ENCRYPT
	int declen = pw_dec_len(enc_value);
	char dec_passwd[declen];
	memset(dec_passwd, 0, sizeof(dec_passwd));
	pw_dec(enc_value, dec_passwd);
	enc_value = dec_passwd;
#endif
	if (nvram_invmatch("cp_uamsecret", ""))
		fprintf(fp, "uamsecret %s\n", enc_value);
	if (nvram_invmatch("cp_uamanydns", "0"))
		fprintf(fp, "uamanydns\n");
	if (nvram_invmatch("cp_uamallowed", "")){
		char *tmp=NULL, *allowed_domain=NULL, *allowed_IP=NULL;
		char *sep=NULL, *tmpStr=NULL;
		int length=0;
		tmpStr=tmp=strdup(nvram_get("cp_uamallowed"));
		length=strlen(tmp)+1;
		allowed_domain=calloc(length+1, sizeof(char));
		allowed_IP=calloc(length+1, sizeof(char));
		while((sep=strsep(&tmpStr, ",")) != NULL ){
			if(*sep !='\0'){
				if(illegal_ipv4_address(sep) !=0){
					if(!strncmp(sep, "www.", 4)) sep+=4;
					strncat(allowed_domain, sep, length-strlen(allowed_domain)-1);
					strncat(allowed_domain, ",", length-strlen(allowed_domain)-1);
				}else{
					strncat(allowed_IP, sep, length-strlen(allowed_IP)-1);
					strncat(allowed_IP, ",", length-strlen(allowed_IP)-1);
				}
			}
		}
		if(strlen(allowed_IP) > 0) fprintf(fp, "uamallowed %s\n", allowed_IP);
		if(strlen(allowed_domain) > 0) fprintf(fp, "uamdomain %s\n", allowed_domain);
		free(tmp);
		free(allowed_domain);
		free(allowed_IP);
	}
	if (nvram_match("cp_nowifibridge", "1"))
	{
		if (nvram_invmatch("cp_net", ""))
			fprintf(fp, "net %s\n", nvram_get("cp_net"));
	}
	else
		fprintf(fp, "net %s\n", ip_mask);
	if (nvram_match("cp_macauth", "1")) {
		fprintf(fp, "macauth\n");
		if (strlen(nvram_safe_get("cp_macpasswd")) > 0)
			fprintf(fp, "macpasswd %s\n", nvram_get("cp_macpasswd"));
		else
			fprintf(fp, "macpasswd password\n");
	}
	if (nvram_match("cp_802.1Xauth", "1"))
		fprintf(fp, "eapolenable\n");

	tmp_str=nvram_safe_get("cp_bandwidthMaxUp");
	if ((strcmp(tmp_str,"")!=0) && (strcmp(tmp_str,"0")!=0)){
		fprintf(fp, "defbandwidthmaxup %ld\n", strtol(tmp_str, NULL, 10)*1024);
	}
	tmp_str=nvram_safe_get("cp_bandwidthMaxDown");
	if ((strcmp(tmp_str,"")!=0) && (strcmp(tmp_str,"0")!=0)){
		fprintf(fp, "defbandwidthmaxdown %ld\n", strtol(tmp_str, NULL, 10)*1024);
	}
	if (nvram_invmatch("cp_lease", ""))
			fprintf(fp, "lease %s\n", nvram_get("cp_lease"));

	if (nvram_invmatch("cp_additional", "")) {
		char *add = nvram_safe_get("chilli_additional");

		i = 0;
		do {
			if (add[i] != 0x0D)
				fprintf(fp, "%c", add[i]);
		}
		while (add[++i]);
		i = 0;
		int a = 0;
		char *filter = strdup(add);

		do {
			if (add[i] != 0x0D)
				filter[a++] = add[i];
		}
		while (add[++i]);

		filter[a] = 0;
		if (strcmp(filter, add)) {
			nvram_set("cp_additional", filter);
			nvram_commit();
		}
		free(filter);
	}
	fflush(fp);
	fclose(fp);

	return;
}

typedef struct md5_ctx_t {
	uint32_t A;
	uint32_t B;
	uint32_t C;
	uint32_t D;
	uint64_t total;
	uint32_t buflen;
	char buffer[128];
} md5_ctx_t;

#ifdef __BIG_ENDIAN__
# define BB_BIG_ENDIAN 1
# define BB_LITTLE_ENDIAN 0
#elif __BYTE_ORDER == __BIG_ENDIAN
# define BB_BIG_ENDIAN 1
# define BB_LITTLE_ENDIAN 0
#else
# define BB_BIG_ENDIAN 0
# define BB_LITTLE_ENDIAN 1
#endif


#if BB_BIG_ENDIAN
#define SWAP_BE16(x) (x)
#define SWAP_BE32(x) (x)
#define SWAP_BE64(x) (x)
#define SWAP_LE16(x) bswap_16(x)
#define SWAP_LE32(x) bswap_32(x)
#define SWAP_LE64(x) bswap_64(x)
#else
#define SWAP_BE16(x) bswap_16(x)
#define SWAP_BE32(x) bswap_32(x)
#define SWAP_BE64(x) bswap_64(x)
#define SWAP_LE16(x) (x)
#define SWAP_LE32(x) (x)
#define SWAP_LE64(x) (x)
#endif

#define FAST_FUNC

/* 0: fastest, 3: smallest */
#if CONFIG_MD5_SIZE_VS_SPEED < 0
# define MD5_SIZE_VS_SPEED 0
#elif CONFIG_MD5_SIZE_VS_SPEED > 3
# define MD5_SIZE_VS_SPEED 3
#else
# define MD5_SIZE_VS_SPEED CONFIG_MD5_SIZE_VS_SPEED
#endif

/* Initialize structure containing state of computation.
 * (RFC 1321, 3.3: Step 3)
 */
void FAST_FUNC md5_begin(md5_ctx_t *ctx)
{
	ctx->A = 0x67452301;
	ctx->B = 0xefcdab89;
	ctx->C = 0x98badcfe;
	ctx->D = 0x10325476;
	ctx->total = 0;
	ctx->buflen = 0;
}

/* These are the four functions used in the four steps of the MD5 algorithm
 * and defined in the RFC 1321.  The first function is a little bit optimized
 * (as found in Colin Plumbs public domain implementation).
 * #define FF(b, c, d) ((b & c) | (~b & d))
 */
#define FF(b, c, d) (d ^ (b & (c ^ d)))
#define FG(b, c, d) FF(d, b, c)
#define FH(b, c, d) (b ^ c ^ d)
#define FI(b, c, d) (c ^ (b | ~d))

#define rotl32(w, s) (((w) << (s)) | ((w) >> (32 - (s))))

/* Hash a single block, 64 bytes long and 4-byte aligned. */
static void md5_hash_block(const void *buffer, md5_ctx_t *ctx)
{
	uint32_t correct_words[16];
	const uint32_t *words = buffer;

#if MD5_SIZE_VS_SPEED > 0
	static const uint32_t C_array[] = {
		/* round 1 */
		0xd76aa478, 0xe8c7b756, 0x242070db, 0xc1bdceee,
		0xf57c0faf, 0x4787c62a, 0xa8304613, 0xfd469501,
		0x698098d8, 0x8b44f7af, 0xffff5bb1, 0x895cd7be,
		0x6b901122, 0xfd987193, 0xa679438e, 0x49b40821,
		/* round 2 */
		0xf61e2562, 0xc040b340, 0x265e5a51, 0xe9b6c7aa,
		0xd62f105d, 0x2441453, 0xd8a1e681, 0xe7d3fbc8,
		0x21e1cde6, 0xc33707d6, 0xf4d50d87, 0x455a14ed,
		0xa9e3e905, 0xfcefa3f8, 0x676f02d9, 0x8d2a4c8a,
		/* round 3 */
		0xfffa3942, 0x8771f681, 0x6d9d6122, 0xfde5380c,
		0xa4beea44, 0x4bdecfa9, 0xf6bb4b60, 0xbebfbc70,
		0x289b7ec6, 0xeaa127fa, 0xd4ef3085, 0x4881d05,
		0xd9d4d039, 0xe6db99e5, 0x1fa27cf8, 0xc4ac5665,
		/* round 4 */
		0xf4292244, 0x432aff97, 0xab9423a7, 0xfc93a039,
		0x655b59c3, 0x8f0ccc92, 0xffeff47d, 0x85845dd1,
		0x6fa87e4f, 0xfe2ce6e0, 0xa3014314, 0x4e0811a1,
		0xf7537e82, 0xbd3af235, 0x2ad7d2bb, 0xeb86d391
	};
	static const char P_array[] ALIGN1 = {
# if MD5_SIZE_VS_SPEED > 1
		0, 1, 2, 3, 4, 5, 6, 7, 8, 9, 10, 11, 12, 13, 14, 15,	/* 1 */
# endif
		1, 6, 11, 0, 5, 10, 15, 4, 9, 14, 3, 8, 13, 2, 7, 12,	/* 2 */
		5, 8, 11, 14, 1, 4, 7, 10, 13, 0, 3, 6, 9, 12, 15, 2,	/* 3 */
		0, 7, 14, 5, 12, 3, 10, 1, 8, 15, 6, 13, 4, 11, 2, 9	/* 4 */
	};
# if MD5_SIZE_VS_SPEED > 1
	static const char S_array[] ALIGN1 = {
		7, 12, 17, 22,
		5, 9, 14, 20,
		4, 11, 16, 23,
		6, 10, 15, 21
	};
# endif	/* MD5_SIZE_VS_SPEED > 1 */
#endif
	uint32_t A = ctx->A;
	uint32_t B = ctx->B;
	uint32_t C = ctx->C;
	uint32_t D = ctx->D;

	/* Process all bytes in the buffer with 64 bytes in each round of
	   the loop.  */
	uint32_t *cwp = correct_words;
	uint32_t A_save = A;
	uint32_t B_save = B;
	uint32_t C_save = C;
	uint32_t D_save = D;

#if MD5_SIZE_VS_SPEED > 1
	const uint32_t *pc;
	const char *pp;
	const char *ps;
	int i;
	uint32_t temp;

	for (i = 0; i < 16; i++)
		cwp[i] = SWAP_LE32(words[i]);
	words += 16;

# if MD5_SIZE_VS_SPEED > 2
	pc = C_array;
	pp = P_array;
	ps = S_array - 4;

	for (i = 0; i < 64; i++) {
		if ((i & 0x0f) == 0)
			ps += 4;
		temp = A;
		switch (i >> 4) {
		case 0:
			temp += FF(B, C, D);
			break;
		case 1:
			temp += FG(B, C, D);
			break;
		case 2:
			temp += FH(B, C, D);
			break;
		case 3:
			temp += FI(B, C, D);
		}
		temp += cwp[(int) (*pp++)] + *pc++;
		temp = rotl32(temp, ps[i & 3]);
		temp += B;
		A = D;
		D = C;
		C = B;
		B = temp;
	}
# else
	pc = C_array;
	pp = P_array;
	ps = S_array;

	for (i = 0; i < 16; i++) {
		temp = A + FF(B, C, D) + cwp[(int) (*pp++)] + *pc++;
		temp = rotl32(temp, ps[i & 3]);
		temp += B;
		A = D;
		D = C;
		C = B;
		B = temp;
	}
	ps += 4;
	for (i = 0; i < 16; i++) {
		temp = A + FG(B, C, D) + cwp[(int) (*pp++)] + *pc++;
		temp = rotl32(temp, ps[i & 3]);
		temp += B;
		A = D;
		D = C;
		C = B;
		B = temp;
	}
	ps += 4;
	for (i = 0; i < 16; i++) {
		temp = A + FH(B, C, D) + cwp[(int) (*pp++)] + *pc++;
		temp = rotl32(temp, ps[i & 3]);
		temp += B;
		A = D;
		D = C;
		C = B;
		B = temp;
	}
	ps += 4;
	for (i = 0; i < 16; i++) {
		temp = A + FI(B, C, D) + cwp[(int) (*pp++)] + *pc++;
		temp = rotl32(temp, ps[i & 3]);
		temp += B;
		A = D;
		D = C;
		C = B;
		B = temp;
	}

# endif /* MD5_SIZE_VS_SPEED > 2 */
#else
	/* First round: using the given function, the context and a constant
	   the next context is computed.  Because the algorithms processing
	   unit is a 32-bit word and it is determined to work on words in
	   little endian byte order we perhaps have to change the byte order
	   before the computation.  To reduce the work for the next steps
	   we store the swapped words in the array CORRECT_WORDS.  */
# define OP(a, b, c, d, s, T) \
	do { \
		a += FF(b, c, d) + (*cwp++ = SWAP_LE32(*words)) + T; \
		++words; \
		a = rotl32(a, s); \
		a += b; \
	} while (0)

	/* Before we start, one word to the strange constants.
	   They are defined in RFC 1321 as
	   T[i] = (int)(4294967296.0 * fabs(sin(i))), i=1..64
	 */

# if MD5_SIZE_VS_SPEED == 1
	const uint32_t *pc;
	const char *pp;
	int i;
# endif	/* MD5_SIZE_VS_SPEED */

	/* Round 1.  */
# if MD5_SIZE_VS_SPEED == 1
	pc = C_array;
	for (i = 0; i < 4; i++) {
		OP(A, B, C, D, 7, *pc++);
		OP(D, A, B, C, 12, *pc++);
		OP(C, D, A, B, 17, *pc++);
		OP(B, C, D, A, 22, *pc++);
	}
# else
	OP(A, B, C, D, 7, 0xd76aa478);
	OP(D, A, B, C, 12, 0xe8c7b756);
	OP(C, D, A, B, 17, 0x242070db);
	OP(B, C, D, A, 22, 0xc1bdceee);
	OP(A, B, C, D, 7, 0xf57c0faf);
	OP(D, A, B, C, 12, 0x4787c62a);
	OP(C, D, A, B, 17, 0xa8304613);
	OP(B, C, D, A, 22, 0xfd469501);
	OP(A, B, C, D, 7, 0x698098d8);
	OP(D, A, B, C, 12, 0x8b44f7af);
	OP(C, D, A, B, 17, 0xffff5bb1);
	OP(B, C, D, A, 22, 0x895cd7be);
	OP(A, B, C, D, 7, 0x6b901122);
	OP(D, A, B, C, 12, 0xfd987193);
	OP(C, D, A, B, 17, 0xa679438e);
	OP(B, C, D, A, 22, 0x49b40821);
# endif /* MD5_SIZE_VS_SPEED == 1 */

	/* For the second to fourth round we have the possibly swapped words
	   in CORRECT_WORDS.  Redefine the macro to take an additional first
	   argument specifying the function to use.  */
# undef OP
# define OP(f, a, b, c, d, k, s, T) \
	do { \
		a += f(b, c, d) + correct_words[k] + T; \
		a = rotl32(a, s); \
		a += b; \
	} while (0)

	/* Round 2.  */
# if MD5_SIZE_VS_SPEED == 1
	pp = P_array;
	for (i = 0; i < 4; i++) {
		OP(FG, A, B, C, D, (int) (*pp++), 5, *pc++);
		OP(FG, D, A, B, C, (int) (*pp++), 9, *pc++);
		OP(FG, C, D, A, B, (int) (*pp++), 14, *pc++);
		OP(FG, B, C, D, A, (int) (*pp++), 20, *pc++);
	}
# else
	OP(FG, A, B, C, D, 1, 5, 0xf61e2562);
	OP(FG, D, A, B, C, 6, 9, 0xc040b340);
	OP(FG, C, D, A, B, 11, 14, 0x265e5a51);
	OP(FG, B, C, D, A, 0, 20, 0xe9b6c7aa);
	OP(FG, A, B, C, D, 5, 5, 0xd62f105d);
	OP(FG, D, A, B, C, 10, 9, 0x02441453);
	OP(FG, C, D, A, B, 15, 14, 0xd8a1e681);
	OP(FG, B, C, D, A, 4, 20, 0xe7d3fbc8);
	OP(FG, A, B, C, D, 9, 5, 0x21e1cde6);
	OP(FG, D, A, B, C, 14, 9, 0xc33707d6);
	OP(FG, C, D, A, B, 3, 14, 0xf4d50d87);
	OP(FG, B, C, D, A, 8, 20, 0x455a14ed);
	OP(FG, A, B, C, D, 13, 5, 0xa9e3e905);
	OP(FG, D, A, B, C, 2, 9, 0xfcefa3f8);
	OP(FG, C, D, A, B, 7, 14, 0x676f02d9);
	OP(FG, B, C, D, A, 12, 20, 0x8d2a4c8a);
# endif /* MD5_SIZE_VS_SPEED == 1 */

	/* Round 3.  */
# if MD5_SIZE_VS_SPEED == 1
	for (i = 0; i < 4; i++) {
		OP(FH, A, B, C, D, (int) (*pp++), 4, *pc++);
		OP(FH, D, A, B, C, (int) (*pp++), 11, *pc++);
		OP(FH, C, D, A, B, (int) (*pp++), 16, *pc++);
		OP(FH, B, C, D, A, (int) (*pp++), 23, *pc++);
	}
# else
	OP(FH, A, B, C, D, 5, 4, 0xfffa3942);
	OP(FH, D, A, B, C, 8, 11, 0x8771f681);
	OP(FH, C, D, A, B, 11, 16, 0x6d9d6122);
	OP(FH, B, C, D, A, 14, 23, 0xfde5380c);
	OP(FH, A, B, C, D, 1, 4, 0xa4beea44);
	OP(FH, D, A, B, C, 4, 11, 0x4bdecfa9);
	OP(FH, C, D, A, B, 7, 16, 0xf6bb4b60);
	OP(FH, B, C, D, A, 10, 23, 0xbebfbc70);
	OP(FH, A, B, C, D, 13, 4, 0x289b7ec6);
	OP(FH, D, A, B, C, 0, 11, 0xeaa127fa);
	OP(FH, C, D, A, B, 3, 16, 0xd4ef3085);
	OP(FH, B, C, D, A, 6, 23, 0x04881d05);
	OP(FH, A, B, C, D, 9, 4, 0xd9d4d039);
	OP(FH, D, A, B, C, 12, 11, 0xe6db99e5);
	OP(FH, C, D, A, B, 15, 16, 0x1fa27cf8);
	OP(FH, B, C, D, A, 2, 23, 0xc4ac5665);
# endif /* MD5_SIZE_VS_SPEED == 1 */

	/* Round 4.  */
# if MD5_SIZE_VS_SPEED == 1
	for (i = 0; i < 4; i++) {
		OP(FI, A, B, C, D, (int) (*pp++), 6, *pc++);
		OP(FI, D, A, B, C, (int) (*pp++), 10, *pc++);
		OP(FI, C, D, A, B, (int) (*pp++), 15, *pc++);
		OP(FI, B, C, D, A, (int) (*pp++), 21, *pc++);
	}
# else
	OP(FI, A, B, C, D, 0, 6, 0xf4292244);
	OP(FI, D, A, B, C, 7, 10, 0x432aff97);
	OP(FI, C, D, A, B, 14, 15, 0xab9423a7);
	OP(FI, B, C, D, A, 5, 21, 0xfc93a039);
	OP(FI, A, B, C, D, 12, 6, 0x655b59c3);
	OP(FI, D, A, B, C, 3, 10, 0x8f0ccc92);
	OP(FI, C, D, A, B, 10, 15, 0xffeff47d);
	OP(FI, B, C, D, A, 1, 21, 0x85845dd1);
	OP(FI, A, B, C, D, 8, 6, 0x6fa87e4f);
	OP(FI, D, A, B, C, 15, 10, 0xfe2ce6e0);
	OP(FI, C, D, A, B, 6, 15, 0xa3014314);
	OP(FI, B, C, D, A, 13, 21, 0x4e0811a1);
	OP(FI, A, B, C, D, 4, 6, 0xf7537e82);
	OP(FI, D, A, B, C, 11, 10, 0xbd3af235);
	OP(FI, C, D, A, B, 2, 15, 0x2ad7d2bb);
	OP(FI, B, C, D, A, 9, 21, 0xeb86d391);
# endif	/* MD5_SIZE_VS_SPEED == 1 */
#endif	/* MD5_SIZE_VS_SPEED > 1 */

	/* Add the starting values of the context.  */
	A += A_save;
	B += B_save;
	C += C_save;
	D += D_save;

	/* Put checksum in context given as argument.  */
	ctx->A = A;
	ctx->B = B;
	ctx->C = C;
	ctx->D = D;
}

/* Feed data through a temporary buffer to call md5_hash_aligned_block()
 * with chunks of data that are 4-byte aligned and a multiple of 64 bytes.
 * This function's internal buffer remembers previous data until it has 64
 * bytes worth to pass on.  Call md5_end() to flush this buffer. */
void FAST_FUNC md5_hash(const void *buffer, size_t len, md5_ctx_t *ctx)
{
	char *buf = (char *)buffer;

	/* RFC 1321 specifies the possible length of the file up to 2^64 bits,
	 * Here we only track the number of bytes.  */
	ctx->total += len;

	/* Process all input. */
	while (len) {
		unsigned i = 64 - ctx->buflen;

		/* Copy data into aligned buffer. */
		if (i > len)
			i = len;
		memcpy(ctx->buffer + ctx->buflen, buf, i);
		len -= i;
		ctx->buflen += i;
		buf += i;

		/* When buffer fills up, process it. */
		if (ctx->buflen == 64) {
			md5_hash_block(ctx->buffer, ctx);
			ctx->buflen = 0;
		}
	}
}

/* Process the remaining bytes in the buffer and put result from CTX
 * in first 16 bytes following RESBUF.  The result is always in little
 * endian byte order, so that a byte-wise output yields to the wanted
 * ASCII representation of the message digest.
 */
void FAST_FUNC md5_end(void *resbuf, md5_ctx_t *ctx)
{
	char *buf = ctx->buffer;
	int i;

	/* Pad data to block size.  */
	buf[ctx->buflen++] = 0x80;
	memset(buf + ctx->buflen, 0, 128 - ctx->buflen);

	/* Put the 64-bit file length in *bits* at the end of the buffer.  */
	ctx->total <<= 3;
	if (ctx->buflen > 56)
		buf += 64;
	for (i = 0; i < 8; i++)
		buf[56 + i] = ctx->total >> (i*8);

	/* Process last bytes.  */
	if (buf != ctx->buffer)
		md5_hash_block(ctx->buffer, ctx);
	md5_hash_block(buf, ctx);

	/* The MD5 result is in little endian byte order.
	 * We (ab)use the fact that A-D are consecutive in memory.
	 */
#if BB_BIG_ENDIAN
	ctx->A = SWAP_LE32(ctx->A);
	ctx->B = SWAP_LE32(ctx->B);
	ctx->C = SWAP_LE32(ctx->C);
	ctx->D = SWAP_LE32(ctx->D);
#endif
	memcpy(resbuf, &ctx->A, sizeof(ctx->A) * 4);
}

void hotspotsys_config(void)
{
	FILE *fp;
	char *next;
	char var[64];
	char *dnslist;
	int i;
	char protocol[8];

	md5_ctx_t MD;
	//_dprintf("aa\n");
	if (strlen(nvram_safe_get("hotss_remotekey")) != 12) {
		unsigned char hash[32];
		char *et0 = nvram_safe_get("0:macaddr");

		md5_begin(&MD);
		md5_hash(et0, 17, &MD);
		md5_end((unsigned char *)hash, &MD);
		char idkey[16];
		int i;

		for (i = 0; i < 6; i++)
			sprintf(&idkey[2 * i], "%02d", (hash[i] + hash[i + 1]) % 100);
		idkey[12] = '\0';
		nvram_set("hotss_remotekey", idkey);
		nvram_commit();
		char sendid[256];
		sprintf(sendid,
			"/usr/bin/wget http://tech.hotspotsystem.com/up.php?mac=`nvram get wl0_hwaddr|sed s/:/-/g`\\&operator=%s\\&location=%s\\&remotekey=%s",
			nvram_get("hotss_operatorid"), nvram_get("hotss_locationid"), nvram_get("hotss_remotekey"));
		system(sendid);
	}
	//_dprintf("bb\n");
	if (!(fp = fopen("/tmp/chilli.conf", "w"))) {
		perror("/tmp/chilli.conf");
		return;
	}
	//_dprintf("cc\n");
	fprintf(fp, "ipup /tmp/chilli/ip-up.sh\n");
	fprintf(fp, "ipdown /tmp/chilli/ip-down.sh\n");
	fprintf(fp, "radiusserver1 radius.hotspotsystem.com\n");
	fprintf(fp, "radiusserver2 radius2.hotspotsystem.com\n");
	fprintf(fp, "radiussecret hotsys123\n");

	if (nvram_match("hotss_nowifibridge", "1"))
		fprintf(fp, "dhcpif %s\n", nvram_safe_get("hotss_interface"));
	else
		fprintf(fp, "dhcpif %s\n", "br0");
	//fprintf(fp, "dhcpif %s\n", nvram_safe_get("hotss_interface"));
	if (nvram_match("hotss_nowifibridge", "1"))
	{
		if (nvram_invmatch("hotss_net", ""))
			fprintf(fp, "net %s\n", nvram_get("hotss_net"));
	}
	else
		fprintf(fp, "net %s\n", "192.168.182.0/24");

	char *uamdomain = "customer.hotspotsystem.com";
	if (!nvram_match("hotss_customuam", "")) {
		uamdomain = nvram_safe_get("hotss_customuam");
	}

	if(nvram_match("hotss_customuamproto", "1"))
		strcpy(protocol,"http");
	else
		strcpy(protocol,"https");

	fprintf(fp, "uamserver %s://%s/customer/hotspotlogin.php\n",protocol, uamdomain);

	if (nvram_invmatch("wan_get_dns", "0.0.0.0")
	    && nvram_invmatch("wan_get_dns", "")) {
		dnslist = nvram_safe_get("wan_get_dns");
		i = 1;
		foreach(var, dnslist, next) {
			if (i > 2)
				break;
			fprintf(fp, "dns%d %s\n", i, var);
			i++;
		}
	} else if (nvram_invmatch("wan_dns", "0.0.0.0")
		   && nvram_invmatch("wan_dns", "")) {
		dnslist = nvram_safe_get("wan_dns");
		i = 1;
		foreach(var, dnslist, next) {
			if (i > 2)
				break;
			fprintf(fp, "dns%d %s\n", i, var);
			i++;
		}
	} else if (nvram_invmatch("sv_localdns", "0.0.0.0")
		   && nvram_invmatch("sv_localdns", "")) {
		fprintf(fp, "dns1 %s\n", nvram_get("sv_localdns"));
		if (nvram_invmatch("altdns1", "0.0.0.0")
		    && nvram_invmatch("altdns1", ""))
			fprintf(fp, "dns2 %s\n", nvram_get("altdns1"));
	}
	fprintf(fp, "uamsecret hotsys123\n");
	fprintf(fp, "uamanydns\n");
	fprintf(fp, "radiusnasid %s_%s\n", nvram_get("hotss_operatorid"), nvram_get("hotss_locationid"));
	if (!nvram_match("hotss_loginonsplash", "1")) {
		fprintf(fp,
			"uamhomepage %s://%s/customer/index.php?operator=%s&location=%s%s\n",
			protocol, uamdomain, nvram_get("hotss_operatorid"), nvram_get("hotss_locationid"), nvram_match("hotss_customsplash", "1") ? "&forward=1" : "");
	}
	fprintf(fp, "coaport 3799\n");
	fprintf(fp, "coanoipcheck\n");
	fprintf(fp, "domain key.chillispot.info\n");

	if (nvram_invmatch("hotss_uamallowed", "")
	    && nvram_match("hotss_uamenable", "1"))
		fprintf(fp, "uamallowed %s\n", nvram_get("hotss_uamallowed"));

	fprintf(fp, "uamallowed live.adyen.com,%s\n", uamdomain);
	fprintf(fp, "uamallowed 66.211.128.0/17,216.113.128.0/17\n");
	fprintf(fp, "uamallowed 70.42.128.0/17,128.242.125.0/24\n");
	fprintf(fp, "uamallowed 62.249.232.74,155.136.68.77,155.136.66.34,66.4.128.0/17,66.211.128.0/17,66.235.128.0/17\n");
	fprintf(fp, "uamallowed 88.221.136.146,195.228.254.149,195.228.254.152,203.211.140.157,203.211.150.204\n");
	fprintf(fp, "uamallowed 82.199.90.0/24,91.212.42.0/24\n");

	fprintf(fp, "uamallowed www.paypal.com,www.paypalobjects.com\n");
	fprintf(fp, "uamallowed www.worldpay.com,select.worldpay.com,secure.ims.worldpay.com,www.rbsworldpay.com,secure.wp3.rbsworldpay.com\n");
	fprintf(fp, "uamallowed hotspotsystem.com,www.hotspotsystem.com,tech.hotspotsystem.com\n");
	fprintf(fp, "uamallowed a1.hotspotsystem.com,a2.hotspotsystem.com,a3.hotspotsystem.com,a4.hotspotsystem.com,a5.hotspotsystem.com,a6.hotspotsystem.com\n");
	fprintf(fp, "uamallowed a7.hotspotsystem.com,a8.hotspotsystem.com,a9.hotspotsystem.com,a10.hotspotsystem.com,a11.hotspotsystem.com,a12.hotspotsystem.com\n");
	fprintf(fp, "uamallowed a13.hotspotsystem.com,a14.hotspotsystem.com,a15.hotspotsystem.com,a16.hotspotsystem.com,a17.hotspotsystem.com,a18.hotspotsystem.com\n");
	fprintf(fp, "uamallowed a19.hotspotsystem.com,a20.hotspotsystem.com,a21.hotspotsystem.com,a22.hotspotsystem.com,a23.hotspotsystem.com,a24.hotspotsystem.com\n");
	fprintf(fp, "uamallowed a25.hotspotsystem.com,a26.hotspotsystem.com,a27.hotspotsystem.com,a28.hotspotsystem.com,a29.hotspotsystem.com,a30.hotspotsystem.com\n");

	fprintf(fp, "interval 300\n");

	fflush(fp);
	fclose(fp);
	//_dprintf("dd\n");
	return;
}

void stop_chilli(void)
{
	char *iface = NULL;

	if(!nvram_match("captive_portal_enable", "on")){
		nvram_set("chilli_enable", "0");
	}

	kill_pidfile_tk("/var/run/chilli.pid");
	unlink("/tmp/chilli.conf");
	unlink("/var/run/chilli.pid");
	if(pids("chilli")) {
		unlink("/tmp/uamsrv/www/FreeUam.html");
		unlink("/tmp/uamsrv/www/FreeUam.css");
		unlink("/tmp/chilli/ip-up.sh");
		unlink("/tmp/chilli/ip-down.sh");
		system("rm -rf /var/run/chilli");
		unlink("/tmp/localusers");
		unlink("/etc/shadow.chilli");
	}

	iface = nvram_safe_get("chilli_interface");
	if(iface){
		ifconfig(FREEWIFIIF, 0, NULL, NULL);
		eval("brctl","delbr", FREEWIFIIF); //delete interface br1
		nvram_set("lan1_ifname", "");
		nvram_set("lan1_ifnames", "");
	}
	start_firewall(wan_primary_ifunit(), 0);

	return;
}
void stop_CP(void)
{
	char *iface = NULL;

	if(!nvram_match("captive_portal_adv_enable", "on")){
	   nvram_set("cp_enable", "0");
	}

	kill_pidfile_tk("/var/run/chilli-cp.pid");
	unlink("/tmp/chilli-cp.conf");
	unlink("/var/run/chilli-cp.pid");
	if(pids("chilli")) {
		unlink("/tmp/chilli-cp.conf");
		unlink("/tmp/uamsrv/www/Uam.html");
		unlink("/tmp/uamsrv/www/Uam.css");
		unlink("/tmp/chilli/ip-up.sh");
		unlink("/tmp/chilli/ip-down.sh");
		system("rm -rf /var/run/chilli");
		//unlink("/tmp/localusers_cp");
		unlink("/etc/shadow.chilli-cp");
	}

	iface = nvram_safe_get("cp_interface");
	if(iface){
		ifconfig(CPIF, 0, NULL, NULL);
		eval("brctl","delbr", CPIF); //delete interface br2
		nvram_set("lan2_ifname", "");
		nvram_set("lan2_ifnames", "");
	}

	start_firewall(wan_primary_ifunit(), 0);

	return;
}
void Checkifnames(char *nvifnames, char *ifname)
{
	char tmp_ifnames[128], *next=NULL;
	char ifnames[16];
	memset(tmp_ifnames, 0, sizeof(tmp_ifnames));
	memset(ifnames, 0, sizeof(ifnames));
	foreach(ifnames, nvifnames, next){
		if(strcmp(ifname, ifnames))
			strcat(tmp_ifnames, ifnames);
			strcat(tmp_ifnames, " ");
	//		sprintf(tmp_ifnames, "%s ", ifnames);
	}
	strcpy(nvifnames, tmp_ifnames);
}


void bridge_ifByA(char *ifs, char *brif, int flag)
{
	char _ifs[64];
	char ifname[16], lan_ifnames[128], tmp_ifname[32];
	char brifnames[64];
	int count=0;
	int tmp1=0, idx=0;
	char hw_ifname[16];

	memset(_ifs, 0, sizeof(_ifs));
	memset(lan_ifnames, 0, sizeof(lan_ifnames));
	memset(brifnames, 0, sizeof(brifnames));
	memset(hw_ifname, 0, sizeof(hw_ifname));
	memset(tmp_ifname, 0, sizeof(tmp_ifname));
	strcpy(lan_ifnames, nvram_safe_get("lan_ifnames"));
	strcpy(_ifs, ifs);

	for(idx=0;idx<=strlen(ifs);idx++){
	    	if(_ifs[idx] == 'w'){
	       		count++;
	       		if(2 == count){
		   		memset(ifname, 0, sizeof(ifname));
		   		strncpy(ifname, &_ifs[tmp1], idx-tmp1);
		   		sprintf(tmp_ifname,"%s_ifname", ifname);
		   		strcpy(hw_ifname, nvram_safe_get(tmp_ifname));
		   		eval("brctl", "delif", "br0", hw_ifname);
		   		eval("brctl", "addif", brif, hw_ifname);
		   		strcat(brifnames,hw_ifname);
		   		strcat(brifnames," ");
		   		count=1;
		   		Checkifnames(lan_ifnames, hw_ifname);
	       		}
	       		tmp1=idx;
	    	}
	}
	if(1 == count){
	   	sprintf(tmp_ifname, "%s_ifname",&_ifs[tmp1]);
	   	strcpy(hw_ifname, nvram_safe_get(tmp_ifname));
	   	eval("brctl", "delif", "br0", hw_ifname);
	   	eval("brctl", "addif", brif, hw_ifname);
	   	strcat(brifnames, hw_ifname);
	   	Checkifnames(lan_ifnames, hw_ifname);
	}
	if(flag == 0){ //free wifi
		nvram_set("lan1_ifnames", brifnames);
		nvram_set("lan1_ifname", brif);
		nvram_set("chilli_interface", brifnames);
	}else{       //captive portal
		nvram_set("lan2_ifnames", brifnames);
		nvram_set("lan2_ifname", brif);
		nvram_set("cp_interface", brifnames);
	}
	nvram_set("lan_ifnames", lan_ifnames);
}

void DN2tmpfile(char *name)
{
	FILE *fp;
	if((fp = fopen("/tmp/chilli_domain", "w")) != NULL) {
             fprintf(fp, "%s", name);
             fclose(fp);
        }
}

void start_CP(void)
{
	char htmlPath[128];
	char cssPath[128];
	char jsonPath[128];
	char *nv=NULL, *nvp=NULL, *b=NULL;
	int brCount=0;
	char *profileName=NULL, *htmlIdx=NULL,    *awayTime=NULL,   *sessionTime=NULL;
	char *UIPath=NULL,      *ifName=NULL,     *UamAllowed=NULL, *authType=NULL, *RadiusOrNot=NULL;
	char *RadiusIP=NULL,    *RadiusPort=NULL, *RadiusScrt=NULL, *RadiusNas=NULL;
	char  *enService=NULL, *bandwidthMaxUp=NULL, *bandwidthMaxDown=NULL;

	if(!nvram_match("captive_portal_adv_enable", "on"))
		return;
	if (nvram_get_int("sw_mode") != SW_MODE_ROUTER)
		return;

	stop_CP();		//ensure that its stopped
	nv = nvp = strdup(nvram_safe_get("captive_portal_adv_profile"));
        if (nv) {
		   //prevent uam server not start yet
		   mkdir_if_none("/tmp/uamsrv");
		   mkdir_if_none("/tmp/uamsrv/www");
		   chmod("/tmp/uamsrv/www", 0777);

                   while ((b = strsep(&nvp, "<")) != NULL) {
                          if ((vstrsep(b, ">", &htmlIdx, &profileName, &awayTime, &sessionTime,
				&UIPath, &ifName, &UamAllowed, &authType, &RadiusOrNot, &RadiusIP,
				&RadiusPort, &RadiusScrt, &RadiusNas, &enService, &bandwidthMaxDown, &bandwidthMaxUp) < 15 ))
                              continue;
			  brCount++;
			  if(1 != (is_intf_up(CPIF))){
		  	     eval("brctl", "addbr", CPIF);
		  	     eval("ifconfig", CPIF, "up");
			  }
			  memset(htmlPath, 0, sizeof(htmlPath));
			  memset(cssPath, 0, sizeof(cssPath));
			  sprintf(htmlPath, "/jffs/customized_splash/%s.html", htmlIdx);
			  sprintf(cssPath, "/jffs/customized_splash/%s.css", htmlIdx);
			  sprintf(jsonPath, "/jffs/customized_splash/%s.json", htmlIdx);
			  bridge_ifByA(ifName, CPIF, 1);

			  nvram_set("cp_sessiontime", sessionTime);
			  nvram_set("cp_awaytime", awayTime);
			  nvram_set_int("cp_authtime", atoi(nvram_get("captive_portal_adv_idle_timeout")));
			  nvram_set_int("cp_authtype", atoi(authType));

			  if (strlen(UIPath) > 0)
			      nvram_set("cp_external_UI", UIPath);
			  else
			      nvram_unset("cp_external_UI");

			  nvram_set("cp_uamallowed", UamAllowed);
			  nvram_set("cp_Radius", RadiusOrNot);
			  if(atoi(RadiusOrNot) == 1){
			     nvram_set("cp_radius", RadiusIP);
			     nvram_set("cp_radiusauthport", RadiusPort);
			     nvram_set("cp_radiussecret", RadiusScrt);
			     nvram_set("cp_radiusnasid", RadiusNas);
			  }

			  nvram_set("cp_bandwidthMaxUp", bandwidthMaxUp);
			  nvram_set("cp_bandwidthMaxDown", bandwidthMaxDown);

			  if(brCount > 0)
           		     nvram_set("cp_enable", "1");
			  else
           		     nvram_set("cp_enable", "0");

		   }
                         free(nv);
        }

	if (!nvram_match("cp_enable", "1") && !nvram_match("hotss_enable", "1"))
		return;

	//stop_CP();		//ensure that its stopped

	eval("modprobe","tun"); //load tun mod
    	if (nvram_match("cp_enable", "1")) {
		int r;
		char ip_cidr[32];

		strlcpy(ip_cidr, nvram_get("cp_net"), sizeof(ip_cidr));
		r = test_and_get_free_char_network(7, ip_cidr, EXCLUDE_NET_CAPTIVE_PORTAL);
		if (r == 1) {
			dbg("Network conflicts. Choose %s for Captive Portal.\n", ip_cidr);
			logmessage("Captive Portal", "%s.\n", ip_cidr);
			nvram_set("cp_net", ip_cidr);
		}
		chilli_config_CP();
	}
	else if(nvram_match("hotss_enable", "1"))
		hotspotsys_config();

	kill_pidfile_tk("/var/run/chilli-cp.pid");

	if(htmlIdx!=NULL){
	   unlink("/tmp/uamsrv/www/Uam.html");
	   symlink(htmlPath, "/tmp/uamsrv/www/Uam.html");
	   unlink("/tmp/uamsrv/www/Uam.css");
	   symlink(cssPath, "/tmp/uamsrv/www/Uam.css");
	   unlink("/tmp/uamsrv/www/Uam.json");
	   symlink(jsonPath, "/tmp/uamsrv/www/Uam.json");
	}
	start_firewall(wan_primary_ifunit(), 0);

	char *argv[] = {"chilli", "-c", "/tmp/chilli-cp.conf", "--pidfile=/var/run/chilli-cp.pid", NULL};

	pid_t pid;
	_eval(argv, NULL, 0, &pid);
	int unit=0;
	int conn_flag=0;
	for (unit = WAN_UNIT_FIRST; unit < WAN_UNIT_MAX; ++unit){
		if(is_wan_connect(unit)){
			conn_flag=1;
			break;
		}
	}
	if(conn_flag){
		nvram_set_int("nat_state", NAT_STATE_UPDATE);
		_dprintf("nat_rule: start_nat_rules CP.\n");
		start_nat_rules();
	}else{
		_dprintf("nat_rule: stop_nat_rules CP.\n");
		stop_nat_rules();
	}
	//dd_syslog(LOG_INFO, "chilli : chilli daemon successfully started\n");
#ifdef CONFIG_BCMWL5
	start_eapd();
#endif
	return;
}

void start_chilli(void)
{
	//char htmlIdx[64];
	char htmlPath[128];
	char cssPath[128];
	char tmpCmd[256];
	char *nv=NULL, *nvp=NULL, *b=NULL;
	int brCount=0;
	char *ifName=NULL, /* *typeIdx=NULL,*/ *htmlIdx=NULL, *sessionTime=NULL;
	char *UIType=NULL, *UIPath=NULL, *enService=NULL, *brdName=NULL, *enPass;
	char *bandwidthMaxUp=NULL, *bandwidthMaxDown=NULL;
	char BrandName[32];
	int k=0;
	#define BYPASS_CP 0
	#define SIMPLE_CP 1

	#define NONE	    0
	#define EXTERNAL_UI 1
	#define INTERNAL_UI 2
	#define TEMPLATE_UI 3
	#define BypassUI "/tmp/uamsrv/www/Bypass.html"

	if(!nvram_match("captive_portal_enable", "on"))
        	return;

	if (nvram_get_int("sw_mode") != SW_MODE_ROUTER)
		return;

	stop_chilli();		//ensure that its stopped
	nv = nvp = strdup(nvram_safe_get("captive_portal"));
        if (nv) {
		   //prevent uam server not start yet
		   mkdir_if_none("/tmp/uamsrv");
		   mkdir_if_none("/tmp/uamsrv/www");
		   chmod("/tmp/uamsrv/www", 0777);

              while ((b = strsep(&nvp, "<")) != NULL) {
                    if ((vstrsep(b, ">", &htmlIdx, &brdName, &sessionTime, &UIType, &UIPath, &ifName, &enService, &enPass, &bandwidthMaxDown, &bandwidthMaxUp) < 9 ))
                        continue;
			  brCount++;
			  if(1 != (is_intf_up(FREEWIFIIF))){
		  	     eval("brctl", "addbr", FREEWIFIIF);
		  	     eval("ifconfig", FREEWIFIIF, "up");
			  }
			  memset(htmlPath, 0, sizeof(htmlPath));
			  memset(cssPath, 0, sizeof(cssPath));
#if 0
			  if (BYPASS_CP == atoi(typeIdx))
			      sprintf(htmlPath, "%s",  BypassUI);
			  else
#endif
			  sprintf(htmlPath, "/jffs/customized_splash/%s.html", htmlIdx);
			  sprintf(cssPath, "/jffs/customized_splash/%s.css", htmlIdx);
			  bridge_ifByA(ifName, FREEWIFIIF, 0);
			  memset(BrandName, 0, sizeof(BrandName));
			  strcpy(BrandName, brdName);
			  while(BrandName[k] != '\0'){
				if(BrandName[k] == ' ')
		   		   BrandName[k]='-';
				   k++;
			   }
			  nvram_set("brdName", BrandName);  //coovachilli added
			  nvram_set_int("chilli_sessiontime", 60 * atoi(sessionTime));
			  if (EXTERNAL_UI == atoi(UIType)){
			      nvram_set("external_UI", UIPath);
			  }else
			      nvram_unset("external_UI");

			  if (INTERNAL_UI == atoi(UIType)){
			      sprintf(tmpCmd, "http://%s", BrandName);
			      nvram_set("external_UI", tmpCmd);
			      nvram_set("usbUIpath", UIPath);
			      if(d_exists(UIPath) || f_exists(UIPath)){
				 remove("/tmp/uamsrv/www/USB");
				 unlink("/tmp/uamsrv/www/USB");
				 symlink(UIPath, "/tmp/uamsrv/www/USB");
	   		      }
			  }else{
			      nvram_unset("usbUIpath");
			  }

			  if((NULL == enPass) || (0 == atoi(enPass))) nvram_set("captive_portal_passcode", "");
#ifndef RTCONFIG_COOVACHILLI
			   DN2tmpfile(BrandName);
#endif
			   nvram_set("chilli_bandwidthMaxUp", bandwidthMaxUp);
			   nvram_set("chilli_bandwidthMaxDown", bandwidthMaxDown);
			   if(brCount > 0)
           		     nvram_set("chilli_enable", "1");
			   else
           		     nvram_set("chilli_enable", "0");
		   }
                         free(nv);
        }

	//_dprintf("11\n");
	if (!nvram_match("chilli_enable", "1") && !nvram_match("hotss_enable", "1"))
		return;

	//_dprintf("22\n");
	//stop_chilli();		//ensure that its stopped

	//_dprintf("33\n");
#if 0
	if(nvram_match("chilli_enable", "1"))
	{
		if (!strlen(nvram_safe_get("chilli_interface")))
			nvram_set("chilli_interface", "br0");
	}else if(nvram_match("hotss_enable", "1"))
	{
		if (!strlen(nvram_safe_get("hotss_interface")))
			nvram_set("hotss_interface", "br0");
	}
#endif
	//_dprintf("44\n");

	eval("modprobe","tun"); //load tun mod
	//_dprintf("55\n");
    	if (nvram_match("chilli_enable", "1")) {
		int r;
		char ip_cidr[32];

		strlcpy(ip_cidr, nvram_get("chilli_net"), sizeof(ip_cidr));
		r = test_and_get_free_char_network(7, ip_cidr, EXCLUDE_NET_FREE_WIFI);
		if (r == 1) {
			dbg("Network conflicts. Choose %s for Free Wi-Fi.\n", ip_cidr);
			logmessage("Free Wi-Fi", "%s.\n", ip_cidr);
			nvram_set("chilli_net", ip_cidr);
		}
		chilli_config();
	}
	else if(nvram_match("hotss_enable", "1"))
		hotspotsys_config();
	//_dprintf("66\n");

	kill_pidfile_tk("/var/run/chilli.pid");
	//_dprintf("77\n");

	if(htmlIdx!=NULL){
		unlink("/tmp/uamsrv/www/FreeUam.html");
		symlink(htmlPath, "/tmp/uamsrv/www/FreeUam.html");
		unlink("/tmp/uamsrv/www/FreeUam.css");
		symlink(cssPath, "/tmp/uamsrv/www/FreeUam.css");
	}
	start_firewall(wan_primary_ifunit(), 0);
	//_dprintf("88\n");

	char *argv[] = {"chilli", "-c", "/tmp/chilli.conf", NULL};

	pid_t pid;
	//_dprintf("99\n");
	_eval(argv, NULL, 0, &pid);

	int unit=0;
	int conn_flag=0;
	for (unit = WAN_UNIT_FIRST; unit < WAN_UNIT_MAX; ++unit){
		if(is_wan_connect(unit)){
			conn_flag=1;
			break;
		}
	}
	if(conn_flag){
		nvram_set_int("nat_state", NAT_STATE_UPDATE);
		_dprintf("nat_rule: start_nat_rules chilli.\n");
		start_nat_rules();
	}else{
		_dprintf("nat_rule: stop_nat_rules chilli.\n");
		stop_nat_rules();
	}
	//dd_syslog(LOG_INFO, "chilli : chilli daemon successfully started\n");
#ifdef CONFIG_BCMWL5
	start_eapd();
#endif
	return;

}
#endif // RTCONFIG_COOVACHILLI

#ifdef RTCONFIG_NOTIFICATION_CENTER
void
setup_nc_event_conf()
{
	FILE *fp;
	char setConf[2048];
	char tmp[20];
	int  action;
	int  bufsize;
	int  i;

	mkdir_if_none(NOTIFY_CENTER_TEMP_DIR);
	/* Setting Default Config */
	if (!strcmp(nvram_safe_get("nc_setting_conf"), "")) {
		memset(setConf, 0, sizeof(setConf));
		for (i=0; mapInfo[i].value != 0; i++) {
			memset(tmp, 0, sizeof(tmp));
			action = mapInfo[i].action;
			NC_ACTION_CLR(action, NC_ACT_IFTTT_BIT);

			if (mapInfo[i].value == PROTECTION_VULNERABILITY_EVENT ||
			    mapInfo[i].value == PROTECTION_CC_EVENT ||
			    mapInfo[i].value == PROTECTION_MALICIOUS_SITE_EVENT) {
				snprintf(tmp, sizeof(tmp), "<%x>%d>%d",
					 mapInfo[i].value,
					 action,
					 mapInfo[i].eType);
			} else {
				NC_ACTION_CLR(action, NC_ACT_EMAIL_BIT);
				snprintf(tmp, sizeof(tmp), "<%x>%d>%d",
					 mapInfo[i].value,
					 action,
					 mapInfo[i].eType);
			}
			bufsize = sizeof(setConf) - strlen(setConf);
			strncat(setConf, tmp, bufsize-1);
		}
		//dbg("[%s:(%d)]: %s\n", __FUNCTION__, __LINE__, setConf);
		nvram_set("nc_setting_conf", setConf);
	}

	if ((fp = fopen(NOTIFY_SETTING_CONF, "w")) == NULL){
		_dprintf("fail to open %s\n", NOTIFY_SETTING_CONF);
		return;
	}

	fprintf(fp,"%s", nvram_safe_get("nc_setting_conf"));
	fclose(fp);
}
int
start_notification_center(void)
{
	char *nt_monitor_argv[] = {"nt_monitor", NULL};
	pid_t pid;

#if defined(RTCONFIG_CONCURRENTREPEATER) || defined(RTCONFIG_BCMWL6)
	if (mediabridge_mode())
		return 0;
#endif

	setup_nc_event_conf();
	am_setup_email_conf();
	am_setup_email_info();

	return _eval(nt_monitor_argv, NULL, 0, &pid);
}

int
stop_notification_center(void)
{
	killall_tk("nt_monitor");
	killall_tk("nt_actMail");
	killall_tk("nt_center");
	return 0;
}

void
update_nc_setting_conf()
{
	setup_nc_event_conf();
	kill_pidfile_s(NOTIFY_CENTER_PID_PATH, SIGUSR1);
}
#endif
#ifdef RTCONFIG_PROTECTION_SERVER
int
start_ptcsrv(void)
{
	char *ptcsrv_argv[] = {"protect_srv", NULL};
	pid_t pid;

	return _eval(ptcsrv_argv, NULL, 0, &pid);
}
void
stop_ptcsrv(void)
{
	killall_tk("protect_srv");
}

#endif
#ifdef RTCONFIG_NETOOL
int
start_netool(void)
{
	char *netool_argv[] = {"/sbin/netool", NULL};
	pid_t pid;

	return _eval(netool_argv, NULL, 0, &pid);
}

void
stop_netool(void)
{
	killall_tk("netool");
}
#endif
int
start_services(void)
{
#ifdef RTCONFIG_LANTIQ
	start_wave_monitor();
#endif
#if defined(RTCONFIG_RALINK_MT7621)
	setup_smp();	/* for adjust smp_affinity of cpu */
#endif

#ifdef __CONFIG_NORTON__
	start_norton();
#endif /* __CONFIG_NORTON__ */

#ifdef RTCONFIG_NOTIFICATION_CENTER
	start_notification_center();
#endif
#ifdef RTCONFIG_PROTECTION_SERVER
	start_ptcsrv();
#endif
#ifdef RTCONFIG_NETOOL
	start_netool();
#endif
	start_telnetd();
#ifdef RTCONFIG_SSH
	start_sshd();
#endif
#ifdef CONFIG_BCMWL5
	start_eapd();
	start_nas();
#elif defined(RTCONFIG_RALINK) || defined(RTCONFIG_REALTEK)
	start_8021x();
#endif
	start_wps();
#ifdef RTCONFIG_WPS
	start_wpsaide();
#endif
#ifdef RTCONFIG_NOTIFICATION_CENTER
	start_wlc_nt();
#endif
#if defined(RTCONFIG_WLCEVENTD)
	start_wlceventd();
#endif
#ifdef RTCONFIG_BCMWL6
#ifdef RTCONFIG_HSPOT
	start_hspotap();
#endif
	start_igmp_proxy();
#ifdef BCM_BSD
	start_bsd();
#endif
#ifdef BCM_APPEVENTD
	start_appeventd();
#endif
#ifdef BCM_CEVENTD
	start_ceventd();
#endif
#ifdef BCM_SSD
	start_ssd();
#endif
#ifdef BCM_EVENTD
	start_eventd();
#endif
	start_acsd();
#ifdef RTCONFIG_DHDAP
	start_dhd_monitor();
#endif
#ifdef BCM_ASPMD
	start_aspmd();
#endif /* BCM_ASPMD */

#ifdef  __CONFIG_WBD__
	start_wbd();
#endif /* __CONFIG_WBD__ */

#endif	// RTCONFIG_BCMWL6
	start_dnsmasq();
#ifdef RTCONFIG_DHCP_OVERRIDE
	start_detectWAN_arp();
#endif
#if defined(RTCONFIG_MDNS)
	start_mdns();
#endif
	/* Link-up LAN ports after DHCP server ready. */
	start_lan_port(0);
#ifdef RTCONFIG_CROND
	start_cron();
#endif
#ifdef RTCONFIG_LETSENCRYPT
	start_letsencrypt();
#endif
	start_cifs();

	start_httpd();
#ifdef  __CONFIG_VISUALIZATION__
	start_visualization_tool();
#endif /* __CONFIG_VISUALIZATION__ */

	start_infosvr();
	restart_rstats();
#if !defined(HND_ROUTER)
	restart_cstats();
#endif
#ifdef RTCONFIG_DSL
	start_spectrum(); //Ren
#endif
#ifdef RTCONFIG_SYSSTATE
	start_sysstate();
#endif
#ifdef RTCONFIG_TRAFFIC_LIMITER
	init_traffic_limiter();
#endif
	start_watchdog();
#ifdef RTAC87U
	start_watchdog02();
#endif
#ifdef SW_DEVLED
	start_sw_devled();
#endif
#if defined(RTAC1200G) || defined(RTAC1200GP)
	start_wdg_monitor();
#endif
#ifdef RTCONFIG_DUALWAN
	if(!nvram_get_int("stop_adv_lb"))
		restart_dualwan();
#endif
#ifdef RTCONFIG_FANCTRL
	start_phy_tempsense();
#endif
#ifdef RTCONFIG_AMAS
	start_amas_wlcconnect();
	start_amas_bhctrl();
	start_amas_lanctrl();
#endif
#if defined(RTCONFIG_BCMWL6) && defined(RTCONFIG_PROXYSTA)
	start_psta_monitor();
#endif
#if defined(RTCONFIG_AMAS) && (defined(RTCONFIG_BCMWL6) || defined(RTCONFIG_LANTIQ) || defined(RTCONFIG_QCA))
	start_obd();
#endif
#if defined(RTCONFIG_AMAS) && defined(RTCONFIG_ETHOBD)
	start_eth_obd();
#endif
	start_snooper();
#if 0
	start_lldpd();
#else
	start_lltd();
#endif
#ifdef RTCONFIG_TOAD
	start_toads();
#endif

#if defined(RTCONFIG_IPSEC)
        //if(nvram_get_int("ipsec_server_enable") || nvram_get_int("ipsec_client_enable"))
        rc_ipsec_nvram_convert_check();
        rc_ipsec_config_init();
#if defined(HND_ROUTER)
	rc_set_ipsec_stack_block_size();
#endif
#endif

#ifdef RTCONFIG_JFFS2USERICON
	start_lltdc();
#endif
	start_networkmap(1);

#if defined(RTCONFIG_PPTPD) || defined(RTCONFIG_ACCEL_PPTPD)
	start_pptpd();
#endif

#ifdef RTCONFIG_USB
//	_dprintf("restart_nas_services(%d): test 8.\n", getpid());
	//restart_nas_services(0, 1);
#ifdef RTCONFIG_DISK_MONITOR
	start_diskmon();
#endif
#endif

#ifdef RTCONFIG_WEBDAV
	start_webdav();
#else
	if(f_exists("/opt/etc/init.d/S50aicloud"))
		system("sh /opt/etc/init.d/S50aicloud scan");
#endif

#ifdef RTCONFIG_TUNNEL
	start_mastiff();
#endif

#ifdef RTCONFIG_SNMPD
	start_snmpd();
#endif

#if defined(RTCONFIG_RALINK) && defined(RTCONFIG_WIRELESSREPEATER)
	apcli_start();
#endif

#if defined(RTCONFIG_BWDPI)
	start_bwdpi_check();
#endif
	start_hour_monitor_service();
#ifdef RTCONFIG_CONNTRACK
	start_pctime_service();
#endif

#ifdef RTCONFIG_IPERF
	start_iperf();
	start_monitor();
#endif

#ifdef RTCONFIG_FBWIFI
	//start_fb_wifi();
	if(sw_mode() == SW_MODE_ROUTER){
		start_fbwifi();
	}
#endif

#ifdef RTCONFIG_IXIAEP
	start_ixia_endpoint();
#endif

#ifdef RTCONFIG_SAMBASRV
	start_samba();	// We might need it for wins/browsing services
#endif

#ifdef RTCONFIG_INTERNAL_GOBI
	start_lteled();
#endif

#ifdef RTCONFIG_PARENTALCTRL
	start_pc_block();
#endif

#ifdef RTCONFIG_TOR
	start_Tor_proxy();
#endif

#ifdef RTCONFIG_CLOUDCHECK
	start_cloudcheck();
#endif

#ifdef RTCONFIG_QCA_PLC_UTILS
	start_plchost();
#endif
#ifdef RTCONFIG_NEW_USER_LOW_RSSI
	start_roamast();
#endif

#if defined(RTCONFIG_KEY_GUARD)
	start_keyguard();
#endif

#if 0//defined(RTCONFIG_WTFAST)
	start_wtfast();
#endif

#ifdef RTCONFIG_COOVACHILLI
	start_chilli();
	start_CP();
#endif
#ifdef RTCONFIG_CAPTIVE_PORTAL
	start_uam_srv(); //move to init.c	/* start internal uam server */
#endif
#ifdef RTCONFIG_FREERADIUS
	start_radiusd();
#endif

#ifdef RTCONFIG_CAPTIVE_PORTAL
	start_chilli();
	start_CP();
	setup_passwd();
	start_uam_srv(); //move to init.c	/* start internal uam server */
#endif

#if defined(RTCONFIG_BT_CONN)
	start_dbus_daemon();
#endif

	start_ecoguard();

//	start_upnp();

	sanity_logs();
#if defined(HND_ROUTER) && defined(RTCONFIG_HNDMFG)
	hnd_mfg_services();
#endif
#ifdef RTCONFIG_CFGSYNC
	start_cfgsync();
#ifdef RTCONFIG_CONNDIAG
	start_conn_diag();
#endif
#endif

#if !(defined(RTCONFIG_QCA) || defined(RTCONFIG_RALINK) || defined(RTCONFIG_REALTEK))
	start_erp_monitor();
#endif
#ifdef RTCONFIG_HD_SPINDOWN
#ifdef LINUX26
	start_usb_idle();
#endif
#endif

#ifdef RTCONFIG_ADTBW
	start_adtbw();
#endif
#ifdef RTCONFIG_AMAS
	start_amas_lldpd();
#endif

#ifdef RTCONFIG_PUSH_EMAIL
#ifdef RTCONFIG_DBLOG
	start_dblog(0);
#endif /* RTCONFIG_DBLOG */
#endif /* RTCONFIG_PUSH_EMAIL */

#if defined(RTCONFIG_RGBLED)
	if(nvram_match("sb_flash_update", "1"))
		start_aurargb();
#endif

	run_custom_script("services-start", NULL);

	return 0;
}

void
stop_logger(void)
{
	if (pids("klogd"))
		killall("klogd", SIGTERM);
	if (pids("syslogd"))
		killall("syslogd", SIGTERM);
}

void
stop_services(void)
{
	run_custom_script("services-stop", NULL);

#ifdef RTCONFIG_ADTBW
	stop_adtbw();
#endif
#if !(defined(RTCONFIG_QCA) || defined(RTCONFIG_RALINK) || defined(RTCONFIG_REALTEK))
	stop_erp_monitor();
#endif
#ifdef RTCONFIG_INTERNAL_GOBI
	stop_lteled();
#endif
	stop_hour_monitor_service();
#ifdef RTCONFIG_CONNTRACK
	stop_pctime_service();
#endif
#if defined(RTCONFIG_BWDPI)
	stop_bwdpi_wred_alive();
	stop_bwdpi_check();
	stop_dpi_engine_service(1);
#endif
#ifdef RTCONFIG_IXIAEP
	stop_ixia_endpoint();
#endif
#ifdef RTCONFIG_IPERF
	stop_monitor();
	stop_iperf();
#endif

#ifdef RTCONFIG_CAPTIVE_PORTAL
	stop_chilli();
	stop_CP();
#endif

#ifdef RTCONFIG_WEBDAV
	stop_webdav();
#else
	if(f_exists("/opt/etc/init.d/S50aicloud"))
		system("sh /opt/etc/init.d/S50aicloud scan");
#endif
#ifdef RTCONFIG_TUNNEL
	stop_mastiff();
#endif
#ifdef RTCONFIG_USB
//_dprintf("restart_nas_services(%d): test 9.\n", getpid());
	restart_nas_services(1, 0);
#ifdef RTCONFIG_DISK_MONITOR
	stop_diskmon();
#endif
#ifdef RTCONFIG_USB_PRINTER
	stop_lpd();
	stop_u2ec();
#endif
#endif
	stop_upnp();
	stop_lltd();
	stop_snooper();
#ifdef RTCONFIG_AMAS
	stop_amas_bhctrl();
	stop_amas_lanctrl();
	stop_amas_wlcconnect();
	stop_amas_lldpd();
#ifdef RTCONFIG_LANTIQ
	stop_obd();
#endif
#ifdef RTCONFIG_ETHOBD
	stop_eth_obd();
#endif
#endif
	stop_watchdog();
#ifdef RTCONFIG_FANCTRL
	stop_phy_tempsense();
#endif
#ifdef RTCONFIG_BCMWL6
	stop_igmp_proxy();
#ifdef RTCONFIG_AMAS
	stop_obd();
#ifdef RTCONFIG_ETHOBD
	stop_eth_obd();
#endif
#endif
#ifdef RTCONFIG_PROXYSTA
	stop_psta_monitor();
#endif
#endif
#if !defined(HND_ROUTER)
	stop_cstats();
#endif
	stop_rstats();
#ifdef RTCONFIG_DSL
	stop_spectrum(); //Ren
#endif
#ifdef RTCONFIG_JFFS2USERICON
	stop_lltdc();
#endif
	stop_networkmap();
	stop_infosvr();
#ifdef  __CONFIG_VISUALIZATION__
	stop_visualization_tool();
#endif /* __CONFIG_VISUALIZATION__ */
	stop_httpd();
	stop_cifs();
#ifdef RTCONFIG_LETSENCRYPT
	stop_letsencrypt();
#endif
#ifdef RTCONFIG_CROND
	stop_cron();
#endif
#ifdef RTCONFIG_DHCP_OVERRIDE
	stop_detectWAN_arp();
#endif
	stop_dnsmasq();
#if defined(RTCONFIG_MDNS)
	stop_mdns();
#endif
#ifdef RTCONFIG_IPV6
	/* what? */
#endif
#ifdef RTCONFIG_BCMWL6
#ifdef BCM_ASPMD
	stop_aspmd();
#endif
#ifdef RTCONFIG_DHDAP
	stop_dhd_monitor();
#endif
	stop_acsd();
#ifdef BCM_EVENTD
	stop_eventd();
#endif
#ifdef BCM_SSD
	stop_ssd();
#endif
#ifdef BCM_APPEVENTD
	stop_appeventd();
#endif
#ifdef BCM_CEVENTD
	stop_ceventd();
#endif
#ifdef BCM_BSD
	stop_bsd();
#endif
	stop_igmp_proxy();
#ifdef RTCONFIG_HSPOT
	stop_hspotap();
#endif
#endif
#if defined(RTCONFIG_WLCEVENTD)
	stop_wlceventd();
#endif
#ifdef RTCONFIG_NOTIFICATION_CENTER
	stop_wlc_nt();
#endif
#ifdef RTCONFIG_WPS
	stop_wpsaide();
#endif
	stop_wps();
#ifdef CONFIG_BCMWL5
	stop_nas();
	stop_eapd();
#elif defined RTCONFIG_RALINK
	stop_8021x();
#endif
#ifdef RTCONFIG_TOAD
	stop_toads();
#endif
	stop_telnetd();
#ifdef RTCONFIG_SSH
	stop_sshd();
#endif
#ifdef RTCONFIG_PROTECTION_SERVER
	stop_ptcsrv();
#endif
#ifdef RTCONFIG_SNMPD
	stop_snmpd();
#endif
#ifdef  __CONFIG_NORTON__
	stop_norton();
#endif /* __CONFIG_NORTON__ */
#ifdef RTCONFIG_QTN
	stop_qtn_monitor();
#endif
#ifdef RTCONFIG_FBWIFI
	if(sw_mode() == SW_MODE_ROUTER){
		stop_fbwifi();
	}
#endif
#ifdef RTCONFIG_PARENTALCTRL
	stop_pc_block();
#endif
#ifdef RTCONFIG_TOR
	stop_Tor_proxy();
#endif
#ifdef RTCONFIG_CLOUDCHECK
	stop_cloudcheck();
#endif
#ifdef RTCONFIG_KEY_GUARD
	stop_keyguard();
#endif

#ifdef RTCONFIG_CAPTIVE_PORTAL
	stop_uam_srv();	/* stop internal uam server */
#endif
#ifdef RTCONFIG_FREERADIUS
	stop_radiusd();
#endif
#ifdef __CONFIG_WBD__
	stop_wbd();
#endif /* __CONFIG_WBD__ */
#ifdef RTCONFIG_NOTIFICATION_CENTER
	stop_notification_center();
#endif
#ifdef RTCONFIG_SYSSTATE
	stop_sysstate();
#endif
#ifdef RTCONFIG_CFGSYNC
#ifdef RTCONFIG_CONNDIAG
	stop_conn_diag();
#endif
	stop_cfgsync();
#endif
#ifdef RTCONFIG_NEW_USER_LOW_RSSI
	stop_roamast();
#endif
}

#ifdef RTCONFIG_QCA
int stop_wifi_service(void)
{
   	int is_unload;
	int i, unit = -1, sunit = 0;
	unsigned int m;	/* bit0~3: 2G, bit4~7: 5G */
	char wif[256];
	char pid_path[] = "/var/run/hostapd_athXXX.pidYYYYYY";
	char path[] = "/sys/class/net/ath001XXXXXX";

	for (i = 0, unit = 0, sunit = 0, m = 0xFF; m > 0; ++i, ++sunit, m >>= 1) {
		if (i == 4) {
			unit = 1;
			sunit -= 4;
		}
		__get_wlifname(unit, sunit, wif);
		sprintf(path, "/sys/class/net/%s", wif);
		if (d_exists(path))
			ifconfig(wif, 0, NULL, NULL);
		sprintf(pid_path, "/var/run/hostapd_%s.pid", wif);
		if (!f_exists(pid_path))
			continue;

		kill_pidfile_tk(pid_path);
	}

#if defined(RTCONFIG_WIRELESSREPEATER)
#if defined(RTCONFIG_CONCURRENTREPEATER)
	kill_wifi_wpa_supplicant(-1);
#endif
#endif

#if defined(QCA_WIFI_INS_RM)
	if(sw_mode()==SW_MODE_REPEATER)
		is_unload=0;
	else
		is_unload=1;
#else
	is_unload=1;
#endif
	if(is_unload)
	{
		if (module_loaded("umac")) {
			modprobe_r("umac");
			sleep(2);
		}
		if (module_loaded("ath_dev"))
			modprobe_r("ath_dev");

		if (module_loaded("ath_hal"))
			modprobe_r("ath_hal");
	}
	return 0;
}
#endif

void
stop_services_mfg(void)
{
#ifdef RTCONFIG_USB
#ifdef RTCONFIG_DISK_MONITOR
	stop_diskmon();
#endif
#ifdef RTCONFIG_USB_PRINTER
	stop_lpd();
	stop_u2ec();
#endif
#ifdef RTCONFIG_USB_MODEM
#ifdef RTCONFIG_INTERNAL_GOBI
	stop_lteled();
#endif
#endif
#ifndef RTCONFIG_NO_USBPORT
	stop_usbled();
#endif
#endif
	stop_rstats();
#ifdef RTCONFIG_JFFS2USERICON
	stop_lltdc();
#endif
	stop_networkmap();
#if !(defined(HND_ROUTER) && defined(RTCONFIG_HNDMFG))
	stop_dnsmasq();
#endif
#if defined(RTCONFIG_MDNS)
	stop_mdns();
#endif
	stop_upnp();
	stop_lltd();
	stop_snooper();
#if defined (RTCONFIG_AMAS) && (defined(RTCONFIG_BCMWL6) || defined(RTCONFIG_LANTIQ) || defined(RTCONFIG_QCA))
#if defined(RTCONFIG_ETHOBD)
	stop_eth_obd();
#endif
	stop_obd();
#endif
#ifdef RTCONFIG_BCMWL6
#ifdef BCM_ASPMD
	stop_aspmd();
#endif
#ifdef RTCONFIG_DHDAP
	stop_dhd_monitor();
#endif
	stop_acsd();
#ifdef BCM_EVENTD
	stop_eventd();
#endif
#ifdef BCM_SSD
	stop_ssd();
#endif
#ifdef BCM_APPEVENTD
	stop_appeventd();
#endif
#ifdef BCM_CEVENTD
        stop_ceventd();
#endif
#ifdef BCM_BSD
	stop_bsd();
#endif
	stop_igmp_proxy();
#ifdef RTCONFIG_HSPOT
	stop_hspotap();
#endif
#endif
#if defined(RTCONFIG_WLCEVENTD)
	stop_wlceventd();
#endif
#ifdef RTCONFIG_NOTIFICATION_CENTER
	stop_wlc_nt();
#endif
#ifdef RTCONFIG_WPS
	stop_wpsaide();
#endif
	stop_wps();

	stop_wanduck();
	stop_logger();
#if defined(RTCONFIG_BWDPI)
	stop_bwdpi_check();
#endif
	killall_tk("ntp");
	stop_ntpc();
	stop_udhcpc(-1);
	platform_start_ate_mode();
#ifdef RTCONFIG_QCA_PLC_UTILS
	ate_ctl_plc_led();
#endif
#ifdef SW_DEVLED
#ifdef RTCONFIG_HND_ROUTER_AX
	if(nvram_match("asus_mfg", "1"))
#endif
	stop_sw_devled();
#endif
#if defined(RTCONFIG_BT_CONN)
#if defined(RTCONFIG_LP5523)
	lp55xx_leds_proc(LP55XX_ALL_LEDS_OFF, LP55XX_ACT_NONE);
#endif /* RTCONFIG_LP5523 */
	stop_bluetooth_service();
#endif	/* RTCONFIG_BT_CONN */
#if defined(RTCONFIG_CFEZ) && defined(RTCONFIG_BCMARM)
	start_envrams();
#endif

#ifdef RTCONFIG_AMAS
	stop_amas_wlcconnect();
	stop_amas_bhctrl();
	stop_amas_lanctrl();
	stop_amas_lldpd();
#endif
#ifdef RTCONFIG_WIRELESSREPEATER
	stop_wlcconnect();
#endif

#ifdef RTCONFIG_QCA
	stop_wifi_service();
#endif
#ifdef RTCONFIG_SYSSTATE
	stop_sysstate();
#endif
#ifdef RTCONFIG_PROTECTION_SERVER
	stop_ptcsrv();
#endif
#if !(defined(RTCONFIG_QCA) || defined(RTCONFIG_RALINK) || defined(RTCONFIG_REALTEK))
	stop_erp_monitor();
#endif
#ifdef RTCONFIG_NOTIFICATION_CENTER
	stop_notification_center();
#endif
#ifdef RTCONFIG_TUNNEL
	stop_mastiff();
#endif
#ifdef RTCONFIG_NEW_USER_LOW_RSSI
	stop_roamast();
#endif
#ifdef RTCONFIG_GETREALIP
	killall_tk("getrealip.sh");
	killall_tk("ministun");
#endif
}

// 2008.10 magic

int start_wanduck(void)
{
	char *argv[] = {"/sbin/wanduck", NULL};
	pid_t pid;

#if 0
	int sw_mode = sw_mode();
	if(sw_mode != SW_MODE_ROUTER && sw_mode != SW_MODE_REPEATER)
		return -1;
#endif

#if defined(HND_ROUTER) && defined(RTCONFIG_HNDMFG)
	return 0;
#endif

	if(!strcmp(nvram_safe_get("wanduck_down"), "1"))
		return 0;

#ifdef RTCONFIG_MODEM_BRIDGE
	if(sw_mode() == SW_MODE_AP && nvram_get_int("modem_bridge"))
		return 0;
#endif

	return _eval(argv, NULL, 0, &pid);
}

void stop_wanduck(void)
{
	killall("wanduck", SIGTERM);
}

#ifdef RTL_WTDOG
void
stop_rtl_watchdog(void)
{
	// Stop Realtek watchdog
	FILE *file;
#ifdef RTCONFIG_RTL8197F
	file = fopen("/proc/watchdog_kick", "w+");
	if (file)
	{
		fputs("1", file);
		fclose(file);
	}
	file = fopen("/proc/watchdog_cmd", "w+");
	if (file)
	{
		fputs("enable 0 interval 0", file);
		fclose(file);
	}
#else
	file = fopen("/proc/watchdog_kick","w+");
	if(file)
	{
		fputs("111", file);
		fclose(file);
	}

	file = fopen("/proc/watchdog_start","w+");
	if(file)
	{
		fputs("222", file);
		fclose(file);
	}
#endif
}

void
start_rtl_watchdog(void)
{
	stop_rtl_watchdog();
	// Start Realtek watchdog
	FILE *file;
#ifdef RTCONFIG_RTL8197F
	file = fopen("/proc/watchdog_cmd", "w+");
	if (file)
	{
		fputs("enable 1 interval 33", file);
		fclose(file);
	}
	file = fopen("/proc/watchdog_kick", "w+");
	if (file)
	{
		fputs("1", file);
		fclose(file);
	}
#else
	file = fopen("/proc/watchdog_start","w+");
	if(file)
	{
		fputs("111", file);
		fclose(file);
	}

	file = fopen("/proc/watchdog_kick","w+");
	if(file)
	{
		fputs("111", file);
		fclose(file);
	}
#endif
}
#endif

void
stop_watchdog(void)
{
#ifdef RTL_WTDOG
	stop_rtl_watchdog();
#endif
	killall_tk("watchdog");
}

#if ! (defined(RTCONFIG_QCA) || defined(RTCONFIG_RALINK))
void
stop_watchdog02(void)
{
	/* do nothing */
	return;
}
#endif  /* ! (RTCONFIG_QCA || RTCONFIG_RALINK) */

#ifdef SW_DEVLED
void
stop_sw_devled(void)
{
	killall_tk("sw_devled");
	return;
}
#endif

#if defined(RTAC1200G) || defined(RTAC1200GP)
void
stop_wdg_monitor(void)
{
	killall_tk("wdg_monitor");
	return;
}
#endif

#ifdef RTCONFIG_DUALWAN
int restart_dualwan(void)
{
	char *dualwan_argv[] = {"dualwan", NULL};
	pid_t dualpid;

	if(nvram_get_int("dualwan_down") == 1)
		return 0;

	killall("dualwan", SIGTERM);

	return _eval(dualwan_argv, NULL, 0, &dualpid);
}
#endif

int
start_watchdog(void)
{
	char *watchdog_argv[] = {"watchdog", NULL};
	pid_t whpid;

	return _eval(watchdog_argv, NULL, 0, &whpid);
}

#ifdef RTAC87U
int
start_watchdog02(void)
{
	char *watchdog_argv[] = {"watchdog02", NULL};
	pid_t whpid;

	if (pidof("watchdog02") > 0) return -1;

	return _eval(watchdog_argv, NULL, 0, &whpid);
}
#endif

#ifdef RTCONFIG_LANTIQ
int
start_wave_monitor(void)
{
	char *wave_monitor_argv[] = {"wave_monitor", NULL};
	pid_t wavepid;

	if (pidof("wave_monitor") > 0) return -1;

	return _eval(wave_monitor_argv, NULL, 0, &wavepid);
}
#endif
#ifdef SW_DEVLED
int
start_sw_devled(void)
{
	char *sw_devled_argv[] = {"sw_devled", NULL};
	pid_t whpid;

	if (pidof("sw_devled") > 0) return -1;

	return _eval(sw_devled_argv, NULL, 0, &whpid);
}
#endif

#if defined(RTAC1200G) || defined(RTAC1200GP)
int
start_wdg_monitor(void)
{
	char *wdg_monitor_argv[] = {"wdg_monitor", NULL};
	pid_t whpid;

	if (pidof("wdg_monitor") > 0) return -1;

	return _eval(wdg_monitor_argv, NULL, 0, &whpid);

}
#endif

#ifdef RTCONFIG_DSL
#ifdef RTCONFIG_RALINK
//Ren.B
int check_tc_upgrade(void)
{
	int ret_val_sep = 0;

	TRACE_PT("check_tc_upgrade\n");

	ret_val_sep = separate_tc_fw_from_trx();
	TRACE_PT("check_tc_upgrade, ret_val_sep=%d\n", ret_val_sep);
	if(ret_val_sep)
	{
		if(check_tc_firmware_crc() == 0)
		{
			TRACE_PT("check_tc_upgrade ret=1\n");
			return 1; //success
		}
	}
	TRACE_PT("check_tc_upgrade ret=0\n");
	return 0; //fail
}

//New version will rename downloaded firmware to /tmp/linux.trx as default.
int start_tc_upgrade(void)
{
	int ret_val_trunc = 0;
	int ret_val_comp = 0;

	TRACE_PT("start_tc_upgrade\n");

	if(check_tc_upgrade())
	{
		ret_val_trunc = truncate_trx();
		TRACE_PT("start_tc_upgrade ret_val_trunc=%d\n", ret_val_trunc);
		if(ret_val_trunc)
		{
			do_upgrade_adsldrv();
			ret_val_comp = compare_linux_image();
			TRACE_PT("start_tc_upgrade ret_val_comp=%d\n", ret_val_comp);
			if (ret_val_comp == 0)
			{
				// same trx
				TRACE_PT("same firmware\n");
				unlink("/tmp/linux.trx");
			}
			else
			{
				// different trx
				TRACE_PT("different firmware\n");
			}
		}
	}
	return 0;
}
//Ren.E
#endif
#endif

#ifdef RTCONFIG_FANCTRL
int
stop_phy_tempsense()
{
	if (pids("phy_tempsense")) {
		killall_tk("phy_tempsense");
	}
	return 0;
}

int
start_phy_tempsense()
{
	char *phy_tempsense_argv[] = {"phy_tempsense", NULL};
	pid_t pid;

	return _eval(phy_tempsense_argv, NULL, 0, &pid);
}
#endif

#if defined(RTCONFIG_BCMWL6) && defined(RTCONFIG_PROXYSTA)
int
stop_psta_monitor()
{
	if (pids("psta_monitor")) {
		killall_tk("psta_monitor");
	}
	return 0;
}

int
start_psta_monitor()
{
	char *psta_monitor_argv[] = {"psta_monitor", NULL};
	pid_t pid;

#if defined(RTCONFIG_AMAS)
	if (nvram_get_int("re_mode") == 1) {
		_dprintf("It is RE mode, don't start psta_monitor\n");
		return 0;
	}
#endif

	return _eval(psta_monitor_argv, NULL, 0, &pid);
}
#endif

#if defined(RTCONFIG_AMAS) && (defined(RTCONFIG_BCMWL6) || defined(RTCONFIG_LANTIQ) || defined(RTCONFIG_QCA))
void
stop_obd(void)
{
	if(getpid()!=1) {
		notify_rc("stop_obd");
		return;
	}

	if (pids("obd"))
		killall_tk("obd");
}

void
start_obd(void)
{
#ifndef RTCONFIG_DISABLE_REPEATER_UI
	char *obd_argv[] = {"obd", NULL};
	pid_t pid;

	if (no_need_obd() == -1)
		return;

	stop_obd();

	if(getpid()!=1) {
		notify_rc("start_obd");
		return;
	}

#ifdef CONFIG_BCMWL5
	if (!restore_defaults_g)
#endif
	_eval(obd_argv, NULL, 0, &pid);
#else
	return;
#endif
}
#endif

#if defined(RTCONFIG_AMAS) && defined(RTCONFIG_ETHOBD)
void start_obd_monitor(void)
{
        char *obd_monitor_argv[] = {"obd_monitor", NULL};
        pid_t pid;

        if(getpid()!=1) {
                notify_rc("start_obd_monitor");
                return;
        }

        killall("obd_monitor", SIGTERM);

        _eval(obd_monitor_argv, NULL, 0, &pid);
}

void stop_obd_monitor(void)
{
        if(getpid()!=1) {
                notify_rc("stop_obd_monitor");
                return;
        }

        killall("obd_monitor", SIGTERM);
}

void stop_eth_obd(void)
{
	if (pids("obd_eth"))
		killall_tk("obd_eth");
}

void start_eth_obd(void)
{
#ifndef RTCONFIG_DISABLE_REPEATER_UI
	char *obdeth_argv[] = {"obd_eth", NULL};
	pid_t pid;

	if (no_need_obdeth() == -1)
		return;

	stop_eth_obd();

#ifdef CONFIG_BCMWL5
	if (!restore_defaults_g)
#endif
	_eval(obdeth_argv, NULL, 0, &pid);
#else
	return;
#endif
}
#endif

#ifdef RTCONFIG_IPERF
int
stop_monitor()
{
	if (pids("monitor")) {
		killall_tk("monitor");
	}
	return 0;
}

int
start_monitor()
{
	char *monitor_argv[] = {"monitor", NULL};
	pid_t pid;

	return _eval(monitor_argv, NULL, 0, &pid);
}
#endif

#ifdef RTCONFIG_QTN
int
stop_qtn_monitor()
{
	if (pids("qtn_monitor")) {
		killall_tk("qtn_monitor");
	}
	return 0;
}

int
start_qtn_monitor()
{
	char *qtn_monitor_argv[] = {"qtn_monitor", NULL};
	pid_t pid;

	return _eval(qtn_monitor_argv, NULL, 0, &pid);
}
#endif

#if defined(RTCONFIG_USB) && !defined(RTCONFIG_NO_USBPORT)
int
start_usbled(void)
{
	char *usbled_argv[] = {"usbled", NULL};
	pid_t whpid;

#if defined(HND_ROUTER) && defined(RTCONFIG_HNDMFG) && !defined(RTAX88U)
	return 0;
#endif

#ifdef RTAC68U
	if (!hw_usb_cap())
		return 0;
#endif

	stop_usbled();
	return _eval(usbled_argv, NULL, 0, &whpid);
}

int
stop_usbled(void)
{
	if (pids("usbled"))
		killall("usbled", SIGTERM);

	return 0;
}
#endif

#ifdef RTCONFIG_CROND
void start_cron(void)
{
	stop_cron();
	eval("crond", "-l", "9");
}


void stop_cron(void)
{
	killall_tk("crond");
}
#endif

#ifdef RTCONFIG_QUAGGA
void stop_quagga(void)
{
	if (pids("zebra")){
		killall("zebra", SIGINT);
	}
	if (pids("ripd")){
		killall("ripd", SIGINT);
	}
}

int start_quagga(void)
{
	FILE *fp, *fp2;
	char *zebra_hostname;
	char *zebra_passwd;
	char *zebra_enpasswd;
	char *rip_hostname;
	char *rip_passwd;
/*
	char *wan_ip, *wan_ifname;
	int   unit;
	char tmp[32], prefix[] = "wanXXXXXXXXXX_";
*/

	if (!is_routing_enabled()) {
		_dprintf("return -1\n");
		return -1;
	}
	if (nvram_invmatch("quagga_enable", "1"))
		return -1;

/*
	unit = wan_primary_ifunit();
	snprintf(prefix, sizeof(prefix), "wan%d_", unit);

	wan_ip = nvram_safe_get(strcat_r(prefix, "ipaddr", tmp));
	wan_ifname = get_wan_ifname(unit);

	if (!wan_ip || strcmp(wan_ip, "") == 0 || !inet_addr(wan_ip)) {
		logmessage("quagga", "WAN IP is empty.");
		return -1;
	}
*/

	zebra_passwd = nvram_safe_get("zebra_passwd");
	zebra_enpasswd = nvram_safe_get("zebra_enpasswd");
	rip_passwd = nvram_safe_get("rip_passwd");
	zebra_hostname = nvram_safe_get("productid");
	rip_hostname = nvram_safe_get("productid");
#ifdef RTCONFIG_NVRAM_ENCRYPT
	int declen = pw_dec_len(zebra_passwd);
	char dec_passwd[declen];
	memset(dec_passwd, 0, sizeof(dec_passwd));
	pw_dec(zebra_passwd, dec_passwd);
	zebra_passwd = dec_passwd;

	int declen2 = pw_dec_len(zebra_enpasswd);
	char dec_passwd2[declen2];
	memset(dec_passwd2, 0, sizeof(dec_passwd2));
	pw_dec(zebra_enpasswd, dec_passwd2);
	zebra_enpasswd = dec_passwd2;

	int declen3 = pw_dec_len(rip_passwd);
	char dec_passwd3[declen3];
	memset(dec_passwd3, 0, sizeof(dec_passwd3));
	pw_dec(rip_passwd, dec_passwd3);
	rip_passwd = dec_passwd3;
#endif
	if (pids("zebra")){
		killall("zebra", SIGINT);
		sleep(1);
	}
	if (pids("ripd")){
		killall("ripd", SIGINT);
		sleep(1);
	}
	if ((fp = fopen("/etc/zebra.conf", "w"))){
		fprintf(fp, "hostname %s\n", zebra_hostname);
		fprintf(fp, "password %s\n", zebra_passwd);
		fprintf(fp, "enable password %s\n", zebra_enpasswd);
		fprintf(fp, "log file /etc/zebra.log informational\n");
		append_custom_config("zebra.conf",fp);
		fclose(fp);
		use_custom_config("zebra.conf","/etc/zebra.conf");
		run_postconf("zebra","/etc/zebra.conf");
		eval("zebra", "-d", "-f", "/etc/zebra.conf");
	}
	if ((fp2 = fopen("/etc/ripd.conf", "w"))){
		fprintf(fp2, "hostname %s\n", rip_hostname);
		fprintf(fp2, "password %s\n", rip_passwd);
//		fprintf(fp2, "debug rip events\n");
//		fprintf(fp2, "debug rip packet\n");
		fprintf(fp2, "router rip\n");
		fprintf(fp2, " version 2\n");
#if !defined(BLUECAVE)
		fprintf(fp2, " network vlan2\n");
		fprintf(fp2, " network vlan3\n");
		fprintf(fp2, " passive-interface vlan2\n");
		fprintf(fp2, " passive-interface vlan3\n");
#else
		fprintf(fp2, " network eth1.2\n");
		fprintf(fp2, " network eth1.3\n");
		fprintf(fp2, " passive-interface eth1.2\n");
		fprintf(fp2, " passive-interface eth1.3\n");
#endif
		fprintf(fp2, "log file /etc/ripd.log informational\n");
		fprintf(fp2, "log stdout\n");

		append_custom_config("ripd.conf",fp2);
		fclose(fp2);
		use_custom_config("ripd.conf","/etc/ripd.conf");
		run_postconf("ripd","/etc/ripd.conf");
		eval("ripd", "-d", "-f", "/etc/ripd.conf");
	}
	return 0;
}
#endif

#if defined(RTCONFIG_RGBLED)
#include <aura_rgb.h>
void start_aurargb(void)
{
	RGB_LED_STATUS_T rgb_cfg;
	if (!nvram_match("aurargb_enable", "1")) {
		memset(&rgb_cfg, 0x00, sizeof(rgb_cfg));
		aura_rgb_led(ROUTER_AURA_SET, &rgb_cfg, 0, 0);
		return;
	}
#if defined(RTCONFIG_AURASYNC)
	if (nvram_get_int("aurasync_enable")) {
		if (nvram_get_int("aurasync_set") && nv_to_rgb("aurasync_val", &rgb_cfg)==0) {
			aura_rgb_led(ROUTER_AURA_SET, &rgb_cfg, 0, 0);
			return;
		}
	}
#endif
	if (nv_to_rgb("aurargb_val", &rgb_cfg)==0) {
		aura_rgb_led(ROUTER_AURA_SET, &rgb_cfg, 0, 0);
	}
}
#endif

void start_script(int argc, char *argv[])
{
	int pid;

	argv[argc] = NULL;
	_eval(argv, NULL, 0, &pid);

}

// -----------------------------------------------------------------------------

/* -1 = Don't check for this program, it is not expected to be running.
 * Other = This program has been started and should be kept running.  If no
 * process with the name is running, call func to restart it.
 * Note: At startup, dnsmasq forks a short-lived child which forks a
 * long-lived (grand)child.  The parents terminate.
 * Many daemons use this technique.
 */
static void _check(pid_t pid, const char *name, void (*func)(void))
{
	if (pid == -1) return;

	if (pidof(name) > 0) return;

	syslog(LOG_DEBUG, "%s terminated unexpectedly, restarting.\n", name);
	func();

	// Force recheck in 500 msec
	setitimer(ITIMER_REAL, &pop_tv, NULL);
}

static void QOS_CONTROL()
{
#ifdef RTCONFIG_LANTIQ
	char ppa_cmd[255] = {0};
#endif

	add_iQosRules(get_wan_ifname(wan_primary_ifunit()));
#if defined(RTCONFIG_BWDPI)
	start_dpi_engine_service();
#endif
	start_iQos();

#ifdef RTCONFIG_LANTIQ
	if (ppa_support(wan_primary_ifunit()) == 0) {
		disable_ppa_wan(get_wan_ifname(wan_primary_ifunit()));
		_dprintf("%s : remove ppa wan interface: %s\n", __FUNCTION__, ppa_cmd);
	}else{
		enable_ppa_wan(get_wan_ifname(wan_primary_ifunit()));
		_dprintf("%s : add ppa wan interface: %s\n", __FUNCTION__, ppa_cmd);
	}
#endif
}

void check_services(void)
{
//	TRACE_PT("keep alive\n");

	// Periodically reap any zombies
	setitimer(ITIMER_REAL, &zombie_tv, NULL);

#ifdef LINUX26
	_check(pids("hotplug2"), "hotplug2", start_hotplug2);
#endif
#if defined(RTCONFIG_AMAS) && (defined(RTCONFIG_BCMWL6) || defined(RTCONFIG_LANTIQ) || defined(RTCONFIG_QCA))
	_check(no_need_obd(), "obd", start_obd);
#endif
#if defined(RTCONFIG_AMAS) && defined(RTCONFIG_ETHOBD)
	_check(no_need_obdeth(), "obd_eth", start_eth_obd);
#endif
#ifdef RTCONFIG_AMAS
	if(init_x_Setting == 0 && nvram_get_int("x_Setting") == 1) {
		notify_rc("restart_amas_lldpd");
		init_x_Setting = 1;
	}
#endif

}

#define RC_SERVICE_STOP 0x01
#define RC_SERVICE_START 0x02

void factory_reset(void)
{
#ifdef RTCONFIG_CONCURRENTREPEATER
	nvram_set_int("led_status", LED_FACTORY_RESET);
#endif
	g_reboot = 1;
#ifdef RTCONFIG_REALTEK
/* [MUST] : Need to Clarify ... */
	set_led(LED_BLINK_SLOW, LED_BLINK_SLOW);
	nvram_commit();
#endif
#ifdef RTCONFIG_DSL
	eval("adslate", "sysdefault");
#endif
	stop_wan();

#ifdef RTCONFIG_NOTIFICATION_CENTER
#if defined(RTCONFIG_JFFS2) || defined(RTCONFIG_BRCM_NAND_JFFS2) || defined(RTCONFIG_UBIFS)
	eval("rm", "-rf", NOTIFY_DB_FOLDER);
#endif
#endif

#ifdef RTCONFIG_USB
#ifdef RTCONFIG_USB_MODEM
#if defined(RTCONFIG_JFFS2) || defined(RTCONFIG_BRCM_NAND_JFFS2) || defined(RTCONFIG_UBIFS)
	eval("rm", "-rf", "/jffs/sim");
#endif
#endif
#ifdef RTCONFIG_OPENVPN
#if defined(RTCONFIG_UBIFS)
	eval("rm", "-rf", OVPN_DIR_SAVE);
#endif
#endif

	if(get_model() == MODEL_RTN53)
	{
		eval("wlconf", "eth2", "down");
		modprobe_r("wl_high");
	}

#if !defined(RTN56UB1) && !defined(RTN56UB2)
#ifndef RTCONFIG_ERPTEST
	stop_usb();
#else
	stop_usb(0);
#endif
#ifndef RTCONFIG_NO_USBPORT
	stop_usbled();
#endif
#endif
#endif

	sleep(3);
	nvram_set(ASUS_STOP_COMMIT, "1");
#if defined(RTCONFIG_NVRAM_FILE)
	ResetDefault();
#else
	if(nvram_contains_word("rc_support", "nandflash"))	/* RT-AC56S,U/RT-AC68U/RT-N18U */
	{
#if defined(RTCONFIG_ALPINE) || defined(RTCONFIG_LANTIQ)
		system("mtd-erase -d nvram");
#else
#ifdef HND_ROUTER
		eval("hnd-erase", "nvram");
#else
		eval("mtd-erase2", "nvram");
#endif
#endif
	}
	else
	{
#if defined(RTAC1200G) || defined(RTAC1200GP)
		eval("mtd-erase2", "nvram");
#elif defined(RTCONFIG_REALTEK)
		ResetDefault();
#else
		eval("mtd-erase", "-d", "nvram");
#endif
#endif
	}
#ifdef RTCONFIG_QCA_PLC_UTILS
	reset_plc();
	eval("mtd-erase", "-d", "plc");
#endif

	kill(1, SIGTERM);
}

void handle_notifications(void)
{
	char nv[256], nvtmp[32], *cmd[8], *script;
	char *nvp, *b, *nvptr, *actionstr;
	int action = 0;
	int count;
	int i;
	int wan_unit;
#ifdef RTCONFIG_USB_MODEM
	int modem_unit = 0;
	char tmp2[100], prefix2[32];
	char env_unit[32];
#endif

#if defined(RTCONFIG_DUAL_TRX)
	char *fwpart[2] = { LINUX_MTD_NAME, LINUX2_MTD_NAME };
#endif
#ifdef RTCONFIG_RGBLED
	RGB_LED_STATUS_T rgb_cfg = { 0 };
#endif

#if defined(RTCONFIG_LANTIQ)
	f_write_string("/proc/sys/vm/drop_caches", "1", 0, 0);
#endif
	// handle command one by one only
	// handle at most 7 parameters only
	// maximum rc_service strlen is 256
	strcpy(nv, nvram_safe_get("rc_service"));
	nvptr = nv;
again:
	nvp = strsep(&nvptr, ";");

	count = 0;
	while ((b = strsep(&nvp, " ")) != NULL)
	{
		_dprintf("cmd[%d]=%s\n", count, b);
		cmd[count] = b;
		count ++;
		if(count == 7) break;
	}
	cmd[count] = 0;

	if(cmd[0]==0 || strlen(cmd[0])==0) {
		nvram_set("rc_service", "");
		return;
	}

	if(strncmp(cmd[0], "start_", 6)==0) {
		action |= RC_SERVICE_START;
		actionstr = "start";
		script = &cmd[0][6];
	}
	else if(strncmp(cmd[0], "stop_", 5)==0) {
		action |= RC_SERVICE_STOP;
		actionstr = "stop";
		script = &cmd[0][5];
	}
	else if(strncmp(cmd[0], "restart_", 8)==0) {
		action |= (RC_SERVICE_START | RC_SERVICE_STOP);
		actionstr = "restart";
		script = &cmd[0][8];
	}
	else {
		action = 0;
		actionstr = "";
		script = cmd[0];
	}

	TRACE_PT("running: %d %s\n", action, script);

	run_custom_script_blocking("service-event", actionstr, script);

#ifdef RTCONFIG_USB_MODEM
	if(!strcmp(script, "simauth")
			|| !strcmp(script, "simpin")
			|| !strcmp(script, "simpuk")
			|| !strcmp(script, "lockpin")
			|| !strcmp(script, "pwdpin")
			|| !strcmp(script, "modemscan")
			){
		if(cmd[1] == NULL)
			modem_unit = 0;
		else
			modem_unit = atoi(cmd[1]);

		snprintf(env_unit, 32, "unit=%d", modem_unit);
		putenv(env_unit);

		usb_modem_prefix(modem_unit, prefix2, sizeof(prefix2));
	}
#endif

	if (strcmp(script, "reboot") == 0 || strcmp(script,"rebootandrestore")==0) {
		g_reboot = 1;

#ifdef RTCONFIG_RGBLED
		if (nvram_match("aurargb_enable", "1"))
			__nv_to_rgb("0,0,0,8,1,0", &rgb_cfg);
		aura_rgb_led(ROUTER_AURA_SET, &rgb_cfg, 0, 0);
#endif
#ifdef RTCONFIG_QCA_PLC_UTILS
		reset_plc();
		sleep(1);
#endif

		stop_wan();
#ifdef RTCONFIG_USB
#if defined(RTCONFIG_USB_MODEM) && (defined(RTCONFIG_JFFS2) || defined(RTCONFIG_BRCM_NAND_JFFS2) || defined(RTCONFIG_UBIFS))
		_dprintf("modem data: save the data during the reboot service\n");
		eval("/usr/sbin/modem_status.sh", "bytes+");
#endif

		if (get_model() == MODEL_RTN53){
			eval("wlconf", "eth2", "down");
			modprobe_r("wl_high");
		}

#if !(defined(RTN56UB1) || defined(RTN56UB2))
#ifndef RTCONFIG_ERPTEST
		stop_usb();
#else
		stop_usb(0);
#endif
#ifndef RTCONFIG_NO_USBPORT
		stop_usbled();
#endif
#endif
#endif
//#if defined(RTCONFIG_JFFS2LOG) && defined(RTCONFIG_JFFS2)
#if defined(RTCONFIG_JFFS2LOG) && (defined(RTCONFIG_JFFS2)||defined(RTCONFIG_BRCM_NAND_JFFS2))
		char prefix[PATH_MAX];

		snprintf(prefix, sizeof(prefix), "%s", nvram_safe_get("log_path"));

		eval("cp", "/tmp/syslog.log", "/tmp/syslog.log-1", prefix);
#endif
		if(strcmp(script,"rebootandrestore")==0) {
			for(i=1;i<count;i++) {
				if(cmd[i]) restore_defaults_module(cmd[i]);
			}
		}

		/* Fall through to signal handler of init process. */
	}
	else if(strcmp(script, "resetdefault_erase") == 0)
	{
		/* remove /jffs/.sys hidden folder */
#if defined(RTCONFIG_JFFS2) || defined(RTCONFIG_BRCM_NAND_JFFS2) || defined(RTCONFIG_UBIFS)
		eval("touch", "/jffs/remove_hidden_flag");
#endif
		factory_reset();
	}
	else if(strcmp(script, "resetdefault") == 0)
	{
		factory_reset();
	}
	else if (strcmp(script, "all") == 0) {
#ifdef RTCONFIG_WIFI_SON
		if(sw_mode() != SW_MODE_REPEATER) {
			action |= RC_SERVICE_STOP | RC_SERVICE_START;
			goto script_allnet;
		}
#endif
#ifdef RTCONFIG_QCA_PLC_UTILS
		reset_plc();
#endif
		sleep(2); // wait for all httpd event done
		stop_lan_port();
		start_lan_port(6);
		kill(1, SIGTERM);
	}
	else if(strcmp(script, "upgrade_ate") == 0) {
		FILE *fp;
		int ate_upgrade_reboot;
		int ate_upgrade_reset;
		char upgrade_file[64] = "/tmp/linux.trx";

#ifdef RTCONFIG_SMALL_FW_UPDATE
		snprintf(upgrade_file,sizeof(upgrade_file),"/tmp/mytmpfs/linux.trx");
#endif

		if(cmd[1] == NULL)	ate_upgrade_reboot = 1;
		else			ate_upgrade_reboot = atoi(cmd[1]);
		if(cmd[2] == NULL)	ate_upgrade_reset = 0;
		else			ate_upgrade_reset = atoi(cmd[2]);
		_dprintf("REBOOT = %d, RESET = %d\n", ate_upgrade_reboot, ate_upgrade_reset);
#ifdef CONFIG_BCMWL5
		if (!factory_debug() && !nvram_match(ATE_UPGRADE_MODE_STR(), "1"))
#else
		if (!IS_ATE_FACTORY_MODE() && !nvram_match(ATE_UPGRADE_MODE_STR(), "1"))
#endif
		{
			_dprintf("Only support under ATE test mode, Skip...\n");
			if ((fp = fopen("/tmp/ate_upgrade_state", "w")) != NULL) {
				fprintf(fp, "Not ATE Mode\n");
				fclose(fp);
			}
			else	_dprintf("Fail to open /tmp/ate_upgrade_state\n");

			if (f_exists(upgrade_file))
				unlink(upgrade_file);

			goto skip;
		}

		if(action & RC_SERVICE_STOP) {
			if ((fp = fopen("/tmp/ate_upgrade_state", "w")) != NULL) {
				fprintf(fp, "stop_upgarde_ate\n");
				fclose(fp);
			}
			else	_dprintf("Fail to open /tmp/ate_upgrade_state\n");

#ifdef RTCONFIG_WIRELESSREPEATER
			if(sw_mode() == SW_MODE_REPEATER)
				stop_wlcconnect();
#endif

			stop_hour_monitor_service();

			// what process need to stop to free memory or
			// to avoid affecting upgrade
			//stop_misc();
			stop_logger();
			stop_upnp();
#if defined(RTCONFIG_MDNS)
			stop_mdns();
#endif
			stop_all_webdav();
#ifdef RTCONFIG_CAPTIVE_PORTAL
			stop_uam_srv();
#endif
#if defined(RTN56U)
			stop_if_misc();
#endif
#ifdef RTCONFIG_USB
			/* fix upgrade fail issue : remove wl_high before rmmod ehci_hcd */
			if (get_model() == MODEL_RTAC53U){
				eval("wlconf", "eth1", "down");
				eval("wlconf", "eth2", "down");
				modprobe_r("wl_high");
				modprobe_r("wl");
			}

#if !defined(RTN53) && !defined(RTN56UB1) && !defined(RTN56UB2) && !defined(RTAC1200GA1) && !defined(RTAC1200GU)
#ifndef RTCONFIG_ERPTEST
			stop_usb();
#else
			stop_usb(0);
#endif
#ifndef RTCONFIG_NO_USBPORT
			stop_usbled();
#endif
			remove_storage_main(1);
			remove_usb_module();
#endif

#endif
			remove_conntrack();
			stop_udhcpc(-1);
#ifdef RTCONFIG_IPV6
#ifdef RTCONFIG_6RELAYD
			stop_6relayd();
#endif
			stop_dhcp6c();
#endif

#ifdef RTCONFIG_TR069
			stop_tr();
#endif
			stop_jffs2(1);
#ifdef RTCONFIG_JFFS2USERICON
			stop_lltdc();
#endif
			stop_networkmap();

#ifdef RTCONFIG_QCA_PLC_UTILS
			reset_plc();
#endif
#ifdef RTCONFIG_CFGSYNC
#ifdef RTCONFIG_CONNDIAG
			stop_conn_diag();
#endif
			stop_cfgsync();
#endif
#if defined(RTCONFIG_AMAS) && (defined(RTCONFIG_BCMWL6) || defined(RTCONFIG_LANTIQ) || defined(RTCONFIG_QCA))
			stop_obd();
#endif
#if defined(RTCONFIG_AMAS) && defined(RTCONFIG_ETHOBD)
			stop_eth_obd();
#endif
		}
		if(action & RC_SERVICE_START) {
			int sw = 0, r;

			if ((fp = fopen("/tmp/ate_upgrade_state", "w")) != NULL) {
				fprintf(fp, "start_upgarde_ate\n");
				fclose(fp);
			}
			else	_dprintf("Fail to open /tmp/ate_upgrade_state\n");

#ifdef RTCONFIG_DSL
#ifdef RTCONFIG_RALINK
			_dprintf("to do start_tc_upgrade\n");
			start_tc_upgrade();
#else
			do_upgrade_adsldrv();
#endif
#endif

			limit_page_cache_ratio(90);

			/* flash it if exists */
			if (f_exists(upgrade_file)) {
#ifdef RTCONFIG_CONCURRENTREPEATER
#ifdef RPAC68U
				set_led(LED_BLINK_SLOW, LED_BLINK_SLOW);
#else
				nvram_set_int("led_status", LED_FIRMWARE_UPGRADE);
#endif
#endif
				/* stop wireless here */
#ifdef RTCONFIG_SMALL_FW_UPDATE
/* TODO should not depend on platform, move to stop_lan_wl()?
 * cope with stop_usb() above for BRCM AP dependencies */
#ifdef CONFIG_BCMWL5
/* TODO should not depend on exact interfaces */
				eval("wlconf", "eth1", "down");
				eval("wlconf", "eth2", "down");
/* TODO fix fini_wl() for BCM USBAP */
				modprobe_r("wl_high");
				modprobe_r("wl");
#ifdef RTCONFIG_USB
#if defined(RTN53)
#ifndef RTCONFIG_ERPTEST
				stop_usb();
#else
				stop_usb(0);
#endif
#ifndef RTCONFIG_NO_USBPORT
				stop_usbled();
#endif
				remove_storage_main(1);
				remove_usb_module();
#endif
#endif
#endif
#elif defined(RTCONFIG_TEMPROOTFS)
				stop_lan_wl();
				stop_dnsmasq();
				stop_networkmap();
				stop_wpsaide();
#if defined(RTCONFIG_QCA) || defined(RTCONFIG_RALINK)
#ifdef RTCONFIG_CONCURRENTREPEATER
				stop_wlcconnect();
#endif	//RTCONFIG_CONCURRENTREPEATE
#if defined(RTCONFIG_QCA) || defined(RTCONFIG_LANTIQ)
				stop_wifi_service();
#endif	//RTCONFIG_QCA
#endif
#endif
				if (!(r = build_temp_rootfs(TMP_ROOTFS_MNT_POINT)))
					sw = 1;
#ifdef RTCONFIG_DUAL_TRX
				if (!nvram_match("nflash_swecc", "1"))
				{
					_dprintf(" Write FW to the 2nd partition.\n");
					if (nvram_contains_word("rc_support", "nandflash"))	/* RT-AC56S,U/RT-AC68U/RT-N16UHP */
						eval("mtd-write2", upgrade_file, "linux2");
					else
						eval("mtd-write", "-i", upgrade_file, "-d", "linux2");
				}
#endif
				if (nvram_contains_word("rc_support", "nandflash")) {	/* RT-AC56S,U/RT-AC68U/RT-N16UHP */
#ifdef HND_ROUTER
					eval("hnd-write", upgrade_file);
#elif defined(RTCONFIG_ALPINE) || defined(RTCONFIG_LANTIQ)
					update_trx("/tmp/linux.trx");
#else
					eval("mtd-write2", upgrade_file, "linux");
#endif
				}
				else
				{
#if defined(RTAC1200G) || defined(RTAC1200GP)
					eval("mtd-write2", upgrade_file, "linux");
#else
#ifdef RTCONFIG_REALTEK
#ifndef CONFIG_MTD_NAND
					eval("mtd-write", "-i", "/tmp/linux.trx", "-d", "linux");
#else
#ifdef CONFIG_ASUS_DUAL_IMAGE_ENABLE
					eval("mtd-write", "-i", "/tmp/linux.trx", "-d", "linux");
#else
					eval("mtd-write", "-i", "/tmp/linux.trx", "-d", "linux");
					eval("mtd-write", "-i", "/tmp/root.trx", "-d", "rootfs");
#endif
#endif
#else /* !RTCONFIG_REALTEK */
#if defined(RTCONFIG_QCA) && defined(RTCONFIG_FITFDT)
					{
						char *upgrade_file2 = "/tmp/linux2.trx";
						char command_buf[256];
						sprintf(command_buf,"dd if=%s of=%s bs=%d skip=1", upgrade_file, upgrade_file2, get_imageheader_size());
						system(command_buf);
						unlink(upgrade_file);
						eval("mtd-write", "-i", upgrade_file2, "-d", "linux");
					}
#else
					eval("mtd-write", "-i", upgrade_file, "-d", "linux");
#endif /* RTCONFIG_QCA && RTCONFIG_FITFDT */
#endif /* RTCONFIG_REALTEK */
#endif // RTAC1200G
				}

				if ((fp = fopen("/tmp/ate_upgrade_state", "w")) != NULL) {
					fprintf(fp, "Upgarde Complete\n");
					fclose(fp);
				}
				else	_dprintf("Fail to open /tmp/ate_upgrade_state\n");

				/* erase trx and free memory on purpose */
				unlink(upgrade_file);

				if(ate_upgrade_reset) {
					_dprintf("[ATE] Reset Default...\n");
#ifndef HND_ROUTER
					nvram_set("restore_defaults", "1");
					nvram_set(ASUS_STOP_COMMIT, "1");
#endif
					ResetDefault();
				}

				if (sw) {
					_dprintf("switch to temp rootfilesystem\n");
					if (!(r = switch_root(TMP_ROOTFS_MNT_POINT))) {
						/* Do nothing. If switch_root() success, never reach here. */
					} else {
						if(ate_upgrade_reboot)	{
							_dprintf("[ATE] REBOOT...\n");
							kill(1, SIGTERM);
						}
					}
				} else {
					if(ate_upgrade_reboot) {
						_dprintf("[ATE] REBOOT...\n");
						kill(1, SIGTERM);
					}
				}
			}
			else {
				// recover? or reboot directly
				//kill(1, SIGTERM);
				if ((fp = fopen("/tmp/ate_upgrade_state", "w")) != NULL) {
						fprintf(fp, "Can't find firmware image\n");
						fclose(fp);
				}
				else	_dprintf("Fail to open /tmp/ate_upgrade_state\n");

				_dprintf("firmware image not found...\n");

			}
		}
	}
	else if(strcmp(script, "upgrade") == 0) {
		if(action&RC_SERVICE_STOP) {
#ifdef RTCONFIG_RGBLED
			if (nvram_match("aurargb_enable", "1"))
				__nv_to_rgb("0,0,0,6,-2,0", &rgb_cfg);
			aura_rgb_led(ROUTER_AURA_SET, &rgb_cfg, 0, 0);
#endif
			g_upgrade = 1;
#ifdef RTCONFIG_WIRELESSREPEATER
			if(sw_mode() == SW_MODE_REPEATER)
			stop_wlcconnect();
#endif

			stop_hour_monitor_service();
#if defined(RTCONFIG_USB_MODEM) && (defined(RTCONFIG_JFFS2) || defined(RTCONFIG_BRCM_NAND_JFFS2) || defined(RTCONFIG_UBIFS))
			_dprintf("modem data: save the data during upgrading\n");
			eval("/usr/sbin/modem_status.sh", "bytes+");
#endif

#ifdef RTCONFIG_USB
			eval("/sbin/ejusb", "-1", "0");
			logmessage("usb", "USB is ejected");
#endif
		   if(!(nvram_match("webs_state_flag", "1") && nvram_match("webs_state_upgrade", "0")))
			stop_wanduck();

			// what process need to stop to free memory or
			// to avoid affecting upgrade
#ifdef RTCONFIG_BWDPI
			/* dpi engine needs 40-50MB memory, it will make some platform run out of memory before upgrade, so stop it to release memory */
			stop_dpi_engine_service(1);
#endif
			stop_misc();
			stop_all_webdav();
#ifdef RTCONFIG_CAPTIVE_PORTAL
			stop_uam_srv();
#endif
#if defined(RTN56U)
			stop_if_misc();
#endif
#ifdef RTCONFIG_USB
			/* fix upgrade fail issue : remove wl_high before rmmod ehci_hcd */
			if (get_model() == MODEL_RTAC53U){
				eval("wlconf", "eth1", "down");
				eval("wlconf", "eth2", "down");
				modprobe_r("wl_high");
				modprobe_r("wl");
			}

#if !defined(RTN53) && !defined(RTN56UB1) && !defined(RTN56UB2) && !defined(RTAC1200GA1) && !defined(RTAC1200GU)
#ifndef RTCONFIG_ERPTEST
			stop_usb();
#else
			stop_usb(0);
#endif
#ifndef RTCONFIG_NO_USBPORT
			stop_usbled();
#endif
			remove_storage_main(1);
			remove_usb_module();
#endif
#endif
			remove_conntrack();
			stop_udhcpc(-1);
#ifdef RTCONFIG_IPV6
#ifdef RTCONFIG_6RELAYD
			stop_6relayd();
#endif
			stop_dhcp6c();
#endif
#ifdef RTCONFIG_TR069
			stop_tr();
#endif
			stop_jffs2(1);
#ifdef RTCONFIG_QCA_PLC_UTILS
			reset_plc();
#endif
			// TODO free necessary memory here
			// Free kernel page cache
			system("echo 1 > /proc/sys/vm/drop_caches");
			sleep(2);
		}
		if(action & RC_SERVICE_START) {
			int sw = 0, r;
			char upgrade_file[64] = "/tmp/linux.trx";
			char *webs_state_info = nvram_safe_get("webs_state_info");

#ifdef RTCONFIG_SMALL_FW_UPDATE
			snprintf(upgrade_file,sizeof(upgrade_file),"/tmp/mytmpfs/linux.trx");
#endif

		#ifdef RTCONFIG_DSL
		#ifdef RTCONFIG_RALINK
			_dprintf("to do start_tc_upgrade\n");
			start_tc_upgrade();
		#else
			do_upgrade_adsldrv();
		#endif
		#endif

			limit_page_cache_ratio(90);

			/* /tmp/linux.trx has the priority */
			if (!f_exists(upgrade_file) && strlen(webs_state_info) > 5) {
				snprintf(upgrade_file, sizeof(upgrade_file),
					"/tmp/%s_%c.%c.%c.%c_%s.trx",
					nvram_safe_get("productid"),
					webs_state_info[0],
					webs_state_info[1],
					webs_state_info[2],
					webs_state_info[3],
					webs_state_info+5);
				_dprintf("upgrade file : %s \n", upgrade_file);
			}

			/* flash it if exists */
			if (f_exists(upgrade_file)) {
#ifdef RTCONFIG_CONCURRENTREPEATER
#ifdef RPAC68U
				set_led(LED_BLINK_SLOW, LED_BLINK_SLOW);
#else
				nvram_set_int("led_status", LED_FIRMWARE_UPGRADE);
#endif
#endif
				/* stop wireless here */
#ifdef RTCONFIG_SMALL_FW_UPDATE
/* TODO should not depend on platform, move to stop_lan_wl()?
 * cope with stop_usb() above for BRCM AP dependencies */
#ifdef CONFIG_BCMWL5
/* TODO should not depend on exact interfaces */
				eval("wlconf", "eth1", "down");
				eval("wlconf", "eth2", "down");
/* TODO fix fini_wl() for BCM USBAP */
				modprobe_r("wl_high");
				modprobe_r("wl");
#ifdef RTCONFIG_USB
#if defined(RTN53)
#ifndef RTCONFIG_ERPTEST
				stop_usb();
#else
				stop_usb(0);
#endif
#ifndef RTCONFIG_NO_USBPORT
				stop_usbled();
#endif
				remove_storage_main(1);
				remove_usb_module();
#endif
#endif
#endif
#elif defined(RTCONFIG_TEMPROOTFS)
				stop_lan_wl();
				stop_dnsmasq();
				stop_networkmap();
				stop_wpsaide();
#if defined(RTCONFIG_QCA) || defined(RTCONFIG_RALINK)
#ifdef RTCONFIG_CONCURRENTREPEATER
				stop_wlcconnect();
#endif	//RTCONFIG_CONCURRENTREPEATE
#if defined(RTCONFIG_QCA)
				stop_wifi_service();
#endif	//RTCONFIG_QCA
#ifdef RTCONFIG_AMAS
				stop_amas_lldpd();
#endif
#endif
#endif
				if (!(r = build_temp_rootfs(TMP_ROOTFS_MNT_POINT)))
					sw = 1;
#ifdef RTCONFIG_DUAL_TRX
				if (!nvram_match("nflash_swecc", "1"))
				{
					_dprintf(" Write FW to the 2nd partition.\n");
					if (nvram_contains_word("rc_support", "nandflash"))     /* RT-AC56S,U/RT-AC68U/RT-N16UHP */
						eval("mtd-write2", upgrade_file, "linux2");
					else
						eval("mtd-write", "-i", upgrade_file, "-d", "linux2");
				}
#endif
				if (nvram_contains_word("rc_support", "nandflash")) {	/* RT-AC56S,U/RT-AC68U/RT-N16UHP */
#ifdef HND_ROUTER
					eval("hnd-write", upgrade_file);
#elif defined(RTCONFIG_ALPINE) || defined(RTCONFIG_LANTIQ)
					update_trx("/tmp/linux.trx");
#else
					eval("mtd-write2", upgrade_file, "linux");
#endif
				}
				else
				{
#if defined(RTAC1200G) || defined(RTAC1200GP)
					eval("mtd-write2", upgrade_file, "linux");
#else
#ifdef RTCONFIG_REALTEK
#ifndef CONFIG_MTD_NAND
					eval("mtd-write", "-i", "/tmp/linux.trx", "-d", "linux");
#else
#ifdef CONFIG_ASUS_DUAL_IMAGE_ENABLE
					eval("mtd-write", "-i", "/tmp/linux.trx", "-d", "linux");
#else
					eval("mtd-write", "-i", "/tmp/linux.trx", "-d", "linux");
					eval("mtd-write", "-i", "/tmp/root.trx", "-d", "rootfs");
#endif
#endif
#else /* !RTCONFIG_REALTEK */
#if defined(RTCONFIG_QCA) && defined(RTCONFIG_FITFDT)
					{
						char *upgrade_file2 = "/tmp/linux2.trx";
						char command_buf[256];
						sprintf(command_buf,"dd if=%s of=%s bs=%d skip=1", upgrade_file, upgrade_file2, get_imageheader_size());
						system(command_buf);
						unlink(upgrade_file);
						eval("mtd-write", "-i", upgrade_file2, "-d", "linux");
					}
#else
					eval("mtd-write", "-i", upgrade_file, "-d", "linux");
#endif /* RTCONFIG_QCA && RTCONFIG_FITFDT */
#endif /* RTCONFIG_REALTEK */
#endif // RTAC1200G
				}
				/* erase trx and free memory on purpose */
				unlink(upgrade_file);
				if (sw) {
					_dprintf("switch to temp rootfilesystem\n");
					if (!(r = switch_root(TMP_ROOTFS_MNT_POINT))) {
						/* Do nothing. If switch_root() success, never reach here. */
					} else {
						kill(1, SIGTERM);
					}
				} else {
					kill(1, SIGTERM);
				}
			}
			else {
				// recover? or reboot directly
				kill(1, SIGTERM);
			}
		}
	}
	else if(strcmp(script, "mfgmode") == 0) {
		nvram_set("asus_mfg", "2");
		stop_services_mfg();
	}
	else if(strcmp(script, "wltest") == 0) {
		nvram_set("asus_mfg", "3");
		stop_watchdog();
		stop_infosvr();
		stop_services_mfg();
	}
	else if(strcmp(script, "ethtest") == 0) {
		nvram_set("asus_mfg", "3");
		stop_watchdog();
		stop_infosvr();
		stop_services_mfg();
		modprobe_r("nf_nat_sip");
		modprobe_r("nf_conntrack_sip");
		modprobe_r("nf_nat_h323");
		modprobe_r("nf_conntrack_h323");
		modprobe_r("nf_nat_rtsp");
		modprobe_r("nf_conntrack_rtsp");
		modprobe_r("nf_nat_ftp");
		modprobe_r("nf_conntrack_ftp");
		modprobe_r("ip6table_mangle");
		modprobe_r("ip6t_LOG");
		modprobe_r("usblp");
		modprobe_r("thfsplus");
		modprobe_r("tntfs");
		modprobe_r("ext2");
		modprobe_r("ext4");
		modprobe_r("jbd2");
		modprobe_r("crc16");
		modprobe_r("ext3");
		modprobe_r("jbd");
		modprobe_r("mbcache");
		modprobe_r("cdc_mbim");
		modprobe_r("qmi_wwan");
		modprobe_r("cdc_wdm");
		modprobe_r("cdc_ncm");
		modprobe_r("rndis_host");
		modprobe_r("cdc_ether");
		modprobe_r("asix");
		modprobe_r("cdc_acm");
		modprobe_r("usbnet");
		modprobe_r("mii");
	}
	else if (strcmp(script, "allnet") == 0) {
#ifdef RTCONFIG_WIFI_SON
script_allnet:
#endif
		if(action&RC_SERVICE_STOP) {
			// including switch setting
			// used for system mode change and vlan setting change
			sleep(2); // wait for all httpd event done
#if defined(RTCONFIG_USB) && defined(RTCONFIG_USB_PRINTER)
			stop_lpd();
			stop_u2ec();
#endif
#ifdef RTCONFIG_JFFS2USERICON
			stop_lltdc();
#endif
			stop_networkmap();
			stop_httpd();
			stop_telnetd();
#ifdef RTCONFIG_SSH
			stop_sshd();
#endif
			stop_dnsmasq();
#if defined(RTCONFIG_MDNS)
			stop_mdns();
#endif
			stop_upnp();
			stop_lltd();
			stop_snooper();
#ifdef RTCONFIG_BCMWL6
#ifdef BCM_ASPMD
			stop_aspmd();
#endif
#ifdef RTCONFIG_DHDAP
			stop_dhd_monitor();
#endif
			stop_acsd();
#ifdef BCM_EVENTD
			stop_eventd();
#endif
#ifdef BCM_SSD
			stop_ssd();
#endif
#ifdef BCM_APPEVENTD
			stop_appeventd();
#endif
#ifdef BCM_CEVENTD
			stop_ceventd();
#endif
#ifdef BCM_BSD
			stop_bsd();
#endif
			stop_igmp_proxy();
#ifdef RTCONFIG_HSPOT
			stop_hspotap();
#endif
#endif
#if defined(RTCONFIG_WLCEVENTD)
			stop_wlceventd();
#endif
#ifdef RTCONFIG_NOTIFICATION_CENTER
			stop_wlc_nt();
#endif
			stop_wps();
#ifdef CONFIG_BCMWL5
			stop_nas();
			stop_eapd();
#elif defined RTCONFIG_RALINK
			stop_8021x();
#endif
			stop_wan();
			stop_lan();
#ifdef RTCONFIG_DSL_TCLINUX
			stop_dsl();
#endif
			stop_vlan();
#if defined(RTCONFIG_USB) && defined(RTCONFIG_USB_PRINTER)
			stop_lpd();
			stop_u2ec();
#endif
#ifdef RTCONFIG_CFGSYNC
#ifdef RTCONFIG_CONNDIAG
			stop_conn_diag();
#endif
			stop_cfgsync();
#endif
#ifdef RTCONFIG_CAPTIVE_PORTAL
			stop_chilli();
			stop_CP();
			stop_uam_srv();
#endif

			// TODO free memory here
		}
		if(action & RC_SERVICE_START) {
#if defined(RTCONFIG_RALINK_MT7628)
			start_vlan();
			config_switch();
#else
#if !defined(HND_ROUTER) && !defined(BLUECAVE)
			config_switch();
			start_vlan();
#endif
#endif
#ifdef RTCONFIG_DSL_TCLINUX
			start_dsl();
#endif
			start_lan();
#if defined(RTCONFIG_RALINK) && defined(RTCONFIG_WLMODULE_MT7615E_AP)
			start_wds_ra();
#endif
			start_dnsmasq();
#if defined(RTCONFIG_MDNS)
			start_mdns();
#endif
#if defined(HND_ROUTER) || defined(BLUECAVE)
			start_vlan();
#endif
			start_wan();
#ifdef HND_ROUTER
			if (is_router_mode()) start_mcpd_proxy();
#endif
#ifdef RTCONFIG_USB_MODEM
			for(wan_unit = WAN_UNIT_FIRST; wan_unit < WAN_UNIT_MAX; ++wan_unit)
				if(dualwan_unit__usbif(wan_unit) &&
						(wan_unit == wan_primary_ifunit()
#ifdef RTCONFIG_DUALWAN
								|| nvram_match("wans_mode", "lb")
#endif
								)
						)
					start_wan_if(wan_unit);
#endif
#ifdef CONFIG_BCMWL5
			start_eapd();
			start_nas();
#elif defined RTCONFIG_RALINK
			start_8021x();
#endif
			start_wps();
#ifdef RTCONFIG_NOTIFICATION_CENTER
			start_wlc_nt();
#endif
#if defined(RTCONFIG_WLCEVENTD)
			start_wlceventd();
#endif
#ifdef RTCONFIG_BCMWL6
			start_igmp_proxy();
#ifdef BCM_BSD
			start_bsd();
#endif
#ifdef BCM_APPEVENTD
			start_appeventd();
#endif
#ifdef BCM_CEVENTD
			start_ceventd();
#endif
#ifdef BCM_SSD
			start_ssd();
#endif
#ifdef BCM_EVENTD
			start_eventd();
#endif
			start_acsd();
#ifdef RTCONFIG_DHDAP
			start_dhd_monitor();
#endif
#ifdef BCM_ASPMD
			start_aspmd();
#endif
#endif
			start_snooper();
			start_lltd();
			/* Link-up LAN ports after DHCP server ready. */
			start_lan_port(0);

			start_upnp();

			start_httpd();
			start_telnetd();
#ifdef RTCONFIG_SSH
			start_sshd();
#endif
#ifdef RTCONFIG_JFFS2USERICON
			start_lltdc();
#endif
			start_networkmap(0);
#if defined(RTCONFIG_USB) && defined(RTCONFIG_USB_PRINTER)
			start_usblpsrv();
#endif
			start_wl();
			lanaccess_wl();
#ifdef RTCONFIG_CAPTIVE_PORTAL
			start_chilli();
			start_CP();
			setup_passwd();
			start_uam_srv();
#endif
#ifdef RTCONFIG_BCMWL6
#ifdef RTCONFIG_HSPOT
			start_hspotap();
#endif
#endif
#ifdef RTCONFIG_CFGSYNC
			start_cfgsync();
#ifdef RTCONFIG_CONNDIAG
			start_conn_diag();
#endif
#endif
		}
	}
	else if (strcmp(script, "net") == 0) {
		if(action & RC_SERVICE_STOP) {
			sleep(2); // wait for all httpd event done
#if defined(RTCONFIG_USB) && defined(RTCONFIG_USB_PRINTER)
			stop_lpd();
			stop_u2ec();
#endif
#ifdef RTCONFIG_JFFS2USERICON
			stop_lltdc();
#endif
			stop_networkmap();
			stop_httpd();
			stop_telnetd();
#ifdef RTCONFIG_SSH
			stop_sshd();
#endif
			stop_dnsmasq();
#if defined(RTCONFIG_MDNS)
			stop_mdns();
#endif
			stop_upnp();
			stop_lltd();
			stop_snooper();
#ifdef RTCONFIG_BCMWL6
#ifdef BCM_ASPMD
			stop_aspmd();
#endif
#ifdef RTCONFIG_DHDAP
			stop_dhd_monitor();
#endif
			stop_acsd();
#ifdef BCM_EVENTD
			stop_eventd();
#endif
#ifdef BCM_SSD
			stop_ssd();
#endif
#ifdef BCM_APPEVENTD
			stop_appeventd();
#endif
#ifdef BCM_CEVENTD
			stop_ceventd();
#endif
#ifdef BCM_BSD
			stop_bsd();
#endif
			stop_igmp_proxy();
#ifdef RTCONFIG_HSPOT
			stop_hspotap();
#endif
#endif
#if defined(RTCONFIG_WLCEVENTD)
			stop_wlceventd();
#endif
#ifdef RTCONFIG_NOTIFICATION_CENTER
			stop_wlc_nt();
#endif
			stop_wps();
#ifdef CONFIG_BCMWL5
			stop_nas();
			stop_eapd();
#elif defined RTCONFIG_RALINK
			stop_8021x();
#endif
#ifdef RTCONFIG_CFGSYNC
#ifdef RTCONFIG_CONNDIAG
			stop_conn_diag();
#endif
			stop_cfgsync();
#endif
			stop_wan();
			stop_lan();
 			//stop_vlan();

#ifdef RTCONFIG_CAPTIVE_PORTAL
			stop_chilli();
			stop_CP();
			stop_uam_srv();
#endif

			// free memory here
		}
		if(action & RC_SERVICE_START) {
			//start_vlan();
			start_lan();
#if defined(RTCONFIG_RALINK) && defined(RTCONFIG_WLMODULE_MT7615E_AP)
			start_wds_ra();
#endif
			start_dnsmasq();
#if defined(RTCONFIG_MDNS)
			start_mdns();
#endif
			start_wan();
#ifdef HND_ROUTER
			if (is_router_mode()) start_mcpd_proxy();
#endif
#ifndef RTCONFIG_INTERNAL_GOBI
#ifdef RTCONFIG_USB_MODEM
			for(wan_unit = WAN_UNIT_FIRST; wan_unit < WAN_UNIT_MAX; ++wan_unit)
				if(dualwan_unit__usbif(wan_unit) &&
						(wan_unit == wan_primary_ifunit()
#ifdef RTCONFIG_DUALWAN
								|| nvram_match("wans_mode", "lb")
#endif
								)
						)
					start_wan_if(wan_unit);
#endif
#endif
#ifdef CONFIG_BCMWL5
			start_eapd();
			start_nas();
#elif defined RTCONFIG_RALINK
			start_8021x();
#endif
			start_wps();
#ifdef RTCONFIG_NOTIFICATION_CENTER
			start_wlc_nt();
#endif
#if defined(RTCONFIG_WLCEVENTD)
			start_wlceventd();
#endif
#ifdef RTCONFIG_BCMWL6
			start_igmp_proxy();
#ifdef BCM_BSD
			start_bsd();
#endif
#ifdef BCM_APPEVENTD
			start_appeventd();
#endif
#ifdef BCM_CEVENTD
			start_ceventd();
#endif
#ifdef BCM_SSD
			start_ssd();
#endif
#ifdef BCM_EVENTD
			start_eventd();
#endif
			start_acsd();
#ifdef RTCONFIG_DHDAP
			start_dhd_monitor();
#endif
#ifdef BCM_ASPMD
			start_aspmd();
#endif
#endif
			start_snooper();
			start_lltd();
			/* Link-up LAN ports after DHCP server ready. */
			start_lan_port(0);

			start_upnp();

			start_httpd();
			start_telnetd();
#ifdef RTCONFIG_SSH
			start_sshd();
#endif
#ifdef RTCONFIG_JFFS2USERICON
			start_lltdc();
#endif
			start_networkmap(0);
#if defined(RTCONFIG_USB) && defined(RTCONFIG_USB_PRINTER)
			start_usblpsrv();
#endif
#ifdef RTCONFIG_CAPTIVE_PORTAL
			start_chilli();
			start_CP();
			setup_passwd();
			start_uam_srv();
#endif
			start_wl();
			lanaccess_wl();
#ifdef RTCONFIG_BCMWL6
#ifdef RTCONFIG_HSPOT
			start_hspotap();
#endif
#endif
#ifdef RTCONFIG_CFGSYNC
			start_cfgsync();
#ifdef RTCONFIG_CONNDIAG
			start_conn_diag();
#endif
#endif
		}
	}
	else if (strcmp(script, "net_and_phy") == 0) {
	script_net_and_phy:
		if(action & RC_SERVICE_STOP) {
			sleep(2); // wait for all httpd event done

#ifdef RTCONFIG_QCA_PLC_UTILS
			stop_plchost();
#endif
#ifdef RTCONFIG_MEDIA_SERVER
			force_stop_dms();
			stop_mt_daapd();
#endif
#if defined(RTCONFIG_SAMBASRV) && defined(RTCONFIG_FTP)
			stop_ftpd();
			stop_samba();
#endif
#ifdef RTCONFIG_LANTIQ
#ifdef RTCONFIG_WIRELESSREPEATER
			if(client_mode()){
				nvram_set("restart_wifi", "1");
				stop_wlcconnect();
				kill_pidfile_s("/var/run/wanduck.pid", SIGUSR1);
			}
#endif
#endif
#if defined(RTCONFIG_USB) && defined(RTCONFIG_USB_PRINTER)
			stop_lpd();
			stop_u2ec();
#endif
#ifdef RTCONFIG_JFFS2USERICON
			stop_lltdc();
#endif
			stop_networkmap();
			stop_httpd();
			stop_telnetd();
#ifdef RTCONFIG_SSH
			stop_sshd();
#endif
#ifdef RTCONFIG_DHCP_OVERRIDE
			stop_detectWAN_arp();
#endif
			stop_dnsmasq();
#if defined(RTCONFIG_MDNS)
			stop_mdns();
#endif
			//Andy Chiu, 2015/09/16.
			stop_upnp();
			stop_lltd();
			stop_snooper();
#ifdef RTCONFIG_BCMWL6
#ifdef BCM_ASPMD
			stop_aspmd();
#endif
#ifdef RTCONFIG_DHDAP
			stop_dhd_monitor();
#endif
			stop_acsd();
#ifdef BCM_EVENTD
			stop_eventd();
#endif
#ifdef BCM_SSD
			stop_ssd();
#endif
#ifdef BCM_APPEVENTD
			stop_appeventd();
#endif
#ifdef BCM_CEVENTD
			stop_ceventd();
#endif
#ifdef BCM_BSD
			stop_bsd();
#endif
			stop_igmp_proxy();
#ifdef RTCONFIG_HSPOT
			stop_hspotap();
#endif
#endif
#if defined(RTCONFIG_WLCEVENTD)
			stop_wlceventd();
#endif
#ifdef RTCONFIG_NOTIFICATION_CENTER
			stop_wlc_nt();
#endif
			stop_wps();
#ifdef CONFIG_BCMWL5
			stop_nas();
			stop_eapd();
#elif defined RTCONFIG_RALINK
			stop_8021x();
			stop_lan_wl();
#endif

#ifdef RTCONFIG_CAPTIVE_PORTAL
			stop_chilli();
			stop_CP();
			stop_uam_srv();
#endif
#ifdef RTCONFIG_FREERADIUS
			stop_radiusd();
#endif

#if defined(RTCONFIG_PPTPD) || defined(RTCONFIG_ACCEL_PPTPD)
			//stop_pptpd();
#endif
#ifdef RTCONFIG_CFGSYNC
#ifdef RTCONFIG_CONNDIAG
			stop_conn_diag();
#endif
			stop_cfgsync();
#endif
			stop_wan();
			stop_lan();
			//stop_vlan();
			stop_lan_port();

			// free memory here
		}
#ifdef RTCONFIG_LANTIQ
		if((action & RC_SERVICE_STOP) && (action & RC_SERVICE_START)) {
			if(client_mode())
				restart_wireless();
		}
#endif
		if(action & RC_SERVICE_START) {
			//start_vlan();
#ifdef RTCONFIG_LACP
			config_lacp();
#endif
			start_lan();
			start_dnsmasq();
#ifdef RTCONFIG_DHCP_OVERRIDE
			start_detectWAN_arp();
#endif
#if defined(RTCONFIG_MDNS)
			start_mdns();
#endif
			start_wan();
#ifdef HND_ROUTER
			if (is_router_mode()) start_mcpd_proxy();
#endif
#ifdef RTCONFIG_USB_MODEM
			for(wan_unit = WAN_UNIT_FIRST; wan_unit < WAN_UNIT_MAX; ++wan_unit)
				if(dualwan_unit__usbif(wan_unit) &&
						(wan_unit == wan_primary_ifunit()
#ifdef RTCONFIG_DUALWAN
								|| nvram_match("wans_mode", "lb")
#endif
								)
						)
					start_wan_if(wan_unit);
#endif
#ifdef CONFIG_BCMWL5
			start_eapd();
			start_nas();
#elif defined RTCONFIG_RALINK
			start_lan_wl();
			start_8021x();
#endif
#if defined(RTCONFIG_PPTPD) || defined(RTCONFIG_ACCEL_PPTPD)
			//start_pptpd();
#endif
			start_wps();
#ifdef RTCONFIG_NOTIFICATION_CENTER
			start_wlc_nt();
#endif
#if defined(RTCONFIG_WLCEVENTD)
			start_wlceventd();
#endif
#ifdef RTCONFIG_BCMWL6
			start_igmp_proxy();
#ifdef BCM_BSD
			start_bsd();
#endif
#ifdef BCM_APPEVENTD
			start_appeventd();
#endif
#ifdef BCM_CEVENTD
			start_ceventd();
#endif
#ifdef BCM_SSD
			start_ssd();
#endif
#ifdef BCM_EVENTD
			start_eventd();
#endif
			start_acsd();
#ifdef RTCONFIG_DHDAP
			start_dhd_monitor();
#endif
#ifdef BCM_ASPMD
			start_aspmd();
#endif
#endif
			start_snooper();
			start_lltd();
			/* Link-up LAN ports after DHCP server ready. */
			start_lan_port(6);

			//Andy Chiu, 2015/09/16
			start_upnp();

			start_httpd();
			start_telnetd();
#ifdef RTCONFIG_SSH
			start_sshd();
#endif
#ifdef RTCONFIG_JFFS2USERICON
			start_lltdc();
#endif
			start_networkmap(0);
#if defined(RTCONFIG_USB) && defined(RTCONFIG_USB_PRINTER)
			start_usblpsrv();
#endif
#ifdef RTCONFIG_FREERADIUS
			start_radiusd();
#endif

#if defined(RTCONFIG_SAMBASRV) && defined(RTCONFIG_FTP)
			setup_passwd();
			start_samba();
			start_ftpd();
#endif
			start_wl();
			lanaccess_wl();
#ifdef RTCONFIG_CAPTIVE_PORTAL
			start_chilli();
			start_CP();
			setup_passwd();
			start_uam_srv();
#endif
#ifdef RTCONFIG_BCMWL6
#ifdef RTCONFIG_HSPOT
			start_hspotap();
#endif
#endif
#ifdef RTCONFIG_MEDIA_SERVER
			start_dms();
			start_mt_daapd();
#endif
#ifdef RTCONFIG_QCA_PLC_UTILS
			start_plchost();
#endif
#ifdef RTCONFIG_CFGSYNC
			start_cfgsync();
#ifdef RTCONFIG_CONNDIAG
			start_conn_diag();
#endif
#endif
#ifdef RTCONFIG_LANTIQ
			if(client_mode()){
				start_ecoguard(); //for app eco mode

#ifdef RTCONFIG_WIRELESSREPEATER
				start_wlcconnect();
#endif
				nvram_set("restart_wifi", "0");
			}
#endif
		}
	}
	else if (!strcmp(script, "subnet")) {
		struct in_addr addr;
		in_addr_t new_addr;
#if defined(RTCONFIG_TAGGED_BASED_VLAN)
		int r;
		char ip_mask[32], new_ip[sizeof("192.168.100.200XXX")], *p;
		char *lan_netmask;

		lan_netmask = nvram_safe_get("lan_netmask");
		snprintf(ip_mask, sizeof(ip_mask), "%s/%s", nvram_safe_get("lan_ipaddr"), lan_netmask);
		r = test_and_get_free_char_network(7, ip_mask, EXCLUDE_NET_LAN);
		if (r == 1) {
			p = strchr(ip_mask, '/');
			strlcpy(new_ip, ip_mask, min(p - ip_mask, sizeof(new_ip)));
			strlcat(new_ip, "1", sizeof(new_ip));
			inet_aton(new_ip , &addr);
		}
		else
			goto skip;
#else
		char tmp[100], prefix[sizeof("wanXXXXXXXXXX_")];
		/* no multilan support so far *//*
		char prefix_lan[sizeof("lanXXXXXXXXXX_")]; */
		char *lan_ipaddr, *lan_netmask;
		char *wan_ipaddr, *wan_netmask;
		int unit;

		lan_ipaddr = nvram_safe_get("lan_ipaddr");
		lan_netmask = nvram_safe_get("lan_netmask");

		if(nvram_match("wans_mode", "lb")){
			for(unit = WAN_UNIT_FIRST; unit < WAN_UNIT_MAX; ++unit){
				if (!dualwan_unit__usbif(unit)) {
					snprintf(prefix, sizeof(prefix), "wan%d_", unit);
					wan_ipaddr = nvram_safe_get(strcat_r(prefix, "ipaddr", tmp));
					wan_netmask = nvram_safe_get(strcat_r(prefix, "netmask", tmp));
				}
				else{
					/* force conflict per original design */
					wan_ipaddr = lan_ipaddr;
					wan_netmask = lan_netmask;
				}

				if (inet_deconflict(lan_ipaddr, lan_netmask, wan_ipaddr, wan_netmask, &addr))
					lan_ipaddr = inet_ntoa(addr);
			}

			if (!strcmp(lan_ipaddr, nvram_safe_get("lan_ipaddr")))
				goto skip;
		}
		else{
			unit = get_primaryif_dualwan_unit();
			if (unit < 0)
				goto skip;

			/* no multilan support so far *//*
			snprintf(prefix_lan, sizeof(prefix_lan), "lan_");
			lan_ipaddr = nvram_safe_get(strcat_r(prefix_lan, "ipaddr", tmp));
			lan_netmask = nvram_safe_get(strcat_r(prefix_lan, "netmask", tmp)); */
			//lan_ipaddr = nvram_safe_get("lan_ipaddr");
			//lan_netmask = nvram_safe_get("lan_netmask");

			if (!dualwan_unit__usbif(unit)) {
				snprintf(prefix, sizeof(prefix), "wan%d_", unit);
				wan_ipaddr = nvram_safe_get(strcat_r(prefix, "ipaddr", tmp));
				wan_netmask = nvram_safe_get(strcat_r(prefix, "netmask", tmp));
			} else {
				/* force conflict per original design */
				wan_ipaddr = lan_ipaddr;
				wan_netmask = lan_netmask;
			}

			if (!inet_deconflict(lan_ipaddr, lan_netmask, wan_ipaddr, wan_netmask, &addr))
				goto skip;
		}
#endif

		/* no multilan support so far *//*
		nvram_set(strcat_r(prefix_lan, "ipaddr", tmp), inet_ntoa(addr));
		nvram_set(strcat_r(prefix_lan, "ipaddr_rt", tmp), inet_ntoa(addr)); */ // Sync to lan_ipaddr_rt, added by jerry5.
		nvram_set("lan_ipaddr", inet_ntoa(addr));
		nvram_set("lan_ipaddr_rt", inet_ntoa(addr));

		new_addr = ntohl(addr.s_addr);
		addr.s_addr = htonl(new_addr + 1);
		nvram_set("dhcp_start", inet_ntoa(addr));
		addr.s_addr = htonl((new_addr | ~inet_network(lan_netmask)) & 0xfffffffe);
		nvram_set("dhcp_end", inet_ntoa(addr));
		nvram_commit();
		nvram_set("freeze_duck", "15");

		/* direct restart_net_and_phy call */
		action |= RC_SERVICE_STOP | RC_SERVICE_START;
		goto script_net_and_phy;
	}
#ifdef RTCONFIG_DUALWAN
	else if(!strcmp(script, "multipath")){
		char mode[4], if_now[16], if_next[16];
		int unit_now = wan_primary_ifunit();
		int unit_next = (unit_now+1)%WAN_UNIT_MAX;
		int state_now = is_wan_connect(unit_now);
		int state_next = is_wan_connect(unit_next);

		snprintf(mode, 4, "%s", nvram_safe_get("wans_mode"));
		snprintf(if_now, 16, "%s", get_wan_ifname(unit_now));
		snprintf(if_next, 16, "%s", get_wan_ifname(unit_next));
_dprintf("multipath(%s): unit_now: (%d, %d, %s), unit_next: (%d, %d, %s).\n", mode, unit_now, state_now, if_now, unit_next, state_next, if_next);

		if(!strcmp(mode, "lb")){
			if(state_now == 1 && state_next == 1){
				wan_up(if_now);
			}
			else if(state_now == 1 && state_next == 0){
				stop_wan_if(unit_next);
				start_wan_if(unit_next);
			}
			else if(state_now == 0 && state_next == 1){
				wan_up(if_next);
				stop_wan_if(unit_now);
				start_wan_if(unit_now);
			}
			else{ // state_now == 0 && state_next == 0
				for(wan_unit = WAN_UNIT_FIRST; wan_unit < WAN_UNIT_MAX; ++wan_unit){
					stop_wan_if(wan_unit);
					start_wan_if(wan_unit);
				}
			}
		}
		else if(!strcmp(mode, "fb")){
			if(state_now == 1 && state_next == 1){
				if(unit_next == WAN_UNIT_FIRST){
					set_wan_primary_ifunit(unit_next);
					wan_up(if_next);
					stop_wan_if(unit_now);
				}
				else{ // unit_now == WAN_UNIT_FIRST
					wan_up(if_now);
					stop_wan_if(unit_next);
				}
			}
			else if(state_now == 1 && state_next == 0){
				wan_up(if_now);
				if(unit_next == WAN_UNIT_FIRST){
					stop_wan_if(unit_next);
					start_wan_if(unit_next);
				}
			}
			else if(state_now == 0 && state_next == 1){
				set_wan_primary_ifunit(unit_next);
				wan_up(if_next);
				if(unit_now == WAN_UNIT_FIRST){
					stop_wan_if(unit_now);
					start_wan_if(unit_now);
				}
			}
			else{ // state_now == 0 && state_next == 0
				if(unit_next == WAN_UNIT_FIRST){
					set_wan_primary_ifunit(unit_next);
					stop_wan_if(unit_next);
					start_wan_if(unit_next);
				}
				else{
					stop_wan_if(unit_now);
					start_wan_if(unit_now);
				}
			}
		}
		else if(!strcmp(mode, "fo")){
			if(state_now == 1 && state_next == 1){
				wan_up(if_now);
				stop_wan_if(unit_next);
			}
			else if(state_now == 1 && state_next == 0){
				wan_up(if_now);
			}
			else if(state_now == 0 && state_next == 1){
				set_wan_primary_ifunit(unit_next);
				wan_up(if_next);
			}
			else{ // state_now == 0 && state_next == 0
				stop_wan_if(unit_now);
				start_wan_if(unit_now);
			}
		}
	}
#endif
	else if (strcmp(script, "wireless") == 0) {
		nvram_set("restart_wifi", "1");
		if(action&RC_SERVICE_STOP) {
#ifdef RTCONFIG_ADTBW
			stop_adtbw();
#endif

#ifdef RTCONFIG_AMAS
			stop_amas_wlcconnect();
#endif
#ifdef RTCONFIG_WIRELESSREPEATER
			stop_wlcconnect();
#endif

			kill_pidfile_s("/var/run/wanduck.pid", SIGUSR1);

#if defined(RTCONFIG_USB) && defined(RTCONFIG_USB_PRINTER)
			stop_lpd();
			stop_u2ec();
#endif
			stop_networkmap();
		}
		if((action & RC_SERVICE_STOP) && (action & RC_SERVICE_START)) {
			// TODO: free memory here
#if defined(RTCONFIG_QCA) || \
		(defined(RTCONFIG_RALINK) && !defined(RTCONFIG_DSL) && !defined(RTN13U))
			reinit_hwnat(-1);
#endif
			restart_wireless();
		}
		if(action & RC_SERVICE_START) {
			start_networkmap(0);
#if defined(RTCONFIG_USB) && defined(RTCONFIG_USB_PRINTER)
			start_usblpsrv();
#endif

#ifdef RTCONFIG_ADTBW
			start_adtbw();
#endif
			start_ecoguard(); //for app eco mode

#ifdef RTCONFIG_AMAS
			start_amas_wlcconnect();
#endif
#ifdef RTCONFIG_WIRELESSREPEATER
			start_wlcconnect();
#endif

		}
		setup_leds();
		nvram_set("restart_wifi", "0");
	}
#if defined(RTCONFIG_POWER_SAVE)
	else if (!strcmp(script, "pwrsave")) {
		set_power_save_mode();
	}
#endif
#ifdef CONFIG_BCMWL5
#ifdef RTCONFIG_BCMWL6A
	else if (strcmp(script, "clkfreq") == 0) {
		dbG("clkfreq: %s\n", nvram_safe_get("clkfreq"));

		char *string = nvram_safe_get("clkfreq");
		char *cpu, *ddr, buf[100];
		unsigned int cpu_clock = 0, ddr_clock = 0;
		static unsigned int cpu_clock_table[] = {600, 800, 1000, 1200, 1400, 1600};
		static unsigned int ddr_clock_table[] = {333, 389, 400, 533, 666, 775, 800};

		if (strchr(string, ','))
		{
			strncpy(ddr = buf, string, sizeof(buf));
			cpu = strsep(&ddr, ",");
			cpu_clock=atoi(cpu);
			ddr_clock=atoi(ddr);
		}
		else
			cpu_clock=atoi(string);


		for (i = 0; i < (sizeof(cpu_clock_table)/sizeof(cpu_clock_table[0])); i++)
		{
			if (cpu_clock == cpu_clock_table[i])
				goto check_ddr_clock;
		}
		cpu_clock = 800;
check_ddr_clock:
		for (i = 0; i < (sizeof(ddr_clock_table)/sizeof(ddr_clock_table[0])); i++)
		{
			if (ddr_clock == ddr_clock_table[i])
				goto check_ddr_done;
		}
		ddr_clock = 533;
check_ddr_done:
		if (cpu_clock) dbG("target CPU clock: %d\n", cpu_clock);
		if (ddr_clock) dbG("target DDR clock: %d\n", ddr_clock);

		nvram_unset("sdram_ncdl");
		nvram_commit();
	}
#endif
	else if (strcmp(script, "set_wltxpower") == 0) {
		switch (get_model()) {
		case MODEL_RTAC66U:
		case MODEL_RTAC56S:
		case MODEL_RTAC56U:
		case MODEL_RTAC3200:
		case MODEL_RTAC68U:
		case MODEL_DSLAC68U:
		case MODEL_RTAC87U:
		case MODEL_RTN12HP:
		case MODEL_RTN12HP_B1:
		case MODEL_APN12HP:
		case MODEL_RTN66U:
		case MODEL_RTN18U:
		case MODEL_RTAC5300:
		case MODEL_GTAC5300:
		case MODEL_RTAC3100:
		case MODEL_RTAC88U:
		case MODEL_RTAC86U:
		case MODEL_RTAX88U:
		case MODEL_GTAX11000:
		case MODEL_RTAX92U:
			set_wltxpower();
			break;
		default:
			dbG("\n\tDon't do this!\n\n");
			break;
		}
	}
#endif
#ifdef RTCONFIG_FANCTRL
	else if (strcmp(script, "fanctrl") == 0) {
		if((action & RC_SERVICE_STOP)&&(action & RC_SERVICE_START)) restart_fanctrl();
	}
#endif
	else if (strcmp(script, "wan") == 0) {
		if(action & RC_SERVICE_STOP)
		{
			stop_upnp();
			stop_wan();
		}
		if(action & RC_SERVICE_START)
		{
			start_wan();
#ifdef HND_ROUTER
			if (is_router_mode()) start_mcpd_proxy();
#endif
			start_upnp();
		}
	}
	else if (strcmp(script, "wan_if") == 0) {
#ifdef RTCONFIG_IPV6
		int restart_ipv6 = atoi(cmd[1]) == wan_primary_ifunit_ipv6();
#endif
		_dprintf("%s: wan_if: %s.\n", __FUNCTION__, cmd[1]);
		if(cmd[1]) {
			if(action & RC_SERVICE_STOP)
			{
				stop_wan_if(atoi(cmd[1]));
#ifdef RTCONFIG_IPV6
				if (restart_ipv6)
					stop_lan_ipv6();
#endif
			}
			if(action & RC_SERVICE_START)
			{
#if defined(RTCONFIG_DETWAN)
				extern void detwan_set_net_block(int add);
				detwan_set_net_block(0);
#endif	/* RTCONFIG_DETWAN */
#ifdef RTCONFIG_IPV6
				if (restart_ipv6)
					start_lan_ipv6();
#endif
#ifdef DSL_AC68U	//Andy Chiu, 2015/09/15.
				//Check the vlan config of ethernet wan, reset the config by new vlan id.
				check_wan_if(atoi(cmd[1]));

#endif
				start_wan_if(atoi(cmd[1]));
#if defined(RTCONFIG_IPV6) && defined(RTCONFIG_DUALWAN)
				restart_dnsmasq_ipv6();
#endif
			}
		}
	}
#ifdef RTCONFIG_DSL
	else if (strcmp(script, "dslwan_if") == 0) {
		_dprintf("%s: restart_dslwan_if: %s.\n", __FUNCTION__, cmd[1]);
		if(cmd[1]) {
			if(action & RC_SERVICE_STOP)
			{
				stop_wan_if(atoi(cmd[1]));
			}
			if(action & RC_SERVICE_START)
			{
				remove_dsl_autodet();
				dsl_configure(2);
				start_wan_if(atoi(cmd[1]));
			}
		}
	}
	else if (strcmp(script, "dsl_wireless") == 0) {
		if(action&RC_SERVICE_STOP) {
#if defined(RTCONFIG_USB) && defined(RTCONFIG_USB_PRINTER)
			stop_lpd();
			stop_u2ec();
#endif
			stop_networkmap();
		}
		if((action&RC_SERVICE_STOP) && (action & RC_SERVICE_START)) {
// qis
			restart_wireless();
			remove_dsl_autodet();
			stop_wan_if(atoi(cmd[1]));
			dsl_configure(2);
			start_wan_if(atoi(cmd[1]));
		}
		if(action & RC_SERVICE_START) {
			start_networkmap(0);
#if defined(RTCONFIG_USB) && defined(RTCONFIG_USB_PRINTER)
			start_usblpsrv();
#endif
		}
	}
	else if (strcmp(script, "dsl_setting") == 0) {
		if((action & RC_SERVICE_STOP) && (action & RC_SERVICE_START)) {
			eval("req_dsl_drv", "dslsetting");
		}
	}
#ifdef RTCONFIG_DSL_TCLINUX
	else if (strcmp(script, "dsl_autodet") == 0) {
		if(action & RC_SERVICE_STOP) stop_dsl_autodet();
		if(action & RC_SERVICE_START) start_dsl_autodet();
	}
	else if (strcmp(script, "dsl_diag") == 0) {
		if(action & RC_SERVICE_STOP) stop_dsl_diag();
		if(action & RC_SERVICE_START) start_dsl_diag();
	}
#endif
#endif
#ifdef RTCONFIG_PUSH_EMAIL
#ifdef RTCONFIG_DBLOG
	else if (strcmp(script, "dblog") == 0) {
		if(action & RC_SERVICE_STOP) stop_dblog();
		if(action & RC_SERVICE_START) start_dblog(1);
	}
#endif /* RTCONFIG_DBLOG */
#endif /* RTCONFIG_PUSH_EMAIL */
	else if (strcmp(script, "wan_line") == 0) {
		_dprintf("%s: restart_wan_line: %s.\n", __FUNCTION__, cmd[1]);
		if(cmd[1]) {
			wan_unit = atoi(cmd[1]);
			char *current_ifname = get_wan_ifname(wan_unit);

			wan_up(current_ifname);
		}
	}
#ifdef CONFIG_BCMWL5
	else if (strcmp(script, "nas") == 0) {
		if(action & RC_SERVICE_STOP) stop_nas();
		if(action & RC_SERVICE_START) {
			start_eapd();
			start_nas();
			start_wps();
#ifdef RTCONFIG_NOTIFICATION_CENTER
			start_wlc_nt();
#endif
#if defined(RTCONFIG_WLCEVENTD)
			start_wlceventd();
#endif
#ifdef RTCONFIG_BCMWL6
			start_igmp_proxy();
#ifdef BCM_BSD
			start_bsd();
#endif
#ifdef BCM_APPEVENTD
			start_appeventd();
#endif
#ifdef BCM_CEVENTD
			start_ceventd();
#endif
#ifdef BCM_SSD
			start_ssd();
#endif
#ifdef BCM_EVENTD
			start_eventd();
#endif
			start_acsd();
#ifdef RTCONFIG_DHDAP
			start_dhd_monitor();
#endif
#ifdef BCM_ASPMD
			start_aspmd();
#endif
#endif
			start_wl();
			lanaccess_wl();
#ifdef RTCONFIG_BCMWL6
#ifdef RTCONFIG_HSPOT
			start_hspotap();
#endif
#endif
		}
	}
#endif
#ifdef RTCONFIG_USB
	else if (strcmp(script, "nasapps") == 0)
	{
		if(action&RC_SERVICE_STOP){
//_dprintf("restart_nas_services(%d): test 10.\n", getpid());
			restart_nas_services(1, 0);
		}
		if(action&RC_SERVICE_START){
			int restart_upnp = 0;
			if (pidof("miniupnpd") != -1) {
				stop_upnp();
				restart_upnp = 1;
			}
//_dprintf("restart_nas_services(%d): test 11.\n", getpid());
			restart_nas_services(0, 1);
			if (restart_upnp) start_upnp();
		}
	}
#if defined(RTCONFIG_SAMBASRV) && defined(RTCONFIG_FTP)
	else if (strcmp(script, "ftpsamba") == 0)
	{
		if(action & RC_SERVICE_STOP) {
			stop_ftpd();
			stop_samba();
		}
		if(action & RC_SERVICE_START) {
			start_dnsmasq();	// this includes stop_dnsmasq
			setup_passwd();
			set_hostname();
			start_samba();
			start_ftpd();
		}
	}
#endif
#ifdef RTCONFIG_PERMISSION_MANAGEMENT
	else if (strcmp(script, "pms_account") == 0)
	{
		if(action & RC_SERVICE_STOP) {
#if defined(RTCONFIG_SAMBASRV) && defined(RTCONFIG_FTP)
			stop_ftpd();
			stop_samba();
#endif
		}
		if(action & RC_SERVICE_START) {
#if defined(RTCONFIG_SAMBASRV) && defined(RTCONFIG_FTP)
			start_dnsmasq();	// this includes stop_dnsmasq
			setup_passwd();
			start_samba();
			start_ftpd();
#endif
		}
	}
	else if (strcmp(script, "pms_device") == 0)
	{
		if(action&RC_SERVICE_STOP) {
			stop_iQos();
#if defined(RTCONFIG_BWDPI)
			stop_dpi_engine_service(0);
#endif
			del_iQosRules();
		}
		if(action & RC_SERVICE_START) {
#if defined(RTCONFIG_QCA) || \
		(defined(RTCONFIG_RALINK) && !defined(RTCONFIG_DSL) && !defined(RTN13U))
			reinit_hwnat(-1);
#endif
			QOS_CONTROL();

			// multiple instance is handled, but 0 is used
			start_default_filter(0);
#ifdef RTCONFIG_PARENTALCTRL
			start_pc_block();
#endif
			// TODO handle multiple wan
			start_firewall(wan_primary_ifunit(), 0);
			_dprintf("\n\nNow we reconfig pctime\n\n");
			killall("pctime", SIGUSR1);
		}
	}
#endif
#ifdef RTCONFIG_FTP
	else if (strcmp(script, "ftpd") == 0)
	{
		if(action & RC_SERVICE_STOP) stop_ftpd();
		if(action & RC_SERVICE_START) start_ftpd();

		/* for security concern, even if you stop ftp daemon, it is better to restart firewall to clean FTP port: 21. */
		start_firewall(wan_primary_ifunit(), 0);
	}
	else if (strcmp(script, "ftpd_force") == 0)
	{
		nvram_set("st_ftp_force_mode", nvram_safe_get("st_ftp_mode"));
		nvram_commit();

		if(action & RC_SERVICE_STOP) stop_ftpd();
		if(action & RC_SERVICE_START) start_ftpd();

		/* for security concern, even if you stop ftp daemon, it is better to restart firewall to clean FTP port: 21. */
		start_firewall(wan_primary_ifunit(), 0);
	}
#endif
#ifdef RTCONFIG_TFTP_SERVER
	else if (strcmp(script, "tftpd") == 0)
	{
		if(action & RC_SERVICE_STOP) stop_tftpd();
		if(action & RC_SERVICE_START) start_tftpd();
	}
#endif
#ifdef RTCONFIG_SAMBASRV
	else if (strcmp(script, "samba") == 0)
	{
		if(action & RC_SERVICE_STOP) stop_samba();
		if(action & RC_SERVICE_START) {
			start_dnsmasq();	// this includes stop_dnsmasq
			start_samba();
		}
	}
	else if (strcmp(script, "samba_force") == 0)
	{
		nvram_set("st_samba_force_mode", nvram_safe_get("st_samba_mode"));
		nvram_commit();

		if(action & RC_SERVICE_STOP) stop_samba();
		if(action & RC_SERVICE_START) {
			start_dnsmasq();	// this includes stop_dnsmasq
			start_samba();
		}
	}
#endif
#ifdef RTCONFIG_CAPTIVE_PORTAL
	else if (strcmp(script, "chilli") == 0)
	{
		if(action&RC_SERVICE_STOP) stop_chilli();
		if(action&RC_SERVICE_START) start_chilli();
		setup_passwd();
	}
	else if (strcmp(script, "CP") == 0)
	{
		if(action&RC_SERVICE_STOP) stop_CP();
		if(action&RC_SERVICE_START) start_CP();
		setup_passwd();
	}

	else if (strcmp(script, "uam_srv") == 0)
	{
		if(action&RC_SERVICE_STOP) stop_uam_srv();
		if(action&RC_SERVICE_START) start_uam_srv();
	}
#endif
#ifdef RTCONFIG_FREERADIUS
	else if (strcmp(script, "radiusd") == 0)
	{
		if(action&RC_SERVICE_STOP) stop_radiusd();
		if(action&RC_SERVICE_START) start_radiusd();
	}
#endif
#ifdef RTCONFIG_WEBDAV
	else if (strcmp(script, "webdav") == 0)
	{
		if(action & RC_SERVICE_STOP){
			stop_webdav();
		}
		if(action & RC_SERVICE_START) {
			stop_upnp();
			start_firewall(wan_primary_ifunit(), 0);
			start_webdav();
			start_upnp();
		}
	}
#else
	else if (strcmp(script, "webdav") == 0){
		if(f_exists("/opt/etc/init.d/S50aicloud"))
			system("sh /opt/etc/init.d/S50aicloud scan");
	}
	else if (strcmp(script, "setting_webdav") == 0){
		if(f_exists("/opt/etc/init.d/S50aicloud"))
			system("sh /opt/etc/init.d/S50aicloud restart");
	}
#endif
	else if (strcmp(script, "enable_webdav") == 0)
	{
		stop_upnp();
		stop_ddns();
#ifdef RTCONFIG_WEBDAV
		stop_webdav();
#endif
		start_firewall(wan_primary_ifunit(), 0);
		start_webdav();
		start_ddns();
		start_upnp();

	}
#ifdef RTCONFIG_TUNNEL
	else if (strcmp(script, "aae") == 0 || strcmp(script, "mastiff") == 0)
	{
		if(action&RC_SERVICE_STOP){
			stop_mastiff();
		}
		if(action&RC_SERVICE_START) {
			start_mastiff();
		}
	}
#endif

//#endif
//#ifdef RTCONFIG_CLOUDSYNC
	else if (strcmp(script, "cloudsync") == 0)
	{
#ifdef RTCONFIG_CLOUDSYNC
		int fromUI = 0;

		if(action & RC_SERVICE_STOP && action & RC_SERVICE_START)
			fromUI = 1;

		if(action&RC_SERVICE_STOP){
			if(cmd[1])
				stop_cloudsync(atoi(cmd[1]));
			else
				stop_cloudsync(-1);
		}
		if(action & RC_SERVICE_START) start_cloudsync(fromUI);
#else
		system("sh /opt/etc/init.d/S50smartsync restart");
#endif
	}
#ifdef RTCONFIG_WTFAST
	else if (strcmp(script, "wtfast") == 0)
	{
		if(action & RC_SERVICE_STOP) stop_wtfast();
		if(action & RC_SERVICE_START) start_wtfast();
	}
	else if(strcmp(script, "wtfast_rule") == 0){
		//_dprintf("send SIGHUP to wtfast_rule SIGHUP = %d\n", SIGHUP);
		killall("wtfslhd", SIGHUP);
	}
#endif
#if defined(RTCONFIG_USB) && defined(RTCONFIG_USB_PRINTER)
	else if (strcmp(script, "lpd") == 0)
	{
		if(action & RC_SERVICE_STOP) stop_lpd();
		if(action & RC_SERVICE_START) start_lpd();
	}
	else if (strcmp(script, "u2ec") == 0)
	{
		if(action & RC_SERVICE_STOP) stop_u2ec();
		if(action & RC_SERVICE_START) start_u2ec();
	}
#endif
#ifdef RTCONFIG_MEDIA_SERVER
	else if (strcmp(script, "media") == 0)
	{
		if(action & RC_SERVICE_STOP) {
			force_stop_dms();
			stop_mt_daapd();
		}
		if(action & RC_SERVICE_START) {
			start_dms();
			start_mt_daapd();
		}
	}
	else if (strcmp(script, "dms") == 0)
	{
		if(action & RC_SERVICE_STOP) force_stop_dms();
		if(action & RC_SERVICE_START) start_dms();
	}
	else if (strcmp(script, "mt_daapd") == 0)
	{
		if(action & RC_SERVICE_STOP) stop_mt_daapd();
		if(action & RC_SERVICE_START) start_mt_daapd();
	}
#endif
#ifdef RTCONFIG_DISK_MONITOR
	else if (strcmp(script, "diskmon")==0)
	{
		if(action & RC_SERVICE_STOP) stop_diskmon();
		if(action & RC_SERVICE_START) start_diskmon();
	}
	else if (strcmp(script, "diskscan")==0)
	{
		if(action & RC_SERVICE_START)
			kill_pidfile_s("/var/run/disk_monitor.pid", SIGUSR2);
	}
	else if (strcmp(script, "diskformat")==0)
	{
		if(action & RC_SERVICE_START)
			kill_pidfile_s("/var/run/disk_monitor.pid", SIGUSR1);
	}
#endif
	else if(!strncmp(script, "apps_", 5))
	{
		if(action & RC_SERVICE_START) {
			if(strcmp(script, "apps_update")==0)
				strcpy(nvtmp, "/usr/sbin/app_update.sh");
			else if(strcmp(script, "apps_stop")==0)
				strcpy(nvtmp, "/usr/sbin/app_stop.sh");
			else if(strcmp(script, "apps_upgrade")==0)
				strcpy(nvtmp, "/usr/sbin/app_upgrade.sh");
			else if(strcmp(script, "apps_install")==0)
				strcpy(nvtmp, "/usr/sbin/app_install.sh");
			else if(strcmp(script, "apps_remove")==0)
				strcpy(nvtmp, "/usr/sbin/app_remove.sh");
			else if(strcmp(script, "apps_enable")==0)
				strcpy(nvtmp, "/usr/sbin/app_set_enabled.sh");
			else if(strcmp(script, "apps_switch")==0)
				strcpy(nvtmp, "/usr/sbin/app_switch.sh");
			else if(strcmp(script, "apps_cancel")==0)
				strcpy(nvtmp, "/usr/sbin/app_cancel.sh");
			else strcpy(nvtmp, "");

			if(strlen(nvtmp) > 0) {
				nvram_set("apps_state_autorun", "");
				nvram_set("apps_state_install", "");
				nvram_set("apps_state_remove", "");
				nvram_set("apps_state_switch", "");
				nvram_set("apps_state_stop", "");
				nvram_set("apps_state_enable", "");
				nvram_set("apps_state_update", "");
				nvram_set("apps_state_upgrade", "");
				nvram_set("apps_state_cancel", "");
				nvram_set("apps_state_error", "");

				free_caches(FREE_MEM_PAGE, 1, 0);

				cmd[0] = nvtmp;
				start_script(count, cmd);
			}
		}
	}
#ifdef RTCONFIG_USB_MODEM
	else if(!strncmp(script, "simauth", 7)){
		if(cmd[1]){
			char *at_cmd[] = {"/usr/sbin/modem_status.sh", "simauth", NULL};

			_eval(at_cmd, NULL, 0, NULL);
		}
	}
	else if(!strncmp(script, "simpin", 6)){
		if(cmd[1] && cmd[2]){
			char pincode[8];
			char *at_cmd[] = {"/usr/sbin/modem_status.sh", "simpin", pincode, NULL};
			char *at_cmd2[] = {"/usr/sbin/modem_status.sh", "simauth", NULL};

			if(nvram_get_int(strcat_r(prefix2, "act_sim", tmp2)) == 2){
				snprintf(pincode, 8, "%s", cmd[2]);

				_eval(at_cmd, ">/tmp/modem_action.ret", 0, NULL);
				_eval(at_cmd2, NULL, 0, NULL);
			}
		}
	}
	else if(!strncmp(script, "simpuk", 6)){
		if(cmd[1] && cmd[2] && cmd[3]){
			char pukcode[10], pincode[8];
			char *at_cmd[] = {"/usr/sbin/modem_status.sh", "simpuk", pukcode, pincode, NULL};
			char *at_cmd2[] = {"/usr/sbin/modem_status.sh", "simauth", NULL};

			if(nvram_get_int(strcat_r(prefix2, "act_sim", tmp2)) == 3){
				snprintf(pukcode, 10, "%s", cmd[2]);
				snprintf(pincode, 8, "%s", cmd[3]);

				_eval(at_cmd, ">/tmp/modem_action.ret", 0, NULL);
				_eval(at_cmd2, NULL, 0, NULL);
			}
		}
	}
	else if(!strncmp(script, "lockpin", 7)){
		if(cmd[1] && cmd[2]){
			char lock[4], pincode[8];
			char *at_cmd[] = {"/usr/sbin/modem_status.sh", "lockpin", lock, pincode, NULL};
			char *at_cmd2[] = {"/usr/sbin/modem_status.sh", "simauth", NULL};

			if(nvram_get_int(strcat_r(prefix2, "act_sim", tmp2)) == 1){
				snprintf(pincode, 8, "%s", cmd[2]);

				if(action & RC_SERVICE_STOP){ // unlock
					snprintf(lock, 4, "%s", "0");
					_eval(at_cmd, ">/tmp/modem_action.ret", 0, NULL);
					_eval(at_cmd2, NULL, 0, NULL);
				}
				else if(action & RC_SERVICE_START){ // lock
					snprintf(lock, 4, "%s", "1");
					_eval(at_cmd, ">/tmp/modem_action.ret", 0, NULL);
					_eval(at_cmd2, NULL, 0, NULL);
				}
			}
		}
	}
	else if(!strncmp(script, "pwdpin", 6)){
		if(cmd[1] && cmd[2] && cmd[3]){
			char pincode[8], pincode_new[8];
			char *at_cmd[] = {"/usr/sbin/modem_status.sh", "pwdpin", pincode, pincode_new, NULL};
			char *at_cmd2[] = {"/usr/sbin/modem_status.sh", "simauth", NULL};

			if(nvram_get_int(strcat_r(prefix2, "act_sim", tmp2)) == 1){
				snprintf(pincode, 8, "%s", cmd[2]);
				snprintf(pincode_new, 8, "%s", cmd[3]);

				_eval(at_cmd, ">/tmp/modem_action.ret", 0, NULL);
				_eval(at_cmd2, NULL, 0, NULL);
			}
		}
	}
	else if(!strncmp(script, "modemscan", 9)){
		if(cmd[1]){
			char *at_cmd[] = {"/usr/sbin/modem_status.sh", "scan", NULL};

			wan_unit = get_wanunit_by_type(get_wantype_by_modemunit(modem_unit));
			if(wan_unit != WAN_UNIT_NONE && wan_unit != WAN_UNIT_MAX){
				nvram_set(strcat_r(prefix2, "act_scanning", tmp2), "3");

				stop_wan_if(wan_unit);

				_eval(at_cmd, ">/tmp/modem_action.ret", 0, NULL);
			}
		}
	}
	else if(!strncmp(script, "modemsta", 8)){
		char isp[32];
		char *at_cmd[] = {"/usr/sbin/modem_status.sh", "station", isp, NULL};

		snprintf(isp, 32, "%s", nvram_safe_get("modem_roaming_isp"));

		if(strlen(isp) > 0)
			_eval(at_cmd, ">/tmp/modem_action.ret", 0, NULL);
	}
	else if(!strncmp(script, "sendSMS", 7)){
		char phone[32], message[PATH_MAX];
		char *at_cmd[] = {"/usr/sbin/modem_status.sh", "send_sms", phone, message, NULL};

		snprintf(phone, 32, "%s", nvram_safe_get("modem_sms_phone"));
		if(!strcmp(cmd[1], "alert"))
			snprintf(message, PATH_MAX, "%s %s bytes.", nvram_safe_get("modem_sms_message1"), nvram_safe_get("modem_bytes_data_warning"));
		else
			snprintf(message, PATH_MAX, "%s %s bytes.", nvram_safe_get("modem_sms_message2"), nvram_safe_get("modem_bytes_data_limit"));

#ifdef RTCONFIG_INTERNAL_GOBI
		stop_lteled();
#endif
		_eval(at_cmd, ">/tmp/modem_action.ret", 0, NULL);
#ifdef RTCONFIG_INTERNAL_GOBI
		start_lteled();
#endif
	}
#ifdef RTCONFIG_USB_SMS_MODEM
	else if(!strncmp(script, "savesms", 7)){
		// cmd[1]: Destination number, cmd[2]: the SMS file
		char ttynode[32], smsc[32];
		char buf[PATH_MAX];
		int sms_index;
		int ret;

		printf("~~~~~~~~~~ Saving the SMS: %s, %s. !!! ~~~~~~~~~~\n", cmd[1], cmd[2]);
		snprintf(ttynode, 32, "%s", nvram_safe_get("usb_modem_act_int"));
		snprintf(smsc, 32, "%s", nvram_safe_get("usb_modem_act_smsc"));

		if((sms_index = saveSMSPDUtoSIM(ttynode, smsc, cmd[1], cmd[2], buf, PATH_MAX)) < 0)
			printf("%s: SMS-SUBMIT: Failed to saveSMS.\n", script);
		else if((ret = getSMSPDUbyIndex(ttynode, sms_index, NULL, 0)) < 0)
			printf("%s: SMS-SUBMIT: Failed to getSMS.\n", script);
		else{
			printf("%s: index=%d.\n", script, sms_index);
			printf("%s: type=%d.\n", script, ret);
			printf("%s: SMS=%s.\n", script, buf);
		}
	}
	else if(!strncmp(script, "sendsmsbyindex", 14)){
		// cmd[1]: SMS index.
		char ttynode[32];
		int sms_index;
#ifdef SAVESMS
		char sms_file[PATH_MAX], sms_file2[PATH_MAX];
#endif
		int ret;

		printf("~~~~~~~~~~ Sending the %sth SMS. !!! ~~~~~~~~~~\n", cmd[1]);
		snprintf(ttynode, 32, "%s", nvram_safe_get("usb_modem_act_int"));
		sms_index = strtod(cmd[1], NULL);

		if((ret = sendSMSPDUfromSIM(ttynode, sms_index)) < 0)
			printf("%s: SMS-SUBMIT: Failed to send the index(%d) SMS.\n", cmd[0], sms_index);
		else{
			printf("%s: done.\n", script);

#ifdef SAVESMS
			if(getSMSFileName(2, sms_index, sms_file, PATH_MAX) > 0 && getSMSFileName(3, sms_index, sms_file2, PATH_MAX) > 0)
				rename(sms_file, sms_file2);
#endif
		}
	}
	else if(!strncmp(script, "sendsmsnow", 10)){
		// cmd[1]: Destination number, cmd[2]: the SMS file
		char ttynode[32], smsc[32];
		char buf[PATH_MAX];
		int sms_index, sms_type;
#ifdef SAVESMS
		char sms_file[PATH_MAX], sms_file2[PATH_MAX];
#endif
		int ret;

		printf("~~~~~~~~~~ Sending the SMS: %s, %s. !!! ~~~~~~~~~~\n", cmd[1], cmd[2]);
		snprintf(ttynode, 32, "%s", nvram_safe_get("usb_modem_act_int"));
		snprintf(smsc, 32, "%s", nvram_safe_get("usb_modem_act_smsc"));

		if((sms_index = saveSMSPDUtoSIM(ttynode, smsc, cmd[1], cmd[2], buf, PATH_MAX)) < 0)
			printf("%s: SMS-SUBMIT: Failed to saveSMS.\n", script);
		else if((sms_type = getSMSPDUbyIndex(ttynode, sms_index, NULL, 0)) < 0)
			printf("%s: SMS-SUBMIT: Failed to getSMS.\n", script);
		else if((ret = sendSMSPDUfromSIM(ttynode, sms_index)) < 0){
			printf("%s: SMS-SUBMIT: Failed to sendSMS.\n", script);
		}
		else{
			printf("%s: SMS-SUBMIT(%d)=%s.\n", script, ret, buf);

#ifdef SAVESMS
			if(getSMSFileName(2, sms_index, sms_file, PATH_MAX) > 0 && getSMSFileName(3, sms_index, sms_file2, PATH_MAX) > 0)
				rename(sms_file, sms_file2);
#endif
		}
	}
	else if(!strncmp(script, "delsms", 6)){
		// cmd[1]: SMS index.
		char ttynode[32];
		int sms_index, sms_type;
#ifdef SAVESMS
		char sms_file[PATH_MAX];
#endif
		int ret;

		printf("~~~~~~~~~~ Deleting the %sth SMS:. !!! ~~~~~~~~~~\n", cmd[1]);
		snprintf(ttynode, 32, "%s", nvram_safe_get("usb_modem_act_int"));
		sms_index = strtod(cmd[1], NULL);

		if((sms_type = getSMSPDUbyIndex(ttynode, sms_index, NULL, 0)) < 0)
			printf("%s: Failed to get the type of index(%d)'s SMS.\n", script, sms_index);
		else if((ret = delSMSPDUbyIndex(ttynode, sms_index)) < 0)
			printf("%s: Failed to delSMS.\n", script);
#ifdef SAVESMS
		else if((ret = getSMSFileName(sms_type, sms_index, sms_file, PATH_MAX)) < 0)
			printf("%s: Failed to getSMSFile.\n", script);
		else{
			unlink(sms_file);
			if(sms_type == 0){
				if(getSMSFileName(1, sms_index, sms_file, PATH_MAX) > 0)
					unlink(sms_file);
			}
			else if(sms_type == 1){
				if(getSMSFileName(0, sms_index, sms_file, PATH_MAX) > 0)
					unlink(sms_file);
			}
		}
#endif
	}
	else if(!strncmp(script, "modsmsdraft", 11)){
		// cmd[1]: SMS index, cmd[2]: Destination number, cmd[3]: the SMS file
		char ttynode[32], smsc[32];
		char buf[PATH_MAX];
		int sms_index, sms_type;
#ifdef SAVESMS
		char sms_file[PATH_MAX];
#endif
		int ret;

		printf("~~~~~~~~~~ Modifying the SMS: %s, %s, %s. !!! ~~~~~~~~~~\n", cmd[1], cmd[2], cmd[3]);
		sms_index = strtod(cmd[1], NULL);
		snprintf(ttynode, 32, "%s", nvram_safe_get("usb_modem_act_int"));
		snprintf(smsc, 32, "%s", nvram_safe_get("usb_modem_act_smsc"));

		if((sms_type = getSMSPDUbyIndex(ttynode, sms_index, NULL, 0)) < 0)
			printf("%s: Failed to get the type of index(%d)'s SMS.\n", script, sms_index);
		else if((ret = delSMSPDUbyIndex(ttynode, sms_index)) < 0)
			printf("%s: Failed to delSMS.\n", script);
#ifdef SAVESMS
		else if((ret = getSMSFileName(sms_type, sms_index, sms_file, PATH_MAX)) < 0)
			printf("%s: Failed to getSMSFile.\n", script);
		else{
			unlink(sms_file);
			if(sms_type == 0){
				if(getSMSFileName(1, sms_index, sms_file, PATH_MAX) > 0)
					unlink(sms_file);
			}
			else if(sms_type == 1){
				if(getSMSFileName(0, sms_index, sms_file, PATH_MAX) > 0)
					unlink(sms_file);
			}
		}
#endif

		if((sms_index = saveSMSPDUtoSIM(ttynode, smsc, cmd[2], cmd[3], buf, PATH_MAX)) < 0)
			printf("%s: SMS-SUBMIT: Failed to saveSMS.\n", script);
		else if((ret = getSMSPDUbyIndex(ttynode, sms_index, NULL, 0)) < 0)
			printf("%s: SMS-SUBMIT: Failed to getSMS.\n", script);
		else{
			printf("%s: index=%d.\n", script, sms_index);
			printf("%s: type=%d.\n", script, ret);
			printf("%s: SMS=%s.\n", script, buf);
		}
	}
	else if(!strncmp(script, "savephonenum", 12)){
		// cmd[1]: Phone number, cmd[2]: Phone name
		char ttynode[32];
		int phone_index;

		printf("~~~~~~~~~~ Saving the Phone: %s, %s. !!! ~~~~~~~~~~\n", cmd[1], cmd[2]);
		snprintf(ttynode, 32, "%s", nvram_safe_get("usb_modem_act_int"));

		if((phone_index = savePhonenum(ttynode, cmd[1], cmd[2])) < 0)
			printf("%s: Failed to savePhonenum.\n", script);
	}
	else if(!strncmp(script, "delphonenum", 11)){
		// cmd[1]: Phone index
		char ttynode[32];
		int phone_index;

		printf("~~~~~~~~~~ Deleting the Phone: %s. !!! ~~~~~~~~~~\n", cmd[1]);
		snprintf(ttynode, 32, "%s", nvram_safe_get("usb_modem_act_int"));
		phone_index = strtod(cmd[1], NULL);

		if((phone_index = delPhonenum(ttynode, phone_index)) < 0)
			printf("%s: Failed to delPhonenum.\n", script);
	}
	else if(!strncmp(script, "modphonenum", 11)){
		// cmd[1]: Phone index, cmd[2]: Phone number, cmd[3]: Phone name
		char ttynode[32];
		int phone_index;

		printf("~~~~~~~~~~ Modifying the Phone: %s, %s, %s. !!! ~~~~~~~~~~\n", cmd[1], cmd[2], cmd[3]);
		snprintf(ttynode, 32, "%s", nvram_safe_get("usb_modem_act_int"));
		phone_index = strtod(cmd[1], NULL);

		if((phone_index = modPhonenum(ttynode, phone_index, cmd[2], cmd[3])) < 0)
			printf("%s: Failed to modPhonenum.\n", script);
	}
#endif // RTCONFIG_USB_SMS_MODEM
#if defined(RTCONFIG_JFFS2) || defined(RTCONFIG_BRCM_NAND_JFFS2) || defined(RTCONFIG_UBIFS)
	else if(!strncmp(script, "datacount", 9)){
		char *at_cmd[] = {"/usr/sbin/modem_status.sh", "bytes", NULL};

		_eval(at_cmd, ">/tmp/modem_action.ret", 0, NULL);
	}
	else if(!strncmp(script, "resetcount", 10)){
		time_t now;
		char timebuf[32];
		char *at_cmd[] = {"/usr/sbin/modem_status.sh", "bytes-", NULL};

		time(&now);
		snprintf(timebuf, 32, "%d", (int)now);
		nvram_set("modem_bytes_data_start", timebuf);

		_eval(at_cmd, ">/tmp/modem_action.ret", 0, NULL);
	}
	else if(!strncmp(script, "sim_del", 7)){
		char sim_order[32];
		char *at_cmd[] = {"/usr/sbin/modem_status.sh", "imsi_del", sim_order, NULL};

		snprintf(sim_order, 32, "%s", cmd[1]);

		_eval(at_cmd, ">/tmp/modem_action.ret", 0, NULL);
	}
	else if(!strncmp(script, "set_dataset", 11)){
		char *at_cmd[] = {"/usr/sbin/modem_status.sh", "set_dataset", NULL};

		_eval(at_cmd, ">/tmp/modem_action.ret", 0, NULL);
	}
#endif
#ifdef RTCONFIG_INTERNAL_GOBI
	else if(!strncmp(script, "simdetect", 9)){
		// Need to reboot after this.
		char buf[4];
		char *at_cmd1[] = {"/usr/sbin/modem_status.sh", "simdetect", NULL};
		char *at_cmd2[] = {"/usr/sbin/modem_status.sh", "simdetect", buf, NULL};

		if(cmd[1]){
			snprintf(buf, 4, "%s", cmd[1]);
			_eval(at_cmd2, ">/tmp/modem_action.ret", 0, NULL);
		}
		else
			_eval(at_cmd1, ">/tmp/modem_action.ret", 0, NULL);
	}
	else if(!strncmp(script, "getband", 7)){
		char *at_cmd[] = {"/usr/sbin/modem_status.sh", "band", NULL};

		_eval(at_cmd, ">/tmp/modem_action.ret", 0, NULL);
	}
	else if(!strncmp(script, "setband", 7)){
		char buf[8];
		char *at_cmd[] = {"/usr/sbin/modem_status.sh", "setband", buf, NULL};

		snprintf(buf, 8, "%s", nvram_safe_get("modem_lte_band"));
		if(strlen(buf) <= 0)
			snprintf(buf, 8, "%s", "auto");

		_eval(at_cmd, ">/tmp/modem_action.ret", 0, NULL);
	}
#endif
#endif // RTCONFIG_USB_MODEM
#endif // RTCONFIG_USB
#if defined(RTCONFIG_BT_CONN)
	else if (strcmp(script, "dbus_daemon") == 0)
	{
		if(action&RC_SERVICE_STOP) stop_dbus_daemon();
		if(action&RC_SERVICE_START) start_dbus_daemon();
	}
	else if (strcmp(script, "bluetooth_service") == 0)
	{
		if((action & RC_SERVICE_STOP) && (action & RC_SERVICE_START))
		{
			stop_bluetooth_service();
			start_bluetooth_service();
		}
		else if(action&RC_SERVICE_STOP) stop_bluetooth_service();
		else if(action&RC_SERVICE_START) start_bluetooth_service();
	}
#endif	/* RTCONFIG_BT_CONN */
#ifdef RTCONFIG_WIFI_SON
	else if (strcmp(script, "hyfi_process") == 0)
	{
		if(action&RC_SERVICE_START) start_hyfi_process();
	}
	else if (strcmp(script, "hyfi_sync") == 0)
	{
		if(action&RC_SERVICE_START) start_hyfi_sync();
	}
	else if (strcmp(script, "chg_swmode") == 0)
	{
		if(action&RC_SERVICE_START) start_chg_swmode();
	}
	else if (strcmp(script, "spcmd") == 0)
	{
		if(action&RC_SERVICE_START) start_spcmd();
	}
#if defined(MAPAC2200)
	else if (strcmp(script, "bhblock") == 0)
	{
		if(action&RC_SERVICE_START) start_bhblock();
	}
#endif
#endif
	else if(!strncmp(script, "webs_", 5) || !strncmp(script, "gobi_", 5))
	{
		if(action & RC_SERVICE_START) {
#ifdef DEBUG_RCTEST // Left for UI debug
			char *webscript_dir;
			webscript_dir = nvram_safe_get("webscript_dir");
			if(strlen(webscript_dir))
				sprintf(nvtmp, "%s/%s.sh", webscript_dir, script);
			else
#endif
			sprintf(nvtmp, "%s.sh", script);
			cmd[0] = nvtmp;
			start_script(count, cmd);
		}
	}
#ifdef RTCONFIG_LETSENCRYPT
	else if (strcmp(script, "ddns_le") == 0)
	{
		nvram_set("le_rc_notify", "1");
		if(action & RC_SERVICE_STOP) stop_ddns();
		if(action & RC_SERVICE_START) start_ddns();
	}
#endif
	else if (strcmp(script, "ddns") == 0)
	{
		if(action & RC_SERVICE_STOP) stop_ddns();
		if(action & RC_SERVICE_START) start_ddns();
	}
	else if (strcmp(script, "aidisk_asusddns_register") == 0)
	{
		asusddns_reg_domain(0);
	}
	else if (strcmp(script, "adm_asusddns_register") == 0)
	{
		asusddns_reg_domain(1);
	}
	else if(strcmp(script, "asusddns_unregister") == 0)
	{
		asusddns_unregister();
	}
	else if (strcmp(script, "httpd") == 0)
	{
		if(action & RC_SERVICE_STOP) stop_httpd();
		if(action & RC_SERVICE_START){
			start_httpd();
#if defined(RTCONFIG_BWDPI)
			setup_wrs_conf();
#endif
		}
	}
	else if (strcmp(script, "telnetd") == 0)
	{
		if(action & RC_SERVICE_STOP) stop_telnetd();
		if(action & RC_SERVICE_START) start_telnetd();
	}
#ifdef RTCONFIG_SSH
	else if (strcmp(script, "sshd") == 0)
	{
		if(action & RC_SERVICE_STOP) stop_sshd();
		if(action & RC_SERVICE_START) start_sshd();
	}
#endif
#ifdef RTCONFIG_IPV6
	else if (strcmp(script, "ipv6") == 0) {
		if (action & RC_SERVICE_STOP)
			stop_ipv6();
		if (action & RC_SERVICE_START)
			start_ipv6();
	}
	else if (strcmp(script, "dhcp6c") == 0) {
		if (action & RC_SERVICE_STOP) {
			stop_dhcp6c();
		}
		if (action & RC_SERVICE_START) {
			start_dhcp6c();
		}
	}
	else if (strcmp(script, "wan6") == 0) {
		if (action & RC_SERVICE_STOP) {
			stop_wan6();
			stop_ipv6();
		}
		if (action & RC_SERVICE_START) {
			start_ipv6();
			// when no option from ipv4, restart wan entirely
			if(update_6rd_info()==0)
			{
				stop_wan_if(wan_primary_ifunit_ipv6());
				start_wan_if(wan_primary_ifunit_ipv6());
			}
			else if(dualwan_unit__usbif(wan_primary_ifunit_ipv6())){
				//stop_wan_if(wan_primary_ifunit_ipv6());
				//start_wan_if(wan_primary_ifunit_ipv6());
				stop_wan6();
				start_wan6();
			}
			else
			{
				start_wan6();
			}
		}
	}
#endif
	else if (strcmp(script, "dns") == 0)
	{
		if(action & RC_SERVICE_START) reload_dnsmasq();
	}
	else if (strcmp(script, "dnsmasq") == 0)
	{
		if(action & RC_SERVICE_STOP) stop_dnsmasq();
		if(action & RC_SERVICE_START) start_dnsmasq();
	}
#ifdef RTCONFIG_DHCP_OVERRIDE
	else if (strcmp(script, "dhcpd") == 0)
	{
		if (nvram_match("dhcp_enable_x", "0")) {
			// disable dhcp server
			if (nvram_match("dnsqmode", "2")) {
				nvram_set("dnsqmode", "1");
				restart_dnsmasq(0);
			}
		}
		else {
			// enable dhcp server
			if (nvram_match("dnsqmode", "1")) {
				nvram_set("dnsqmode", "2");
				restart_dnsmasq(0);
			}
		}

	}
#endif
	else if (strcmp(script, "upnp") == 0)
	{
		if(action & RC_SERVICE_STOP) stop_upnp();
		if(action & RC_SERVICE_START) start_upnp();
	}
	else if (strcmp(script, "qos") == 0)
	{
		nvram_set("restart_qo", "1");
		if(action&RC_SERVICE_STOP) {
			stop_iQos();
#if defined(RTCONFIG_BWDPI)
			stop_dpi_engine_service(0);
#endif
			del_iQosRules();
		}
		if(action & RC_SERVICE_START) {
#ifdef HND_ROUTER
			hnd_nat_ac_init(0);
#endif
			if (nvram_match("qos_enable", "1") &&
			   !nvram_match("qos_type", "2")) {
				ForceDisableWLan_bw();
			} else if (nvram_match("qos_enable", "0")) {
				ForceDisableWLan_bw();
			}
#if defined(RTCONFIG_QCA) || \
		(defined(RTCONFIG_RALINK) && !defined(RTCONFIG_DSL) && !defined(RTN13U))
			reinit_hwnat(-1);
#endif
// TODO: check if I must reapply my codel patch differently since 18991?
			QOS_CONTROL();
		}
		nvram_set("restart_qo", "0");
	}
#if defined(RTCONFIG_BWDPI)
	else if (strcmp(script, "wrs") == 0)
	{
		if(action & RC_SERVICE_STOP) stop_dpi_engine_service(0);
		if(action & RC_SERVICE_START) start_dpi_engine_service();
	}
	else if (strcmp(script, "wrs_force") == 0)
	{
		if(action & RC_SERVICE_STOP) stop_dpi_engine_service(1);
	}
	else if (strcmp(script, "sig_check") == 0)
	{
		if(action & RC_SERVICE_START){
			char *sig_update_argv[] = {"sig_update.sh", NULL};
			pid_t pid;
			_eval(sig_update_argv, NULL, 0, &pid);
			if(nvram_get_int("sig_state_flag")){
				char *sig_upgrade_argv[] = {"sig_upgrade.sh", NULL};
				pid_t pid1;
				_eval(sig_upgrade_argv, NULL, 0, &pid1);
			}
			stop_dpi_engine_service(0);
			start_dpi_engine_service();
		}
	}
	else if (strcmp(script, "dpi_disable") == 0)
	{
		disable_dpi_engine_setting();
	}
	else if (strcmp(script, "reset_cc_db") == 0)
	{
		eval("AiProtectionMonitor", "-z", "-t", "1");
	}
	else if (strcmp(script, "reset_mals_db") == 0)
	{
		eval("AiProtectionMonitor", "-z", "-t", "2");
	}
	else if (strcmp(script, "reset_vp_db") == 0)
	{
		eval("AiProtectionMonitor", "-z", "-t", "3");
	}
#endif
	else if (strcmp(script, "traffic_analyzer") == 0)
	{
		// only stop service need to save database
		if(action & RC_SERVICE_STOP) hm_traffic_analyzer_save();
	}
#ifdef RTCONFIG_TRAFFIC_LIMITER
	else if (strcmp(script, "reset_traffic_limiter") == 0)
	{
		hm_traffic_limiter_save();
		reset_traffic_limiter_counter(0);
	}
	else if (strcmp(script, "reset_traffic_limiter_force") == 0)
	{
		reset_traffic_limiter_counter(1);
	}
	else if (strcmp(script, "reset_tl_count") == 0)
	{
		f_write_string(traffic_limtier_count_path(), "0", 0, 0);
	}
#endif
#ifdef RTCONFIG_NOTIFICATION_CENTER
	else if (strcmp(script, "send_confirm_mail") == 0)
	{
		char str[32];
		snprintf(str, 32, "0x%x", RESERVATION_MAIL_CONFIRM_EVENT);
		eval("Notify_Event2NC", str, "");
	}
	else if (strcmp(script, "email_conf") == 0)
	{
		am_setup_email_conf();
	}
	else if (strcmp(script, "email_info") == 0)
	{
		am_setup_email_info();
		char buf[8];
		if (f_read_string(NOTIFY_ACTION_MAIL_PID_PATH, buf, sizeof(buf)) > 0) {
			kill(atoi(buf), SIGUSR2);
		}
	}
	else if (strcmp(script, "update_nc_setting_conf") == 0)
	{
		update_nc_setting_conf();
	}
	else if (strcmp(script, "oauth_google_gen_token_email") == 0)
	{
		oauth_google_gen_token_email();
#ifdef RTCONFIG_CFGSYNC
		// trigger cfg_server do sync
		const char config[] =
		{
			"{"\
			"\"oauth_google_refresh_token\":\"\","\
			"\"oauth_google_user_email\":\"\","\
			"\"fb_email_provider\":\"\""\
			"}\0"
		};
		char event_msg[133] = {0};
		memset(event_msg, 0, sizeof(event_msg));
		snprintf(event_msg, sizeof(event_msg)-1, RC_CONFIG_CHANGED_MSG, EID_RC_CONFIG_CHANGED, config);
		(void)send_cfgmnt_event(event_msg);
		//  WEVENT_GENERIC_MSG	 "{\""WEVENT_PREFIX"\":{\""EVENT_ID"\":\"%d\"}}"
#endif	// RTCONFIG_CFGSYNC
	}
#endif
	else if (strcmp(script, "logger") == 0)
	{
		if(action & RC_SERVICE_STOP) stop_logger();
		if(action & RC_SERVICE_START) start_logger();
	}
#ifdef RTCONFIG_CROND
	else if (strcmp(script, "crond") == 0)
	{
		if(action & RC_SERVICE_STOP) stop_cron();
		if(action & RC_SERVICE_START) start_cron();
	}
#endif
	else if (strcmp(script, "firewall") == 0)
	{
		nvram_set("restart_fwl", "1");
		if(action & RC_SERVICE_START)
		{
#if defined(RTCONFIG_QCA) || \
		(defined(RTCONFIG_RALINK) && !defined(RTCONFIG_DSL) && !defined(RTN13U))
			reinit_hwnat(-1);
#endif
			// multiple instance is handled, but 0 is used
			start_default_filter(0);
#ifdef RTCONFIG_PARENTALCTRL
			start_pc_block();
#endif
			// TODO handle multiple wan
			start_firewall(wan_primary_ifunit(), 0);
			_dprintf("\n\nnow we reconfig pctime\n\n");
			killall("pctime", SIGUSR1);
		}
		nvram_set("restart_fwl", "0");
	}
	else if (strcmp(script, "iptrestore") == 0)
	{
		// center control for iptable restore, called by process out side of rc
		_dprintf("%s: restart_iptrestore: %s.\n", __FUNCTION__, cmd[1]);
		if(cmd[1]) {
			if(action&RC_SERVICE_START){
				for ( i = 1; i <= 5; i++ ) {
					if (eval("iptables-restore", cmd[1])) {
						_dprintf("iptables-restore failed - attempt: %d ...\n", i);
						sleep(1);
					} else {
						i = 6;
					}
				}
			}
		}
	}
	else if (strcmp(script, "pppoe_relay") == 0)
	{
		int pppoerelay_unit = wan_primary_ifunit(), unit = nvram_get_int("pppoerelay_unit");

		if (nvram_match("wans_mode", "lb") && get_nr_wan_unit() > 1 &&
		    unit >= WAN_UNIT_FIRST && unit < WAN_UNIT_MAX)
			pppoerelay_unit = unit;
		if(action & RC_SERVICE_STOP) stop_pppoe_relay();
		if(action & RC_SERVICE_START) start_pppoe_relay(get_wanx_ifname(pppoerelay_unit));
	}
	else if (strcmp(script, "ntpc") == 0)
	{
		if(action & RC_SERVICE_STOP) stop_ntpc();
		if(action & RC_SERVICE_START) start_ntpc();
	}
	else if (strcmp(script, "rebuild_cifs_config_and_password") ==0)
	{
		fprintf(stderr, "rc rebuilding CIFS config and password databases.\n");
//		regen_passwd_files(); /* Must be called before regen_cifs_config_file(). */
//		regen_cifs_config_file();
	}
	else if (strcmp(script, "time") == 0)
	{
		if(action & RC_SERVICE_STOP) {
			stop_hour_monitor_service();
			stop_telnetd();
#ifdef RTCONFIG_SSH
			stop_sshd();
#endif
			stop_logger();
			//stop_httpd();
		}
		if(action & RC_SERVICE_START) {
			setup_timezone();
			refresh_ntpc();
			start_logger();
			start_telnetd();
#ifdef RTCONFIG_SSH
			start_sshd();
#endif
			//start_httpd();
			start_firewall(wan_primary_ifunit(), 0);
			start_hour_monitor_service();
		}
	}
	else if (strcmp(script, "wps_method")==0)
	{
		if(action & RC_SERVICE_STOP) {
			stop_wps_method();
			if (!nvram_match("wps_ign_btn", "1"))
				kill_pidfile_s("/var/run/watchdog.pid", SIGUSR2);
		}
		if(action & RC_SERVICE_START) {
			if (!wps_band_radio_off(get_radio_band(nvram_get_int("wps_band_x"))) &&
			    !wps_band_ssid_broadcast_off(get_radio_band(nvram_get_int("wps_band_x")))) {
				start_wps_method();
				if (!nvram_match("wps_ign_btn", "1"))
					kill_pidfile_s("/var/run/watchdog.pid", SIGUSR1);
				else
					kill_pidfile_s("/var/run/watchdog.pid", SIGTSTP);
			}
			nvram_unset("wps_ign_btn");
		}
	}
#if defined(RTCONFIG_AMAS) && defined(CONFIG_BCMWL5)
	else if (strcmp(script, "wps_enr")==0)
	{
		if (is_router_mode()
#ifdef RTCONFIG_DPSTA
			|| (dpsta_mode() && nvram_get_int("re_mode") == 0)
#endif
		) {
			if (is_router_mode()) {
				int unit = nvram_get_int("wps_band_x");
				char tmp[100], prefix[] = "wlXXXXXXXXXX_";
				char *ifname;

				snprintf(prefix, sizeof(prefix), "wl%d_", unit);
#ifdef RTCONFIG_HND_ROUTER_AX
				nvram_set(strcat_r(prefix, "mode", tmp), "wet");
#else
				nvram_set(strcat_r(prefix, "mode", tmp), "psta");
				nvram_set(strcat_r(prefix, "dwds", tmp), "0");
#endif
				ifname = nvram_safe_get(strcat_r(prefix, "ifname", tmp));
				eval("wlconf", ifname, "down");
				eval("wlconf", ifname, "up");
				eval("wlconf", ifname, "start");
				eval("wl", "-i", ifname, "disassoc");
				start_wps();
				sleep(1);
			}

			stop_wps_method();
			count = 3;
retry_wps_enr:
			start_wps_enr();
			sleep(1);
			if (!nvram_get_int("wps_proc_status") && (count-- > 0))
				goto retry_wps_enr;
			kill_pidfile_s("/var/run/watchdog.pid", SIGTSTP);
			nvram_unset("wps_ign_btn");
		}
	}
#endif
	else if (strcmp(script, "reset_wps")==0)
	{
		reset_wps();
		kill_pidfile_s("/var/run/watchdog.pid", SIGUSR2);
	}
	else if (strcmp(script, "wps")==0)
	{
		if(action & RC_SERVICE_STOP) stop_wps();
		if(action & RC_SERVICE_START) start_wps();
		kill_pidfile_s("/var/run/watchdog.pid", SIGUSR2);
	}
	else if (strcmp(script, "autodet")==0)
	{
		if(action & RC_SERVICE_STOP) stop_autodet();
		if(action & RC_SERVICE_START) start_autodet();
	}
#ifdef RTCONFIG_QCA_PLC_UTILS
	else if (strcmp(script, "plcdet")==0)
	{
		if(action & RC_SERVICE_STOP) stop_plcdet();
		if(action & RC_SERVICE_START) start_plcdet();
	}
#endif
#if defined(CONFIG_BCMWL5) \
		|| (defined(RTCONFIG_RALINK) && defined(RTCONFIG_WIRELESSREPEATER)) \
		|| defined(RTCONFIG_QCA) || defined(RTCONFIG_REALTEK) \
		|| defined(RTCONFIG_QSR10G) || defined(RTCONFIG_LANTIQ)
	else if (strcmp(script, "wlcscan")==0)
	{
		if(action & RC_SERVICE_STOP) stop_wlcscan();
		if(action & RC_SERVICE_START) start_wlcscan();
	}
#endif
#ifdef RTCONFIG_WIRELESSREPEATER
	else if (strcmp(script, "wlcconnect")==0)
	{
		if(action & RC_SERVICE_STOP) stop_wlcconnect();

#ifdef WEB_REDIRECT
		_dprintf("%s: notify wanduck: wlc_state=%d.\n", __FUNCTION__, nvram_get_int("wlc_state"));
		// notify the change to wanduck.
		kill_pidfile_s("/var/run/wanduck.pid", SIGUSR1);
#endif

		if(action & RC_SERVICE_START) {
			restart_wireless();
			sleep(1);
#if defined(RTCONFIG_AMAS)
			start_amas_wlcconnect();
			start_amas_bhctrl();
#endif
			start_wlcconnect();

		}
	}
	else if (strcmp(script, "wlcmode")==0)
	{
		if(cmd[1]&& (atoi(cmd[1]) != nvram_get_int("wlc_mode"))) {
			nvram_set_int("wlc_mode", atoi(cmd[1]));
			if(nvram_match("lan_proto", "dhcp") && atoi(cmd[1])==0) {
				nvram_set("lan_ipaddr", nvram_default_get("lan_ipaddr"));
			}

#if defined(RTCONFIG_SAMBASRV) && defined(RTCONFIG_FTP)
			stop_ftpd();
			stop_samba();
#endif
#if defined(RTCONFIG_USB) && defined(RTCONFIG_USB_PRINTER)
			stop_lpd();
			stop_u2ec();
#endif
#ifdef RTCONFIG_JFFS2USERICON
			stop_lltdc();
#endif
			stop_networkmap();
			stop_httpd();
			stop_telnetd();
#ifdef RTCONFIG_SSH
			stop_sshd();
#endif
#ifdef RTCONFIG_NEW_USER_LOW_RSSI
			stop_roamast();
#endif
#ifdef RTCONFIG_CFGSYNC
#ifdef RTCONFIG_CONNDIAG
			stop_conn_diag();
#endif
			stop_cfgsync();
#endif
			stop_dnsmasq();
			stop_lan_wlc();
			stop_lan_port();
			stop_lan_wlport();
			start_lan_wlport();
			start_lan_port(8);
			start_lan_wlc();
			start_dnsmasq();
			start_httpd();
			start_telnetd();
#ifdef RTCONFIG_NEW_USER_LOW_RSSI
			start_roamast();
#endif

#ifdef RTCONFIG_SSH
			start_sshd();
#endif
#ifdef RTCONFIG_JFFS2USERICON
			start_lltdc();
#endif
			start_networkmap(0);
#if defined(RTCONFIG_USB) && defined(RTCONFIG_USB_PRINTER)
			start_usblpsrv();
#endif
#if defined(RTCONFIG_SAMBASRV) && defined(RTCONFIG_FTP)
			setup_passwd();
			start_samba();
			start_ftpd();
#endif
		}
	}
#endif
	else if (strcmp(script, "restore") == 0) {
		if(cmd[1]) restore_defaults_module(cmd[1]);
	}
	else if (strcmp(script, "chpass") == 0) {
			setup_passwd();
	}
#if RTCONFIG_SPEEDTEST
	else if (strcmp(script, "speedtest") == 0) {
		wan_bandwidth_detect();
	}
#endif
	// handle button action
	else if (strcmp(script, "wan_disconnect")==0) {
		logmessage("wan", "disconnected manually");
		stop_upnp();
		stop_wan();
	}
	else if (strcmp(script,"wan_connect")==0)
	{
		logmessage("wan", "connected manually");

		rename("/tmp/ppp/log", "/tmp/ppp/log.~");
		start_wan();
#ifdef HND_ROUTER
		if (is_router_mode()) start_mcpd_proxy();
#endif
		sleep(2);
		// TODO: function to force ppp connection
		start_upnp();
	}
#ifdef RTCONFIG_SNMPD
	else if (strcmp(script, "snmpd") == 0)
	{
		if(action & RC_SERVICE_STOP) stop_snmpd();
		if(action & RC_SERVICE_START) {
			start_snmpd();
			start_firewall(wan_primary_ifunit(), 0);
		}
	}
#endif

#ifdef RTCONFIG_OPENVPN
	else if (strncmp(script, "vpnclient", 9) == 0) {
		if (action & RC_SERVICE_STOP) stop_ovpn_client(atoi(&script[9]));
		if (action & RC_SERVICE_START) start_ovpn_client(atoi(&script[9]));
	}
	else if (strncmp(script, "vpnserver" ,9) == 0) {
		if (action & RC_SERVICE_STOP) stop_ovpn_server(atoi(&script[9]));
		if (action & RC_SERVICE_START) start_ovpn_server(atoi(&script[9]));
	}
	else if (strncmp(script, "vpnrouting" ,10) == 0) {
		if (action & RC_SERVICE_START) update_ovpn_routing(atoi(&script[10]));
	}
#endif
#if defined(RTCONFIG_PPTPD) || defined(RTCONFIG_ACCEL_PPTPD)
	else if (strcmp(script, "vpnd") == 0 || strcmp(script, "pptpd") == 0) {
		if (action & RC_SERVICE_STOP){
			stop_pptpd();
		}
		if (action & RC_SERVICE_START){
			start_pptpd();
			start_firewall(wan_primary_ifunit(), 0);
		}
	}
#endif
#if defined(RTCONFIG_OPENVPN)
	else if (strcmp(script, "openvpnd") == 0)
	{
		int openvpn_unit = nvram_get_int("vpn_server_unit");
		if (action & RC_SERVICE_STOP){
			stop_ovpn_server(openvpn_unit);
		}
		if (action & RC_SERVICE_START){
 			start_ovpn_server(openvpn_unit);
 		}
 	}
	else if (strncmp(script, "clearvpnserver", 14) == 0)
	{
		reset_ovpn_setting(OVPN_TYPE_SERVER, nvram_get_int("vpn_server_unit"));
	}
        else if (strncmp(script, "clearvpnclient", 14) == 0)
	{
                reset_ovpn_setting(OVPN_TYPE_CLIENT, nvram_get_int("vpn_client_unit"));
	}
#endif
#ifdef RTCONFIG_YANDEXDNS
	else if (strcmp(script, "yadns") == 0)
	{
		if (action & RC_SERVICE_STOP)
			stop_dnsmasq();
		if (action & RC_SERVICE_START) {
			update_resolvconf();
 			start_dnsmasq();
 		}
		start_firewall(wan_primary_ifunit(), 0);
	}
#endif
#ifdef RTCONFIG_DNSFILTER
	else if (strcmp(script, "dnsfilter") == 0)
	{
		if(action & RC_SERVICE_START) {
			start_dnsmasq();
			start_firewall(wan_primary_ifunit(), 0);
		}
	}
#endif
#ifdef RTCONFIG_ISP_METER
	else if (strcmp(script, "isp_meter") == 0) {
		_dprintf("%s: isp_meter: %s\n", __FUNCTION__, cmd[1]);
		if(strcmp(cmd[1], "down")==0) {
			stop_wan_if(0);
			update_wan_state("wan0_", WAN_STATE_STOPPED, WAN_STOPPED_REASON_METER_LIMIT);
		}
		else if(strcmp(cmd[1], "up")==0) {
			_dprintf("notify wan up!\n");
			start_wan_if(0);
		}
	}
#endif

#ifdef RTCONFIG_TIMEMACHINE
	else if (strcmp(script, "timemachine") == 0)
	{
		if(action & RC_SERVICE_STOP) stop_timemachine();
		if(action & RC_SERVICE_START) start_timemachine();
	}
	else if (strcmp(script, "afpd") == 0)
	{
		if(action & RC_SERVICE_STOP) stop_afpd();
		if(action & RC_SERVICE_START) start_afpd();
	}
	else if (strcmp(script, "cnid_metad") == 0)
	{
		if(action & RC_SERVICE_STOP) stop_cnid_metad();
		if(action & RC_SERVICE_START) start_cnid_metad();
	}
#endif
#if defined(RTCONFIG_MDNS)
	else if (strcmp(script, "mdns") == 0)
	{
		if(action & RC_SERVICE_STOP) stop_mdns();
		if(action & RC_SERVICE_START) start_mdns();
	}
#endif

#ifdef RTCONFIG_PUSH_EMAIL
	else if (strcmp(script, "sendmail") == 0)
	{
		start_DSLsendmail();
	}
#ifdef RTCONFIG_DBLOG
	else if (strcmp(script, "senddblog") == 0)
	{
		if(cmd[1])
		{
			start_senddblog(cmd[1]);
		}
		else
		{
			printf("Usage: rc rc_service start_senddblog log_file\n");
		}
	}
#endif /* RTCONFIG_DBLOG */
#ifdef RTCONFIG_DSL_TCLINUX
	else if (strcmp(script, "DSLsenddiagmail") == 0)
	{
		start_DSLsenddiagmail();
	}
#endif
#endif

#ifdef RTCONFIG_VPNC
#if defined(RTCONFIG_VPN_FUSION)
	else if (strcmp(script, "vpnc") == 0)	//Activate/inactivate a VPN profile
	{
		int vpnc_unit = nvram_get_int("vpnc_unit");

		_dprintf("[%s, %d]vpnc_unit=%d\n", __FUNCTION__, __LINE__, vpnc_unit);
		//init
		vpnc_init();

		if(action & RC_SERVICE_STOP)
		{
			_dprintf("[%s, %d]stop vpnc %d\n", __FUNCTION__, __LINE__, vpnc_unit);
			stop_vpnc_by_unit(vpnc_unit);
		}

		if(action & RC_SERVICE_START)
		{
			_dprintf("[%s, %d]start vpnc %d\n", __FUNCTION__, __LINE__, vpnc_unit);
			start_vpnc_by_unit(vpnc_unit);
		}
	}
	else if (strcmp(script, "default_wan") == 0)	//change default WAN
	{
		_dprintf("[%s, %d]change default wan\n", __FUNCTION__, __LINE__);

		//init vpnc profile list
		vpnc_init();

		change_default_wan();
	}
	else if (strcmp(script, "vpnc_dev_policy") == 0)
	{
		vpnc_set_dev_policy_rule();
	}
#endif	//endif defined(RTCONFIG_VPN_FUSION)
	else if (strcmp(script, "vpncall") == 0)
	{
#if defined(RTCONFIG_OPENVPN)
		char buf[32] = {0};
		int i;
		int openvpnc_unit = nvram_get_int("vpn_client_unit");
#endif
		if (action & RC_SERVICE_STOP){
			stop_vpnc();
#if defined(RTCONFIG_OPENVPN)
			for( i = 1; i <= OVPN_CLIENT_MAX; i++ )
			{
				sprintf(buf, "vpnclient%d", i);
				if ( pidof(buf) >= 0 )
				{
					stop_ovpn_client(i);
				}
			}
#endif
		}

		if (action & RC_SERVICE_START){
#ifdef RTCONFIG_DUALWAN
			set_load_balance();
#endif
#if defined(RTCONFIG_OPENVPN)
			if(nvram_match("vpnc_proto", "openvpn")){
				if (check_ovpn_client_enabled(openvpnc_unit)) {
					start_ovpn_client(openvpnc_unit);
				}
				stop_vpnc();
			}
			else{
				for( i = 1; i <= OVPN_CLIENT_MAX; i++ )
				{
					sprintf(buf, "vpnclient%d", i);
					if ( pidof(buf) >= 0 )
					{
						stop_ovpn_client(i);
					}
				}
#endif
				start_vpnc();
#if defined(RTCONFIG_OPENVPN)
			}
#endif
		}
	}
#endif
#ifdef RTCONFIG_TR069
	else if (strncmp(script, "tr", 2) == 0) {
		if (action & RC_SERVICE_STOP) stop_tr();
		if (action & RC_SERVICE_START) start_tr();
	}
#endif
	else if (strcmp(script, "sh") == 0) {
		_dprintf("%s: shell: %s\n", __FUNCTION__, cmd[1]);
		if(cmd[1]) system(cmd[1]);
	}

	else if (strcmp(script, "rstats") == 0)
	{
		if(action & RC_SERVICE_STOP) stop_rstats();
		if(action & RC_SERVICE_START) restart_rstats();
	}
#if !defined(HND_ROUTER)
        else if (strcmp(script, "cstats") == 0)
        {
                if(action & RC_SERVICE_STOP) stop_cstats();
                if(action & RC_SERVICE_START) restart_cstats();
        }
#endif
	else if (strcmp(script, "conntrack") == 0)
	{
		setup_conntrack();
		setup_udp_timeout(TRUE);
//            start_firewall(wan_primary_ifunit(), 0);
	}
	else if (strcmp(script, "leds") == 0) {
		setup_leds();
	}
	else if (strcmp(script, "updateresolv") == 0) {
		update_resolvconf();
	}
	else if (strcmp(script, "app") == 0) {
#if defined(RTCONFIG_APP_PREINSTALLED) || defined(RTCONFIG_APP_NETINSTALLED)
		if(action & RC_SERVICE_STOP)
			stop_app();
#endif
	}
#ifdef RTCONFIG_USBRESET
	else if (strcmp(script, "usbreset") == 0) {
#define MAX_USBRESET_NUM 5
		char reset_seconds[] = {2, 4, 6, 8, 10};
		char *usbreset_active = nvram_safe_get("usbreset_active");
		char *usbreset_num = nvram_safe_get("usbreset_num");
		char buf[4];
		int reset_num = 0;
_dprintf("test 1. usbreset_active=%s, usbreset_num=%s.\n", usbreset_active, usbreset_num);

		if(strlen(usbreset_num) > 0 && strlen(usbreset_active) > 0 && strcmp(usbreset_active, "0")){
			reset_num = atoi(usbreset_num);
			if(reset_num < MAX_USBRESET_NUM){
				stop_usb_program(1);

_dprintf("test 2. turn off the USB power during %d seconds.\n", reset_seconds[reset_num]);
				set_pwr_usb(0);
				sleep(reset_seconds[reset_num]);

				++reset_num;
				memset(buf, 0, 4);
				sprintf(buf, "%d", reset_num);
				nvram_set("usbreset_num", buf);
				nvram_set("usbreset_active", "0");

				set_pwr_usb(1);
			}
		}
	}
#endif
#if defined (RTCONFIG_USB_XHCI)
#ifdef RTCONFIG_XHCIMODE
	else if(!strcmp(script, "xhcimode")){
		char param[32];
		int usb2enable = nvram_get_int("usb_usb2");
		int uhcienable = nvram_get_int("usb_uhci");
		int ohcienable = nvram_get_int("usb_ohci");
		int i;

#ifdef RTAC68U
		if (!hw_usb_cap())
			return;
#endif

		_dprintf("xhcimode: stop_usb_program...\n");
		stop_usb_program(1);

		_dprintf("xhcimode: remove xhci...\n");
#if defined(RTCONFIG_SOC_IPQ8064)
		modprobe_r("dwc3-ipq");
		modprobe_r("udc-core");
#endif
		modprobe_r(USB30_MOD);

		if(usb2enable){
			_dprintf("xhcimode: remove ehci...\n");
			modprobe_r(USB20_MOD);
		}

		if(ohcienable){
			_dprintf("xhcimode: remove ohci...\n");
			modprobe_r(USBOHCI_MOD);
		}

		if(uhcienable){
			_dprintf("xhcimode: remove uhci...\n");
			modprobe_r(USBUHCI_MOD);
		}

		// It's necessary to wait the device being ready.
		int sec = nvram_get_int("xhcimode_waitsec");
		_dprintf("xhcimode: sleep %d second...\n", sec);
		sleep(sec);

		memset(param, 0, 32);
		sprintf(param, "usb2mode=%s", cmd[1]);
		_dprintf("xhcimode: insert xhci %s...\n", param);
		modprobe(USB30_MOD, param);
#if defined(RTCONFIG_SOC_IPQ8064)
		modprobe("udc-core");
		modprobe("dwc3-ipq");
#endif

		if(usb2enable){
			i = nvram_get_int("usb_irq_thresh");
			if(i < 0 || i > 6)
				i = 0;
			memset(param, 0, 32);
			sprintf(param, "log2_irq_thresh=%d", i);
			_dprintf("xhcimode: insert ehci %s...\n", param);
			modprobe(USB20_MOD, param);
		}

		if(ohcienable){
			_dprintf("xhcimode: insert ohci...\n");
			modprobe(USBOHCI_MOD);
		}

		if(uhcienable){
			_dprintf("xhcimode: insert uhci...\n");
			modprobe(USBUHCI_MOD);
		}
	}
#endif
#endif
	else if (strcmp(script, "lltd") == 0) {
		if(action&RC_SERVICE_STOP) stop_lltd();
		if(action&RC_SERVICE_START) start_lltd();
	}
#ifdef RTCONFIG_JFFS2USERICON
	else if (strcmp(script, "lltdc") == 0) {
		if(action&RC_SERVICE_START) start_lltdc();
	}
#endif
#ifdef RTCONFIG_UPNPC
	else if (strcmp(script, "miniupnpc") == 0) {
		if(action&RC_SERVICE_STOP) stop_miniupnpc();
		if(action&RC_SERVICE_START) start_miniupnpc();
	}
#endif
#ifdef RTCONFIG_TOR
	else if (strcmp(script, "tor") == 0)
	{
		if(action & RC_SERVICE_STOP) stop_Tor_proxy();
		if(action & RC_SERVICE_START) start_Tor_proxy();
		start_firewall(wan_primary_ifunit(), 0);
	}
#endif
#ifdef RTCONFIG_CLOUDCHECK
	else if(!strcmp(script, "cloudcheck")){
		if(action & RC_SERVICE_STOP) stop_cloudcheck();
		if(action & RC_SERVICE_START) start_cloudcheck();
	}
#endif
#ifdef RTCONFIG_GETREALIP
	else if(!strcmp(script, "getrealip")){
		char tmp[128], prefix[] = "wlXXXXXXXXXX_";
		wan_unit = atoi(cmd[1]);
		char *getip[] = {"getrealip.sh", NULL};
		pid_t pid;

		snprintf(prefix, sizeof(prefix), "wan%d_", wan_unit);

		if(action & RC_SERVICE_STOP){
			nvram_set(strcat_r(prefix, "realip_state", tmp), "0");
			nvram_set(strcat_r(prefix, "realip_ip", tmp), "");
		}
		if(action & RC_SERVICE_START){
			_eval(getip, ">>/dev/null", 0, &pid);
		}
	}
#endif
#ifdef RTCONFIG_QCA_PLC_UTILS
	else if (!strcmp(script, "plc_upgrade")) {
		if (nvram_match("asus_mfg", "0"))
			save_plc_setting();
	}
#endif
#ifdef RTCONFIG_KEY_GUARD
	else if (!strcmp(script, "key_guard")) {
		start_keyguard();
	}
#endif
	else if (!strcmp(script, "eco_guard")) {
		start_ecoguard();
	}
#if defined(RTCONFIG_IPSEC)
        else if(0 == strcmp(script, "ipsec_set")){
            rc_ipsec_set(IPSEC_SET,PROF_SVR);
			start_dnsmasq();
        } else if(0 == strcmp(script, "ipsec_start")){
            rc_ipsec_set(IPSEC_START,PROF_SVR);
			start_dnsmasq();
        } else if(0 == strcmp(script, "ipsec_stop")){
            rc_ipsec_set(IPSEC_STOP,PROF_SVR);
        } else if(0 == strcmp(script, "ipsec_set_cli")){
            rc_ipsec_set(IPSEC_SET,PROF_CLI);
        } else if(0 == strcmp(script, "ipsec_start_cli")){
            rc_ipsec_set(IPSEC_START,PROF_CLI);
        } else if(0 == strcmp(script, "ipsec_stop_cli")){
            rc_ipsec_set(IPSEC_STOP,PROF_CLI);
        } else if(strcmp(script, "generate_ca") == 0) {
		char mode[SZ_4BUF];
		char profile[SZ_TMP];
		char upload_type[SZ_BUF];
		char upload_value[SZ_MAX];
		char filename[SZ_64BUF];
		char file_path[SZ_128BUF];
                int idx = 0;
		memset(mode, '\0', sizeof(char) * SZ_4BUF);
		memset(profile, '\0', sizeof(char) * SZ_TMP);
		memset(upload_type, '\0', sizeof(char) * SZ_BUF);
		memset(upload_value, '\0', sizeof(char) * SZ_MAX);
		memset(filename, '\0', sizeof(char) * SZ_64BUF);
		memset(file_path, '\0', sizeof(char) * SZ_128BUF);

		sprintf(mode, "%s", nvram_safe_get("ca_manage_mode"));
		switch (atoi(mode)) {
                    case CA_MANUAL_GEN :
                        idx = rc_ipsec_ca_gen();
                        rc_ipsec_pki_gen_exec(idx);
                    break;
                    case CA_IMPORT :
                        DBG(("Import CA\n"));
                        sprintf(upload_type, "%s",
                            nvram_safe_get("ca_manage_upload_type"));
                        FILE *fp;
                        switch (atoi(upload_type)) {
                            case CERT_PRIVATEKEY :
                                sprintf(filename, "%s",
                                      nvram_safe_get("ca_manage_file_name_ca"));
                                sprintf(file_path, "/jffs/ca_files/%s",
                                        filename);
			        sprintf(upload_value, "%s",
                                      nvram_safe_get("ca_manage_upload_ca"));

                                if((fp = fopen(file_path, "w")) != NULL) {
                                    fprintf(fp, "%s", upload_value);
                                    fclose(fp);
                                }
                                rc_ipsec_cert_import(filename, filename,
                                                     NULL, NULL);
                                memset(filename, '\0', sizeof(char) * SZ_64BUF);
                                memset(file_path, '\0',
                                       sizeof(char) * SZ_128BUF);
                                memset(upload_value, '\0',
                                       sizeof(char) * SZ_MAX);
                                sprintf(filename, "%s",
                                        nvram_safe_get(
                                            "ca_manage_file_name_private_key")
                                       );
                                sprintf(file_path, "/jffs/ca_files/%s",
                                        filename);
                                sprintf(upload_value, "%s",
                                nvram_safe_get("ca_manage_upload_private_key"));
                                if((fp = fopen(file_path, "w")) != NULL) {
                                    fprintf(fp, "%s", upload_value);
                                    fclose(fp);
                                }
                                rc_ipsec_cert_import(NULL, NULL,
                                                     filename, NULL);
                            break;
                            case P12 :
                                sprintf(filename, "%s",
                                     nvram_safe_get("ca_manage_file_name_p12"));
                                sprintf(file_path, "/jffs/ca_files/%s",
                                        filename);
                                memcpy(upload_value,
                                       nvram_safe_get("ca_manage_upload_p12"),
                                       sizeof(char) * SZ_MAX);
                                DBG(("file_path: %s\n", file_path));
                                DBG(("verify code: %s\n",
                                     nvram_safe_get("ca_manage_profile")));
                                if((fp = fopen(file_path, "w")) != NULL) {
                                    //fprintf(fp, "%s", upload_value);
                                    fwrite(upload_value, sizeof(char),
                                           sizeof(char) * SZ_MAX, fp);
                                    fclose(fp);
				}
                                rc_ipsec_cert_import(NULL, NULL,
                                                     NULL, filename);
                            break;
			}
                    break;
                    case CA_AUTO_GEN :
                        idx = rc_ipsec_ca_gen();
                        rc_ipsec_pki_gen_exec(idx);
                    break;
                }

                nvram_set("ca_manage_mode", "");
                nvram_set("ca_manage_profile", "");
                nvram_unset("ca_manage_file_name_ca");
                nvram_unset("ca_manage_file_name_private_key");
                nvram_unset("ca_manage_file_name_p12");
                nvram_unset("ca_manage_upload_ca");
                nvram_unset("ca_manage_upload_private_key");
                nvram_unset("ca_manage_upload_p12");
                nvram_commit();
	}
#endif /*the end of #if defined(RTCONFIG_IPSEC)*/
#ifdef RTCONFIG_QUAGGA
	else if (strcmp(script, "quagga") == 0)
	{
		if(action & RC_SERVICE_STOP) stop_quagga();
		if(action & RC_SERVICE_START) start_quagga();
	}
#endif
#ifdef RTCONFIG_CAPTIVE_PORTAL
	else if (strcmp(script, "uam_srv") == 0)
	{
		if(action&RC_SERVICE_STOP) stop_uam_srv();
		if(action&RC_SERVICE_START) start_uam_srv();
	}
	else if (strcmp(script, "set_captive_portal_wl") == 0)
	{
		_dprintf("set_captive_portal_wl: start\n");
		set_captive_portal_wl();
		_dprintf("set_captive_portal_wl: end\n");
	}
	else if (strcmp(script, "set_captive_portal_adv_wl") == 0)
	{
		_dprintf("set_captive_portal_adv_wl: start\n");
		set_captive_portal_adv_wl();
		_dprintf("set_captive_portal_adv_wl: end\n");
	}
	else if (strcmp(script, "overwrite_captive_portal_ssid") == 0)
	{
		_dprintf("overwrite_captive_portal_ssid: start\n");
		overwrite_captive_portal_ssid();
		_dprintf("overwrite_captive_portal_ssid: end\n");
	}
	else if (strcmp(script, "overwrite_captive_portal_adv_ssid") == 0)
	{
		_dprintf("overwrite_captive_portal_adv_ssid: start\n");
		overwrite_captive_portal_adv_ssid();
		_dprintf("overwrite_captive_portal_adv_ssid: end\n");
	}
#endif
#ifdef RTCONFIG_FBWIFI
	else if (strcmp(script, "set_fbwifi_profile") == 0)
	{
		_dprintf("set_fbwifi_profile: start\n");
		set_fbwifi_profile();
		_dprintf("set_fbwifi_profile: end\n");
	}
	else if (strcmp(script, "overwrite_fbwifi_ssid") == 0)
	{
		_dprintf("overwrite_fbwifi_ssid: start\n");
		overwrite_fbwifi_ssid();
		_dprintf("overwrite_fbwifi_ssid: end\n");
	}
#endif
#ifdef RTCONFIG_LETSENCRYPT
	else if (strcmp(script, "letsencrypt") == 0)
	{
		if(action & RC_SERVICE_STOP) stop_letsencrypt();
		if(action & RC_SERVICE_START) start_letsencrypt();
	}
#endif
#ifdef RTCONFIG_DISABLE_NETWORKMAP
	else if(!strcmp(script, "networkmap")){
		if(action & RC_SERVICE_STOP) stop_networkmap();
		if(action & RC_SERVICE_START) start_networkmap(0);;
	}
#endif
#ifdef RTCONFIG_FBWIFI
	else if (strcmp(script, "fbwifi")==0)
	{
		if(action&RC_SERVICE_STOP) stop_fbwifi();
		if(action&RC_SERVICE_START) start_fbwifi();
	}
	else if (strcmp(script, "set_fbwifi_profile") == 0)
	{
		_dprintf("set_fbwifi_profile: start\n");
		set_fbwifi_profile();
		_dprintf("set_fbwifi_profile: end\n");
	}
	else if (strcmp(script, "overwrite_fbwifi_ssid") == 0)
	{
		_dprintf("overwrite_fbwifi_ssid: start\n");
		overwrite_fbwifi_ssid();
		_dprintf("overwrite_fbwifi_ssid: end\n");
	}
#endif
#ifdef RTCONFIG_CFGSYNC
	else if (strcmp(script, "cfgsync")==0)
	{
		if(action&RC_SERVICE_STOP) stop_cfgsync();
		if(action&RC_SERVICE_START) start_cfgsync();
	}
	else if (strcmp(script, "release_note")==0)
	{
		snprintf(nvtmp, sizeof(nvtmp), "webs_note.sh");
		cmd[0] = nvtmp;
		start_script(count, cmd);
	}
#endif
#ifdef RTCONFIG_AMAS
	else if (strcmp(script,"amas_bhctrl") == 0)
	{
		if(action&RC_SERVICE_STOP) stop_amas_bhctrl();
		if(action&RC_SERVICE_START) start_amas_bhctrl();
	}
	else if (strcmp(script,"amas_wlcconnect") == 0)
	{
		if(action&RC_SERVICE_STOP) stop_amas_wlcconnect();
		if(action&RC_SERVICE_START) start_amas_wlcconnect();
	}
	else if (strcmp(script,"amas_lanctrl") == 0)
	{
		if(action&RC_SERVICE_STOP) stop_amas_lanctrl();
		if(action&RC_SERVICE_START) start_amas_lanctrl();
	}
	else if (strcmp(script,"amas_lldpd") == 0)
	{
		if(action&RC_SERVICE_STOP) stop_amas_lldpd();
		if(action&RC_SERVICE_START) start_amas_lldpd();
	}
	else if (strcmp(script,"obd") == 0)
	{
		if(action&RC_SERVICE_STOP) stop_obd();
		if(action&RC_SERVICE_START) start_obd();
	}
#ifdef RTCONFIG_ETHOBD
	else if (strcmp(script,"obd_monitor") == 0)
	{
		if(action&RC_SERVICE_STOP) stop_obd_monitor();
		if(action&RC_SERVICE_START) start_obd_monitor();
	}
#endif
#ifdef RTCONFIG_NEW_USER_LOW_RSSI
	else if (strcmp(script,"roamast") == 0){
		if(action&RC_SERVICE_STOP) stop_roamast();
		if(action&RC_SERVICE_START) start_roamast();
	}
#endif
#ifdef RTCONFIG_CONNDIAG
	else if (strcmp(script,"conn_diag") == 0){
		if(action&RC_SERVICE_STOP) stop_conn_diag();
		if(action&RC_SERVICE_START) start_conn_diag();
	}
#endif
#endif
#ifdef RTCONFIG_HD_SPINDOWN
#ifdef LINUX26
	else if (strcmp(script, "usb_idle") == 0)
	{
		if(action & RC_SERVICE_STOP) stop_usb_idle();
		if(action & RC_SERVICE_START) start_usb_idle();
	}
#endif
#endif
#ifdef BLUECAVE
	else if (strcmp(script, "reset_led") == 0)
	{
		reset_led();
	}
#endif
#if defined(RTCONFIG_RGBLED)
	else if (strcmp(script, "aurargb") == 0)
	{
		if(action&RC_SERVICE_START) {
			start_aurargb();
#if defined(RTCONFIG_TURBO_BTN)
			if (nvram_get_int("turbo_mode") == BOOST_AURA_RGB_SW) {
				int onoff = nvram_match("aurargb_enable", "1")? LED_ON : LED_OFF;
				turbo_led_control(onoff);
			}
		}
#endif
	}
#endif
#if defined(BCM_BSD) || defined(LANTIQ_BSD)
	else if (strcmp(script,"bsd") == 0)
	{
		if(action&RC_SERVICE_STOP) stop_bsd();
		if(action&RC_SERVICE_START) start_bsd();
	}
#endif
	else if (strcmp(script, "clean_web_history") == 0)
	{
		remove("/jffs/.sys/WebHistory/WebHistory.db");
	}
	else if (strcmp(script, "clean_traffic_analyzer") == 0)
	{
		remove("/jffs/.sys/TrafficAnalyzer/TrafficAnalyzer.db");
	}
	else if (strcmp(script, "clean_backup_log") == 0)
	{
		// TODO : add path here
	}
 	else
	{
		fprintf(stderr,
			"WARNING: rc notified of unrecognized event `%s'.\n",
					script);
	}

skip:
	if(nvptr){
_dprintf("goto again(%d)...\n", getpid());
		goto again;
	}

#ifdef RTCONFIG_USB_MODEM
	if(!strcmp(script, "simauth")
			|| !strcmp(script, "simpin")
			|| !strcmp(script, "simpuk")
			|| !strcmp(script, "lockpin")
			|| !strcmp(script, "pwdpin")
			|| !strcmp(script, "modemscan")
			){
		unsetenv("unit");
	}
#endif

	nvram_set("rc_service", "");
	nvram_set("rc_service_pid", "");
_dprintf("handle_notifications() end\n");
}

#if defined(CONFIG_BCMWL5) \
		|| (defined(RTCONFIG_RALINK) && defined(RTCONFIG_WIRELESSREPEATER)) \
		|| defined(RTCONFIG_QCA) || defined(RTCONFIG_REALTEK) \
		|| defined(RTCONFIG_QSR10G) || defined(RTCONFIG_LANTIQ)
void
start_wlcscan(void)
{
#ifdef RTCONFIG_REALTEK
	char *wlcscan_argv[] = {"wlcscan", NULL};
	pid_t pid;
#endif

	if(getpid()!=1) {
		notify_rc("start_wlcscan");
		return;
	}

	killall("wlcscan", SIGTERM);
#ifdef RTCONFIG_REALTEK
	_eval(wlcscan_argv, NULL, 0, &pid);
#else
	system("wlcscan");
#endif
}

void
stop_wlcscan(void)
{
	if(getpid()!=1) {
		notify_rc("stop_wlcscan");
		return;
	}

	killall("wlcscan", SIGTERM);
}
#endif
#ifdef RTCONFIG_WIRELESSREPEATER
void
start_wlcconnect(void)
{
	char *wlcconnect_argv[] = {"wlcconnect", NULL};
	pid_t pid;

	if(sw_mode()!=SW_MODE_REPEATER
#ifdef RTCONFIG_REALTEK
		&& !mediabridge_mode()
#endif
#ifdef RTCONFIG_LANTIQ
		&& !mediabridge_mode()
#endif
	)
	{
		_dprintf("Not repeater mode, do not start_wlcconnect\n");
		return;
	}

	if(getpid()!=1) {
		notify_rc("start_wlcconnect");
		return;
	}

	killall("wlcconnect", SIGTERM);

	_eval(wlcconnect_argv, NULL, 0, &pid);
}

void
stop_wlcconnect(void)
{
	if(getpid()!=1) {
		notify_rc("stop_wlcconnect");
		return;
	}

	killall("wlcconnect", SIGTERM);
}
#endif

#ifdef RTCONFIG_AMAS
void start_amas_wlcconnect(void)
{
#ifdef RTCONFIG_SW_HW_AUTH
#ifndef DISABLE_REPEATER_UI
	char *amas_wlcconnect_argv[] = {"amas_wlcconnect", NULL};
	pid_t pid;

	if (!(getAmasSupportMode() & AMAS_RE)) {
		_dprintf("not support RE, don't start_amas_wlcconnect\n");
		return;
	}

	if (nvram_get_int("re_mode") != 1)
	{
		_dprintf("Not AMAS RE mode, do not start_amas_wlcconnect\n");
		return;
	}

	if(getpid()!=1) {
		notify_rc("start_amas_wlcconnect");
		return;
	}

	killall("amas_wlcconnect", SIGTERM);

	_eval(amas_wlcconnect_argv, NULL, 0, &pid);
#endif
#endif /* RTCONFIG_SW_HW_AUTH */
}

void stop_amas_wlcconnect(void)
{
#ifndef DISABLE_REPEATER_UI
	if(getpid()!=1) {
		notify_rc("stop_amas_wlcconnect");
		return;
	}

	killall("amas_wlcconnect", SIGTERM);
#endif
	return;
}

void start_amas_bhctrl(void)
{
#ifdef RTCONFIG_SW_HW_AUTH
#ifndef DISABLE_REPEATER_UI
	char *amas_bhctrl_argv[] = {"amas_bhctrl", NULL};
	pid_t pid;

	if (!(getAmasSupportMode() & AMAS_RE)) {
		_dprintf("not support RE, don't start_amas_bhctrl\n");
		return;
	}

	if (nvram_get_int("re_mode") != 1)
	{
		_dprintf("Not AMAS RE mode, do not start_amas_bhctrl\n");
		return;
	}

	if(getpid()!=1) {
		notify_rc("start_amas_bhctrl");
		return;
	}

	killall("amas_bhctrl", SIGTERM);

	_eval(amas_bhctrl_argv, NULL, 0, &pid);
#endif
#endif /* RTCONFIG_SW_HW_AUTH */
}

void stop_amas_bhctrl(void)
{
#ifndef DISABLE_REPEATER_UI
	if(getpid()!=1) {
		notify_rc("stop_amas_bhctrl");
		return;
	}

	killall("amas_bhctrl", SIGTERM);
#endif
	return;
}
void start_amas_lanctrl(void)
{
#ifdef RTCONFIG_SW_HW_AUTH
	char *amas_lanctrl_argv[] = {"amas_lanctrl", NULL};
	pid_t pid;

	if (!(getAmasSupportMode() & AMAS_RE)) {
		_dprintf("not support RE, don't start_amas_lanctrl\n");
		return;
	}

	if (nvram_get_int("re_mode") != 1)
	{
		_dprintf("Not AMAS RE mode, do not start_amas_lanctrl.\n");
		return;
	}

	if(getpid()!=1) {
		notify_rc("start_amas_lanctrl");
		return;
	}
	_dprintf("stop_amas_lanctrl %s %d\n",__FUNCTION__,__LINE__);
	killall("amas_lanctrl", SIGTERM);

	_eval(amas_lanctrl_argv, NULL, 0, &pid);
#endif /* RTCONFIG_SW_HW_AUTH */
}

void stop_amas_lanctrl(void)
{
	if(getpid()!=1) {
		notify_rc("stop_amas_lanctrl");
		return;
	}

	killall("amas_lanctrl", SIGTERM);
}

void gen_lldpd_if(char *bind_ifnames)
{
	char word[64], *next = NULL;
	int i = 0;
#ifdef HND_ROUTER
	char *lacp_ifs = nvram_get_int("lacp_enabled")?nvram_safe_get("lacp_ifnames"):NULL;
#endif
	char *wan_ifname =nvram_safe_get("wan0_ifname");
	char *eth_ifnames =nvram_safe_get("eth_ifnames");
	/* prepare binding interface list */

	if (nvram_get_int("re_mode") == 1)
	{
		/* for lan_ifnames */
		foreach (word, nvram_safe_get("lan_ifnames"), next) {

#ifdef HND_ROUTER
			if(lacp_ifs && strstr(lacp_ifs, word))
				continue;
#endif

			if (i == 0)
				i = 1;
			else
				bind_ifnames += sprintf(bind_ifnames, ",");

			bind_ifnames += sprintf(bind_ifnames, "%s", word);
		}

		/* for sta_phy_ifnames */
		foreach (word, nvram_safe_get("sta_phy_ifnames"), next) {
			if (i == 0)
				i = 1;
			else
				bind_ifnames += sprintf(bind_ifnames, ",");

			bind_ifnames += sprintf(bind_ifnames, "%s", word);
		}
	}
	else
	{
		/* for lan_ifnames */
		foreach (word, nvram_safe_get("lan_ifnames"), next) {
#ifdef HND_ROUTER
			if(lacp_ifs && strstr(lacp_ifs, word))
				continue;
#endif
			if (i == 0)
				i = 1;
			else
				bind_ifnames += sprintf(bind_ifnames, ",");
			bind_ifnames += sprintf(bind_ifnames, "%s", word);
		}
	}

	if (nvram_get_int("x_Setting") == 0)
	{
		if(wan_ifname != NULL) {
			if (i == 1)
				bind_ifnames += sprintf(bind_ifnames, ",");
			bind_ifnames += sprintf(bind_ifnames, "%s", wan_ifname);
		}

		if (wan_ifname != NULL && eth_ifnames != NULL && strcmp(wan_ifname, eth_ifnames)) {
			if (i == 1)
				bind_ifnames += sprintf(bind_ifnames, ",");
			bind_ifnames += sprintf(bind_ifnames, "%s", eth_ifnames);
		}
	}

#if defined(RTCONFIG_BCMARM) && defined(RTCONFIG_PROXYSTA) && defined(RTCONFIG_DPSTA)
	if (i == 1)
		bind_ifnames += sprintf(bind_ifnames, ",");
#if defined(HND_ROUTER)
	bind_ifnames += sprintf(bind_ifnames, "wds0.*.*,wds1.*.*,wds2.*.*");
#else
	bind_ifnames += sprintf(bind_ifnames, "wds0.*,wds1.*,wds2.*");
#endif
#endif
}

void gen_lldpd_desc(char *bind_desc)
{
	int i = 0;
	char word[64], *next = NULL;

	/* for sta_ifnames */
	foreach (word, nvram_safe_get("sta_ifnames"), next) {
		if (i == 0)
			bind_desc += sprintf(bind_desc,"%d:%s,wds%d,wl%d", i, word, i, i);
		else {
			if(nvram_get_int("lldpd_dbg") == 1)
				bind_desc += sprintf(bind_desc,"\\;%d:%s,wds%d,wl%d", i, word, i, i);
			else
				bind_desc += sprintf(bind_desc,";%d:%s,wds%d,wl%d", i, word, i, i);
		}
		i++;
	}
}

void start_amas_lldpd(void)
{
	char bind_ifnames[128] = {0};
	char *productid = nvram_safe_get("productid");
	memset(bind_ifnames, 0x00, sizeof(bind_ifnames));

	init_x_Setting = nvram_get_int("x_Setting");

	if (repeater_mode() || mediabridge_mode())
		return;

#if defined(RTCONFIG_BCMWL6) && defined(RTCONFIG_PROXYSTA)
	if (psr_mode())
		return;
#endif

#ifdef RTCONFIG_SW_HW_AUTH
	if (!(getAmasSupportMode() & (AMAS_CAP | AMAS_RE))) {
		_dprintf("not support CAP/RE, don't start amas lldpd\n");
		return;
	}
#endif

#if defined(RTCONFIG_AMAS) && defined(RTCONFIG_DPSTA)
	if (dpsta_mode() && !nvram_get_int("re_mode") && nvram_get_int("x_Setting"))
		return;
#endif

	if(nvram_match("stop_amas_lldpd", "1")) {
		_dprintf("stop_amas_lldpd = 1, don't start amas lldpd.\n");
		return;
	}

	gen_lldpd_if(&bind_ifnames[0]);

	if (strlen(bind_ifnames) == 0) {
		_dprintf("rc: ==> not binding interface for lldpd\n");
		return;
	}

	_dprintf("rc: ==> binding interface(%s) for lldpd\n", bind_ifnames);

	stop_amas_lldpd();

	FILE *fp = NULL;
	fp = fopen("/tmp/run_lldpd.sh", "w+");
	if (!fp) {
		_dprintf("Open run_lldpd.sh fail.\n");
		return;
	}
	fprintf(fp, "#!/bin/sh\n");

	if(nvram_get_int("lldpd_dbg") == 1) {
		char exec_lldpd[1024] = {0};
		sprintf(exec_lldpd, "lldpd -L /usr/sbin/lldpcli -I %s -s %s -dddd &", bind_ifnames, productid);
		dbG("exec lldpd debug mode(%s)\n", exec_lldpd);
		system(exec_lldpd);
	}
	else
		fprintf(fp, "lldpd -L /usr/sbin/lldpcli -I %s -s %s\n", bind_ifnames, productid);

	fprintf(fp, "sleep 2\n");
	fprintf(fp, "lldpcli configure lldp tx-interval 10\n");
	fprintf(fp, "lldpcli configure lldp tx-hold 2\n");
#if 0
	if (strcmp(productid, "") != 0) {
		fprintf(fp, "lldpcli configure system hostname %s\n", productid);
	}
	else
		fprintf(fp, "lldpcli configure system hostname Ai-Mesh\n");
#endif
	fprintf(fp, "lldpcli resume\n");

	if (nvram_get_int("re_mode") == 1)
	{
		if(nvram_get_int("cfg_cost") == 0 && strstr(nvram_safe_get("sta_phy_ifnames"), nvram_safe_get("amas_ifname")))
			fprintf(fp, "amas-utils-cli set cost -v -1\n");
		else
			fprintf(fp, "amas-utils-cli set cost -v %d\n", nvram_get_int("cfg_cost"));
	} else
		fprintf(fp, "amas-utils-cli set cost -v %d\n", nvram_get_int("cfg_cost"));

	if (fp)
		fclose(fp);

	eval("sh", "/tmp/run_lldpd.sh");
}

void stop_amas_lldpd(void)
{

	if (repeater_mode() || mediabridge_mode())
		return;

	if(getpid()!=1) {
		notify_rc("stop_amas_lldpd");
		return;
	}

	killall_tk("lldpcli");
	killall_tk("lldpd");
}

#endif

#ifdef RTCONFIG_QCA_PLC_UTILS
void
start_plcdet(void)
{
	char *autodet_argv[] = {"autodet_plc", NULL};
	pid_t pid;

	if(getpid()!=1) {
		notify_rc("start_plcdet");
		return;
	}

	killall_tk("autodet_plc");

	_eval(autodet_argv, NULL, 0, &pid);

	_dprintf("rc: ==> start_plcdet!!!\n");
	return;
}

void
stop_plcdet(void)
{
	if(getpid()!=1) {
		notify_rc("stop_plcdet");
		return;
	}

	killall_tk("autodet_plc");
	_dprintf("rc: ==> stop_plcdet!!!\n");
}
#endif

void
start_autodet(void)
{
	char *autodet_argv[] = {"autodet", NULL};
	pid_t pid;

	if(getpid()!=1) {
		notify_rc("start_autodet");
		return;
	}

	killall_tk("autodet");

	_eval(autodet_argv, NULL, 0, &pid);
}

void
stop_autodet(void)
{
	if(getpid()!=1) {
		notify_rc("stop_autodet");
		return;
	}

	killall_tk("autodet");
}

// string = S20transmission -> return value = transmission.
int get_apps_name(const char *string)
{
	char *ptr;

	if(string == NULL)
		return 0;

	if((ptr = rindex(string, '/')) != NULL)
		++ptr;
	else
		ptr = (char*) string;
	if(ptr[0] != 'S')
		return 0;
	++ptr; // S.

	while(ptr != NULL){
		if(isdigit(ptr[0]))
			++ptr;
		else
			break;
	}

	printf("%s", ptr);

	return 1;
}

int run_app_script(const char *pkg_name, const char *pkg_action)
{
	char app_name[128];
	int restart_upnp = 0;

	if(pkg_action == NULL || strlen(pkg_action) <= 0)
		return -1;

	if (pidof("miniupnpd") != -1) {
		stop_upnp();
		restart_upnp = 1;
	}

	memset(app_name, 0, 128);
	if(pkg_name == NULL)
		strcpy(app_name, "allpkg");
	else
		strcpy(app_name, pkg_name);

	doSystem("/usr/sbin/app_init_run.sh %s %s", app_name, pkg_action);

	sleep(5);
	if (restart_upnp) start_upnp();

	return 0;
}

int start_nat_rules(void)
{
	char *fn = NAT_RULES, ln[PATH_MAX];
	struct stat s;
	int ret, retry, nat_state;

	// all rules applied directly according to currently status, wanduck help to triger those not cover by normal flow
#if defined(RTAC58U)
	if (!strncmp(nvram_safe_get("territory_code"), "CX", 2))
		;
	else
#endif
 	if (nvram_match("x_Setting", "0"))
		return stop_nat_rules();

	nat_state = nvram_get_int("nat_state");
	if (nat_state == NAT_STATE_NORMAL)
		return nat_state;

	retry = 6;
	while (lstat(NAT_RULES, &s) || (ret = S_ISLNK(s.st_mode) ? readlink(NAT_RULES, ln, sizeof(ln) - 1) : s.st_size) <= 0) {
		if (retry <= 0) {
_dprintf("nat_rule: the nat rule file was gone.\n");
			return nvram_get_int("nat_state");
		}

_dprintf("nat_rule: the nat rule file was not ready. wait %d seconds...\n", retry);
		sleep(2);
		retry--;
	}
	if (S_ISLNK(s.st_mode)) {
		ln[ret] = '\0';
		fn = ln;
	}

	ret = eval("iptables-restore", NAT_RULES);

	_dprintf("%s: apply the nat_rules (%s) state %d ret %d\n", __FUNCTION__, fn, nat_state, ret);
	logmessage("nat", "apply nat rules (%s)%s", fn, ret ? " error!" : "");

	if (ret != 0)
		return nvram_get_int("nat_state");

	nvram_set_int("nat_state", NAT_STATE_NORMAL);

	setup_ct_timeout(TRUE);
	setup_udp_timeout(TRUE);

	run_custom_script("nat-start", NULL);

	return NAT_STATE_NORMAL;
}

int stop_nat_rules(void)
{
	int ret, nat_state;

	nat_state = nvram_get_int("nat_state");
	if (nat_state == NAT_STATE_REDIRECT)
		return nat_state;

	if (!nvram_get_int("nat_redirect_enable"))
		return nat_state;

	ret = eval("iptables-restore", REDIRECT_RULES);

	_dprintf("%s: apply the redirect_rules state %d ret %d\n", __FUNCTION__, nat_state, ret);
	logmessage("nat", "apply redirect rules%s", ret ? " error!" : "");

	if (ret != 0)
		return nvram_get_int("nat_state");

	nvram_set_int("nat_state", NAT_STATE_REDIRECT);

	setup_ct_timeout(FALSE);
	setup_udp_timeout(FALSE);

	return NAT_STATE_REDIRECT;
}

#ifdef RTCONFIG_TOAD
static void
start_toads(void)
{
	char toad_ifname[16];
	char *next;

	stop_toads();

	foreach(toad_ifname, nvram_safe_get("toad_ifnames"), next) {
		eval("/usr/sbin/toad", "-i", toad_ifname);
	}
}

static void
stop_toads(void)
{
	killall_tk("toad");
}
#endif

#if defined(BCM_BSD)
int start_bsd(void)
{
	int ret = 0;

	stop_bsd();

	if (!nvram_get_int("smart_connect_x"))
		ret = -1;
	else {
#if 0
		nvram_unset("bsd_ifnames");
#endif
		ret = eval("/usr/sbin/bsd");
	}

	return ret;
}

void stop_bsd(void)
{
	killall_tk("bsd");
}
#endif /* BCM_BSD */

#if defined(LANTIQ_BSD)
int start_bsd(void)
{
	int ret = 0;
	pid_t bsd_pid = 0;
	char bsd_argv[64] = {"/usr/lib/fapi_wlan_beerock_cli"};
	stop_bsd();

	if (!nvram_get_int("smart_connect_x"))
		ret = -1;
	else{
		system("taskset -c 2 /usr/lib/fapi_wlan_beerock_cli BAND_STEERING -50 -70 3 10 10&");
	}

	return ret;
}

void stop_bsd(void)
{
	system("kill -9 `pidof fapi_wlan_beerock_cli`");
}
#endif /* LANTIQ_BSD */

#ifdef BCM_APPEVENTD
int start_appeventd(void)
{
	int ret = 0;
	char *appeventd_argv[] = {"/usr/sbin/appeventd", NULL};
	pid_t pid;

	if (nvram_match("appeventd_enable", "1"))
		ret = _eval(appeventd_argv, NULL, 0, &pid);

	return ret;
}

void stop_appeventd(void)
{
	killall_tk("appeventd");
}
#endif /* BCM_APPEVENTD */

#if defined(BCM_SSD)
int start_ssd(void)
{
	int ret = 0;
	char *ssd_argv[] = {"/usr/sbin/ssd", NULL};
	pid_t pid;

	stop_ssd();

	if (nvram_match("ssd_enable", "1"))
		ret = _eval(ssd_argv, NULL, 0, &pid);

	return ret;
}

void stop_ssd(void)
{
	killall_tk("ssd");
}
#endif /* BCM_SSD */

#if defined(RTCONFIG_DHDAP)
int start_dhd_monitor(void)
{
	int ret = 0;

#if defined(RTCONFIG_HND_ROUTER_AX)
	char *crash_log_backup_dir;
	crash_log_backup_dir = nvram_get("crash_log_backup_dir");
	if (!crash_log_backup_dir)
		cprintf("Start debug_monitor WARNING: backup directory not assigned\n");
#endif

#if defined(RTCONFIG_BCM7)
	return ret;
#endif

#if defined(RTCONFIG_HND_ROUTER_AX)
	killall_tk("debug_monitor");
	usleep(300000);
#else
	killall_tk("dhd_monitor");
#endif

	nvram_set("fast_restart", "1");
#if defined(RTCONFIG_HND_ROUTER_AX)
	ret = eval("/usr/sbin/debug_monitor", crash_log_backup_dir);
#else
	ret = eval("/usr/sbin/dhd_monitor");
#endif

	return ret;
}

int stop_dhd_monitor(void)
{
	/* Don't kill dhd_monitor here */
	return 0;
}
#endif /* RTCONFIG_DHDAP */

#ifdef RTCONFIG_INTERNAL_GOBI
// Only one modem can activate the modem's LEDs.
int start_lteled(void)
{
	char str_unit[8];
	char *lteled_argv[] = {"lteled", str_unit, NULL};
	pid_t pid;
	int modem_unit;
	int ret = 0;

	stop_lteled();

	if(nvram_get_int("lteled_down")){
#if defined(RT4GAC55U) || defined(RT4GAC68U)
		led_control(LED_LTE, LED_ON);
#elif defined(RT4GAC53U)
		led_control(LED_LTE_OFF, LED_OFF);
#endif
		led_control(LED_SIG1, LED_ON);
		led_control(LED_SIG2, LED_ON);
		led_control(LED_SIG3, LED_ON);
#if defined(RT4GAC53U)
		led_control(LED_SIG4, LED_ON);
#endif
#ifdef RT4GAC68U
		led_control(LED_3G, LED_ON);
#endif
		return 0;
	}

	for(modem_unit = MODEM_UNIT_FIRST; modem_unit < MODEM_UNIT_MAX; ++modem_unit){
#if 0
		char tmp2[100], prefix2[32];

		usb_modem_prefix(modem_unit, prefix2, sizeof(prefix2));

		if(!strcmp(nvram_safe_get(strcat_r(prefix2, "act_type", tmp2)), "gobi"))
#endif
		{
			snprintf(str_unit, 8, "%d", modem_unit);
			ret = _eval(lteled_argv, NULL, 0, &pid);
			break;
		}
	}

	return ret;
}

void stop_lteled(void)
{
	int modem_unit;
	char tmp2[100], prefix2[32];

	for(modem_unit = MODEM_UNIT_FIRST; modem_unit < MODEM_UNIT_MAX; ++modem_unit){
		usb_modem_prefix(modem_unit, prefix2, sizeof(prefix2));

		if(!strcmp(nvram_safe_get(strcat_r(prefix2, "act_type", tmp2)), "gobi")){
			killall_tk("lteled");
			break;
		}
	}
}
#endif	/* RTCONFIG_INTERNAL_GOBI */

int
firmware_check_main(int argc, char *argv[])
{
	if(argc!=2)
		return -1;

	_dprintf("FW: %s\n", argv[1]);

#ifdef RTCONFIG_DSL
#ifdef RTCONFIG_RALINK
#else
	int isTcFwExist = 0;
	isTcFwExist = separate_tc_fw_from_trx(argv[1]);
#endif
#endif

#ifdef CONFIG_BCMWL5
#if !defined(RTAC3200) && !defined(RTAC56U) && !defined(RTAC87U)	// Kludge
	fw_check_pre();
#endif
#endif

	if(!check_imagefile(argv[1])) {
		_dprintf("FW OK\n");
		nvram_set("firmware_check", "1");
	}
	else {
		_dprintf("FW Fail\n");
		nvram_set("firmware_check", "0");
	}

#ifdef RTCONFIG_DSL
#ifdef RTCONFIG_RALINK
#else
	if(isTcFwExist) {
		if(check_tc_firmware_crc()) // return 0 when pass
		{
			_dprintf("FW Fail\n");
			nvram_set("firmware_check", "0");
		}
	}
#endif
#endif

	return 0;

}

#ifdef RTCONFIG_HTTPS
int
rsasign_check_main(int argc, char *argv[])
{
	if(argc!=2)
		return -1;

	_dprintf("rsa fw: %s\n", argv[1]);

	if(check_rsasign(argv[1])) {
		_dprintf("rsasign check FW OK\n");
		nvram_set("rsasign_check", "1");
	}
	else {
		_dprintf("rsasign check FW Fail\n");
		nvram_set("rsasign_check", "0");
	}
	return 0;
}

int
rsarootca_check_main(int argc, char *argv[])
{
	if(argc!=2)
		return -1;

	_dprintf("rsa RooCA: %s\n", argv[1]);

	if(check_rsasign(argv[1])) {
		_dprintf("rsasign check RooCA OK\n");
		nvram_set("rootca_check", "1");
	}
	else {
		_dprintf("rsasign check RootCA Fail\n");
		nvram_set("rootca_check", "0");
	}
	return 0;
}
#endif

#if defined(RTCONFIG_BWDPI)
int
rsasign_sig_check_main(int argc, char *argv[])
{
	if(argc!=2)
		return -1;

	_dprintf("rsa fw: %s\n", argv[1]);

#ifdef RTCONFIG_HTTPS
	if(check_rsasign(argv[1])) {
		_dprintf("rsasign check sig OK\n");
		nvram_set("bwdpi_rsa_check", "1");
	}
	else
#endif
	{
		_dprintf("rsasign check sig Fail\n");
		nvram_set("bwdpi_rsa_check", "0");
	}
	return 0;
}
#endif

#ifdef RTCONFIG_DSL_TCLINUX
void
start_dsl_autodet(void)
{
	char *autodet_argv[] = {"auto_det", NULL};
	pid_t pid;

	if(getpid()!=1) {
		notify_rc("start_dsl_autodet");
		return;
	}

	killall_tk("auto_det");
	nvram_set("dsltmp_adslatequit", "0");
	nvram_set("dsltmp_autodet_state", "Detecting");
	sleep(1);
	_eval(autodet_argv, NULL, 0, &pid);

	return;
}

void
stop_dsl_autodet(void)
{
	if(getpid()!=1) {
		notify_rc("stop_dsl_autodet");
		return;
	}

	killall_tk("auto_det");
}
#endif

#ifdef RTCONFIG_HTTPS
int check_rsasign(char *fname)
{
	RSA *rsa_pkey = NULL;
	EVP_PKEY *pkey = NULL;
	EVP_MD_CTX ctx;
	unsigned char buffer[16*1024];
	size_t len;
	unsigned char *sig = NULL;
	unsigned int siglen;
	struct stat stat_buf;

	FILE *publicKeyFP = NULL;
	FILE *dataFileFP = NULL;
	FILE *sigFileFP = NULL;

	/* check public key */
	if ((publicKeyFP = fopen( "/usr/sbin/public.pem", "r")) == NULL) {
		_dprintf("Open publicKeyFP failure\n");
		return 0;
	}

	if (!PEM_read_RSA_PUBKEY(publicKeyFP, &rsa_pkey, NULL, NULL)) {
		_dprintf("Error loading RSA public Key File.\n");
		goto exit;
	}
	if (publicKeyFP) fclose(publicKeyFP);

	pkey = EVP_PKEY_new();
	if (!EVP_PKEY_assign_RSA(pkey, rsa_pkey)) {
		_dprintf("EVP_PKEY_assign_RSA: failed.\n");
		return 0;
	}

	/* check signature file */
	if ((sigFileFP = fopen( "/tmp/rsasign.bin", "r")) == NULL) {
		_dprintf("Open sigFileFP failure\n");
		return 0;
	}

	/* Read the signature */
	if (fstat(fileno(sigFileFP), &stat_buf) == -1) {
		_dprintf("Unable to read signature \n");
		goto exit;
	}

	siglen = stat_buf.st_size;
	sig = (unsigned char *)malloc(siglen);
	if (sig == NULL) {
		_dprintf("Unable to allocated %d bytes for signature\n", siglen);
		goto exit;
	}

	if ((fread(sig, 1, siglen, sigFileFP)) != siglen) {
		_dprintf("Unable to read %d bytes for signature\n", siglen);
		goto exit;
	}
	if (sigFileFP) fclose(sigFileFP);

	EVP_MD_CTX_init(&ctx);
	if (!EVP_VerifyInit(&ctx, EVP_sha1())) {
		_dprintf("EVP_SignInit: failed.\n");
		EVP_PKEY_free(pkey);
		return 0;
	}

	/* check file */
	if ((dataFileFP = fopen(fname, "r")) == NULL) {
		_dprintf("Open dataFileFP failure\n");
		return 0;
	}

	while ((len = fread(buffer, 1, sizeof(buffer), dataFileFP)) > 0) {
		if (!EVP_VerifyUpdate(&ctx, buffer, len)) {
			_dprintf("EVP_SignUpdate: failed.\n");
			goto exit;
		}
	}

	if (ferror(dataFileFP)) {
		_dprintf("input file");
		goto exit;
	}
	if (dataFileFP) fclose(dataFileFP);

	if (!EVP_VerifyFinal(&ctx, sig, siglen, pkey)) {
		_dprintf("EVP_VerifyFinal: failed.\n");
		goto exit;
	}
	else {
		_dprintf("EVP_VerifyFinal: ok.\n");
	}

	if (pkey) EVP_PKEY_free(pkey);
	if (sig) free(sig);
	return 1;

exit:
	/* safe to leave */
	if (pkey) EVP_PKEY_free(pkey);
	if (dataFileFP) fclose(dataFileFP);
	if (sig) free(sig);
	if (sigFileFP) fclose(sigFileFP);
	if (publicKeyFP) fclose(publicKeyFP);
	return 0;
}
#endif

#ifdef RTCONFIG_PARENTALCTRL
void stop_pc_block(void)
{
	if (pids("pc_block"))
		killall("pc_block", SIGTERM);
}

void start_pc_block(void)
{
	char *pc_block_argv[] = {"pc_block", NULL};
	pid_t pid;
	pc_s *pc_list = NULL;

	stop_pc_block();

	get_all_pc_list(&pc_list);

	if(nvram_get_int("MULTIFILTER_ALL") != 0 && count_pc_rules(pc_list, 1) > 0)
		_eval(pc_block_argv, NULL, 0, &pid);

	free_pc_list(&pc_list);
}
#endif

#ifdef RTCONFIG_TOR
void stop_Tor_proxy(void)
{
	if (pids("Tor"))
		killall("Tor", SIGTERM);
	sleep(1);
	remove("/tmp/torlog");

#if (defined(RTCONFIG_JFFS2)||defined(RTCONFIG_BRCM_NAND_JFFS2))
	if (f_exists("/tmp/.tordb/cached-microdesc-consensus") &&
	    !f_exists("/jffs/.tordb/cached-microdesc-consensus"))
	{
		//logmessage("Tor", "Backing up database");
		eval("cp", "-fa", "/tmp/.tordb", "/jffs/.tordb");
	}
#endif
}

void start_Tor_proxy(void)
{
	FILE *fp;
	pid_t pid;
	char *Tor_argv[] = { "Tor",
		"-f", "/tmp/torrc", "--quiet", NULL};
	char *Socksport;
	char *Transport;
	char *Dnsport;
	struct stat mdstat_jffs;
	struct passwd *pw;

	stop_Tor_proxy();

	if(!nvram_get_int("Tor_enable"))
		return;

	if ((fp = fopen("/tmp/torrc", "w")) == NULL)
		return;

#if (defined(RTCONFIG_JFFS2)||defined(RTCONFIG_BRCM_NAND_JFFS2))
	if (stat("/jffs/.tordb/cached-microdesc-consensus", &mdstat_jffs) != -1) {
		if(difftime(time(NULL), mdstat_jffs.st_mtime) > 60*60*24*7) {
			logmessage("Tor", "Removing stale DB backup");
			eval("rm", "-rf", "/jffs/.tordb");
		} else if (!f_exists("/tmp/.tordb/cached-microdesc-consensus")) {
			_dprintf("Tor: restore microdescriptor directory\n");
			pw = getpwuid(mdstat_jffs.st_uid);
			if ((pw) && (strcmp(pw->pw_name, "tor"))){
				eval("chown", "-R", "tor.tor","/jffs/.tordb");
			}
			eval("cp", "-fa", "/jffs/.tordb", "/tmp/.tordb");
			sleep(1);
		}
	}
#endif
	if ((Socksport = nvram_get("Tor_socksport")) == NULL)	Socksport = "9050";
	if ((Transport = nvram_get("Tor_transport")) == NULL)   Transport = "9040";
	if ((Dnsport = nvram_get("Tor_dnsport")) == NULL)   	Dnsport = "9053";

	fprintf(fp, "SocksPort %s\n", Socksport);
	fprintf(fp, "Log notice file /tmp/torlog\n");
	fprintf(fp, "VirtualAddrNetwork 10.192.0.0/10\n");
	fprintf(fp, "AutomapHostsOnResolve 1\n");
	fprintf(fp, "TransPort %s:%s\n", nvram_safe_get( "lan_ipaddr" ), Transport);
	fprintf(fp, "DNSPort %s:%s\n", nvram_safe_get( "lan_ipaddr" ), Dnsport);
	fprintf(fp, "RunAsDaemon 1\n");
	fprintf(fp, "DataDirectory /tmp/.tordb\n");
	fprintf(fp, "AvoidDiskWrites 1\n");
	fprintf(fp, "User tor\n");

	append_custom_config("torrc", fp);
	fclose(fp);
	use_custom_config("torrc", "/tmp/torrc");
	run_postconf("torrc", "/tmp/torrc");

	_eval(Tor_argv, NULL, 0, &pid);
}
#endif

#ifdef RTCONFIG_CLOUDCHECK
void stop_cloudcheck(void){
	if(getpid() != 1){
		notify_rc("stop_cloudcheck");
		return;
	}

	killall("booster_watchdo", SIGTERM); // only 15 characters can be identified.
}

void start_cloudcheck(void){
	char *cmd[] = {"/bin/booster_watchdog", NULL};
	pid_t pid;

	if(getpid() != 1){
		notify_rc("start_cloudcheck");
		return;
	}

	if(nvram_get_int("enable_cloudcheck") != 1)
		return;

	_eval(cmd, NULL, 0, &pid);
}
#endif

#ifdef RTCONFIG_NEW_USER_LOW_RSSI
void stop_roamast(void){
	if (pids("roamast"))
		killall_tk("roamast");
}

void start_roamast(void){
	char *cmd[] = {"roamast", NULL};
	char prefix[] = "wl_XXXXX";
	char tmp[32];
	pid_t pid;
	int i;

	stop_roamast();
#if defined(RTCONFIG_CONCURRENTREPEATER) || defined(RTCONFIG_BCMWL6)
	if (mediabridge_mode())
		return;
#endif

	for (i = 0; i <= DEV_NUMIFS; i++) {
		sprintf(prefix, "wl%d_", i);
		if( nvram_get_int(strcat_r(prefix, "user_rssi", tmp)) != 0 ) {
			_eval(cmd, NULL, 0, &pid);
			break;
		}
	}
}
#endif

#if defined(RTCONFIG_KEY_GUARD)
void stop_keyguard(void){
	if(pids("keyguard"))
		killall("keyguard", SIGTERM);
}

void start_keyguard(void){
	char *cmd[] = {"keyguard", NULL};
	pid_t pid;

	if(!nvram_get_int("kg_enable")) {
		stop_keyguard();
		return;
	}
	else {
		if(pids("keyguard"))
			killall("keyguard", SIGUSR1);
		else
			_eval(cmd, NULL, 0, &pid);
	}
}
#endif

/* for APP ECO mode changing RF to 1x1 */
void start_ecoguard(void)
{
	char *next = NULL;
	char ifname[32];

	if (!nvram_get_int("wlready") || nvram_get_int("guard_mode") != 1)	// guard_mode 0:default 1:eco mode
		return;
	else {
		foreach(ifname, nvram_safe_get("wl_ifnames"), next) {
#if defined(RTCONFIG_RALINK)
#elif defined(RTCONFIG_QCA)
#else /* BCM */

#if defined(RTCONFIG_QTN)
#else
		eval("wl", "-i", ifname, "txchain", "1");
		eval("wl", "-i", ifname, "rxchain", "1");
		eval("wl", "-i", ifname, "down");
		eval("wl", "-i", ifname, "up");
#endif
#endif
		}
	}
}

int service_main(int argc, char *argv[])
{
	if (argc != 2) usage_exit(argv[0], "<action_service>");
	notify_rc(argv[1]);
	printf("\nDone.\n");
	return 0;
}

void setup_leds()
{
	int model;

	model = get_model();

	if (nvram_get_int("led_disable") == 1) {
		if ((model == MODEL_RTAC56U) || (model == MODEL_RTAC56S) ||
		    (model == MODEL_RTAC68U) || (model == MODEL_RTAC87U) ||
		    (model == MODEL_RTAC3200) || (model == MODEL_RTAC88U) ||
		    (model == MODEL_RTAC3100) || (model == MODEL_RTAC5300) ||
		    (model == MODEL_RTAC86U) || (model == MODEL_RTAX88U)) {
			setAllLedOff();
			if (model == MODEL_RTAC87U)
				led_control_atomic(LED_5G, LED_OFF);
		} else {        // TODO: Can other routers also use the same code?
			led_control_atomic(LED_2G, LED_OFF);
			led_control_atomic(LED_5G, LED_OFF);
			led_control_atomic(LED_POWER, LED_OFF);
			led_control_atomic(LED_SWITCH, LED_OFF);
			led_control_atomic(LED_LAN, LED_OFF);
			led_control_atomic(LED_WAN, LED_OFF);
		}
#ifdef RTCONFIG_USB
		stop_usbled();
		led_control_atomic(LED_USB, LED_OFF);
#endif

	} else {
#ifdef RTCONFIG_USB
		start_usbled();
#endif
#ifdef RTCONFIG_LED_ALL
		led_control_atomic(LED_ALL, LED_ON);
#endif

/* LAN */
#if defined(HND_ROUTER) && defined(RTCONFIG_LAN4WAN_LED)
		setLANLedOn();
#endif

/* WAN */
#if defined(RTAC3200) || defined(RTCONFIG_BCM_7114) || defined(HND_ROUTER)
#ifndef HND_ROUTER
		eval("et", "-i", "eth0", "robowr", "0", "0x18", "0x01ff");
		eval("et", "-i", "eth0", "robowr", "0", "0x1a", "0x01ff");
#else
		led_control(LED_WAN_NORMAL, LED_ON);
#endif
#else
		eval("et", "robowr", "0", "0x18", "0x01ff");
		eval("et", "robowr", "0", "0x1a", "0x01ff");
#endif

/* Wifi */
		if (nvram_match("wl1_radio", "1")
#if defined(RTAC3200) || defined(RTAC5300)
		    || nvram_match("wl2_radio", "1")
#endif
		   ) {
			led_control_atomic(LED_5G_FORCED, LED_ON);
		}
		if (nvram_match("wl0_radio", "1")) {
			led_control_atomic(LED_2G, LED_ON);
		}
#ifdef RTCONFIG_QTN
		setAllLedOn_qtn();
#endif
		led_control_atomic(LED_SWITCH, LED_ON);
		led_control_atomic(LED_POWER, LED_ON);

#if defined(RTAC3200) || defined(RTAC88U) || defined(RTAC3100) || defined(RTAC5300)
		kill_pidfile_s("/var/run/wanduck.pid", SIGUSR2);
#endif
	}
}

#if !defined(HND_ROUTER)
void stop_cstats(void)
{
	int n, m;
	int pid;
	int pidz;
	int ppidz;
	int w = 0;

	n = 60;
	m = 15;
	while ((n-- > 0) && ((pid = pidof("cstats")) > 0)) {
		w = 1;
		pidz = pidof("gzip");
		if (pidz < 1) pidz = pidof("cp");
		ppidz = ppid(ppid(pidz));
		if ((m > 0) && (pidz > 0) && (pid == ppidz)) {
			syslog(LOG_DEBUG, "cstats(PID %d) shutting down, waiting for helper process to complete(PID %d, PPID %d).\n", pid, pidz, ppidz);
			--m;
		} else {
			kill(pid, SIGTERM);
		}
		sleep(1);
	}
	if ((w == 1) && (n > 0))
		syslog(LOG_DEBUG, "cstats stopped.\n");
}

void start_cstats(int new)
{
	if (nvram_match("cstats_enable", "1")) {
		stop_cstats();
		if (new) {
			syslog(LOG_DEBUG, "starting cstats (new datafile).\n");
			xstart("cstats", "--new");
		} else {
			syslog(LOG_DEBUG, "starting cstats.\n");
			xstart("cstats");
		}
	}
}

void restart_cstats(void)
{
        if (nvram_match("cstats_new", "1"))
        {
                start_cstats(1);
                nvram_set("cstats_new", "0");
		nvram_commit();		// Otherwise it doesn't get written back to mtd
        }
        else
        {
                start_cstats(0);
        }
}
#endif


// Takes one argument:  0 = update failure
//                      1 (or missing argument) = update success
int
ddns_custom_updated_main(int argc, char *argv[])
{
	if ((argc == 2 && !strcmp(argv[1], "1")) || (argc == 1)) {
		nvram_set("ddns_status", "1");
		nvram_set("ddns_updated", "1");
		nvram_set("ddns_return_code", "200");
		nvram_set("ddns_return_code_chk", "200");
		nvram_set("ddns_server_x_old", nvram_safe_get("ddns_server_x"));
		nvram_set("ddns_hostname_old", nvram_safe_get("ddns_hostname_x"));
		logmessage("ddns", "Completed custom ddns update");
	} else {
		nvram_set("ddns_return_code", "unknown_error");
		nvram_set("ddns_return_code_chk", "unknown_error");
		logmessage("ddns", "Custom ddns update failed");
	}

        return 0;
}

#ifdef RTCONFIG_CAPTIVE_PORTAL
void
set_captive_portal_wl(void) {
	char wl_unit[10];
	char wl_unit_temp[10];
	char wl_item[30];

	memset(wl_unit, 0, sizeof(wl_unit));
	memset(wl_unit_temp, 0, sizeof(wl_unit_temp));

	//setting 2.4G to wl0.X
	sprintf(wl_unit, "%s", nvram_safe_get("captive_portal_2g_if"));
	sprintf(wl_unit_temp, "%s", nvram_safe_get("captive_portal_2g_if_temp"));
	if(strcmp(wl_unit, "off")) {
		_dprintf("Set captive portal 2.4G\n");

		//ssid
		memset(wl_item, 0, sizeof(wl_item));
		(void)strcat_r(wl_unit, "_ssid", wl_item);
		if(strcmp(nvram_safe_get(wl_item), nvram_safe_get("captive_portal_2g"))) {
			nvram_set(wl_item, nvram_safe_get("captive_portal_2g"));
			_dprintf("set %s : %s\n", wl_item, nvram_safe_get("captive_portal_2g"));
		}

		//auth_mode_x
		memset(wl_item, 0, sizeof(wl_item));
		(void)strcat_r(wl_unit, "_auth_mode_x", wl_item);
		if(strcmp(nvram_safe_get(wl_item), "open")) {
			nvram_set(wl_item, "open");
			_dprintf("set %s : %s\n", wl_item, "open");
		}

		//crypto
		memset(wl_item, 0, sizeof(wl_item));
		(void)strcat_r(wl_unit, "_crypto", wl_item);
		if(strcmp(nvram_safe_get(wl_item), "aes")) {
			nvram_set(wl_item, "aes");
			_dprintf("set %s : %s\n", wl_item, "aes");
		}

		//wpa_psk
		memset(wl_item, 0, sizeof(wl_item));
		(void)strcat_r(wl_unit, "_wpa_psk", wl_item);
		if(strcmp(nvram_safe_get(wl_item), "")) {
			nvram_set(wl_item, "");
			_dprintf("set %s : %s\n", wl_item, "");
		}

		//macmode
		memset(wl_item, 0, sizeof(wl_item));
		(void)strcat_r(wl_unit, "_macmode", wl_item);
		if(strcmp(nvram_safe_get(wl_item), "disabled")) {
			nvram_set(wl_item, "disabled");
			_dprintf("set %s : %s\n", wl_item, "disabled");
		}

		//lanaccess
		memset(wl_item, 0, sizeof(wl_item));
		(void)strcat_r(wl_unit, "_lanaccess", wl_item);
		if(strcmp(nvram_safe_get(wl_item), "off")) {
			nvram_set(wl_item, "off");
			_dprintf("set %s : %s\n", wl_item, "off");
		}

		//expire
		memset(wl_item, 0, sizeof(wl_item));
		(void)strcat_r(wl_unit, "_expire", wl_item);
		if(strcmp(nvram_safe_get(wl_item), "0")) {
			nvram_set(wl_item, "0");
			_dprintf("set %s : %s\n", wl_item, "0");
		}

		//bss_enable
		memset(wl_item, 0, sizeof(wl_item));
		(void)strcat_r(wl_unit, "_bss_enabled", wl_item);
		if(strcmp(nvram_safe_get(wl_item), "1")) {
			nvram_set(wl_item, "1");
			_dprintf("set %s : %s\n", wl_item, "1");
		}

		//guest_num
		memset(wl_item, 0, sizeof(wl_item));
		(void)strcat_r(wl_unit, "_guest_num", wl_item);
		if(strcmp(nvram_safe_get(wl_item), "10")) {
			nvram_set(wl_item, "10");
			_dprintf("set %s : %s\n", wl_item, "10");
		}

		//bw_enabled
		memset(wl_item, 0, sizeof(wl_item));
		(void)strcat_r(wl_unit, "_bw_enabled", wl_item);
		if(strcmp(nvram_safe_get(wl_item), "0")) {
			nvram_set(wl_item, "0");
			_dprintf("set %s : %s\n", wl_item, "0");
		}

		//bw_dl
		memset(wl_item, 0, sizeof(wl_item));
		(void)strcat_r(wl_unit, "_bw_dl", wl_item);
		if(strcmp(nvram_safe_get(wl_item), "")) {
			nvram_set(wl_item, "");
			_dprintf("set %s : %s\n", wl_item, "");
		}

		//bw_ul
		memset(wl_item, 0, sizeof(wl_item));
		(void)strcat_r(wl_unit, "_bw_ul", wl_item);
		if(strcmp(nvram_safe_get(wl_item), "")) {
			nvram_set(wl_item, "");
			_dprintf("set %s : %s\n", wl_item, "");
		}

		//captive_portal_2g_if_temp
		if(strcmp(nvram_safe_get("captive_portal_2g_if_temp"),wl_unit)) {
			nvram_set("captive_portal_2g_if_temp", wl_unit);
			_dprintf("set captive_portal_2g_if_temp : %s\n",wl_unit);
		}

	}
	else {
		_dprintf("Reset 2G profile\n");
		//reset 2.4G profile
		memset(wl_unit, 0, sizeof(wl_unit));
		sprintf(wl_unit, "%s", nvram_safe_get("captive_portal_2g_if_temp"));
		if(strcmp(wl_unit, "off")) {
			//captive_portal_2g_if_temp
			nvram_set("captive_portal_2g_if_temp", "off");
			_dprintf("set captive_portal_2g_if_temp : %s\n", "off");

			//bss_enable
			memset(wl_item, 0, sizeof(wl_item));
			(void)strcat_r(wl_unit, "_bss_enabled", wl_item);
			nvram_set(wl_item, "0");
			_dprintf("set %s : %s\n", wl_item, "0");
		}
	}

	//setting 5G to wl1.X
	sprintf(wl_unit, "%s", nvram_safe_get("captive_portal_5g_if"));
	sprintf(wl_unit_temp, "%s", nvram_safe_get("captive_portal_5g_if_temp"));
	if(strcmp(wl_unit, "off")) {
		_dprintf("Set captive portal 5G\n");

		//ssid
		memset(wl_item, 0, sizeof(wl_item));
		(void)strcat_r(wl_unit, "_ssid", wl_item);
		if(strcmp(nvram_safe_get(wl_item), nvram_safe_get("captive_portal_5g"))) {
			nvram_set(wl_item, nvram_safe_get("captive_portal_5g"));
			_dprintf("set %s : %s\n", wl_item, nvram_safe_get("captive_portal_5g"));
		}

		//auth_mode_x
		memset(wl_item, 0, sizeof(wl_item));
		(void)strcat_r(wl_unit, "_auth_mode_x", wl_item);
		if(strcmp(nvram_safe_get(wl_item), "open")) {
			nvram_set(wl_item, "open");
			_dprintf("set %s : %s\n", wl_item, "open");
		}

		//crypto
		memset(wl_item, 0, sizeof(wl_item));
		(void)strcat_r(wl_unit, "_crypto", wl_item);
		if(strcmp(nvram_safe_get(wl_item), "aes")) {
			nvram_set(wl_item, "aes");
			_dprintf("set %s : %s\n", wl_item, "aes");
		}

		//wpa_psk
		memset(wl_item, 0, sizeof(wl_item));
		(void)strcat_r(wl_unit, "_wpa_psk", wl_item);
		if(strcmp(nvram_safe_get(wl_item), "")) {
			nvram_set(wl_item, "");
			_dprintf("set %s : %s\n", wl_item, "");
		}

		//macmode
		memset(wl_item, 0, sizeof(wl_item));
		(void)strcat_r(wl_unit, "_macmode", wl_item);
		if(strcmp(nvram_safe_get(wl_item), "disabled")) {
			nvram_set(wl_item, "disabled");
			_dprintf("set %s : %s\n", wl_item, "disabled");
		}

		//lanaccess
		memset(wl_item, 0, sizeof(wl_item));
		(void)strcat_r(wl_unit, "_lanaccess", wl_item);
		if(strcmp(nvram_safe_get(wl_item), "off")) {
			nvram_set(wl_item, "off");
			_dprintf("set %s : %s\n", wl_item, "off");
		}

		//expire
		memset(wl_item, 0, sizeof(wl_item));
		(void)strcat_r(wl_unit, "_expire", wl_item);
		if(strcmp(nvram_safe_get(wl_item), "0")) {
			nvram_set(wl_item, "0");
			_dprintf("set %s : %s\n", wl_item, "0");
		}

		//bss_enable
		memset(wl_item, 0, sizeof(wl_item));
		(void)strcat_r(wl_unit, "_bss_enabled", wl_item);
		if(strcmp(nvram_safe_get(wl_item), "1")) {
			nvram_set(wl_item, "1");
			_dprintf("set %s : %s\n", wl_item, "1");
		}

		//guest_num
		memset(wl_item, 0, sizeof(wl_item));
		(void)strcat_r(wl_unit, "_guest_num", wl_item);
		if(strcmp(nvram_safe_get(wl_item), "10")) {
			nvram_set(wl_item, "10");
			_dprintf("set %s : %s\n", wl_item, "10");
		}

		//bw_enabled
		memset(wl_item, 0, sizeof(wl_item));
		(void)strcat_r(wl_unit, "_bw_enabled", wl_item);
		if(strcmp(nvram_safe_get(wl_item), "0")) {
			nvram_set(wl_item, "0");
			_dprintf("set %s : %s\n", wl_item, "0");
		}

		//bw_dl
		memset(wl_item, 0, sizeof(wl_item));
		(void)strcat_r(wl_unit, "_bw_dl", wl_item);
		if(strcmp(nvram_safe_get(wl_item), "")) {
			nvram_set(wl_item, "");
			_dprintf("set %s : %s\n", wl_item, "");
		}

		//bw_ul
		memset(wl_item, 0, sizeof(wl_item));
		(void)strcat_r(wl_unit, "_bw_ul", wl_item);
		if(strcmp(nvram_safe_get(wl_item), "")) {
			nvram_set(wl_item, "");
			_dprintf("set %s : %s\n", wl_item, "");
		}

		//captive_portal_2g_if_temp
		if(strcmp(nvram_safe_get("captive_portal_5g_if_temp"),wl_unit)) {
			nvram_set("captive_portal_5g_if_temp", wl_unit);
			_dprintf("set captive_portal_5g_if_temp : %s\n",wl_unit);
		}

	}
	else {
		_dprintf("Reset 5G profile\n");
		//reset 2.4G profile
		memset(wl_unit, 0, sizeof(wl_unit));
		sprintf(wl_unit, "%s", nvram_safe_get("captive_portal_5g_if_temp"));
		if(strcmp(wl_unit, "off")) {
			//captive_portal_2g_if_temp
			nvram_set("captive_portal_5g_if_temp", "off");
			_dprintf("set captive_portal_5g_if_temp : %s\n", "off");

			//bss_enable
			memset(wl_item, 0, sizeof(wl_item));
			(void)strcat_r(wl_unit, "_bss_enabled", wl_item);
			nvram_set(wl_item, "0");
			_dprintf("set %s : %s\n", wl_item, "0");
		}
	}

	//setting 5G-2 to wl2.X
	sprintf(wl_unit, "%s", nvram_safe_get("captive_portal_5g_2_if"));
	sprintf(wl_unit_temp, "%s", nvram_safe_get("captive_portal_5g_2_if_temp"));
	if(strcmp(wl_unit, "off")) {
		_dprintf("Set captive portal 5G-2\n");

		//ssid
		memset(wl_item, 0, sizeof(wl_item));
		(void)strcat_r(wl_unit, "_ssid", wl_item);
		if(strcmp(nvram_safe_get(wl_item), nvram_safe_get("captive_portal_5g_2"))) {
			nvram_set(wl_item, nvram_safe_get("captive_portal_5g_2"));
			_dprintf("set %s : %s\n", wl_item, nvram_safe_get("captive_portal_5g_2"));
		}

		//auth_mode_x
		memset(wl_item, 0, sizeof(wl_item));
		(void)strcat_r(wl_unit, "_auth_mode_x", wl_item);
		if(strcmp(nvram_safe_get(wl_item), "open")) {
			nvram_set(wl_item, "open");
			_dprintf("set %s : %s\n", wl_item, "open");
		}

		//crypto
		memset(wl_item, 0, sizeof(wl_item));
		(void)strcat_r(wl_unit, "_crypto", wl_item);
		if(strcmp(nvram_safe_get(wl_item), "aes")) {
			nvram_set(wl_item, "aes");
			_dprintf("set %s : %s\n", wl_item, "aes");
		}

		//wpa_psk
		memset(wl_item, 0, sizeof(wl_item));
		(void)strcat_r(wl_unit, "_wpa_psk", wl_item);
		if(strcmp(nvram_safe_get(wl_item), "")) {
			nvram_set(wl_item, "");
			_dprintf("set %s : %s\n", wl_item, "");
		}

		//macmode
		memset(wl_item, 0, sizeof(wl_item));
		(void)strcat_r(wl_unit, "_macmode", wl_item);
		if(strcmp(nvram_safe_get(wl_item), "disabled")) {
			nvram_set(wl_item, "disabled");
			_dprintf("set %s : %s\n", wl_item, "disabled");
		}

		//lanaccess
		memset(wl_item, 0, sizeof(wl_item));
		(void)strcat_r(wl_unit, "_lanaccess", wl_item);
		if(strcmp(nvram_safe_get(wl_item), "off")) {
			nvram_set(wl_item, "off");
			_dprintf("set %s : %s\n", wl_item, "off");
		}

		//expire
		memset(wl_item, 0, sizeof(wl_item));
		(void)strcat_r(wl_unit, "_expire", wl_item);
		if(strcmp(nvram_safe_get(wl_item), "0")) {
			nvram_set(wl_item, "0");
			_dprintf("set %s : %s\n", wl_item, "0");
		}

		//bss_enable
		memset(wl_item, 0, sizeof(wl_item));
		(void)strcat_r(wl_unit, "_bss_enabled", wl_item);
		if(strcmp(nvram_safe_get(wl_item), "1")) {
			nvram_set(wl_item, "1");
			_dprintf("set %s : %s\n", wl_item, "1");
		}

		//guest_num
		memset(wl_item, 0, sizeof(wl_item));
		(void)strcat_r(wl_unit, "_guest_num", wl_item);
		if(strcmp(nvram_safe_get(wl_item), "10")) {
			nvram_set(wl_item, "10");
			_dprintf("set %s : %s\n", wl_item, "10");
		}

		//bw_enabled
		memset(wl_item, 0, sizeof(wl_item));
		(void)strcat_r(wl_unit, "_bw_enabled", wl_item);
		if(strcmp(nvram_safe_get(wl_item), "0")) {
			nvram_set(wl_item, "0");
			_dprintf("set %s : %s\n", wl_item, "0");
		}

		//bw_dl
		memset(wl_item, 0, sizeof(wl_item));
		(void)strcat_r(wl_unit, "_bw_dl", wl_item);
		if(strcmp(nvram_safe_get(wl_item), "")) {
			nvram_set(wl_item, "");
			_dprintf("set %s : %s\n", wl_item, "");
		}

		//bw_ul
		memset(wl_item, 0, sizeof(wl_item));
		(void)strcat_r(wl_unit, "_bw_ul", wl_item);
		if(strcmp(nvram_safe_get(wl_item), "")) {
			nvram_set(wl_item, "");
			_dprintf("set %s : %s\n", wl_item, "");
		}

		//captive_portal_2g_if_temp
		if(strcmp(nvram_safe_get("captive_portal_5g_2_if_temp"),wl_unit)) {
			nvram_set("captive_portal_5g_2_if_temp", wl_unit);
			_dprintf("set captive_portal_5g_2_if_temp : %s\n",wl_unit);
		}

	}
	else {
		_dprintf("Reset 5G-2 profile\n");
		//reset 2.4G profile
		memset(wl_unit, 0, sizeof(wl_unit));
		sprintf(wl_unit, "%s", nvram_safe_get("captive_portal_5g_2_if_temp"));
		if(strcmp(wl_unit, "off")) {
			//captive_portal_2g_if_temp
			nvram_set("captive_portal_5g_2_if_temp", "off");
			_dprintf("set captive_portal_5g_2_if_temp : %s\n", "off");

			//bss_enable
			memset(wl_item, 0, sizeof(wl_item));
			(void)strcat_r(wl_unit, "_bss_enabled", wl_item);
			nvram_set(wl_item, "0");
			_dprintf("set %s : %s\n", wl_item, "0");
		}
	}
}

void
set_captive_portal_adv_wl(void) {
	char *buf_en_p, *buf_dis_p, *buf_en, *buf_dis, *wl_if_en, *wl_if_dis;
	char wl_item[30];

	buf_dis = buf_dis_p = strdup(nvram_safe_get("captive_portal_adv_wl_dis"));
	while (buf_dis_p) {
		if ((wl_if_dis = strsep(&buf_dis, ">")) == NULL) break;
		if(strcmp(wl_if_dis, "")) {
			//bss_enable
			memset(wl_item, 0, sizeof(wl_item));
			(void)strcat_r(wl_if_dis, "_bss_enabled", wl_item);
			if(strcmp(nvram_safe_get(wl_item), "0")) {
				nvram_set(wl_item, "0");
				_dprintf("set %s : %s\n", wl_item, "0");
			}
		}
	}
	nvram_set("captive_portal_adv_wl_dis", "");
	free(buf_dis_p);
	buf_en = buf_en_p = strdup(nvram_safe_get("captive_portal_adv_wl_en"));
	while (buf_en_p) {
		if ((wl_if_en = strsep(&buf_en, ">")) == NULL) break;
		if(strcmp(wl_if_en, "")) {
			//ssid
			switch(wl_if_en[2]) {
				case '0' :
					if(strcmp(nvram_safe_get("captive_portal_adv_2g_ssid"), "")) {
						memset(wl_item, 0, sizeof(wl_item));
						(void)strcat_r(wl_if_en, "_ssid", wl_item);
						if(strcmp(nvram_safe_get(wl_item), nvram_safe_get("captive_portal_adv_2g_ssid"))) {
							nvram_set(wl_item, nvram_safe_get("captive_portal_adv_2g_ssid"));
							_dprintf("set %s : %s\n", wl_item, nvram_safe_get("captive_portal_adv_2g_ssid"));
						}
					}
					break;
				case '1' :
					if(strcmp(nvram_safe_get("captive_portal_adv_5g_ssid"), "")) {
						memset(wl_item, 0, sizeof(wl_item));
						(void)strcat_r(wl_if_en, "_ssid", wl_item);
						if(strcmp(nvram_safe_get(wl_item), nvram_safe_get("captive_portal_adv_5g_ssid"))) {
							nvram_set(wl_item, nvram_safe_get("captive_portal_adv_5g_ssid"));
							_dprintf("set %s : %s\n", wl_item, nvram_safe_get("captive_portal_adv_5g_ssid"));
						}
					}
					break;
				case '2' :
					if(strcmp(nvram_safe_get("captive_portal_adv_5g_2_ssid"), "")) {
						memset(wl_item, 0, sizeof(wl_item));
						(void)strcat_r(wl_if_en, "_ssid", wl_item);
						if(strcmp(nvram_safe_get(wl_item), nvram_safe_get("captive_portal_adv_5g_2_ssid"))) {
							nvram_set(wl_item, nvram_safe_get("captive_portal_adv_5g_2_ssid"));
							_dprintf("set %s : %s\n", wl_item, nvram_safe_get("captive_portal_adv_5g_2_ssid"));
						}
					}
					break;
			}

			//bss_enable
			memset(wl_item, 0, sizeof(wl_item));
			(void)strcat_r(wl_if_en, "_bss_enabled", wl_item);
			if(strcmp(nvram_safe_get(wl_item), "1")) {
				nvram_set(wl_item, "1");
				_dprintf("set %s : %s\n", wl_item, "1");
			}

			//auth_mode_x
			memset(wl_item, 0, sizeof(wl_item));
			(void)strcat_r(wl_if_en, "_auth_mode_x", wl_item);
			if(strcmp(nvram_safe_get(wl_item), "open")) {
				nvram_set(wl_item, "open");
				_dprintf("set %s : %s\n", wl_item, "open");
			}

			//crypto
			memset(wl_item, 0, sizeof(wl_item));
			(void)strcat_r(wl_if_en, "_crypto", wl_item);
			if(strcmp(nvram_safe_get(wl_item), "aes")) {
				nvram_set(wl_item, "aes");
				_dprintf("set %s : %s\n", wl_item, "aes");
			}

			//wpa_psk
			memset(wl_item, 0, sizeof(wl_item));
			(void)strcat_r(wl_if_en, "_wpa_psk", wl_item);
			if(strcmp(nvram_safe_get(wl_item), "")) {
				nvram_set(wl_item, "");
				_dprintf("set %s : %s\n", wl_item, "");
			}

			//macmode
			memset(wl_item, 0, sizeof(wl_item));
			(void)strcat_r(wl_if_en, "_macmode", wl_item);
			if(strcmp(nvram_safe_get(wl_item), "disabled")) {
				nvram_set(wl_item, "disabled");
				_dprintf("set %s : %s\n", wl_item, "disabled");
			}

			//lanaccess
			memset(wl_item, 0, sizeof(wl_item));
			(void)strcat_r(wl_if_en, "_lanaccess", wl_item);
			if(strcmp(nvram_safe_get(wl_item), "off")) {
				nvram_set(wl_item, "off");
				_dprintf("set %s : %s\n", wl_item, "off");
			}

			//expire
			memset(wl_item, 0, sizeof(wl_item));
			(void)strcat_r(wl_if_en, "_expire", wl_item);
			if(strcmp(nvram_safe_get(wl_item), "0")) {
				nvram_set(wl_item, "0");
				_dprintf("set %s : %s\n", wl_item, "0");
			}

			//guest_num
			memset(wl_item, 0, sizeof(wl_item));
			(void)strcat_r(wl_if_en, "_guest_num", wl_item);
			if(strcmp(nvram_safe_get(wl_item), "10")) {
				nvram_set(wl_item, "10");
				_dprintf("set %s : %s\n", wl_item, "10");
			}

			//bw_enabled
			memset(wl_item, 0, sizeof(wl_item));
			(void)strcat_r(wl_if_en, "_bw_enabled", wl_item);
			if(strcmp(nvram_safe_get(wl_item), "0")) {
				nvram_set(wl_item, "0");
				_dprintf("set %s : %s\n", wl_item, "0");
			}

			//bw_dl
			memset(wl_item, 0, sizeof(wl_item));
			(void)strcat_r(wl_if_en, "_bw_dl", wl_item);
			if(strcmp(nvram_safe_get(wl_item), "")) {
				nvram_set(wl_item, "");
				_dprintf("set %s : %s\n", wl_item, "");
			}

			//bw_ul
			memset(wl_item, 0, sizeof(wl_item));
			(void)strcat_r(wl_if_en, "_bw_ul", wl_item);
			if(strcmp(nvram_safe_get(wl_item), "")) {
				nvram_set(wl_item, "");
				_dprintf("set %s : %s\n", wl_item, "");
			}
		}
	}
	nvram_set("captive_portal_adv_wl_en", "");
	free(buf_en_p);
}
void
overwrite_captive_portal_ssid(void) {
	char wl_item[30];
	char wl_if[5];
	memset(wl_item, 0, sizeof(wl_item));
	memset(wl_if, 0, sizeof(wl_if));

	sprintf(wl_if, "wl%s.%s", nvram_safe_get("wl_unit"), nvram_safe_get("wl_subunit"));

	//ssid
	(void)strcat_r(wl_if, "_ssid", wl_item);
	switch(nvram_get_int("wl_unit")) {
		case 0 :
			nvram_set("captive_portal_2g", nvram_safe_get(wl_item));
			_dprintf("set captive_portal_2g : %s\n", nvram_safe_get(wl_item));
			break;
		case 1 :
			nvram_set("captive_portal_5g", nvram_safe_get(wl_item));
			_dprintf("set captive_portal_5g : %s\n", nvram_safe_get(wl_item));
			break;
		case 2 :
			nvram_set("captive_portal_5g_2", nvram_safe_get(wl_item));
			_dprintf("set captive_portal_5g_2 : %s\n", nvram_safe_get(wl_item));
			break;
	}
}
void
overwrite_captive_portal_adv_ssid(void) {
	char wl_item[30];
	char wl_if[5];
	memset(wl_item, 0, sizeof(wl_item));
	memset(wl_if, 0, sizeof(wl_if));

	sprintf(wl_if, "wl%s.%s", nvram_safe_get("wl_unit"), nvram_safe_get("wl_subunit"));

	//ssid
	(void)strcat_r(wl_if, "_ssid", wl_item);
	switch(nvram_get_int("wl_unit")) {
		case 0 :
			nvram_set("captive_portal_adv_2g_ssid", nvram_safe_get(wl_item));
			_dprintf("set captive_portal_adv_2g_ssid : %s\n", nvram_safe_get(wl_item));
			break;
		case 1 :
			nvram_set("captive_portal_adv_5g_ssid", nvram_safe_get(wl_item));
			_dprintf("set captive_portal_adv_5g_ssid : %s\n", nvram_safe_get(wl_item));
			break;
		case 2 :
			nvram_set("captive_portal_adv_5g_2_ssid", nvram_safe_get(wl_item));
			_dprintf("set captive_portal_adv_5g_2_ssid : %s\n", nvram_safe_get(wl_item));
			break;
	}
}

/**
 * Restart Free Wi-Fi and Captive Portal,
 * if @wan_ip/@wan_mask conflicts with Free Wi-Fi/Captive Portal's network.
 * @wan_ip:	WAN IP address of a WAN unit.
 * @wan_mask:	WAN netmask of a WAN unit.
 */
int restart_coovachilli_if_conflicts(char *wan_ip, char *wan_mask)
{
	int r;
	pid_t pid;
	char ip_mask[sizeof("192.168.100.200/255.255.255.255XXX")];
	char *restart_chilli[] = { "rc", "rc_service", "restart_chilli", NULL };
	char *restart_cp[] = { "rc", "rc_service", "restart_CP", NULL };

	if (!wan_ip || !wan_mask)
		return -1;
	/* If WAN IP conflicts with Free Wi-Fi/Captive Portal,
	 * restart Free Wi-Fi/Captive Portal in background.
	 * They will find new networks instead.
	 */
	snprintf(ip_mask, sizeof(ip_mask), "%s/%s", wan_ip, wan_mask);

	r = test_and_get_free_char_network(7, ip_mask, EXCLUDE_NET_ALL_EXCEPT_COOVACHILLI);
	if (r != 1)
		return r;
	//kill_pidfile_s("/var/run/chilli-cp.pid", SIGUSR2);
	//kill_pidfile_s("/var/run/chilli.pid", SIGUSR2);
	_eval(restart_chilli, NULL, 0, &pid);
	_eval(restart_cp, NULL, 0, &pid);

	return r;
}

#endif

#ifdef RTCONFIG_FBWIFI
void start_httpd_uam()
{
	char *httpd_argv[] = {"httpd_uam", NULL};
	pid_t pid;

	chdir("/www/fbwifi");


	_eval(httpd_argv, NULL, 0, &pid);
	logmessage(LOGNAME, "start httpd_uam");

	chdir("/");

	return;
}

void stop_httpd_uam()
{

	if (pids("httpd_uam"))
		killall_tk("httpd_uam");
}

void stop_fbwifi_register()
{

	if (pids("fb_wifi_register"))
		killall_tk("fb_wifi_register");
}

void clean_certificaion_rules()
{
	int count = nvram_get_int("fbwifi_user_conut");

    char name[128] = {0};
    int i = 0;
    for (i=0 ; i< count ; i++)
    {
        memset(name, 0x0, sizeof(name));
        sprintf(name, "fbwifi_user_%d", i);
        nvram_unset(name);
    }
    nvram_set_int("fbwifi_user_conut", 0);

    nvram_commit();
}

void stop_fbwifi()
{
	stop_fbwifi_check();
	clean_certificaion_rules();
	stop_httpd_uam();
	start_firewall(wan_primary_ifunit(), 0);
}

void my_mkdir(char *path)
{
    DIR *pDir;
    pDir=opendir(path);
    if(NULL == pDir)
    {
        if(-1 == mkdir(path,0777))
        {
            return ;
        }
    }
    else
        closedir(pDir);
}

void start_fbwifi()
{
	my_mkdir("/tmp/fbwifi");
	if(nvram_match("fbwifi_enable","on"))
	{
		char *gw_id = nvram_safe_get("fbwifi_id");
		_dprintf("gw_id = %s\n",gw_id);
//		if(gw_id == NULL || gw_id == "")
		if(nvram_match("fbwifi_id","off"))
		{
			_dprintf("restart_fbwifi_register\n");
			restart_fbwifi_register();
		}
		char *fbwifi_2g = nvram_safe_get("fbwifi_2g");
		char *fbwifi_5g = nvram_safe_get("fbwifi_5g");
		char *fbwifi_5g_2 = nvram_safe_get("fbwifi_5g_2");
		if(strcmp(fbwifi_2g,"off") || strcmp(fbwifi_5g,"off") || strcmp(fbwifi_5g_2,"off") )
		{
			start_fbwifi_check();
			start_httpd_uam();
		}
	}
	start_firewall(wan_primary_ifunit(), 0);
}

void restart_fbwifi()
{
	if(nvram_match("fbwifi_enable","on"))
	{
		char *gw_id = nvram_safe_get("fbwifi_id");
		_dprintf("gw_id = %s\n",gw_id);
//		if(gw_id == NULL || gw_id == "")
		if(nvram_match("fbwifi_id","off"))
		{
			stop_fbwifi_register();
			_dprintf("restart_fbwifi_register\n");

			restart_fbwifi_register();
		}

	}

}

void
set_fbwifi_profile(void) {
	char wl_unit[10];
	char wl_unit_temp[10];
	char wl_item[30];

	//backup 2.4G profile and set fbwifi profile to wl0.X
	memset(wl_unit, 0, sizeof(wl_unit));
	memset(wl_unit_temp, 0, sizeof(wl_unit_temp));

	sprintf(wl_unit, "%s", nvram_safe_get("fbwifi_2g"));
	sprintf(wl_unit_temp, "%s", nvram_safe_get("fbwifi_2g_temp"));
	if(strcmp(wl_unit, "off") && !strcmp(nvram_safe_get("fbwifi_enable"), "on")) {
		_dprintf("Backup 2G profile and set fbwifi profile\n");

		//ssid
		memset(wl_item, 0, sizeof(wl_item));
		(void)strcat_r(wl_unit, "_ssid", wl_item);
		if(!strcmp(wl_unit_temp, "off")) { //first time enable fbwifi need backup wl0.x value
			nvram_set("fbwifi_ssid_0_temp", nvram_safe_get(wl_item));
			_dprintf("set fbwifi_ssid_0_temp : %s\n", nvram_safe_get(wl_item));
		}
		if(strcmp(nvram_safe_get(wl_item), nvram_safe_get("fbwifi_ssid"))) { //set fbwifi value to wl0.x
			nvram_set(wl_item, nvram_safe_get("fbwifi_ssid"));
			_dprintf("set %s : %s\n", wl_item, nvram_safe_get("fbwifi_ssid"));
		}

		//auth_mode_x
		memset(wl_item, 0, sizeof(wl_item));
		(void)strcat_r(wl_unit, "_auth_mode_x", wl_item);
		if(!strcmp(wl_unit_temp, "off")) {
			nvram_set("fbwifi_auth_mode_x_0_temp", nvram_safe_get(wl_item));
			_dprintf("set fbwifi_auth_mode_x_0_temp : %s\n", nvram_safe_get(wl_item));
		}
		if(strcmp(nvram_safe_get(wl_item), nvram_safe_get("fbwifi_auth_mode_x"))) {
			nvram_set(wl_item, nvram_safe_get("fbwifi_auth_mode_x"));
			_dprintf("set %s : %s\n", wl_item, nvram_safe_get("fbwifi_auth_mode_x"));
		}

		//crypto
		memset(wl_item, 0, sizeof(wl_item));
		(void)strcat_r(wl_unit, "_crypto", wl_item);
		if(!strcmp(wl_unit_temp, "off")) {
			nvram_set("fbwifi_crypto_0_temp", nvram_safe_get(wl_item));
			_dprintf("set fbwifi_crypto_0_temp : %s\n", nvram_safe_get(wl_item));
		}
		if(strcmp(nvram_safe_get(wl_item), nvram_safe_get("fbwifi_crypto"))) {
			nvram_set(wl_item, nvram_safe_get("fbwifi_crypto"));
			_dprintf("set %s : %s\n", wl_item, nvram_safe_get("fbwifi_crypto"));
		}

		//wpa_psk
		memset(wl_item, 0, sizeof(wl_item));
		(void)strcat_r(wl_unit, "_wpa_psk", wl_item);
		if(!strcmp(wl_unit_temp, "off")) {
			nvram_set("fbwifi_wpa_psk_0_temp", nvram_safe_get(wl_item));
			_dprintf("set fbwifi_wpa_psk_0_temp : %s\n", nvram_safe_get(wl_item));
		}
		if(strcmp(nvram_safe_get(wl_item), nvram_safe_get("fbwifi_wpa_psk"))) {
			nvram_set(wl_item, nvram_safe_get("fbwifi_wpa_psk"));
			_dprintf("set %s : %s\n", wl_item, nvram_safe_get("fbwifi_wpa_psk"));
		}

		//macmode
		memset(wl_item, 0, sizeof(wl_item));
		(void)strcat_r(wl_unit, "_macmode", wl_item);
		if(!strcmp(wl_unit_temp, "off")) {
			nvram_set("fbwifi_macmode_0_temp", nvram_safe_get(wl_item));
			_dprintf("set fbwifi_macmode_0_temp : %s\n", nvram_safe_get(wl_item));
		}
		if(strcmp(nvram_safe_get(wl_item), "disabled")) {
			nvram_set(wl_item, "disabled");
			_dprintf("set %s : %s\n", wl_item, "disabled");
		}

		//lanaccess
		memset(wl_item, 0, sizeof(wl_item));
		(void)strcat_r(wl_unit, "_lanaccess", wl_item);
		if(!strcmp(wl_unit_temp, "off")) {
			nvram_set("fbwifi_lanaccess_0_temp", nvram_safe_get(wl_item));
			_dprintf("set fbwifi_lanaccess_0_temp : %s\n", nvram_safe_get(wl_item));
		}
		if(strcmp(nvram_safe_get(wl_item), "off")) {
			nvram_set(wl_item, "off");
			_dprintf("set %s : %s\n", wl_item, "off");
		}

		//expire
		memset(wl_item, 0, sizeof(wl_item));
		(void)strcat_r(wl_unit, "_expire", wl_item);
		if(!strcmp(wl_unit_temp, "off")) {
			nvram_set("fbwifi_expire_0_temp", nvram_safe_get(wl_item));
			_dprintf("set fbwifi_expire_0_temp : %s\n", nvram_safe_get(wl_item));
		}
		if(strcmp(nvram_safe_get(wl_item), "0")) {
			nvram_set(wl_item, "0");
			_dprintf("set %s : %s\n", wl_item, "0");
		}

		//bss_enable
		memset(wl_item, 0, sizeof(wl_item));
		(void)strcat_r(wl_unit, "_bss_enabled", wl_item);
		if(strcmp(nvram_safe_get(wl_item), "1")) {
			nvram_set(wl_item, "1");
			_dprintf("set %s : %s\n", wl_item, "1");
		}

		//bw_enabled
		memset(wl_item, 0, sizeof(wl_item));
		(void)strcat_r(wl_unit, "_bw_enabled", wl_item);
		if(strcmp(nvram_safe_get(wl_item), "0")) {
			nvram_set(wl_item, "0");
			_dprintf("set %s : %s\n", wl_item, "0");
		}

		//bw_dl
		memset(wl_item, 0, sizeof(wl_item));
		(void)strcat_r(wl_unit, "_bw_dl", wl_item);
		if(strcmp(nvram_safe_get(wl_item), "")) {
			nvram_set(wl_item, "");
			_dprintf("set %s : %s\n", wl_item, "");
		}

		//bw_ul
		memset(wl_item, 0, sizeof(wl_item));
		(void)strcat_r(wl_unit, "_bw_ul", wl_item);
		if(strcmp(nvram_safe_get(wl_item), "")) {
			nvram_set(wl_item, "");
			_dprintf("set %s : %s\n", wl_item, "");
		}

		//fbwifi_2g
		if(strcmp(nvram_safe_get("fbwifi_2g_temp"),wl_unit)) {
			nvram_set("fbwifi_2g_temp", wl_unit);
			_dprintf("set fbwifi_2g_temp : %s\n",wl_unit);
		}

	}
	else {
		_dprintf("Reset 2G profile\n");
		//reset 2.4G profile
		memset(wl_unit, 0, sizeof(wl_unit));
		sprintf(wl_unit, "%s", nvram_safe_get("fbwifi_2g_temp"));
		if(strcmp(wl_unit, "off")) {
			//fbwifi_2g
			nvram_set("fbwifi_2g_temp", "off");
			_dprintf("set fbwifi_2g_temp : %s\n", "off");

			//ssid
			memset(wl_item, 0, sizeof(wl_item));
			(void)strcat_r(wl_unit, "_ssid", wl_item);
			nvram_set(wl_item, nvram_safe_get("fbwifi_ssid_0_temp"));
			_dprintf("set %s : %s\n", wl_item, nvram_safe_get("fbwifi_ssid_0_temp"));

			//auth_mode_x
			 memset(wl_item, 0, sizeof(wl_item));
			(void)strcat_r(wl_unit, "_auth_mode_x", wl_item);
			nvram_set(wl_item, nvram_safe_get("fbwifi_auth_mode_x_0_temp"));
			_dprintf("set %s : %s\n", wl_item, nvram_safe_get("fbwifi_auth_mode_x_0_temp"));

			//crypto
			memset(wl_item, 0, sizeof(wl_item));
			(void)strcat_r(wl_unit, "_crypto", wl_item);
			nvram_set(wl_item, nvram_safe_get("fbwifi_crypto_0_temp"));
			_dprintf("set %s : %s\n", wl_item, nvram_safe_get("fbwifi_crypto_0_temp"));

			//wpa_psk
			memset(wl_item, 0, sizeof(wl_item));
			(void)strcat_r(wl_unit, "_wpa_psk", wl_item);
			nvram_set(wl_item, nvram_safe_get("fbwifi_wpa_psk_0_temp"));
			_dprintf("set %s : %s\n", wl_item, nvram_safe_get("fbwifi_wpa_psk_0_temp"));

			//macmode
			memset(wl_item, 0, sizeof(wl_item));
			(void)strcat_r(wl_unit, "_macmode", wl_item);
			nvram_set(wl_item, nvram_safe_get("fbwifi_macmode_0_temp"));
			_dprintf("set %s : %s\n", wl_item, nvram_safe_get("fbwifi_macmode_0_temp"));

			//lanaccess
			memset(wl_item, 0, sizeof(wl_item));
			(void)strcat_r(wl_unit, "_lanaccess", wl_item);
			nvram_set(wl_item, nvram_safe_get("fbwifi_lanaccess_0_temp"));
			_dprintf("set %s : %s\n", wl_item, nvram_safe_get("fbwifi_lanaccess_0_temp"));

			//expire
			memset(wl_item, 0, sizeof(wl_item));
			(void)strcat_r(wl_unit, "_expire", wl_item);
			nvram_set(wl_item, nvram_safe_get("fbwifi_expire_0_temp"));
			_dprintf("set %s : %s\n", wl_item, nvram_safe_get("fbwifi_expire_0_temp"));

			//bss_enable
			memset(wl_item, 0, sizeof(wl_item));
			(void)strcat_r(wl_unit, "_bss_enabled", wl_item);
			nvram_set(wl_item, "0");
			_dprintf("set %s : %s\n", wl_item, "0");
		}
	}

	//backup 5G profile and set fbwifi profile to wl1.X
	memset(wl_unit, 0, sizeof(wl_unit));
	memset(wl_unit_temp, 0, sizeof(wl_unit_temp));

	sprintf(wl_unit, "%s", nvram_safe_get("fbwifi_5g"));
	sprintf(wl_unit_temp, "%s", nvram_safe_get("fbwifi_5g_temp"));
	if(strcmp(wl_unit, "off") && !strcmp(nvram_safe_get("fbwifi_enable"), "on")) {
		_dprintf("Backup 5G profile and set fbwifi profile\n");

		//ssid
		memset(wl_item, 0, sizeof(wl_item));
		(void)strcat_r(wl_unit, "_ssid", wl_item);
		if(!strcmp(wl_unit_temp, "off")) {
			nvram_set("fbwifi_ssid_1_temp", nvram_safe_get(wl_item));
			_dprintf("set fbwifi_ssid_1_temp : %s\n", nvram_safe_get(wl_item));
		}
		if(strcmp(nvram_safe_get(wl_item), nvram_safe_get("fbwifi_ssid"))) {
			nvram_set(wl_item, nvram_safe_get("fbwifi_ssid"));
			_dprintf("set %s : %s\n", wl_item, nvram_safe_get("fbwifi_ssid"));
		}

		//auth_mode_x
		memset(wl_item, 0, sizeof(wl_item));
		(void)strcat_r(wl_unit, "_auth_mode_x", wl_item);
		if(!strcmp(wl_unit_temp, "off")) {
			nvram_set("fbwifi_auth_mode_x_1_temp", nvram_safe_get(wl_item));
			_dprintf("set fbwifi_auth_mode_x_1_temp : %s\n", nvram_safe_get(wl_item));
		}
		if(strcmp(nvram_safe_get(wl_item), nvram_safe_get("fbwifi_auth_mode_x"))) {
			nvram_set(wl_item, nvram_safe_get("fbwifi_auth_mode_x"));
			_dprintf("set %s : %s\n", wl_item, nvram_safe_get("fbwifi_auth_mode_x"));
		}

		//crypto
		memset(wl_item, 0, sizeof(wl_item));
		(void)strcat_r(wl_unit, "_crypto", wl_item);
		if(!strcmp(wl_unit_temp, "off")) {
			nvram_set("fbwifi_crypto_1_temp", nvram_safe_get(wl_item));
			_dprintf("set fbwifi_crypto_1_temp : %s\n", nvram_safe_get(wl_item));
		}
		if(strcmp(nvram_safe_get(wl_item), nvram_safe_get("fbwifi_crypto"))) {
			nvram_set(wl_item, nvram_safe_get("fbwifi_crypto"));
			_dprintf("set %s : %s\n", wl_item, nvram_safe_get("fbwifi_crypto"));
		}

		//wpa_psk
		memset(wl_item, 0, sizeof(wl_item));
		(void)strcat_r(wl_unit, "_wpa_psk", wl_item);
		if(!strcmp(wl_unit_temp, "off")) {
			nvram_set("fbwifi_wpa_psk_1_temp", nvram_safe_get(wl_item));
			_dprintf("set fbwifi_wpa_psk_1_temp : %s\n", nvram_safe_get(wl_item));
		}
		if(strcmp(nvram_safe_get(wl_item), nvram_safe_get("fbwifi_wpa_psk"))) {
			nvram_set(wl_item, nvram_safe_get("fbwifi_wpa_psk"));
			_dprintf("set %s : %s\n", wl_item, nvram_safe_get("fbwifi_wpa_psk"));
		}

		//macmode
		memset(wl_item, 0, sizeof(wl_item));
		(void)strcat_r(wl_unit, "_macmode", wl_item);
		if(!strcmp(wl_unit_temp, "off")) {
			nvram_set("fbwifi_macmode_1_temp", nvram_safe_get(wl_item));
			_dprintf("set fbwifi_macmode_1_temp : %s\n", nvram_safe_get(wl_item));
		}
		if(strcmp(nvram_safe_get(wl_item), "disabled")) {
			nvram_set(wl_item, "disabled");
			_dprintf("set %s : %s\n", wl_item, "disabled");
		}

		//lanaccess
		memset(wl_item, 0, sizeof(wl_item));
		(void)strcat_r(wl_unit, "_lanaccess", wl_item);
		if(!strcmp(wl_unit_temp, "off")) {
			nvram_set("fbwifi_lanaccess_1_temp", nvram_safe_get(wl_item));
			_dprintf("set fbwifi_lanaccess_1_temp : %s\n", nvram_safe_get(wl_item));
		}
		if(strcmp(nvram_safe_get(wl_item), "off")) {
			nvram_set(wl_item, "off");
			_dprintf("set %s : %s\n", wl_item, "off");
		}

		//expire
		memset(wl_item, 0, sizeof(wl_item));
		(void)strcat_r(wl_unit, "_expire", wl_item);
		if(!strcmp(wl_unit_temp, "off")) {
			nvram_set("fbwifi_expire_1_temp", nvram_safe_get(wl_item));
			_dprintf("set fbwifi_expire_1_temp : %s\n", nvram_safe_get(wl_item));
		}
		if(strcmp(nvram_safe_get(wl_item), "0")) {
			nvram_set(wl_item, "0");
			_dprintf("set %s : %s\n", wl_item, "0");
		}

		//bss_enable
		memset(wl_item, 0, sizeof(wl_item));
		(void)strcat_r(wl_unit, "_bss_enabled", wl_item);
		if(strcmp(nvram_safe_get(wl_item), "1")) {
			nvram_set(wl_item, "1");
			_dprintf("set %s : %s\n", wl_item, "1");
		}

		//bw_enabled
		memset(wl_item, 0, sizeof(wl_item));
		(void)strcat_r(wl_unit, "_bw_enabled", wl_item);
		if(strcmp(nvram_safe_get(wl_item), "0")) {
			nvram_set(wl_item, "0");
			_dprintf("set %s : %s\n", wl_item, "0");
		}

		//bw_dl
		memset(wl_item, 0, sizeof(wl_item));
		(void)strcat_r(wl_unit, "_bw_dl", wl_item);
		if(strcmp(nvram_safe_get(wl_item), "")) {
			nvram_set(wl_item, "");
			_dprintf("set %s : %s\n", wl_item, "");
		}

		//bw_ul
		memset(wl_item, 0, sizeof(wl_item));
		(void)strcat_r(wl_unit, "_bw_ul", wl_item);
		if(strcmp(nvram_safe_get(wl_item), "")) {
			nvram_set(wl_item, "");
			_dprintf("set %s : %s\n", wl_item, "");
		}

		//fbwifi_5g
		if(strcmp(nvram_safe_get("fbwifi_5g_temp"), wl_unit)) {
			nvram_set("fbwifi_5g_temp", wl_unit);
			_dprintf("set fbwifi_5g_temp : %s\n",wl_unit);
		}

	}
	else {
		 _dprintf("Reset 5G profile\n");
		//reset 5G profile
		memset(wl_unit, 0, sizeof(wl_unit));
		sprintf(wl_unit, "%s", nvram_safe_get("fbwifi_5g_temp"));
		if(strcmp(wl_unit, "off")) {
			//fbwifi_5g
			nvram_set("fbwifi_5g_temp", "off");
			_dprintf("set fbwifi_5g_temp : %s\n", "off");

			//ssid
			memset(wl_item, 0, sizeof(wl_item));
			(void)strcat_r(wl_unit, "_ssid", wl_item);
			nvram_set(wl_item, nvram_safe_get("fbwifi_ssid_1_temp"));
			_dprintf("set %s : %s\n", wl_item, nvram_safe_get("fbwifi_ssid_1_temp"));

			//auth_mode_x
			 memset(wl_item, 0, sizeof(wl_item));
			(void)strcat_r(wl_unit, "_auth_mode_x", wl_item);
			nvram_set(wl_item, nvram_safe_get("fbwifi_auth_mode_x_1_temp"));
			_dprintf("set %s : %s\n", wl_item, nvram_safe_get("fbwifi_auth_mode_x_1_temp"));

			//crypto
			memset(wl_item, 0, sizeof(wl_item));
			(void)strcat_r(wl_unit, "_crypto", wl_item);
			nvram_set(wl_item, nvram_safe_get("fbwifi_crypto_1_temp"));
			_dprintf("set %s : %s\n", wl_item, nvram_safe_get("fbwifi_crypto_1_temp"));

			//wpa_psk
			memset(wl_item, 0, sizeof(wl_item));
			(void)strcat_r(wl_unit, "_wpa_psk", wl_item);
			nvram_set(wl_item, nvram_safe_get("fbwifi_wpa_psk_1_temp"));
			_dprintf("set %s : %s\n", wl_item, nvram_safe_get("fbwifi_wpa_psk_1_temp"));

			//macmode
			memset(wl_item, 0, sizeof(wl_item));
			(void)strcat_r(wl_unit, "_macmode", wl_item);
			nvram_set(wl_item, nvram_safe_get("fbwifi_macmode_1_temp"));
			_dprintf("set %s : %s\n", wl_item, nvram_safe_get("fbwifi_macmode_1_temp"));

			//lanaccess
			memset(wl_item, 0, sizeof(wl_item));
			(void)strcat_r(wl_unit, "_lanaccess", wl_item);
			nvram_set(wl_item, nvram_safe_get("fbwifi_lanaccess_1_temp"));
			_dprintf("set %s : %s\n", wl_item, nvram_safe_get("fbwifi_lanaccess_1_temp"));

			//expire
			memset(wl_item, 0, sizeof(wl_item));
			(void)strcat_r(wl_unit, "_expire", wl_item);
			nvram_set(wl_item, nvram_safe_get("fbwifi_expire_1_temp"));
			_dprintf("set %s : %s\n", wl_item, nvram_safe_get("fbwifi_expire_1_temp"));

			//bss_enable
			memset(wl_item, 0, sizeof(wl_item));
			(void)strcat_r(wl_unit, "_bss_enabled", wl_item);
			nvram_set(wl_item, "0");
			_dprintf("set %s : %s\n", wl_item, "0");
		}
	}

#ifdef RTAC3200
//backup 5G-2 profile and set fbwifi profile to wl2.X
	memset(wl_unit, 0, sizeof(wl_unit));
	memset(wl_unit_temp, 0, sizeof(wl_unit_temp));

	sprintf(wl_unit, "%s", nvram_safe_get("fbwifi_5g_2"));
	sprintf(wl_unit_temp, "%s", nvram_safe_get("fbwifi_5g_2_temp"));
	if(strcmp(wl_unit, "off") && !strcmp(nvram_safe_get("fbwifi_enable"), "on")) {
		_dprintf("Backup 5G-2 profile and set fbwifi profile\n");

		//ssid
		memset(wl_item, 0, sizeof(wl_item));
		(void)strcat_r(wl_unit, "_ssid", wl_item);
		if(!strcmp(wl_unit_temp, "off")) {
			nvram_set("fbwifi_ssid_2_temp", nvram_safe_get(wl_item));
			_dprintf("set fbwifi_ssid_2_temp : %s\n", nvram_safe_get(wl_item));
		}
		if(strcmp(nvram_safe_get(wl_item), nvram_safe_get("fbwifi_ssid"))) {
			nvram_set(wl_item, nvram_safe_get("fbwifi_ssid"));
			_dprintf("set %s : %s\n", wl_item, nvram_safe_get("fbwifi_ssid"));
		}

		//auth_mode_x
		memset(wl_item, 0, sizeof(wl_item));
		(void)strcat_r(wl_unit, "_auth_mode_x", wl_item);
		if(!strcmp(wl_unit_temp, "off")) {
			nvram_set("fbwifi_auth_mode_x_2_temp", nvram_safe_get(wl_item));
			_dprintf("set fbwifi_auth_mode_x_2_temp : %s\n", nvram_safe_get(wl_item));
		}
		if(strcmp(nvram_safe_get(wl_item), nvram_safe_get("fbwifi_auth_mode_x"))) {
			nvram_set(wl_item, nvram_safe_get("fbwifi_auth_mode_x"));
			_dprintf("set %s : %s\n", wl_item, nvram_safe_get("fbwifi_auth_mode_x"));
		}

		//crypto
		memset(wl_item, 0, sizeof(wl_item));
		(void)strcat_r(wl_unit, "_crypto", wl_item);
		if(!strcmp(wl_unit_temp, "off")) {
			nvram_set("fbwifi_crypto_2_temp", nvram_safe_get(wl_item));
			_dprintf("set fbwifi_crypto_2_temp : %s\n", nvram_safe_get(wl_item));
		}
		if(strcmp(nvram_safe_get(wl_item), nvram_safe_get("fbwifi_crypto"))) {
			nvram_set(wl_item, nvram_safe_get("fbwifi_crypto"));
			_dprintf("set %s : %s\n", wl_item, nvram_safe_get("fbwifi_crypto"));
		}

		//wpa_psk
		memset(wl_item, 0, sizeof(wl_item));
		(void)strcat_r(wl_unit, "_wpa_psk", wl_item);
		if(!strcmp(wl_unit_temp, "off")) {
			nvram_set("fbwifi_wpa_psk_2_temp", nvram_safe_get(wl_item));
			_dprintf("set fbwifi_wpa_psk_2_temp : %s\n", nvram_safe_get(wl_item));
		}
		if(strcmp(nvram_safe_get(wl_item), nvram_safe_get("fbwifi_wpa_psk"))) {
			nvram_set(wl_item, nvram_safe_get("fbwifi_wpa_psk"));
			_dprintf("set %s : %s\n", wl_item, nvram_safe_get("fbwifi_wpa_psk"));
		}

		//macmode
		memset(wl_item, 0, sizeof(wl_item));
		(void)strcat_r(wl_unit, "_macmode", wl_item);
		if(!strcmp(wl_unit_temp, "off")) {
			nvram_set("fbwifi_macmode_2_temp", nvram_safe_get(wl_item));
			_dprintf("set fbwifi_macmode_2_temp : %s\n", nvram_safe_get(wl_item));
		}
		if(strcmp(nvram_safe_get(wl_item), "disabled")) {
			nvram_set(wl_item, "disabled");
			_dprintf("set %s : %s\n", wl_item, "disabled");
		}

		//lanaccess
		memset(wl_item, 0, sizeof(wl_item));
		(void)strcat_r(wl_unit, "_lanaccess", wl_item);
		if(!strcmp(wl_unit_temp, "off")) {
			nvram_set("fbwifi_lanaccess_2_temp", nvram_safe_get(wl_item));
			_dprintf("set fbwifi_lanaccess_2_temp : %s\n", nvram_safe_get(wl_item));
		}
		if(strcmp(nvram_safe_get(wl_item), "off")) {
			nvram_set(wl_item, "off");
			_dprintf("set %s : %s\n", wl_item, "off");
		}

		//expire
		memset(wl_item, 0, sizeof(wl_item));
		(void)strcat_r(wl_unit, "_expire", wl_item);
		if(!strcmp(wl_unit_temp, "off")) {
			nvram_set("fbwifi_expire_2_temp", nvram_safe_get(wl_item));
			_dprintf("set fbwifi_expire_2_temp : %s\n", nvram_safe_get(wl_item));
		}
		if(strcmp(nvram_safe_get(wl_item), "0")) {
			nvram_set(wl_item, "0");
			_dprintf("set %s : %s\n", wl_item, "0");
		}

		//bss_enable
		memset(wl_item, 0, sizeof(wl_item));
		(void)strcat_r(wl_unit, "_bss_enabled", wl_item);
		if(strcmp(nvram_safe_get(wl_item), "1")) {
			nvram_set(wl_item, "1");
			_dprintf("set %s : %s\n", wl_item, "1");
		}

		//bw_enabled
		memset(wl_item, 0, sizeof(wl_item));
		(void)strcat_r(wl_unit, "_bw_enabled", wl_item);
		if(strcmp(nvram_safe_get(wl_item), "0")) {
			nvram_set(wl_item, "0");
			_dprintf("set %s : %s\n", wl_item, "0");
		}

		//bw_dl
		memset(wl_item, 0, sizeof(wl_item));
		(void)strcat_r(wl_unit, "_bw_dl", wl_item);
		if(strcmp(nvram_safe_get(wl_item), "")) {
			nvram_set(wl_item, "");
			_dprintf("set %s : %s\n", wl_item, "");
		}

		//bw_ul
		memset(wl_item, 0, sizeof(wl_item));
		(void)strcat_r(wl_unit, "_bw_ul", wl_item);
		if(strcmp(nvram_safe_get(wl_item), "")) {
			nvram_set(wl_item, "");
			_dprintf("set %s : %s\n", wl_item, "");
		}

		//fbwifi_5g_2
		if(strcmp(nvram_safe_get("fbwifi_5g_2_temp"), wl_unit)) {
			nvram_set("fbwifi_5g_2_temp", wl_unit);
			_dprintf("set fbwifi_5g_2_temp : %s\n",wl_unit);
		}

	}
	else {
		 _dprintf("Reset 5G-2 profile\n");
		//reset 5G-2 profile
		memset(wl_unit, 0, sizeof(wl_unit));
		sprintf(wl_unit, "%s", nvram_safe_get("fbwifi_5g_2_temp"));
		if(strcmp(wl_unit, "off")) {
			//fbwifi_5g_2
			nvram_set("fbwifi_5g_2_temp", "off");
			_dprintf("set fbwifi_5g_2_temp : %s\n", "off");

			//ssid
			memset(wl_item, 0, sizeof(wl_item));
			(void)strcat_r(wl_unit, "_ssid", wl_item);
			nvram_set(wl_item, nvram_safe_get("fbwifi_ssid_2_temp"));
			_dprintf("set %s : %s\n", wl_item, nvram_safe_get("fbwifi_ssid_2_temp"));

			//auth_mode_x
			 memset(wl_item, 0, sizeof(wl_item));
			(void)strcat_r(wl_unit, "_auth_mode_x", wl_item);
			nvram_set(wl_item, nvram_safe_get("fbwifi_auth_mode_x_2_temp"));
			_dprintf("set %s : %s\n", wl_item, nvram_safe_get("fbwifi_auth_mode_x_2_temp"));

			//crypto
			memset(wl_item, 0, sizeof(wl_item));
			(void)strcat_r(wl_unit, "_crypto", wl_item);
			nvram_set(wl_item, nvram_safe_get("fbwifi_crypto_2_temp"));
			_dprintf("set %s : %s\n", wl_item, nvram_safe_get("fbwifi_crypto_2_temp"));

			//wpa_psk
			memset(wl_item, 0, sizeof(wl_item));
			(void)strcat_r(wl_unit, "_wpa_psk", wl_item);
			nvram_set(wl_item, nvram_safe_get("fbwifi_wpa_psk_2_temp"));
			_dprintf("set %s : %s\n", wl_item, nvram_safe_get("fbwifi_wpa_psk_2_temp"));

			//macmode
			memset(wl_item, 0, sizeof(wl_item));
			(void)strcat_r(wl_unit, "_macmode", wl_item);
			nvram_set(wl_item, nvram_safe_get("fbwifi_macmode_2_temp"));
			_dprintf("set %s : %s\n", wl_item, nvram_safe_get("fbwifi_macmode_2_temp"));

			//lanaccess
			memset(wl_item, 0, sizeof(wl_item));
			(void)strcat_r(wl_unit, "_lanaccess", wl_item);
			nvram_set(wl_item, nvram_safe_get("fbwifi_lanaccess_2_temp"));
			_dprintf("set %s : %s\n", wl_item, nvram_safe_get("fbwifi_lanaccess_2_temp"));

			//expire
			memset(wl_item, 0, sizeof(wl_item));
			(void)strcat_r(wl_unit, "_expire", wl_item);
			nvram_set(wl_item, nvram_safe_get("fbwifi_expire_2_temp"));
			_dprintf("set %s : %s\n", wl_item, nvram_safe_get("fbwifi_expire_2_temp"));

			//bss_enable
			memset(wl_item, 0, sizeof(wl_item));
			(void)strcat_r(wl_unit, "_bss_enabled", wl_item);
			nvram_set(wl_item, "0");
			_dprintf("set %s : %s\n", wl_item, "0");
		}
	}
#endif
}
void
overwrite_fbwifi_ssid(void) {
	char wl_item[30];
	char wl_if[5];
	memset(wl_item, 0, sizeof(wl_item));
	memset(wl_if, 0, sizeof(wl_if));

	sprintf(wl_if, "wl%s.%s", nvram_safe_get("wl_unit"), nvram_safe_get("wl_subunit"));

	//ssid
	(void)strcat_r(wl_if, "_ssid", wl_item);
	switch(nvram_get_int("wl_unit")) {
		case 0 :
			nvram_set("fbwifi_ssid", nvram_safe_get(wl_item));
			_dprintf("set fbwifi_ssid : %s\n", nvram_safe_get(wl_item));
			break;
		case 1 :
			nvram_set("fbwifi_ssid", nvram_safe_get(wl_item));
			_dprintf("set fbwifi_ssid : %s\n", nvram_safe_get(wl_item));
			break;
#ifdef RTAC3200
		case 2 :
			nvram_set("fbwifi_ssid", nvram_safe_get(wl_item));
			_dprintf("set fbwifi_ssid : %s\n", nvram_safe_get(wl_item));
			break;
#endif
	}

	//sync ssid to other interface
	memset(wl_item, 0, sizeof(wl_item));
	memset(wl_if, 0, sizeof(wl_if));
	sprintf(wl_if, "%s", nvram_safe_get("fbwifi_2g"));
	if(strcmp(wl_if, "off") && strcmp(wl_if, "")) {
		(void)strcat_r(wl_if, "_ssid", wl_item);
		if(strcmp(nvram_safe_get(wl_item), nvram_safe_get("fbwifi_ssid"))) {
			nvram_set(wl_item,  nvram_safe_get("fbwifi_ssid"));
			_dprintf("set %s : %s\n", wl_item, nvram_safe_get(wl_item));
		}
	}
	memset(wl_item, 0, sizeof(wl_item));
	memset(wl_if, 0, sizeof(wl_if));
	sprintf(wl_if, "%s", nvram_safe_get("fbwifi_5g"));
	if(strcmp(wl_if, "off") && strcmp(wl_if, "")) {
		(void)strcat_r(wl_if, "_ssid", wl_item);
		if(strcmp(nvram_safe_get(wl_item), nvram_safe_get("fbwifi_ssid"))) {
			nvram_set(wl_item,  nvram_safe_get("fbwifi_ssid"));
			_dprintf("set %s : %s\n", wl_item, nvram_safe_get(wl_item));
		}
	}
#ifdef RTAC3200
	memset(wl_item, 0, sizeof(wl_item));
	memset(wl_if, 0, sizeof(wl_if));
	sprintf(wl_if, "%s", nvram_safe_get("fbwifi_5g_2"));
	if(strcmp(wl_if, "off") && strcmp(wl_if, "")) {
		(void)strcat_r(wl_if, "_ssid", wl_item);
		if(strcmp(nvram_safe_get(wl_item), nvram_safe_get("fbwifi_ssid"))) {
			nvram_set(wl_item,  nvram_safe_get("fbwifi_ssid"));
			_dprintf("set %s : %s\n", wl_item, nvram_safe_get(wl_item));
		}
	}
#endif
}
#endif


#ifdef RTCONFIG_CFGSYNC
int start_cfgsync(void)
{
	int ret = 0;
#ifdef RTCONFIG_SW_HW_AUTH
	char *cfg_server_argv[] = {"cfg_server", NULL};
	char *cfg_client_argv[] = {"cfg_client", NULL};
	pid_t pid;

#ifdef RTCONFIG_MASTER_DET
	if (nvram_match("cfg_master", "1") && (is_router_mode() || access_point_mode()))
#else
	if (is_router_mode())
#endif	/* RTCONFIG_MASTER_DET */
	{
#ifdef RTCONFIG_AMAS
		if (!(getAmasSupportMode() & AMAS_CAP)) {
			_dprintf("not support CAP, don't start cfg_server\n");
			return 0;
		}
#endif

		stop_cfgsync();
		ret = _eval(cfg_server_argv, NULL, 0, &pid);
	}
#ifdef RTCONFIG_MASTER_DET
	else if (nvram_match("x_Setting", "1") &&
		strlen(nvram_safe_get("cfg_group")) == 0 &&
		(is_router_mode() || access_point_mode()))
	{
#ifdef RTCONFIG_AMAS
		if (!(getAmasSupportMode() & AMAS_CAP)) {
			_dprintf("not support CAP, don't start cfg_server\n");
			return 0;
		}
#endif

		stop_cfgsync();
		nvram_set("cfg_master", "1");
		nvram_commit();
		ret = _eval(cfg_server_argv, NULL, 0, &pid);
	}
#endif
#if defined(RTCONFIG_AMAS)
	else if (nvram_get_int("re_mode") == 1 && nvram_get_int("lan_state_t") == LAN_STATE_CONNECTED)
	{
		if (!(getAmasSupportMode() & AMAS_RE)) {
			_dprintf("not support RE, don't start cfg_client\n");
			return 0;
		}

		stop_cfgsync();
		ret = _eval(cfg_client_argv, NULL, 0, &pid);
	}
#endif
#endif	/* RTCONFIG_SW_HW_AUTH */
	return ret;
}

void stop_cfgsync(void)
{
	if (pids("cfg_server"))
		killall_tk("cfg_server");

	if (pids("cfg_client"))
		killall_tk("cfg_client");
}

void send_event_to_cfgmnt(int event_id)
{
	char msg[64] = {0};

	if(nvram_get_int("x_Setting") == 1) {
		snprintf(msg, sizeof(msg), RC_GENERIC_MSG, event_id);
		send_cfgmnt_event(msg);
	}
}

#ifdef RTCONFIG_CONNDIAG
void stop_conn_diag(void){
	if(pids("conn_diag"))
		killall_tk("conn_diag");
}

void start_conn_diag(void){
	char *cmd[] = {"conn_diag", NULL};
	pid_t pid;

	stop_conn_diag();

	_eval(cmd, NULL, 0, &pid);
}
#endif
#endif

#ifdef RTCONFIG_USB_SWAP
int start_usb_swap(char *path)
{
	int ret;
	ret = eval("/usr/sbin/usb_swap.sh", path);
	return ret;
}

int stop_usb_swap(char *path)
{
	int ret;
	ret = eval("/usr/sbin/usb_swap.sh", path, "0");
	return ret;
}
#endif

#ifdef RTCONFIG_HD_SPINDOWN
#ifdef LINUX26
void start_usb_idle(void)
{
	char usb_idle_timeout[10], exclude2[20];
	char *exclude = nvram_get("usb_idle_exclude");
	if((nvram_match("usb_idle_enable", "0")) || (nvram_match("usb_idle_timeout", "0")))
		return;

	memset(exclude2, 0, sizeof(exclude2));
	snprintf(usb_idle_timeout, sizeof(usb_idle_timeout), "%d", nvram_get_int("usb_idle_timeout"));
	if(*exclude)
		snprintf(exclude2, sizeof(exclude2), "!%s",nvram_safe_get("usb_idle_exclude"));
	eval("/usr/sbin/sd-idle-2.6" , "-i" , usb_idle_timeout, *exclude ? "-d" : NULL,  exclude2, NULL);
}

void stop_usb_idle(void)
{
	killall_tk("sd-idle-2.6");
}
#endif
#endif
#ifdef BLUECAVE
void reset_led(void)
{
	int brightness_level = nvram_get_int("bc_ledLv");
	if(brightness_level < 0 || brightness_level > 3)
		brightness_level = 2;
	setCentralLedLv(brightness_level);
}
#endif
#ifdef BCM_CEVENTD
int start_ceventd(void)
{
	int ret = 0;
        char *ceventd_argv[] = {"/bin/ceventd", NULL};
        pid_t pid;

        if (nvram_match("ceventd_enable", "1"))
                ret = _eval(ceventd_argv, NULL, 0, &pid);

        return ret;
}
void stop_ceventd(void)
{
	killall_tk("ceventd");
}
#endif<|MERGE_RESOLUTION|>--- conflicted
+++ resolved
@@ -1323,15 +1323,9 @@
 	if (!is_routing_enabled()
 		&& (repeater_mode()
 #if defined(RTCONFIG_BCMWL6) && defined(RTCONFIG_PROXYSTA)
-<<<<<<< HEAD
-		&& !psr_mode() && !mediabridge_mode()
+		|| psr_mode() || mediabridge_mode()
 #elif defined(RTCONFIG_REALTEK) || defined(RTCONFIG_QCA)
-		&& !mediabridge_mode()
-=======
-		|| psr_mode() || mediabridge_mode()
-#elif defined(RTCONFIG_REALTEK)
 		|| mediabridge_mode()
->>>>>>> 1066626a
 #endif
 		)
 #ifdef RTCONFIG_DPSTA
