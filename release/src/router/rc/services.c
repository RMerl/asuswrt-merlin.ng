--- conflicted
+++ resolved
@@ -8385,15 +8385,11 @@
 #endif /* RTCONFIG_DBLOG */
 #endif /* RTCONFIG_PUSH_EMAIL */
 
-<<<<<<< HEAD
 #if defined(RTCONFIG_AMAS)
 	start_amas_lib();
 #endif
 
-	run_custom_script("services-start", NULL);
-=======
 	run_custom_script("services-start", 0, NULL, NULL);
->>>>>>> 9be360e1
 
 	return 0;
 }
