/*
 * Miscellaneous services
 *
 * Copyright (C) 2009, Broadcom Corporation. All Rights Reserved.
 *
 * Permission to use, copy, modify, and/or distribute this software for any
 * purpose with or without fee is hereby granted, provided that the above
 * copyright notice and this permission notice appear in all copies.
 *
 * THE SOFTWARE IS PROVIDED "AS IS" AND THE AUTHOR DISCLAIMS ALL WARRANTIES
 * WITH REGARD TO THIS SOFTWARE INCLUDING ALL IMPLIED WARRANTIES OF
 * MERCHANTABILITY AND FITNESS. IN NO EVENT SHALL THE AUTHOR BE LIABLE FOR ANY
 * SPECIAL, DIRECT, INDIRECT, OR CONSEQUENTIAL DAMAGES OR ANY DAMAGES
 * WHATSOEVER RESULTING FROM LOSS OF USE, DATA OR PROFITS, WHETHER IN AN ACTION
 * OF CONTRACT, NEGLIGENCE OR OTHER TORTIOUS ACTION, ARISING OUT OF OR IN
 * CONNECTION WITH THE USE OR PERFORMANCE OF THIS SOFTWARE.
 *
 * $Id: services.c,v 1.100 2010/03/04 09:39:18 Exp $
 */

#include <rc.h>

#include <stdio.h>
#include <stdlib.h>
#include <string.h>
#include <unistd.h>
#include <errno.h>
#include <sys/time.h>
#include <time.h>
#include <bcmnvram.h>
#include <shutils.h>
#include <sys/types.h>
#include <dirent.h>
#include <sys/mount.h>
#include <sys/vfs.h>
#include <arpa/inet.h>
#include <time.h>
#include <sys/time.h>
#include <sys/reboot.h>
#include <errno.h>
#include <sys/stat.h>
#include <sys/utsname.h>
#include <sys/param.h>
#include <net/ethernet.h>
#ifdef RTCONFIG_TOR
#include <pwd.h>
#endif

#ifdef RTCONFIG_PERMISSION_MANAGEMENT
#include <PMS_DBAPIs.h>
#endif

#ifndef RTCONFIG_DUALWAN
#include <rtstate.h>	/* for get_wanunit_by_type inline function */
#endif
#ifdef RTCONFIG_RALINK
#include <ralink.h>
#endif
#ifdef RTCONFIG_QCA
#include <qca.h>
#endif
#include <shared.h>
#ifdef RTCONFIG_DSL
#include <dsl-upg.h>
#endif
#ifdef RTCONFIG_USB
#include <disk_io_tools.h>	//mkdir_if_none()
#ifdef RTCONFIG_USB_SMS_MODEM
#include "libsmspdu.h"
#endif
#else
#ifdef RTCONFIG_MDNS
int mkdir_if_none(const char *path)
{
	DIR *dp;
	char cmd[PATH_MAX];

	if (!(dp = opendir(path))) {
		memset(cmd, 0, PATH_MAX);
		sprintf(cmd, "mkdir -m 0777 -p '%s'", (char *)path);
		system(cmd);
		return 1;
	}
	closedir(dp);

	return 0;
}
#endif
#endif	/* RTCONFIG_USB */

#ifdef RTCONFIG_QTN
#include "web-qtn.h"
#endif

#ifdef RTCONFIG_HTTPS
#include <errno.h>
#include <getopt.h>
#include <openssl/sha.h>
#include <openssl/evp.h>
#include <openssl/pem.h>
#include <openssl/rsa.h>
#endif

#ifdef RTCONFIG_IPSEC
#include "rc_ipsec.h"
#define DBG(args) _dprintf args
#endif

#if defined(RTCONFIG_NOTIFICATION_CENTER)
#include <libnt.h>
#include <nt_eInfo.h>
#endif

#ifdef RTCONFIG_QCA_PLC_UTILS
#include <plc_utils.h>
#endif

#ifdef RTCONFIG_REALTEK
#include "../shared/sysdeps/realtek/realtek.h"
#endif

#if defined(RTCONFIG_BT_CONN)
#include <bluetooth/bluetooth.h>
#include <bluetooth/hci.h>
#endif /* RTCONFIG_BT_CONN */

#if defined(RTCONFIG_LP5523)
#include <lp5523led.h>
#endif

#ifdef RTCONFIG_CFGSYNC
#include <cfg_lib.h>
#include <cfg_event.h>
#endif

#ifdef RTCONFIG_AMAS
#include <amas-utils.h>
int init_x_Setting = -1;
#endif

extern char *crypt __P((const char *, const char *)); //should be defined in unistd.h with _XOPEN_SOURCE defined
#define sin_addr(s) (((struct sockaddr_in *)(s))->sin_addr)

void chilli_localUser(void);

/* The g_reboot global variable is used to skip several unnecessary delay
 * and redundant steps during reboot / restore to default procedure.
 */
int g_reboot = 0;
int g_upgrade = 0;

// Pop an alarm to recheck pids in 500 msec.
static const struct itimerval pop_tv = { {0,0}, {0, 500 * 1000} };

// Pop an alarm to reap zombies.
static const struct itimerval zombie_tv = { {0,0}, {307, 0} };

// -----------------------------------------------------------------------------

static const char dmhosts[] = "/etc/hosts.dnsmasq";
static const char dmresolv[] = "/tmp/resolv.conf";
static const char dmservers[] = "/tmp/resolv.dnsmasq";

#define INADYNCONF "/etc/inadyn.conf"

#ifdef RTCONFIG_TOAD
static void start_toads(void);
static void stop_toads(void);
#endif

#ifdef RTCONFIG_CROND
void stop_cron(void);
void start_cron(void);
#endif
void start_wlcscan(void);
void stop_wlcscan(void);


#ifndef MS_MOVE
#define MS_MOVE		8192
#endif
#ifndef MNT_DETACH
#define MNT_DETACH	0x00000002
#endif

#ifdef BCMDBG
#include <assert.h>
#else
#define assert(a)
#endif

#define logs(s) syslog(LOG_NOTICE, s)

#if defined(RTCONFIG_JFFS2) || defined(RTCONFIG_JFFSV1) || defined(RTCONFIG_BRCM_NAND_JFFS2)
int jffs2_fail;
#endif

void
sanity_logs()
{
//#if defined(RTAC56U) || defined(RTAC56S)
//	logmessage("ATE", "valid user mode(%d)", !nvram_get_int(ATE_BRCM_FACTORY_MODE_STR()));
//#endif
#if defined(RTCONFIG_JFFS2) || defined(RTCONFIG_JFFSV1) || defined(RTCONFIG_BRCM_NAND_JFFS2)
	logmessage("jffs2", "valid logs(%d)", !jffs2_fail);
#endif
}

#if 0
static char
*make_var(char *prefix, int index, char *name)
{
	static char buf[100];

	assert(prefix);
	assert(name);

	if (index)
		snprintf(buf, sizeof(buf), "%s%d%s", prefix, index, name);
	else
		snprintf(buf, sizeof(buf), "%s%s", prefix, name);
	return buf;
}

static int is_wet(int idx, int unit, int subunit, void *param)
{
	return nvram_match(wl_nvname("mode", unit, subunit), "wet");
}
#endif

#define TMP_ROOTFS_MNT_POINT	"/sysroot"
/* Build temporarily rootfilesystem
 * @newroot:	Mount point of new root filesystem.
 * @return:
 * 	0:	success
 *     -1:	mount tmp filesystem fail
 *     -2:	copy files fail
 *     -3:	make directory fail
 *
 * WARNING
 * ==========================================================================
 *  YOU HAVE TO HANDLE THIS FUNCTION VERY CAREFUL.  IF YOU MISS FILE(S) THAT
 *  ARE NEED BY init PROCESS, e.g. /usr/lib/libnvram.so,
 *  KERNEL REBOOTS SYSTEM IN 3 SECONDS.  ERROR MESSAGE IS SHOWN BELOW:
 * ==========================================================================
 * Image successfully flashed
 * Kernel panic - not syncing: Attempted to kill init!
 * Rebooting in 3 seconds..
 * /sbin/init: can't load library 'libnvram.so'
 */
#if defined(RTCONFIG_TEMPROOTFS)
static int remove_tail_char(char *str, char c)
{
	char *p;

	if (!str || *str == '\0' || c == '\0')
		return -1;

	for (p = str + strlen(str); p >= str && *p == c; p--)
		*p = '\0';
	if (p == str)
		return -2;

	return 0;
}

/*
 * @param:	extra parameter of cp command
 * @dir:	base directory
 * @files:	files, e.g., "fileA fileB fileC"
 * @newroot:	new root directory
 * @return:
 * 	0:	success
 *
 * 1. cp("", "/bin", "fileA fileB fileC", "/sysroot") equals to below commands:
 *    a. mkdir -p /sysroot/bin
 *    b. cp -a /bin/fileA /bin/fileB /bin/fileC /sysroot/bin
 *
 * 2. cp("L", "/usr/bin", "" or NULL, "/sysroot") equals to below commands:
 *    a. if [ -e "/sysroot/usr/bin" ] ; then rmdir "/sysroot/usr/bin" ; fi
 *    b. mkdir -p `dirname /sysroot/usr/bin`
 *    c. cp -aL /usr/bin /sysroot
 */
static int __cp(const char *param, const char *dir, const char *files, const char *newroot)
{
	struct stat st;
	const char *sep = "/";
	int i, l, len = 0, len2 = 0, mode = 0;	/* copy files and sub-directory */
	char cmd[2048], *f, *p, *token, *ptr1;
	char d[PATH_MAX], dest_dir[PATH_MAX];
	char str1[] = "cp -afXXXXXXXXXXXXXYYY";
	const char delim[] = " ";

	if (!dir || !newroot || *newroot == '\0')
		return -1;

	if (!files || *files == '\0')
		mode = 1;	/* copy a directory recursive */

	if (!param)
		param = "";

	sprintf(str1, "cp -af%s", param);
	if (dir && *dir == '/')
		sep = "";
	sprintf(dest_dir, "%s", newroot);
	if (stat(dest_dir, &st) || !S_ISDIR(st.st_mode))
		return -2;

	switch (mode) {
	case 0:	/* copy files and sub-directory */
		if (!(f = strdup(files)))
			return -3;
		if (*dir != '\0') {
			sprintf(dest_dir, "%s%s%s", newroot, sep, dir);
			if (!d_exists(dest_dir))
				eval("mkdir", "-p", dest_dir);
			else if (!S_ISDIR(st.st_mode)) {
				_dprintf("%s exist and is not a directory!\n", dest_dir);
				return -4;
			}
		}

		strcpy(cmd, str1);
		len = strlen(cmd);
		p = cmd + len;
		len2 = strlen(dest_dir) + 2;	/* leading space + tail NULL */
		len += len2;
		for (i = l = 0, token = strtok_r(f, delim, &ptr1);
			token != NULL;
			token = strtok_r(NULL, delim, &ptr1), p += l, len += l)
		{
			sprintf(d, "%s/%s", dir, token);
			/* don't check existence if '?' or '*' exist */
			if (!strchr(d, '?') && !strchr(d, '*') && stat(d, &st) < 0) {
				_dprintf("%s: %s not exist, skip!\n", __func__, d);
				l = 0;
				continue;
			}

			l = strlen(d) + 1;
			if ((len + l) < sizeof(cmd)) {
				strcat(p, " ");
				strcat(p, d);
				++i;
				continue;
			}

			/* cmd buffer is not enough, flush */
			strcat(p, " ");
			strcat(p, dest_dir);
			system(cmd);

			strcpy(cmd, str1);
			len = strlen(cmd);
			p = cmd + len;
			len += len2;

			strcat(p, " ");
			strcat(p, d);
			i = 1;
		}

		if (i > 0) {
			strcat(p, " ");
			strcat(p, dest_dir);
			system(cmd);
		}
		free(f);
		break;
	case 1:	/* copy a directory recursive */
		/* If /newroot/bin exist and is directory, rmdir /newroot/bin.
		 * If not, /bin would be copied to newroot/bin/bin.
		 */
		if (*dir == '\0')
			return -10;

		sprintf(dest_dir, "%s%s%s", newroot, sep, dir);
		if (d_exists(dest_dir)) {
			_dprintf("%s exist, remove it\n", dest_dir);
			if (rmdir(dest_dir)) {
				_dprintf("rmdir %s (%s)\n", dest_dir, strerror(errno));
				return -11;
			}
		}

		/* remove tail '/' */
		strcpy(d, dest_dir);
		remove_tail_char(d, '/');

		/* make sure parent directory of destination directory exist */
		p = strrchr(d, '/');
		if (p && p != d) {
			*p = '\0';
			remove_tail_char(d, '/');
			if (!d_exists(d))
				eval("mkdir", "-p", d);
		}
		sprintf(cmd, "%s %s %s", str1, dir, dest_dir);
		system(cmd);

		break;
	default:
		_dprintf("%s: mode %d is not defined!\n", __func__, mode);
		return -4;
	}

	return 0;
}

/* Build a temporary rootfilesystem.
 *
 * If you add new binary to temp. rootfilesystem, check whether it needs another library!
 * For example, iwpriv needs libiw.so.29, libgcc_s.so.1, and libc.so.0:
 * $ mipsel-linux-objdump -x bin/iwpriv | grep NEED
 *   NEEDED               libiw.so.29
 *   NEEDED               libgcc_s.so.1
 *   NEEDED               libc.so.0
 *   VERNEED              0x004008d4
 *   VERNEEDNUM           0x00000001
 */
static int build_temp_rootfs(const char *newroot)
{
	int i, r;
	struct stat st;
	char d1[PATH_MAX], d2[PATH_MAX];
	const char *mdir[] = { "/proc", "/tmp", "/sys", "/usr", "/var", "/var/lock" };
	const char *bin = "ash busybox cat cp dd df echo grep iwpriv kill ls ps mkdir mount nvram ping sh tar umount uname rm";
	const char *sbin = "init rc hotplug2 insmod lsmod modprobe reboot rmmod rtkswitch";
	const char *lib = "librt*.so* libnsl* libdl* libm* ld-* libiw* libgcc* libpthread* libdisk* libc*"
#if defined(RTCONFIG_PUSH_EMAIL)
			     " libws* libpush_log*"
#endif
#if defined(RTCONFIG_LIBASUSLOG)
			     " libasuslog.so"
#endif
		;
	const char *usrbin = "killall";
	const char *usrsbin = ""
#ifdef RTCONFIG_BCMARM
			     " nvram"
#endif
#if defined(RTCONFIG_BWDPI)
			     " shn_ctrl"
#endif
		;
	const char *usrlib = "libnvram.so libshared.so libcrypto.so* libbcm* libjson*"
#if defined(RTCONFIG_BWDPI)
			     " libbwdpi.so libbwdpi_sql.so"
#endif
#ifdef RTCONFIG_USB_SMS_MODEM
			     " libsmspdu.so"
#endif
#if defined(RTCONFIG_HTTPS) || defined(RTCONFIG_PUSH_EMAIL)
			     " libssl* libmssl*"
#if defined(RTCONFIG_PUSH_EMAIL)
			     " libcurl* libxml2*"
#endif
#endif
#if defined(RTCONFIG_NOTIFICATION_CENTER) || defined(RTCONFIG_BWDPI) || \
    defined(RTCONFIG_TRAFFIC_LIMITER) || defined(RTCONFIG_MEDIA_SERVER) || \
    defined(RTCONFIG_FREERADIUS) || defined(RTCONFIG_CAPTIVE_PORTAL) || \
    defined(RTCONFIG_WEBDAV)
			     " libsqlite*"
#endif
#if defined(RTCONFIG_PERMISSION_MANAGEMENT)
			     " libsqlcipher.so* libpms_sql.so"
#endif
#if defined(RTCONFIG_FBWIFI)
			     " libfbwifi.so"
#endif
#ifdef RTCONFIG_CFGSYNC
			     " libcfgmnt.so"
#endif
#ifdef RTCONFIG_OPENVPN
			     " libvpn.so"
#endif
#if defined(RTCONFIG_PROTECTION_SERVER)
			     " libptcsrv.so"
#endif
#if defined(RTCONFIG_LETSENCRYPT)
			     " libletsencrypt.so"
#endif
#if defined(RTCONFIG_AMAS)
			     " libamas-utils.so"
#endif
		;
	const char *kmod = "find /lib/modules -name '*.ko'|"
		"grep '\\("
#if defined(RTCONFIG_BLINK_LED)
		"bled\\|"			/* bled.ko */
		"usbcore\\|"			/* usbcore.ko */
#if LINUX_KERNEL_VERSION >= KERNEL_VERSION(3,2,0)
		"usb-common\\|"			/* usb-common.ko, kernel 3.2 or above */
#endif
#endif
		"nvram_linux\\)'";		/* nvram_linux.ko */
	const char *modules = "find /lib/modules -name 'modules.dep'";

	if (!newroot || *newroot == '\0')
		newroot = TMP_ROOTFS_MNT_POINT;

	if ((r = mount("tmpfs", newroot, "tmpfs", MS_NOATIME, "")) != 0)
		return -1;

	_dprintf("Build temp rootfs\n");
	__cp("", "/dev", "", newroot);
	__cp("", "/bin", bin, newroot);
	__cp("", "/sbin", sbin, newroot);
	__cp("", "/lib", lib, newroot);
	__cp("", "/lib", "libcrypt*", newroot);
	__cp("", "/usr/bin", usrbin, newroot);
#ifdef RTCONFIG_BCMARM
	__cp("", "/usr/sbin", usrsbin, newroot);
#endif
	__cp("", "/usr/lib", usrlib, newroot);
	__cp("L", "/etc", "", newroot);		/* don't creat symbolic link (/tmp/etc/foo) that will be broken soon */

#if defined(RTCONFIG_QCA)
	__cp("", "/sbin", "wlanconfig", newroot);
	__cp("", "/usr/lib", "libnl-tiny.so", newroot);
	__cp("", "/usr/sbin", "swconfig", newroot);
#if defined(RTCONFIG_WIFI_QCA9990_QCA9990) || defined(RTCONFIG_WIFI_QCA9994_QCA9994)
	__cp("", "/usr/sbin", "thermald", newroot);
#endif
#endif

	/* copy mandatory kernel modules */
	sprintf(d2, "tar cvf - `%s` `%s` | tar xf - -C %s", kmod, modules, newroot);
	system(d2);

	/* make directory, if not exist */
	for (i = 0; i < ARRAY_SIZE(mdir); ++i) {
		sprintf(d1, "%s/%s", newroot, mdir[i]);
		if (stat(d1, &st) && (r = mkdir(d1, 0755) == -1))
			return -3;
	}

	return 0;
}

/* Switch rootfilesystem to newroot.
 * @newroot:	Mount point of new root filesystem.
 * @return:
 * 	-1:	Not init process.
 * 	-2:	chdir to newroot fail
 * 	-3:	Newroot is not a mount point
 * 	-4:	Move mount point to / fail
 * 	-5:	exec new init process fail
 */
static int switch_root(const char *newroot)
{
	int r;
	dev_t rdev;
	struct stat st;
	char *const argv[] = { "/sbin/init", "reboot", NULL };

	if (!newroot || *newroot == '\0')
		newroot = TMP_ROOTFS_MNT_POINT;

	if (getpid() != 1) {
		_dprintf("%s: PID != 1\n", __func__);
		return -1;
	}

	if (chdir(newroot))
		return -2;
	stat("/", &st);
	rdev = st.st_dev;
	stat(".", &st);
	if (rdev == st.st_dev)
		return -3;

	/* emulate switch_root command */
	if ((r = mount(".", "/", NULL, MS_MOVE, NULL)) != 0)
		return -4;

	chroot(".");
	chdir("/");

	/* WARNING:
	 * If new rootfilesystem lacks libraries that are need by init process,
	 * kernel reboots system in 3 seconds.
	 */
	if ((r = execv(argv[0], argv)))
		return -5;

	/* NEVER REACH HERE */
	return 0;
}
#else	/* !RTCONFIG_TEMPROOTFS */
static inline int build_temp_rootfs(const char *newroot) { return -999; }
static inline int switch_root(const char *newroot) { return -999; }
#endif	/* RTCONFIG_TEMPROOTFS */

#ifdef RTCONFIG_PERMISSION_MANAGEMENT
void PMS_Init_Database()
{
	if (f_exists(PMS_DB_FILE)) return;

	char para[256];

	// create all tables
	if (PMS_CreateAllTables() != 0)
	{
		printf("%s : create table error!\n", __FUNCTION__);
		return;
	}

	// setup default account from nvram
	PMS_ACCOUNT_INFO_T *tmp1 = NULL;
	if ((tmp1 = PMS_list_Account_new(5, "1", nvram_safe_get("http_username"), nvram_safe_get("http_passwd"), "", "")) != NULL)
	{
		//printf("%s : %d>%s>%s>%s>%s\n", __FUNCTION__, tmp1->active, tmp1->name, tmp1->passwd, tmp1->desc, tmp1->email);
		PMS_ActionAccountInfo(PMS_ACTION_UPDATE, (void *)tmp1, 0);
		PMS_list_ACCOUNT_free(tmp1);
	}

	// setup default account group : Adminstrator / FrontDesk / default
	PMS_ACCOUNT_GROUP_INFO_T *tmp2 = NULL;
	if ((tmp2 = PMS_list_AccountGroup_new(3, "1", "Administrator", "")) != NULL)
	{
		PMS_ActionAccountInfo(PMS_ACTION_UPDATE, (void *)tmp2, 1);
		PMS_list_ACCOUNT_GROUP_free(tmp2);
	}

	/* remove in 2016/11/21 due to FrontDesk function isn't ready, after function done, please rollback this */
#if 0
	if ((tmp2 = PMS_list_AccountGroup_new(3, "0", "FrontDesk", "")) != NULL)
	{
		PMS_ActionAccountInfo(PMS_ACTION_UPDATE, (void *)tmp2, 1);
		PMS_list_ACCOUNT_GROUP_free(tmp2);
	}
#endif

	if ((tmp2 = PMS_list_AccountGroup_new(3, "1", "default", "")) != NULL)
	{
		PMS_ActionAccountInfo(PMS_ACTION_UPDATE, (void *)tmp2, 1);
		PMS_list_ACCOUNT_GROUP_free(tmp2);
	}

	// setup account / group matching table from account
	snprintf(para, sizeof(para), "%s>Administrator>FrontDesk", nvram_safe_get("http_username"));
	PMS_ActAccMatchInfo(PMS_ACTION_UPDATE, 3, para);

	// setup default device group : Adminstrator / default
	PMS_DEVICE_GROUP_INFO_T *tmp3 = NULL;
	if ((tmp3 = PMS_list_DeviceGroup_new(3, "1", "Administrator", "")) != NULL)
	{
		PMS_ActionDeviceInfo(PMS_ACTION_UPDATE, (void *)tmp3, 1);
		PMS_list_DEVICE_GROUP_free(tmp3);
	}

	if ((tmp3 = PMS_list_DeviceGroup_new(3, "1", "default", "")) != NULL)
	{
		PMS_ActionDeviceInfo(PMS_ACTION_UPDATE, (void *)tmp3, 1);
		PMS_list_DEVICE_GROUP_free(tmp3);
	}
}
#endif

void setup_passwd(void)
{
#ifdef RTCONFIG_PERMISSION_MANAGEMENT
	PMS_Init_Database();
#endif
	create_passwd();
}

void create_passwd(void)
{
	char s[512];
	char *p;
	char salt[32];
	FILE *f;
	mode_t m;
	char *http_user;
#ifdef RTCONFIG_NVRAM_ENCRYPT
	char dec_passwd[64];
#endif

#ifdef RTCONFIG_SAMBASRV	//!!TB
	char *smbd_user;

	create_custom_passwd();
#endif
#ifdef RTCONFIG_OPENVPN
	mkdir_if_none("/etc/pam.d");
	f_write_string("/etc/pam.d/openvpn",
		"auth required pam_unix.so\n",
		0, 0644);
	create_ovpn_passwd();
#endif

	strcpy(salt, "$1$");
	f_read("/dev/urandom", s, 6);
	base64_encode((unsigned char *) s, salt + 3, 6);
	salt[3 + 8] = 0;
	p = salt;
	while (*p) {
		if (*p == '+') *p = '.';
		++p;
	}

	if (((p = nvram_get("http_passwd")) == NULL) || (*p == 0)){
		p = "admin";
	}
#ifdef RTCONFIG_NVRAM_ENCRYPT
	else{
		memset(dec_passwd, 0, sizeof(dec_passwd));
		pw_dec(p, dec_passwd);
		p = dec_passwd;
	}
#endif
	if (((http_user = nvram_get("http_username")) == NULL) || (*http_user == 0)) http_user = "admin";

#ifdef RTCONFIG_SAMBASRV	//!!TB
	if (((smbd_user = nvram_get("smbd_user")) == NULL) || (*smbd_user == 0) || !strcmp(smbd_user, "root"))
		smbd_user = "nas";
#endif

	m = umask(0777);
	if ((f = fopen("/etc/shadow", "w")) != NULL) {
		p = crypt(p, salt);
		fprintf(f,
				"%s:%s::0:99999:7:0::\n"
#ifdef RTCONFIG_TOR
				"tor:*::0:99999:7:0::\n"
#endif
#ifdef RTCONFIG_SAMBASRV	//!!TB
				"%s:*::0:99999:7:0::\n"
#endif
				"nobody:*::0:99999:7:0::\n"
				, http_user, p
#ifdef RTCONFIG_SAMBASRV	//!!TB
				, smbd_user
#endif
				);

		fappend(f, "/etc/shadow.custom");
#ifdef RTCONFIG_OPENVPN
		fappend(f, "/etc/shadow.openvpn");
#endif
#ifdef RTCONFIG_COOVACHILLI
		fappend(f, "/etc/shadow.chilli");
		fappend(f, "/etc/shadow.chilli-cp");
#endif

		append_custom_config("shadow", f);
		fclose(f);
		run_postconf("shadow", "/etc/shadow");
	}
	umask(m);
	chmod("/etc/shadow", 0600);

	sprintf(s,
		"%s:x:0:0:%s:/root:/bin/sh\n"
#ifdef RTCONFIG_SAMBASRV	//!!TB
		"%s:x:100:100:nas:/dev/null:/dev/null\n"
#endif	//!!TB
		"nobody:x:65534:65534:nobody:/dev/null:/dev/null\n"
#ifdef RTCONFIG_TOR
		"tor:x:65533:65533:tor:/dev/null:/dev/null\n"
#endif
		, http_user, http_user
#ifdef RTCONFIG_SAMBASRV	//!!TB
		, smbd_user
#endif	//!!TB
		);
	f_write_string("/etc/passwd", s, 0, 0644);
	fappend_file("/etc/passwd", "/etc/passwd.custom");
	fappend_file("/etc/passwd", "/jffs/configs/passwd.add");
	run_postconf("passwd","/etc/passwd");
#ifdef RTCONFIG_OPENVPN
// TODO: figure out if libvpn does anything special here?
//	append_ovpn_accnt("/etc/passwd", "/etc/passwd.openvpn");
	fappend_file("/etc/passwd", "/etc/passwd.openvpn");
#endif

	sprintf(s,
		"root:*:0:\n"
#ifdef RTCONFIG_SAMBASRV	//!!TB
		"nas:*:100:\n"
#endif
#ifdef RTCONFIG_OPENVPN
		"openvpn:x:200:\n"	/* OpenVPN GID */
#endif
		"nobody:*:65534:\n"
#ifdef RTCONFIG_TOR
		"tor:*:65533:\n"
#endif
		);
	f_write_string("/etc/gshadow", s, 0, 0644);
	fappend_file("/etc/gshadow", "/etc/gshadow.custom");
	fappend_file("/etc/gshadow", "/jffs/configs/gshadow.add");
	run_postconf("gshadow","/etc/gshadow");

	f_write_string("/etc/group",
		"root:x:0:\n"
#ifdef RTCONFIG_SAMBASRV	//!!TB
		"nas:x:100:\n"
#endif
#ifdef RTCONFIG_OPENVPN
		"openvpn:x:200:\n"	/* OpenVPN GID */
#endif
		"nobody:x:65534:\n"
#ifdef RTCONFIG_TOR
		"tor:x:65533:\n"
#endif
		,0 , 0644);
	fappend_file("/etc/group", "/etc/group.custom");
	fappend_file("/etc/group", "/jffs/configs/group.add");
	run_postconf("group","/etc/group");
}

void get_dhcp_pool(char **dhcp_start, char **dhcp_end, char *buffer)
{
	if (dhcp_start == NULL || dhcp_end == NULL || buffer == NULL)
		return;

        if ((repeater_mode()
#if defined(RTCONFIG_BCMWL6) && defined(RTCONFIG_PROXYSTA)
                || psr_mode() || mediabridge_mode()
#elif defined(RTCONFIG_REALTEK) || defined(RTCONFIG_QCA)
                || mediabridge_mode()
#endif
#ifdef RTCONFIG_DPSTA
                || (dpsta_mode() && nvram_get_int("re_mode") == 0)
#endif
                ) && nvram_get_int("wlc_state") != WLC_STATE_CONNECTED) {
		if(nvram_match("lan_proto", "static")) {
			unsigned int lan_ipaddr, lan_netmask;
			char *p = buffer;
			struct in_addr lan1, lan2;
			unsigned offset;

			lan_ipaddr = ntohl(inet_addr("192.168.1.1"));
			lan_netmask = ntohl(inet_addr("255.255.255.0"));
//			cprintf("#### lan_ipaddr(%08x) lan_netmask(%08x)\n", lan_ipaddr, lan_netmask);

			//start
			if (((lan_ipaddr & lan_netmask) | 1) == lan_ipaddr)
				offset = 2;
			else
				offset = 1;
			lan1.s_addr = htonl((lan_ipaddr & lan_netmask) | offset);
			*dhcp_start = p;
			p += sprintf(p, "%s", inet_ntoa(lan1));
			p += 1;

			//end
			if (((lan_ipaddr & lan_netmask) | 254) == lan_ipaddr)
				offset = 253;
			else
				offset = 254;
			lan2.s_addr = htonl((lan_ipaddr & lan_netmask) | offset);
			*dhcp_end = p;
			p += sprintf(p, "%s", inet_ntoa(lan2));
			p += 1;

//			cprintf("#### dhcp_start(%s) dhcp_end(%s)\n", *dhcp_start, *dhcp_end);
		} else {
			*dhcp_start = nvram_default_get("dhcp_start");
			*dhcp_end = nvram_default_get("dhcp_end");
		}
	}
	else
	{
		*dhcp_start = nvram_safe_get("dhcp_start");
		*dhcp_end = nvram_safe_get("dhcp_end");
	}
}

#if 0
int get_dhcpd_lmax()
{
	unsigned int lstart, lend, lip;
	int dhlease_size, invalid_ipnum, except_lanip;
	char *dhcp_start, *dhcp_end, *lan_netmask, *lan_ipaddr;
	char buffer[64];

	get_dhcp_pool(&dhcp_start, &dhcp_end, buffer);
#ifdef RTCONFIG_WIRELESSREPEATER
	if(sw_mode() == SW_MODE_REPEATER && nvram_get_int("wlc_state") != WLC_STATE_CONNECTED){
		lan_netmask = nvram_default_get("lan_netmask");
		lan_ipaddr = nvram_default_get("lan_ipaddr");
	}
	else
#endif
	{
		lan_netmask = nvram_safe_get("lan_netmask");
		lan_ipaddr = nvram_safe_get("lan_ipaddr");
	}

	lstart = htonl(inet_addr(dhcp_start)) & ~htonl(inet_addr(lan_netmask));
	lend = htonl(inet_addr(dhcp_end)) & ~htonl(inet_addr(lan_netmask));
	lip = htonl(inet_addr(lan_ipaddr)) & ~htonl(inet_addr(lan_netmask));

	dhlease_size = lend - lstart + 1;
	invalid_ipnum = dhlease_size / 256 * 2;
	except_lanip = (lip >= lstart && lip <= lend)? 1:0;
	dhlease_size -= invalid_ipnum + except_lanip;

	return dhlease_size;
}
#endif

void stop_hour_monitor_service()
{
	//logmessage("hour monitor", "stop_hour_monitor_service");
	killall("hour_monitor", SIGTERM);
}

void start_hour_monitor_service()
{
	char *cmd[] = {"hour_monitor", NULL};
	int pid;

	if (!is_router_mode())
		return;

	if (!pids("hour_monitor")) {
		_eval(cmd, NULL, 0, &pid);
	}
}

void check_hour_monitor_service()
{
	if(hour_monitor_function_check()) start_hour_monitor_service();
}

#ifdef RTCONFIG_CONNTRACK
void stop_pctime_service()
{
        killall("pctime", SIGTERM);
}

void start_pctime_service()
{
	char *cmd[] = {"pctime", NULL};
	int pid;

	if (!is_router_mode())
		return;

	if (!pids("pctime")) {
		_eval(cmd, NULL, 0, &pid);
	}
}
#endif

#ifdef RTCONFIG_DHCP_OVERRIDE
static int chk_same_subnet(char *ip1, char *ip2, char *sub)
{
	unsigned int addr1, addr2, submask;

	if (!*ip1 || !*ip2 || !*sub)
		return 0;

	addr1 = ntohl(inet_addr(ip1));
	addr2 = ntohl(inet_addr(ip2));
	submask = ntohl(inet_addr(sub));

	return (addr1 & submask) == (addr2 & submask);
}

static void simple_dhcp_range(char *ip, char *dip1, char *dip2, char *mask)
{
	struct in_addr ina;
	unsigned int new_start, new_end, lmask;

	lmask = ntohl(inet_addr(mask));
	new_start = (ntohl(inet_addr(ip)) & lmask) + 1;
	new_end = ((ntohl(inet_addr(ip)) & lmask) | ~(lmask)) - 1;

	ina.s_addr = htonl(new_start);
	strcpy(dip1, inet_ntoa(ina));
	ina.s_addr = htonl(new_end);
	strcpy(dip2, inet_ntoa(ina));
}

static int chk_valid_startend(char *ip, char *ip1, char *ip2, char *sub)
{
	int result1, result2;

	result1 = chk_same_subnet(ip, ip1, sub);
	result2 = chk_same_subnet(ip, ip2, sub);

	if (!result1 || !result2) {
		simple_dhcp_range(ip, ip1, ip2, sub);
		return 0;
	}
	return 1;
}

static void link_down(void)
{
	char word[256], *next, ifnames[128];

	/* link down LAN ports */
#ifdef RTCONFIG_REALTEK
	lanport_ctrl(0);
#else
	eval("rtkswitch", "15");
#endif

#ifdef RTCONFIG_CONCURRENTREPEATER
#ifdef RTCONFIG_REALTEK
	if(access_point_mode()) {
#else
	if(sw_mode() == SW_MODE_AP) {
#endif
				/* ifconfig down wireless */
		strcpy(ifnames, nvram_safe_get("wl_ifnames"));
		foreach (word, ifnames, next) {
			SKIP_ABSENT_FAKE_IFACE(word);
#ifdef RTCONFIG_REALTEK
				eval("iwpriv", word, "set_mib", "func_off=1");
				eval("iwpriv", word, "del_sta", "all");
#else
				eval("iwpriv",word,"set", "RadioOn=0");
#endif
		}
	}
	else
#endif
	{
		/* ifconfig down wireless */
		strcpy(ifnames, nvram_safe_get("wl_ifnames"));
		foreach (word, ifnames, next) {
			SKIP_ABSENT_FAKE_IFACE(word);
			ifconfig(word, 0, NULL, NULL);
		}
	}

}

static void link_up(void)
{
	char word[256], *next, ifnames[128];
#ifdef RTCONFIG_CONCURRENTREPEATER
	char  tmp[100], prefix[]="wlXXXXXXX_";
	int  band = 0;
#endif
	/* link up LAN ports */
#ifdef RTCONFIG_REALTEK
	lanport_ctrl(1);
#else
	eval("rtkswitch", "14");
#endif

#ifdef RTCONFIG_CONCURRENTREPEATER
#ifdef RTCONFIG_REALTEK
	if(access_point_mode()) {
#else
	if(sw_mode() == SW_MODE_AP) {
#endif
				/* ifconfig down wireless */
		strcpy(ifnames, nvram_safe_get("wl_ifnames"));
		foreach (word, ifnames, next) {
			SKIP_ABSENT_BAND_AND_INC_UNIT(band);
			snprintf(prefix, sizeof(prefix), "wl%d_", band);
			if (nvram_match(strcat_r(prefix, "radio", tmp), "1"))
#ifdef RTCONFIG_REALTEK
				eval("iwpriv",word,"set_mib", "func_off=0");
#else
				eval("iwpriv",word,"set", "RadioOn=1");
#endif
			band++;
		}
	}
	else
#endif
	{
		/* ifconfig up wireless */
		strcpy(ifnames, nvram_safe_get("wl_ifnames"));
		foreach (word, ifnames, next) {
			SKIP_ABSENT_FAKE_IFACE(word);
			ifconfig(word, IFUP, NULL, NULL);
		}
	}
}

int restart_dnsmasq(int need_link_DownUp)
{
	if (need_link_DownUp) {
#if (defined(PLN12) || defined(PLAC56) || defined(PLAC66))
		nvram_set("plc_ready", "0");
#endif
#if defined(RTCONFIG_CONCURRENTREPEATER) && defined(RTCONFIG_RALINK)
		nvram_set("lan_ready","0");
#endif
		link_down();
		sleep(9);
	}

	stop_dnsmasq();
	sleep(1);
	start_dnsmasq();

	if (need_link_DownUp) {
		link_up();
#if (defined(PLN12) || defined(PLAC56) || defined(PLAC66))
		nvram_set("plc_ready", "1");
#endif
#if defined(RTCONFIG_CONCURRENTREPEATER) && defined(RTCONFIG_RALINK)
		int wlc_wait_time = nvram_get_int("wl_time") ? : 5;
		sleep(wlc_wait_time);
		nvram_set("lan_ready","1");
#endif
	}

	return 0;
}
#endif


#ifdef RTCONFIG_WIFI_SON
void gen_apmode_dnsmasq(void)
{
	FILE *fp;
 	char glan[24];
	char *value;
	unsigned int dip;
	struct in_addr guest;
	int count = nvram_get_int("dhcp_num");

	if ((fp = fopen("/etc/dnsmasq.conf", "w")) == NULL)
		return;
	dip= ntohl(inet_addr(APMODE_BRGUEST_IP));
	guest.s_addr = htonl(dip);
	strlcpy(glan, inet_ntoa(guest), sizeof(glan));
	if ((value = strrchr(glan, '.')) != NULL) *(value + 1) = 0;

	fprintf(fp, "pid-file=/var/run/dnsmasq.pid\n"
		    "user=nobody\n"
		    "bind-dynamic\n"		// listen only on interface & lo
		);
	fprintf(fp,"interface=%s\n",BR_GUEST);
	fprintf(fp,"resolv-file=/tmp/resolv.conf\n");
	fprintf(fp,"servers-file=/tmp/resolv.dnsmasq\n");
	fprintf(fp,"no-poll\n");
	fprintf(fp,"no-negcache\n");
	fprintf(fp,"cache-size=1500\n");
	fprintf(fp,"min-port=4096\n");
	fprintf(fp,"dhcp-range=guest,%s2,%s254,%s,%ds\n",
		glan,glan, nvram_safe_get("lan_netmask_rt"), 86400);
	fprintf(fp,"dhcp-option=lan,3,%s\n",APMODE_BRGUEST_IP);
	if (nvram_get_int("dhcpd_send_wpad")) {
		fprintf(fp,"dhcp-option=lan,252,\n");
	}
	fprintf(fp,"dhcp-authoritative\n");
 	fprintf(fp,"listen-address=127.0.0.1,%s\n",nvram_safe_get("lan_ipaddr"));
 	fprintf(fp,"no-dhcp-interface=%s\n",nvram_safe_get("lan_ifname"));

	fclose(fp);
	chmod("/etc/dnsmasq.conf", 0644);
	stop_dnsmasq();
	eval("dnsmasq", "--log-async");
}
#endif

void start_dnsmasq(void)
{
	FILE *fp;
	char *lan_ifname, *lan_ipaddr;
	char *value, *value2;
	int i, have_dhcp = 0;
#ifdef RTCONFIG_IPSEC
	int unit;
	char tmpStr[20];
#endif
	char buf[sizeof("/rom/etc/resolv.conf")], *path;
	int n;

	TRACE_PT("begin\n");

	if (getpid() != 1) {
		notify_rc("start_dnsmasq");
		return;
	}

	stop_dnsmasq();

	if (f_exists("/etc/dnsmasq.conf"))
		unlink("/etc/dnsmasq.conf");

	lan_ifname = nvram_safe_get("lan_ifname");

	if ((repeater_mode()
#if defined(RTCONFIG_BCMWL6) && defined(RTCONFIG_PROXYSTA)
		|| psr_mode() || mediabridge_mode()
#elif defined(RTCONFIG_REALTEK) || defined(RTCONFIG_QCA)
		|| mediabridge_mode()
#endif
#ifdef RTCONFIG_DPSTA
		|| (dpsta_mode() && nvram_get_int("re_mode") == 0)
#endif
		) && nvram_get_int("wlc_state") != WLC_STATE_CONNECTED && !nvram_match("lan_proto", "static"))
		lan_ipaddr = nvram_default_get("lan_ipaddr");
	else
		lan_ipaddr = nvram_safe_get("lan_ipaddr");

	/* write /etc/hosts */
	if ((fp = fopen("/etc/hosts", "w")) != NULL) {
		/* loclhost ipv4 */
		fprintf(fp, "127.0.0.1 localhost.localdomain localhost\n");
		/* lan hostname.domain hostname */
		if (nvram_invmatch("lan_hostname", "")) {
			fprintf(fp, "%s %s.%s %s\n", lan_ipaddr,
				    nvram_safe_get("lan_hostname"),
				    nvram_safe_get("lan_domain"),
				    nvram_safe_get("lan_hostname"));
		}
		/* default names */
		fprintf(fp, "%s %s\n", lan_ipaddr, DUT_DOMAIN_NAME);
		fprintf(fp, "%s %s\n", lan_ipaddr, OLD_DUT_DOMAIN_NAME1);
		fprintf(fp, "%s %s\n", lan_ipaddr, OLD_DUT_DOMAIN_NAME2);
#ifdef RTAC68U
		if (is_dpsta_repeater() && nvram_get_int("re_mode") == 0)
		fprintf(fp, "%s %s\n", lan_ipaddr, "repeater.asus.com");
#endif
		/* productid/samba name */
		if (is_valid_hostname(value = nvram_safe_get("computer_name")) ||
		    is_valid_hostname(value = get_productid())) {
			fprintf(fp, "%s %s.%s %s\n", lan_ipaddr,
				    value, nvram_safe_get("lan_domain"), value);
		}
#ifdef RTCONFIG_IPV6
		if (ipv6_enabled()) {
			/* localhost ipv6 */
			fprintf(fp, "::1 ip6-localhost ip6-loopback\n");
			/* multicast ipv6 */
			fprintf(fp, "fe00::0 ip6-localnet\n"
				    "ff00::0 ip6-mcastprefix\n"
				    "ff02::1 ip6-allnodes\n"
				    "ff02::2 ip6-allrouters\n");
                       /* lan6 hostname.domain hostname */
                        value = (char*) ipv6_router_address(NULL);
			if (*value && nvram_invmatch("lan_hostname", "")) {
				fprintf(fp, "%s %s.%s %s\n", value,
					    nvram_safe_get("lan_hostname"),
					    nvram_safe_get("lan_domain"),
					    nvram_safe_get("lan_hostname"));
			}
		}
#endif
		append_custom_config("hosts", fp);
		fclose(fp);
		use_custom_config("hosts", "/etc/hosts");
		run_postconf("hosts","/etc/hosts");
		chmod("/etc/hosts", 0644);
	} else
		perror("/etc/hosts");

#ifdef RTCONFIG_REDIRECT_DNAME
	if (access_point_mode()) {
#ifdef RTCONFIG_DHCP_OVERRIDE
		if (nvram_match("dhcp_enable_x", "1") && nvram_match("dnsqmode", "2")
#ifdef RTCONFIG_DEFAULT_AP_MODE
				&& !nvram_match("ate_flag", "1")
#endif
		) {
			if ((fp = fopen("/etc/dnsmasq.conf", "w+")) != NULL) {
				/* DHCP range */
				char dhcp_start[16], dhcp_end[16], lan_netmask[16];

				strcpy(dhcp_start, nvram_safe_get("dhcp_start"));
				strcpy(dhcp_end, nvram_safe_get("dhcp_end"));
				strcpy(lan_netmask, nvram_safe_get("lan_netmask"));

				if (!chk_valid_startend(lan_ipaddr, dhcp_start, dhcp_end, lan_netmask)) {
					dbg("reset DHCP range: %s ~ %s\n", dhcp_start, dhcp_end);
					nvram_set("dhcp_start", dhcp_start);
					nvram_set("dhcp_end", dhcp_end);
				}

				fprintf(fp, "interface=%s\n", nvram_safe_get("lan_ifname"));
				fprintf(fp, "dhcp-range=lan,%s,%s,%s,%ss\n",
								dhcp_start,
								dhcp_end,
								lan_netmask,
								nvram_safe_get("dhcp_lease"));
				fprintf(fp, "dhcp-leasefile=/tmp/dnsmasq.leases\n");
				/* Gateway */
				fprintf(fp, "dhcp-option=lan,3,%s\n", lan_ipaddr);
				/* Faster for moving clients, if authoritative */
				fprintf(fp, "dhcp-authoritative\n");
				/* caching */
				fprintf(fp, "cache-size=1500\n"
					    "no-negcache\n");
				fclose(fp);
			}
			else
				perror("/etc/dnsmasq.conf");
		}
#endif

#ifdef RTCONFIG_MODEM_BRIDGE
		if (!(sw_mode() == SW_MODE_AP && nvram_get_int("modem_bridge")))
#endif
			eval("dnsmasq", "--log-async");
	}
#endif
	if (!is_routing_enabled()
		&& (repeater_mode()
#if defined(RTCONFIG_BCMWL6) && defined(RTCONFIG_PROXYSTA)
		|| psr_mode() || mediabridge_mode()
#elif defined(RTCONFIG_REALTEK) || defined(RTCONFIG_QCA)
		|| mediabridge_mode()
#endif
		)
#ifdef RTCONFIG_DPSTA
		&& !(dpsta_mode() && nvram_get_int("re_mode") == 0)
#endif
	) {
#ifdef RTCONFIG_WIFI_SON
		if(nvram_match("wifison_ready", "1") &&
		   (sw_mode() == SW_MODE_AP && nvram_match("cfg_master", "1")))
		{
			if(nvram_get_int("wl0.1_bss_enabled"))
				gen_apmode_dnsmasq();
			return;
		} else
#endif
		return;
	}

	// we still need dnsmasq in wet
	//if (foreach_wif(1, NULL, is_wet)) return;

	if ((fp = fopen("/etc/dnsmasq.conf", "w")) == NULL)
		return;

	fprintf(fp, "pid-file=/var/run/dnsmasq.pid\n"
		    "user=nobody\n"
		    "bind-dynamic\n"		// listen only on interface & lo
		);

#if defined(RTCONFIG_REDIRECT_DNAME)
	if (!repeater_mode()
#if defined(RTCONFIG_REALTEK) || defined(RTCONFIG_QCA)
/* [MUST] : Need to clarify ..... */
	&& !mediabridge_mode() // skip media bridge
#endif
	)
#endif
	{
		fprintf(fp,"interface=%s\n",		// dns & dhcp on LAN interface
			lan_ifname);

#ifdef RTCONFIG_WIFI_SON
		if (sw_mode() != SW_MODE_REPEATER)
			fprintf(fp,"interface=%s\n",BR_GUEST);	// guest-network
#endif
#ifdef RTCONFIG_IPSEC
	if (nvram_get_int("ipsec_server_enable") || nvram_get_int("ipsec_client_enable")){
		for(unit = WAN_UNIT_FIRST; unit < WAN_UNIT_MAX; ++unit){
			sprintf(tmpStr,"wan%d_gw_ifname",unit);
			if (0 != strlen(nvram_safe_get(tmpStr)))
				fprintf(fp,"interface=%s\n", nvram_safe_get(tmpStr));	// dns on IPSec VPN interfaces
		}
	}
#endif
#if defined(RTCONFIG_PPTPD) || defined(RTCONFIG_ACCEL_PPTPD)
		if (is_routing_enabled())
		fprintf(fp, "interface=%s\n"		// dns on VPN clients interfaces
		    	"no-dhcp-interface=%s\n",	// no dhcp for VPN clients
			"pptp*", "pptp*");
#endif
	}

#ifdef  __CONFIG_NORTON__
	/* TODO: dnsmasq doesn't support a single hostname across multiple interfaces */
	if (nvram_get_int("nga_enable"))
		fprintf(fp, "interface-name=norton.local,%s\n", lan_ifname);
#endif /* __CONFIG_NORTON__ */

#ifdef NORESOLV /* dnsmasq uses no resolv.conf */
	fprintf(fp, is_routing_enabled() ?
		"no-resolv\n" :			// no resolv, use only additional list
		"resolv-file=%s\n", dmresolv);	// the real stuff is here
#else
#ifdef RTCONFIG_YANDEXDNS
	if (nvram_get_int("yadns_enable_x") && nvram_get_int("yadns_mode") != YADNS_DISABLED) {
		fprintf(fp, "no-resolv\n");	// no resolv
	} else
#endif
	fprintf(fp, "resolv-file=%s\n",		// the real stuff is here
		dmresolv);
#endif

	fprintf(fp, "servers-file=%s\n"		// additional servers list
		    "no-poll\n"			// don't poll resolv file
		    "no-negcache\n"		// don't cace nxdomain
		    "cache-size=%u\n"		// dns cache size
		    "min-port=%u\n",		// min port used for random src port
		dmservers, 1500, nvram_get_int("dns_minport") ? : 4096);

	/* limit number of outstanding requests */
	{
		int max_queries = nvram_get_int("max_dns_queries");
#if defined(RTCONFIG_SOC_IPQ8064)
		if (max_queries == 0)
			max_queries = 1500;
#endif
		if (max_queries)
			fprintf(fp, "dns-forward-max=%d\n", max(150, min(max_queries, 10000)));
	}

	/* lan domain */
	value = nvram_safe_get("lan_domain");
	if (*value) {
		fprintf(fp, "domain=%s\n"
			    "expand-hosts\n", value);	// expand hostnames in hosts file
	}
	if (nvram_get_int("lan_dns_fwd_local") != 1) {
		fprintf(fp, "bogus-priv\n"			// don't forward private reverse lookups upstream
		            "domain-needed\n");			// don't forward plain name queries upstream
		if (*value)
			fprintf(fp, "local=/%s/\n", value);	// don't forward local domain queries upstream
	}

	if ((is_routing_enabled() && nvram_get_int("dhcp_enable_x"))
		|| ((repeater_mode()
#if defined(RTCONFIG_BCMWL6) && defined(RTCONFIG_PROXYSTA)
			|| psr_mode() || mediabridge_mode()
#elif defined(RTCONFIG_REALTEK) || defined(RTCONFIG_QCA)
			|| mediabridge_mode()
#endif
#ifdef RTCONFIG_DPSTA
			|| (dpsta_mode() && nvram_get_int("re_mode") == 0)
#endif
		    ) && nvram_get_int("wlc_state") != WLC_STATE_CONNECTED)
	) {
		char *dhcp_start, *dhcp_end;
		int dhcp_lease;
		char buffer[64];
#if defined(RTCONFIG_TR069) && !defined(RTCONFIG_TR181)
		unsigned char hwaddr[6];
#endif
#ifdef RTCONFIG_WIFI_SON
		int i;
		unsigned int dip[2];
		struct in_addr guest;
#endif
		have_dhcp |= 1; /* DHCPv4 */

		get_dhcp_pool(&dhcp_start, &dhcp_end, buffer);
		if ((nvram_get_int("wlc_state") != WLC_STATE_CONNECTED) &&
			(repeater_mode()
#if defined(RTCONFIG_BCMWL6) && defined(RTCONFIG_PROXYSTA)
				|| psr_mode() || mediabridge_mode()
#elif defined(RTCONFIG_REALTEK) || defined(RTCONFIG_QCA)
				|| mediabridge_mode()
#endif
#ifdef RTCONFIG_DPSTA
				|| (dpsta_mode() && nvram_get_int("re_mode") == 0)
#endif
			)
		)
			dhcp_lease = atoi(nvram_default_get("dhcp_lease"));
		else
			dhcp_lease = nvram_get_int("dhcp_lease");

		if (dhcp_lease <= 0)
			dhcp_lease = 86400;

		/* LAN range */
		if (*dhcp_start && *dhcp_end) {
#if defined(RTCONFIG_CONCURRENTREPEATER) && defined(RTCONFIG_REALTEK)
			if (!nvram_match("lan_proto", "static")) // Dynamic. get_dhcp_pool() will return default dhcp_start & dhcp_end.
				fprintf(fp, "dhcp-range=lan,%s,%s,%s,%ds\n",
					dhcp_start, dhcp_end, nvram_default_get("lan_netmask"), dhcp_lease);
			else
#endif
			fprintf(fp, "dhcp-range=lan,%s,%s,%s,%ds\n",
				dhcp_start, dhcp_end, nvram_safe_get("lan_netmask"), dhcp_lease);

#ifdef RTCONFIG_WIFI_SON
			if (sw_mode() != SW_MODE_REPEATER)
			{

				dip[0] = ntohl(inet_addr(dhcp_start))+0x100;
				dip[1] = ntohl(inet_addr(dhcp_end))+0x100;
				fprintf(fp, "dhcp-range=guest");
				for(i=0;i<2;i++)
				{
					guest.s_addr = htonl(dip[i]);
					fprintf(fp, ",%s",inet_ntoa(guest));
				}
				fprintf(fp, ",%s,%ds\n",nvram_safe_get("lan_netmask"), dhcp_lease);
			}
#endif

		} else {
			/* compatibility */
			char lan[24];
			int start = nvram_get_int("dhcp_start");
			int count = nvram_get_int("dhcp_num");

			strlcpy(lan, lan_ipaddr, sizeof(lan));
			if ((value = strrchr(lan, '.')) != NULL) *(value + 1) = 0;

			fprintf(fp, "dhcp-range=lan,%s%d,%s%d,%s,%ds\n",
				lan, start, lan, start + count - 1, nvram_safe_get("lan_netmask"), dhcp_lease);

#ifdef RTCONFIG_WIFI_SON
			if (sw_mode() != SW_MODE_REPEATER)
			{
				char glan[24];
				dip[0] = ntohl(inet_addr(lan_ipaddr))+0x100;
				guest.s_addr = htonl(dip[0]);
				strlcpy(glan, inet_ntoa(guest), sizeof(glan));
				if ((value = strrchr(glan, '.')) != NULL) *(value + 1) = 0;

				fprintf(fp, "dhcp-range=guest,%s%d,%s%d,%s,%ds\n",
					glan, start, glan, start + count - 1, nvram_safe_get("lan_netmask"), dhcp_lease);

			}
#endif
		}

		/* Gateway, if not set, force use lan ipaddr to avoid repeater issue */
		value = nvram_safe_get("dhcp_gateway_x");
		value = (*value && inet_addr(value)) ? value : lan_ipaddr;
		fprintf(fp, "dhcp-option=lan,3,%s\n", value);

		/* DNS server and additional router address */
		value = nvram_safe_get("dhcp_dns1_x");
		value2 = nvram_safe_get("dhcp_dns2_x");
		if ((*value && inet_addr(value)) || (*value2 && inet_addr(value2)))
			fprintf(fp, "dhcp-option=lan,6%s%s%s%s%s\n",
			             (*value && inet_addr(value) ? "," : ""),
			             (*value && inet_addr(value) ? value : ""),
			             (*value2 && inet_addr(value2) ? "," : ""),
			             (*value2 && inet_addr(value2) ? value2 : ""),
			             (nvram_match("dhcpd_dns_router","1") ? ",0.0.0.0" : ""));

		/* LAN Domain */
		value = nvram_safe_get("lan_domain");
		if (*value)
			fprintf(fp, "dhcp-option=lan,15,%s\n", value);

		/* WINS server */
		value = nvram_safe_get("dhcp_wins_x");
		if (*value && inet_addr(value)) {
			fprintf(fp, "dhcp-option=lan,44,%s\n"
			/*	    "dhcp-option=lan,46,8\n"*/, value);
		}
#ifdef RTCONFIG_SAMBASRV
		/* Samba will serve as a WINS server */
		else if (nvram_invmatch("lan_domain", "") && nvram_get_int("smbd_wins")) {
			fprintf(fp, "dhcp-option=lan,44,%s\n"
			/*	    "dhcp-option=lan,46,8\n"*/, lan_ipaddr);
		}
#endif
		/* Shut up WPAD info requests */
		if (nvram_get_int("dhcpd_send_wpad")) {
			fprintf(fp, "dhcp-option=lan,252,\"\\n\"\n");
		}
#if defined(RTCONFIG_TR069) && !defined(RTCONFIG_TR181)
		if (ether_atoe(get_lan_hwaddr(), hwaddr)) {
			snprintf(buffer, sizeof(buffer), "%02X%02X%02X", hwaddr[0], hwaddr[1], hwaddr[2]);
			fprintf(fp, "dhcp-option-force=cpewan-id,vi-encap:%d,%d,\"%s\"\n",
				3561, 4, buffer);
			snprintf(buffer, sizeof(buffer), "%02X%02X%02X%02X%02X%02X",
				 hwaddr[0], hwaddr[1], hwaddr[2], hwaddr[3], hwaddr[4], hwaddr[5]);
			fprintf(fp, "dhcp-option-force=cpewan-id,vi-encap:%d,%d,\"%s\"\n",
				3561, 5, buffer);
			fprintf(fp, "dhcp-option-force=cpewan-id,vi-encap:%d,%d,\"%s\"\n",
				3561, 6, nvram_safe_get("productid"));
		}
#endif
	}

#ifdef RTCONFIG_IPV6
	if (ipv6_enabled() && is_routing_enabled()) {
		struct in6_addr addr;
		int ra_lifetime, dhcp_lifetime;
		int service, stateful, announce, dhcp_start, dhcp_end;

		service = get_ipv6_service();
		stateful = (service == IPV6_NATIVE_DHCP || service == IPV6_MANUAL) ?
			nvram_get_int(ipv6_nvname("ipv6_autoconf_type")) : 0;
		announce =
#ifdef RTCONFIG_6RELAYD
			service != IPV6_PASSTHROUGH &&
#endif
			nvram_get_int(ipv6_nvname("ipv6_radvd"));
		ra_lifetime = 600; /* 10 minutes for now */
		dhcp_lifetime = nvram_get_int(ipv6_nvname("ipv6_dhcp_lifetime"));
		if (dhcp_lifetime <= 0)
			dhcp_lifetime = 86400;

		if (announce) {
			fprintf(fp, "ra-param=%s,%d,%d\n"
				    "enable-ra\n"
				    "quiet-ra\n",
				lan_ifname, 10, ra_lifetime);
		}

		/* LAN prefix or range */
		if (stateful) {
			/* TODO: rework WEB UI to specify ranges without prefix
			 * TODO: add size checking, now range takes all of 16 bit */
			dhcp_start = (inet_pton(AF_INET6, nvram_safe_get(ipv6_nvname("ipv6_dhcp_start")), &addr) > 0) ?
			    ntohs(addr.s6_addr16[7]) : 0x1000;
			dhcp_end = (inet_pton(AF_INET6, nvram_safe_get(ipv6_nvname("ipv6_dhcp_end")), &addr) > 0) ?
			    ntohs(addr.s6_addr16[7]) : 0x2000;
			fprintf(fp, "dhcp-range=lan,::%04x,::%04x,constructor:%s,%d\n",
				(dhcp_start < dhcp_end) ? dhcp_start : dhcp_end,
				(dhcp_start < dhcp_end) ? dhcp_end : dhcp_start,
				lan_ifname, dhcp_lifetime);
			have_dhcp |= 2; /* DHCPv6 */
		} else if (announce) {
			if (nvram_get_int("ipv6_dhcp6s_enable")) {
				fprintf(fp, "dhcp-range=lan,::,constructor:%s,ra-stateless,%d,%d\n",
					lan_ifname, 64, ra_lifetime);
				have_dhcp |= 2; /* DHCPv6 */
			} else {
				fprintf(fp, "dhcp-range=lan,::,constructor:%s,ra-only,%d,%d\n",
					lan_ifname, 64, ra_lifetime);
			}
		}

#ifdef RTCONFIG_YANDEXDNS
		if (nvram_get_int("yadns_enable_x")) {
			unsigned char ea[ETHER_ADDR_LEN];
			char *name, *mac, *mode, *enable, *server[2];
			char *nv, *nvp, *b;
			int i, count, dnsmode, defmode = nvram_get_int("yadns_mode");

			for (dnsmode = YADNS_FIRST; dnsmode < YADNS_COUNT; dnsmode++) {
				if (dnsmode == defmode)
					continue;
				count = get_yandex_dns(AF_INET6, dnsmode, server, sizeof(server)/sizeof(server[0]));
				if (count <= 0)
					continue;
				fprintf(fp, "dhcp-option=yadns%u,option6:23", dnsmode);
				for (i = 0; i < count; i++)
					fprintf(fp, ",[%s]", server[i]);
				fprintf(fp, "\n");
			}

			/* DNS server per client */
			nv = nvp = strdup(nvram_safe_get("yadns_rulelist"));
			while (nv && (b = strsep(&nvp, "<")) != NULL) {
				if (vstrsep(b, ">", &name, &mac, &mode, &enable) < 3)
					continue;
				if (enable && atoi(enable) == 0)
					continue;
				if (!*mac || !*mode || !ether_atoe(mac, ea))
					continue;
				dnsmode = atoi(mode);
				/* Skip incorrect and default levels */
				if (dnsmode < YADNS_FIRST || dnsmode >= YADNS_COUNT || dnsmode == defmode)
					continue;
				fprintf(fp, "dhcp-host=%s,set:yadns%u\n", mac, dnsmode);
			}
			free(nv);
		}
#endif /* RTCONFIG_YANDEXDNS */

#ifdef RTCONFIG_DNSFILTER
		if (nvram_get_int("dnsfilter_enable_x"))
			dnsfilter_setup_dnsmasq(fp);
#endif

		/* DNS server */
		fprintf(fp, "dhcp-option=lan,option6:23,[::]\n");

		/* LAN Domain */
		value = nvram_safe_get("lan_domain");
		if (*value)
			fprintf(fp, "dhcp-option=lan,option6:24,%s\n", value);
	}
#endif

	if (have_dhcp) {
#if 0	//this would limit the total count of dhcp client (including dhcp pool and manually assigned static IP).
		/* Maximum leases */
		if ((i = get_dhcpd_lmax()) > 0)
			fprintf(fp, "dhcp-lease-max=%d\n", i);
#endif

		/* Faster for moving clients, if authoritative */
		if (nvram_get_int("dhcpd_auth") >= 0)
			fprintf(fp, "dhcp-authoritative\n");
#ifdef RTCONFIG_MULTICAST_IPTV
		/* Rawny: Add vendor class ID and DNS info for Movistar IPTV */
		if (nvram_get_int("switch_stb_x") > 6 &&
			nvram_match("switch_wantag", "movistar")) {
			fprintf(fp, "dhcp-vendorclass=ial,IAL\n");
			fprintf(fp, "dhcp-option=ial,6,172.26.23.3\n");
			fprintf(fp, "dhcp-option=ial,240,:::::239.0.2.10:22222:v6.0:239.0.2.30:22222\n");
		}
#endif
	} else
		fprintf(fp, "no-dhcp-interface=%s\n", lan_ifname);

#ifdef RTCONFIG_FINDASUS
	fprintf(fp, "address=/findasus.local/%s\n", lan_ipaddr);
#endif
#ifdef RTCONFIG_OPENVPN
	write_ovpn_dnsmasq_config(fp);
#endif

#ifdef RTCONFIG_PORT_BASED_VLAN
	/* Write dhcpd config for vlan's subnet */
	vlan_subnet_dnsmasq_conf(fp);
#endif
#ifdef RTCONFIG_TAGGED_BASED_VLAN
	/* Write dhcpd config for vlan's subnet */
	vlan_subnet_dnsmasq_conf(fp);
#endif
#if defined(RTCONFIG_COOVACHILLI)
	if (sw_mode() == SW_MODE_ROUTER) {
		fprintf(fp, "interface=%s\n", "tun22");
		fprintf(fp, "no-dhcp-interface=%s\n", "tun22");
		fprintf(fp, "interface=%s\n", "tun23");
		fprintf(fp, "no-dhcp-interface=%s\n", "tun23");
	}
#endif

	/* Static IP MAC binding */
	if (nvram_match("dhcp_static_x","1")) {
		write_static_leases(fp);
	}

	/* Don't log DHCP queries */
	if (nvram_match("dhcpd_querylog","0")) {
		fprintf(fp,"quiet-dhcp\n");
#ifdef RTCONFIG_IPV6
		fprintf(fp,"quiet-dhcp6\n");
#endif
	}

#ifdef RTCONFIG_DNSSEC
	if (nvram_match("dnssec_enable", "1")) {
		fprintf(fp, "trust-anchor=.,19036,8,2,49AAC11D7B6F6446702E54A1607371607A1A41855200FD2CE1CDDE32F24E8FB5\n"
		            "trust-anchor=.,20326,8,2,E06D44B80B8F1D39A95C0B0D7C65D08458E880409BBC683457104237C7F8EC8D\n"
		            "dnssec\n");

		/* If NTP isn't set yet, wait until rc's ntp signals us to start validating time */
		if (!nvram_get_int("ntp_ready"))
			fprintf(fp, "dnssec-no-timecheck\n");

		if (nvram_match("dnssec_check_unsigned_x", "0"))
			fprintf(fp, "dnssec-check-unsigned=no\n");

	}
#endif
	if (nvram_match("dns_norebind", "1"))
		fprintf(fp, "stop-dns-rebind\n");

	if (nvram_match("ntpd_enable", "1"))
		fprintf(fp, "dhcp-option=option:ntp-server,%s\n", lan_ipaddr);

	/* Protect against VU#598349 */
	fprintf(fp,"dhcp-name-match=set:wpad-ignore,wpad\n"
		   "dhcp-ignore-names=tag:wpad-ignore\n");

	/* dhcp-script */
#if defined(RTCONFIG_AMAS)
	if (!repeater_mode()) {
		fprintf(fp, "dhcp-script=/sbin/dhcpc_lease\n");
		fprintf(fp, "script-arp\n");
	}
#elif (defined(RTCONFIG_TR069) && !defined(RTCONFIG_TR181))
	fprintf(fp, "dhcp-script=/sbin/dhcpc_lease\n");
#endif

	/* close fp move to the last */
	append_custom_config("dnsmasq.conf",fp);
	fclose(fp);

	use_custom_config("dnsmasq.conf","/etc/dnsmasq.conf");
	run_postconf("dnsmasq","/etc/dnsmasq.conf");
	chmod("/etc/dnsmasq.conf", 0644);

	/* Create resolv.conf with empty nameserver list */
	f_write(dmresolv, NULL, 0, FW_APPEND, 0644);
	/* Create resolv.dnsmasq with empty server list */
	f_write(dmservers, NULL, 0, FW_APPEND, 0644);

<<<<<<< HEAD
=======
#ifdef RTCONFIG_DNSPRIVACY
	start_stubby();
#endif
#if (defined(RTCONFIG_TR069) && !defined(RTCONFIG_TR181))
	eval("dnsmasq", "--log-async", "-6", "/sbin/dhcpc_lease");
#else
>>>>>>> 4881446e
	eval("dnsmasq", "--log-async");

	/* Update local resolving mode */
	n = readlink("/etc/resolv.conf", buf, sizeof(buf));
	if (nvram_get_int("dns_local")) {
		/* Use dnsmasq for local resolving if it did start,
		 * fallback to wan dns otherwise */
		path = (char *)dmresolv;
		for (i = 4; i > 0; i--) {
			if (pids("dnsmasq")) {
				/* nameserver 127.0.0.1 */
				path = "/rom/etc/resolv.conf"; 
			} else if (i)
				sleep(1);
		}
	} else
	if (n == sizeof("/rom/etc/resolv.conf") - 1 &&
	    strncmp(buf, "/rom/etc/resolv.conf", n) == 0) {
		/* Use WAN DNS for local resolving only if
		 * nameservers were not changed externally */
		path = (char *)dmresolv;
	} else
		path = NULL;
	if (path && !(n == strlen(path) && strncmp(buf, path, n) == 0)) {
		unlink("/etc/resolv.conf");
		symlink(path, "/etc/resolv.conf");
	}

	TRACE_PT("end\n");
}

void stop_dnsmasq(void)
{
	TRACE_PT("begin\n");

	if (getpid() != 1) {
		notify_rc("stop_dnsmasq");
		return;
	}

	// Revert back to ISP-filled resolv.conf
        unlink("/etc/resolv.conf");
        symlink(dmresolv, "/etc/resolv.conf");

	killall_tk("dnsmasq");
#ifdef RTCONFIG_DNSPRIVACY
	stop_stubby();
#endif

	TRACE_PT("end\n");
}

void reload_dnsmasq(void)
{
	/* notify dnsmasq */
	kill_pidfile_s("/var/run/dnsmasq.pid", SIGHUP);
}

<<<<<<< HEAD
#if defined(RTCONFIG_TR069) ||  defined(RTCONFIG_AMAS)
int dnsmasq_script_main(int argc, char **argv)
{
	// TODO : call function directly
#if defined(RTCONFIG_TR069) && !defined(RTCONFIG_TR181)
	tr_lease_main(argc, argv);
#endif

#if defined(RTCONFIG_AMAS)
	amaslib_lease_main(argc, argv);
#endif
	return 0;
=======
#ifdef RTCONFIG_DNSPRIVACY
void start_stubby(void)
{
	const static char *stubby_config = "/etc/stubby/stubby.yml";
	const static char *stubby_log = NULL;
	char *stubby_argv[] = { "/usr/sbin/stubby",
		"-g",
		"-C", (char *)stubby_config,
		NULL,				/* -l */
		NULL
	};
	int index = 4;
	FILE *fp;
	char *nv, *nvp, *b;
	char *server, *tlsport, *hostname, *spkipin, *digest;
	int tls_required, tls_possible, max_queries, port;
	union {
		struct in_addr addr4;
#ifdef RTCONFIG_IPV6
		struct in6_addr addr6;
#endif
	} addr;

	TRACE_PT("begin\n");

	/* Check if enabled */
	if (!nvram_get_int("dnspriv_enable") || !is_routing_enabled())
		return;

	if (getpid() != 1) {
		notify_rc("start_stubby");
		return;
	}

	stop_stubby();

	mkdir_if_none("/etc/stubby");

	if ((fp = fopen(stubby_config, "w")) == NULL)
		return;

	tls_required = nvram_get_int("dnspriv_profile");
	tls_possible = nvram_get_int("ntp_ready");

	/* Basic & privacy settings */
	fprintf(fp,
		"resolution_type: GETDNS_RESOLUTION_STUB\n"
		"dns_transport_list:\n"
		"%s%s"
		"tls_authentication: %s\n"
		"tls_query_padding_blocksize: 128\n"
		"tls_ca_file: \"/etc/ssl/certs/ca-certificates.crt\"\n"
		"appdata_dir: \"/var/lib/misc\"\n"
		"edns_client_subnet_private: 1\n",
		tls_possible ?
			"  - GETDNS_TRANSPORT_TLS\n" : "",
		tls_required && tls_possible ? "" :
			"  - GETDNS_TRANSPORT_UDP\n"
			"  - GETDNS_TRANSPORT_TCP\n",
		tls_required && tls_possible ?
			"GETDNS_AUTHENTICATION_REQUIRED" : "GETDNS_AUTHENTICATION_NONE");

#if 0
	/* DNSSEC settings */
	fprintf(fp,
		"dnssec_return_status: GETDNS_EXTENSION_TRUE\n"
		"dnssec_trust_anchors: \"/etc/unbound/getdns-root.key\"\n"
#endif

	/* Connection settings */
	fprintf(fp,
		"round_robin_upstreams: 1\n"
		"idle_timeout: 9000\n"
		"tls_connection_retries: 2\n"
		"tls_backoff_time: 900\n"
		"timeout: 3000\n");

	/* Limit number of outstanding requests */
	max_queries = nvram_get_int("max_dns_queries");
#if defined(RTCONFIG_SOC_IPQ8064)
	if (max_queries == 0)
		max_queries = 1500;
#endif
	if (max_queries)
		fprintf(fp, "limit_outstanding_queries: %d\n", max(150, min(max_queries, 10000)));

	/* Listen address */
	fprintf(fp,
		"listen_addresses:\n"
		"  - 127.0.1.1@53\n");

	/* Upstreams */
	fprintf(fp,
		"upstream_recursive_servers:\n");
	nv = nvp = strdup(nvram_safe_get("dnspriv_rulelist"));
	while (nvp && (b = strsep(&nvp, "<")) != NULL) {
		server = tlsport = hostname = spkipin = NULL;

		/* <server>port>hostname>[digest:]spkipin */
		if ((vstrsep(b, ">", &server, &tlsport, &hostname, &spkipin)) < 4)
			continue;

		/* Check server, can be IPv4/IPv6 address */
		if (*server == '\0')
			continue;
		else
#ifdef RTCONFIG_IPV6
		if (inet_pton(AF_INET6, server, &addr) > 0 && !ipv6_enabled())
			continue;
		else
#endif
		if (inet_pton(AF_INET, server, &addr) <= 0)
			continue;

		/* Check port, if specified */
		port = *tlsport ? atoi(tlsport) : 0;
		if (port < 0 || port > 65535)
			continue;

		fprintf(fp, "  - address_data: %s\n", server);
		if (port)
			fprintf(fp, "    tls_port: %d\n", port);
		if (*hostname)
			fprintf(fp, "    tls_auth_name: \"%s\"\n", hostname);
		if (*spkipin) {
			digest = strchr(spkipin, ':') ? strsep(&spkipin, ":") : "sha256";
			fprintf(fp, "    tls_pubkey_pinset:\n"
				    "      - digest: \"%s\"\n"
				    "        value: %s\n", digest, spkipin);
		}
	}
	if (nv)
		free(nv);

	fclose(fp);
	chmod(stubby_config, 0644);

	if (nvram_get_int("stubby_debug")) {
		stubby_argv[index++] = "-l";
		stubby_log = ">/tmp/stubby.log";
	}

	_eval(stubby_argv, stubby_log, 0, NULL);

	TRACE_PT("end\n");
}

void stop_stubby(void)
{
	TRACE_PT("begin\n");

	if (getpid() != 1) {
		notify_rc("stop_stubby");
		return;
	}

	if (pids("stubby")) {
		kill_pidfile_tk("/var/run/stubby.pid");
		unlink("/var/run/stubby.pid");
	}

	TRACE_PT("end\n");
>>>>>>> 4881446e
}
#endif

#ifdef RTCONFIG_IPV6
void add_ip6_lanaddr(void)
{
	char ip[INET6_ADDRSTRLEN + 4];
	const char *p;

	p = ipv6_router_address(NULL);
	if (*p) {
		snprintf(ip, sizeof(ip), "%s/%d", p, nvram_get_int(ipv6_nvname("ipv6_prefix_length")) ? : 64);
		eval("ip", "-6", "addr", "add", ip, "dev", nvram_safe_get("lan_ifname"));
		if (!nvram_match(ipv6_nvname("ipv6_rtr_addr"), (char*)p))
			nvram_set(ipv6_nvname("ipv6_rtr_addr"), (char*)p);
	}

	switch (get_ipv6_service()) {
	case IPV6_NATIVE_DHCP:
		if (nvram_get_int(ipv6_nvname("ipv6_dhcp_pd")))
			break;
		/* fall through */
#ifdef RTCONFIG_6RELAYD
	case IPV6_PASSTHROUGH:
#endif
	case IPV6_MANUAL:
		p = ipv6_prefix(NULL);
		if (*p && !nvram_match(ipv6_nvname("ipv6_prefix"), (char*)p))
			nvram_set(ipv6_nvname("ipv6_prefix"), (char*)p);
		break;
	}
}

void start_ipv6_tunnel(void)
{
	char ip[INET6_ADDRSTRLEN + 4];
	char router[INET6_ADDRSTRLEN + 1];
	struct in_addr addr4;
	struct in6_addr addr;
	char *wanip, *mtu, *tun_dev, *gateway;
	int service;

	// for one wan only now
	service = get_ipv6_service();
	tun_dev = (char*)get_wan6face();
	wanip = (char*)get_wanip();

	mtu = (nvram_get_int(ipv6_nvname("ipv6_tun_mtu")) > 0) ? nvram_safe_get(ipv6_nvname("ipv6_tun_mtu")) : "1480";
	modprobe("sit");

	eval("ip", "tunnel", "add", tun_dev, "mode", "sit",
		"remote", (service == IPV6_6IN4) ? nvram_safe_get(ipv6_nvname("ipv6_tun_v4end")) : "any",
		"local", wanip,
		"ttl", nvram_safe_get(ipv6_nvname("ipv6_tun_ttl")));
	eval("ip", "link", "set", tun_dev, "mtu", mtu, "up");

	switch (service) {
	case IPV6_6TO4: {
		int prefixlen = 16;
		int mask4size = 0;

		/* address */
		addr4.s_addr = 0;
		memset(&addr, 0, sizeof(addr));
		inet_aton(wanip, &addr4);
		addr.s6_addr16[0] = htons(0x2002);
		ipv6_mapaddr4(&addr, prefixlen, &addr4, mask4size);
		//addr.s6_addr16[7] |= htons(0x0001);
		inet_ntop(AF_INET6, &addr, ip, sizeof(ip));
		snprintf(ip, sizeof(ip), "%s/%d", ip, prefixlen);

		/* gateway */
		snprintf(router, sizeof(router), "::%s", nvram_safe_get(ipv6_nvname("ipv6_relay")));
		gateway = router;

		add_ip6_lanaddr();
		break;
	}
	case IPV6_6RD: {
		int prefixlen = nvram_get_int(ipv6_nvname("ipv6_6rd_prefixlen"));
		int mask4size = nvram_get_int(ipv6_nvname("ipv6_6rd_ip4size"));
		char brprefix[sizeof("255.255.255.255/32")];

		/* 6rd domain */
		addr4.s_addr = 0;
		if (mask4size) {
			inet_aton(wanip, &addr4);
			addr4.s_addr &= htonl(0xffffffffUL << (32 - mask4size));
		} else	addr4.s_addr = 0;
		snprintf(ip, sizeof(ip), "%s/%d", nvram_safe_get(ipv6_nvname("ipv6_6rd_prefix")), prefixlen);
		snprintf(brprefix, sizeof(brprefix), "%s/%d", inet_ntoa(addr4), mask4size);
		eval("ip", "tunnel", "6rd", "dev", tun_dev,
		     "6rd-prefix", ip, "6rd-relay_prefix", brprefix);

		/* address */
		addr4.s_addr = 0;
		memset(&addr, 0, sizeof(addr));
		inet_aton(wanip, &addr4);
		inet_pton(AF_INET6, nvram_safe_get(ipv6_nvname("ipv6_6rd_prefix")), &addr);
		ipv6_mapaddr4(&addr, prefixlen, &addr4, mask4size);
		//addr.s6_addr16[7] |= htons(0x0001);
		inet_ntop(AF_INET6, &addr, ip, sizeof(ip));
		snprintf(ip, sizeof(ip), "%s/%d", ip, prefixlen);

		/* gateway */
		snprintf(router, sizeof(router), "::%s", nvram_safe_get(ipv6_nvname("ipv6_6rd_router")));
		gateway = router;

		add_ip6_lanaddr();
		break;
	}
	default:
		/* address */
		snprintf(ip, sizeof(ip), "%s/%d",
			nvram_safe_get(ipv6_nvname("ipv6_tun_addr")),
			nvram_get_int(ipv6_nvname("ipv6_tun_addrlen")) ? : 64);

		/* gateway */
		gateway = nvram_safe_get(ipv6_nvname("ipv6_tun_peer"));
		if (gateway && *gateway)
			eval("ip", "-6", "route", "add", gateway, "dev", tun_dev, "metric", "1");
	}

	eval("ip", "-6", "addr", "add", ip, "dev", tun_dev);
	eval("ip", "-6", "route", "del", "::/0");

	if (gateway && *gateway)
		eval("ip", "-6", "route", "add", "::/0", "via", gateway, "dev", tun_dev, "metric", "1");
	else	eval("ip", "-6", "route", "add", "::/0", "dev", tun_dev, "metric", "1");
}

void stop_ipv6_tunnel(void)
{
	int service = get_ipv6_service();

	if (service == IPV6_6TO4 || service == IPV6_6RD || service == IPV6_6IN4) {
		eval("ip", "tunnel", "del", (char *)get_wan6face());
	}
	if (service == IPV6_6TO4 || service == IPV6_6RD) {
		// get rid of old IPv6 address from lan iface
		eval("ip", "-6", "addr", "flush", "dev", nvram_safe_get("lan_ifname"), "scope", "global");
		nvram_set(ipv6_nvname("ipv6_rtr_addr"), "");
		nvram_set(ipv6_nvname("ipv6_prefix"), "");
	}
	modprobe_r("sit");
}

void start_ipv6(void)
{
	int service = get_ipv6_service();

#if defined(RTCONFIG_MULTIWAN_CFG)
	int i;
	char prefix[sizeof("ipv6X_YYY")];

	for (i = WAN_UNIT_FIRST; i < WAN_UNIT_MAX; ++i) {
		if (!i)
			strcpy(prefix, "ipv6_");
		else
			snprintf(prefix, sizeof(prefix), "ipv6%d_", i);

		if (nvram_pf_match(prefix, "service", "disabled") ||
		    nvram_pf_match(prefix, "service", "dhcp6") ||
		    nvram_pf_match(prefix, "service", "6to4") ||
		    nvram_pf_match(prefix, "service", "6rd")
		   )
		{
			nvram_pf_set(prefix, "prefix", "");
			nvram_pf_set(prefix, "prefix_length", "");
			nvram_pf_set(prefix, "rtr_addr", "");
		}
		else if (nvram_pf_match(prefix, "service", "other"))	/* Static IPv6 */
		{
			nvram_pf_set(prefix, "prefix", "");
		}
		else if (nvram_pf_match(prefix, "service", "6in4"))
		{
			nvram_pf_set(prefix, "prefix", "");
			nvram_pf_set(prefix, "prefix_length", "");
		}
	}
#endif

	// Check if turned on
	switch (service) {
	case IPV6_NATIVE_DHCP:
		nvram_set(ipv6_nvname("ipv6_prefix"), "");
		if (nvram_get_int(ipv6_nvname("ipv6_dhcp_pd"))) {
			nvram_set(ipv6_nvname("ipv6_prefix_length"), "");
			nvram_set(ipv6_nvname("ipv6_rtr_addr"), "");
		} else
			add_ip6_lanaddr();
		nvram_set(ipv6_nvname("ipv6_llremote"), "");
		nvram_set(ipv6_nvname("ipv6_get_dns"), "");
		nvram_set(ipv6_nvname("ipv6_get_domain"), "");
		break;
#ifdef RTCONFIG_6RELAYD
	case IPV6_PASSTHROUGH:
		nvram_set(ipv6_nvname("ipv6_prefix"), "");
		nvram_set(ipv6_nvname("ipv6_prefix_length"), "");
		nvram_set(ipv6_nvname("ipv6_rtr_addr"), "");
		nvram_set(ipv6_nvname("ipv6_llremote"), "");
		nvram_set(ipv6_nvname("ipv6_get_dns"), "");
		nvram_set(ipv6_nvname("ipv6_get_domain"), "");
		break;
#endif
	case IPV6_MANUAL:
		nvram_set(ipv6_nvname("ipv6_prefix"), "");
		nvram_set(ipv6_nvname("ipv6_prefix_length"), nvram_safe_get(ipv6_nvname("ipv6_prefix_length_s")));
		nvram_set(ipv6_nvname("ipv6_rtr_addr"), nvram_safe_get(ipv6_nvname("ipv6_rtr_addr_s")));
		add_ip6_lanaddr();
		nvram_set(ipv6_nvname("ipv6_llremote"), "");
		break;
	case IPV6_6IN4:
		nvram_set(ipv6_nvname("ipv6_prefix"), nvram_safe_get(ipv6_nvname("ipv6_prefix_s")));
		nvram_set(ipv6_nvname("ipv6_prefix_length"), nvram_safe_get(ipv6_nvname("ipv6_prefix_length_s")));
		nvram_set(ipv6_nvname("ipv6_rtr_addr"), "");
		add_ip6_lanaddr();
		break;
	case IPV6_6TO4:
	case IPV6_6RD:
		nvram_set(ipv6_nvname("ipv6_prefix"), "");
		nvram_set(ipv6_nvname("ipv6_prefix_length"), "");
		nvram_set(ipv6_nvname("ipv6_rtr_addr"), "");
		break;
	}
}

void stop_ipv6(void)
{
	char *lan_ifname = nvram_safe_get("lan_ifname");
	char *wan_ifname = (char *) get_wan6face();
	char prefix[sizeof("ffff::/xxx")];
	int i;

#ifdef RTCONFIG_6RELAYD
	stop_6relayd();
#endif
	stop_dhcp6c();
	stop_ipv6_tunnel();

	eval("ip", "-6", "route", "flush", "::/0");
	eval("ip", "-6", "addr", "flush", "scope", "global", "dev", lan_ifname);
	eval("ip", "-6", "addr", "flush", "scope", "global", "dev", wan_ifname);
	for (i = 1; i < 8; i++) {
		snprintf(prefix, sizeof(prefix), "%04x::/%d", (0xfe00 << (8 - i)) & 0xffff, i);
		eval("ip", "-6", "route", "flush", "root", prefix, "dev", lan_ifname, "table", "main");
		eval("ip", "-6", "route", "flush", "root", prefix, "dev", wan_ifname, "table", "main");
	}
	eval("ip", "-6", "neigh", "flush", "dev", lan_ifname);
}
#endif

// -----------------------------------------------------------------------------

int no_need_to_start_wps(void)
{
	int i, j, wps_band, multiband = get_wps_multiband();
	char tmp[100], tmp2[100], prefix[] = "wlXXXXXXXXXXXXXX", prefix_mssid[] = "wlXXXXXXXXXX_mssid_";
	char word[256], *next, ifnames[128];
	int c = 0, ret = 0;

#ifdef RTCONFIG_DSL
	if (nvram_match("asus_mfg", "1")) /* Paul add 2012/12/13 */
		return 0;
#endif

#ifdef RTCONFIG_CONCURRENTREPEATER
	if (sw_mode() != SW_MODE_REPEATER)
		return 0;
	if ((sw_mode() != SW_MODE_ROUTER) &&
		(sw_mode() != SW_MODE_AP) &&
		(sw_mode() != SW_MODE_REPEATER))
		return 1;
#else
	if ((sw_mode() != SW_MODE_ROUTER) &&
#ifdef RTCONFIG_DPSTA
                !(dpsta_mode() && nvram_get_int("re_mode") == 0) &&
#endif
		(sw_mode() != SW_MODE_AP))
		return 1;
#endif

	i = 0;
	wps_band = nvram_get_int("wps_band_x");
	strcpy(ifnames, nvram_safe_get("wl_ifnames"));
	foreach (word, ifnames, next) {
		if (i >= MAX_NR_WL_IF)
			break;
		if (!multiband && wps_band != i) {
			++i;
			continue;
		}
		SKIP_ABSENT_BAND_AND_INC_UNIT(i);
		++c;
		snprintf(prefix, sizeof(prefix), "wl%d_", i);
		if ((nvram_match(strcat_r(prefix, "auth_mode_x", tmp), "open") &&
		     nvram_get_int(strcat_r(prefix, "wep_x", tmp2))) ||
		     nvram_match(strcat_r(prefix, "auth_mode_x", tmp), "shared") ||
		     strstr(nvram_safe_get(strcat_r(prefix, "auth_mode_x", tmp)), "wpa") ||
		     nvram_match(strcat_r(prefix, "auth_mode_x", tmp), "radius"))
			ret++;

#ifdef RTCONFIG_RALINK
		if (nvram_match("wl_mssid", "1"))
#endif
		for (j = 1; j < MAX_NO_MSSID; j++) {
			sprintf(prefix_mssid, "wl%d.%d_", wps_band, j);
			if (!nvram_match(strcat_r(prefix_mssid, "bss_enabled", tmp), "1"))
				continue;
			++c;
			if ((nvram_match(strcat_r(prefix, "auth_mode_x", tmp), "open") &&
			     nvram_get_int(strcat_r(prefix, "wep_x", tmp2))) ||
			     nvram_match(strcat_r(prefix_mssid, "auth_mode_x", tmp), "shared") ||
			     strstr(nvram_safe_get(strcat_r(prefix_mssid, "auth_mode_x", tmp)), "wpa") ||
			     nvram_match(strcat_r(prefix_mssid, "auth_mode_x", tmp), "radius"))
				ret++;
		}

		i++;
	}

	if (multiband && ret < c)
		ret = 0;

	return ret;
}

/* @wps_band:	if wps_band < 0 and RTCONFIG_WPSMULTIBAND is defined, check radio of all band */
int wps_band_radio_off(int wps_band)
{
	int i, c = 0, ret = 0;
	char tmp[100], prefix[] = "wlXXXXXXXXXXXXXX";
	char word[256], *next, ifnames[128];

	i = 0;
	strcpy(ifnames, nvram_safe_get("wl_ifnames"));
	foreach (word, ifnames, next) {
		if (i >= MAX_NR_WL_IF)
			break;
		if (wps_band >= 0 && wps_band != i) {
			++i;
			continue;
		}
		SKIP_ABSENT_BAND_AND_INC_UNIT(i);
		++c;
		snprintf(prefix, sizeof(prefix), "wl%d_", i);
		if (nvram_match(strcat_r(prefix, "radio", tmp), "0"))
			ret++;

		i++;
	}

	if (wps_band < 0 && ret < c)
		ret = 0;

	return ret;
}

/* @wps_band:	if wps_band < 0 and RTCONFIG_WPSMULTIBAND is defined, check ssid broadcast status of all band */
int wps_band_ssid_broadcast_off(int wps_band)
{
	int i, c = 0, ret = 0;
	char tmp[100], prefix[] = "wlXXXXXXXXXXXXXX";
	char word[256], *next, ifnames[128];

	i = 0;
#ifdef RTCONFIG_REALTEK
	if(sw_mode() == SW_MODE_REPEATER)
		return 0;
#endif
	strcpy(ifnames, nvram_safe_get("wl_ifnames"));
	foreach (word, ifnames, next) {
		if (i >= MAX_NR_WL_IF)
			break;
		if (wps_band >= 0 && wps_band != i) {
			++i;
			continue;
		}
		SKIP_ABSENT_BAND_AND_INC_UNIT(i);
		++c;
		snprintf(prefix, sizeof(prefix), "wl%d_", i);
		if (nvram_match(strcat_r(prefix, "closed", tmp), "1"))
			ret++;

		i++;
	}

	if (wps_band < 0 && ret < c)
		ret = 0;

	return ret;
}

int
wl_wpsPincheck(char *pin_string)
{
	unsigned long PIN = strtoul(pin_string, NULL, 10);
	unsigned long int accum = 0;
	unsigned int len = strlen(pin_string);

	if (len != 4 && len != 8)
		return 	-1;

	if (len == 8) {
		accum += 3 * ((PIN / 10000000) % 10);
		accum += 1 * ((PIN / 1000000) % 10);
		accum += 3 * ((PIN / 100000) % 10);
		accum += 1 * ((PIN / 10000) % 10);
		accum += 3 * ((PIN / 1000) % 10);
		accum += 1 * ((PIN / 100) % 10);
		accum += 3 * ((PIN / 10) % 10);
		accum += 1 * ((PIN / 1) % 10);

		if (0 == (accum % 10))
			return 0;
	}
	else if (len == 4)
		return 0;

	return -1;
}

void
check_wps_enable()
{
	int wps_enable = nvram_get_int("wps_enable_x");
	int unit = nvram_get_int("wps_band_x");

	if (no_need_to_start_wps() ||
		wps_band_ssid_broadcast_off(get_radio_band(unit))) {
		nvram_set("wps_enable_x", "0");
		wps_enable = 0;
	}

	nvram_set("wps_enable", (!wps_enable || wps_band_radio_off(get_radio_band(unit))) ? "0" : "1");
}

int
start_wps_pbc(int unit)
{
	if (no_need_to_start_wps()) return 1;

	if (wps_band_radio_off(get_radio_band(unit))) return 1;

	if (wps_band_ssid_broadcast_off(get_radio_band(unit))) return 1;

	if (nvram_match("wps_enable_x", "0"))
	{
		nvram_set("wps_enable_x", "1");
#ifdef CONFIG_BCMWL5
#ifdef RTCONFIG_BCMWL6
		restart_wireless();
		int delay_count = 10;
		while ((delay_count-- > 0) && !nvram_get_int("wlready"))
			sleep(1);
#else
		restart_wireless();
#endif
#else
		stop_wps();
#if !defined(RTCONFIG_WPSMULTIBAND)
		nvram_set_int("wps_band_x", unit);
#endif
		start_wps();
#endif
	}

#if !defined(RTCONFIG_WPSMULTIBAND)
	nvram_set_int("wps_band_x", unit);
#endif
	nvram_set("wps_sta_pin", "00000000");

	return start_wps_method();
}

int
start_wps_pin(int unit)
{
	if (!strlen(nvram_safe_get("wps_sta_pin"))) return 0;

	if (wl_wpsPincheck(nvram_safe_get("wps_sta_pin"))) return 0;

	nvram_set_int("wps_band_x", unit);

	return start_wps_method();
}

#ifdef RTCONFIG_WPS
int
stop_wpsaide()
{
	if (pids("wpsaide"))
		killall("wpsaide", SIGTERM);

	return 0;
}

int
start_wpsaide()
{
	char *wpsaide_argv[] = {"wpsaide", NULL};
	pid_t pid;
	int ret = 0;

	stop_wpsaide();

	ret = _eval(wpsaide_argv, NULL, 0, &pid);
	return ret;
}
#endif

#if defined(RTCONFIG_CONCURRENTREPEATER)
int
stop_led_monitor()
{
	if (pids("led_monitor"))
		killall("led_monitor", SIGTERM);

	return 0;
}
int
start_led_monitor()
{
	char *led_monitor_argv[] = {"led_monitor", NULL};
	pid_t pid;
	int ret = 0;

	stop_led_monitor();

	ret = _eval(led_monitor_argv, NULL, 0, &pid);
	return ret;
}

#if defined(RTCONFIG_RALINK)
int
stop_re_wpsc()
{
	if (pids("re_wpsc"))
		killall("re_wpsc", SIGTERM);

	return 0;
}
int
start_re_wpsc()
{
	char *re_wpsc_argv[] = {"re_wpsc", NULL};
	pid_t pid;
	int ret = 0;

	stop_re_wpsc();

	ret = _eval(re_wpsc_argv, NULL, 0, &pid);
	return ret;
}
#endif	/* RTCONFIG_RALINK */
#endif

extern int restore_defaults_g;

#ifdef HND_ROUTER

#endif

int
start_wps(void)
{
#ifdef RTCONFIG_WPS
#ifdef CONFIG_BCMWL5
	char *wps_argv[] = {"/bin/wps_monitor", NULL};
	pid_t pid;
#endif

	check_wps_enable();

	if (wps_band_radio_off(get_radio_band(nvram_get_int("wps_band_x"))))
		return 1;

#ifdef CONFIG_BCMWL5
	if (nvram_match("wps_restart", "1")) {
#ifdef HND_ROUTER
		wait_lan_port_to_forward_state();
#endif /* BCA_HNDROUTER */
		nvram_set("wps_restart", "0");
	}
	else {
		nvram_set("wps_restart", "0");
		nvram_set("wps_proc_status", "0");
		nvram_set("wps_proc_status_x", "0");
	}
#endif
	nvram_set("wps_sta_pin", "00000000");
	if (nvram_match("w_Setting", "1"))
		nvram_set("lan_wps_oob", "disabled");
	else
		nvram_set("lan_wps_oob", "enabled");
#ifdef CONFIG_BCMWL5
	killall_tk("wps_monitor");
	killall_tk("wps_ap");
	killall_tk("wps_enr");
	unlink("/tmp/wps_monitor.pid");
#endif
	if (nvram_match("wps_enable", "1"))
	{
#ifdef CONFIG_BCMWL5
		nvram_set("wl_wps_mode", "enabled");
#ifdef CONFIG_BCMWL5
		if (!restore_defaults_g)
#endif
		_eval(wps_argv, NULL, 0, &pid);
#elif defined RTCONFIG_RALINK
		start_wsc_pin_enrollee();
		if (f_exists("/var/run/watchdog.pid"))
		{
			doSystem("iwpriv %s set WatchdogPid=`cat %s`", WIF_2G, "/var/run/watchdog.pid");
#if defined(RTCONFIG_HAS_5G)
			doSystem("iwpriv %s set WatchdogPid=`cat %s`", WIF_5G, "/var/run/watchdog.pid");
#endif	/* RTCONFIG_HAS_5G */
		}
#elif defined RTCONFIG_REALTEK
		rtk_start_wsc();
#endif
	}
#ifdef CONFIG_BCMWL5
	else
		nvram_set("wl_wps_mode", "disabled");
#endif
#else
	/* if we don't support WPS, make sure we unset any remaining wl_wps_mode */
	nvram_unset("wl_wps_mode");
#endif /* RTCONFIG_WPS */
	return 0;
}

int
stop_wps(void)
{
	int ret = 0;
#ifdef RTCONFIG_WPS
#ifdef CONFIG_BCMWL5
	killall_tk("wps_monitor");
	killall_tk("wps_ap");
#elif defined RTCONFIG_RALINK
	stop_wsc_both();
#elif defined RTCONFIG_REALTEK
	rtk_stop_wsc();
#endif
#endif /* RTCONFIG_WPS */
	return ret;
}

/* check for dual band case */
void
reset_wps(void)
{
#if defined(CONFIG_BCMWL5) || defined(RTCONFIG_REALTEK)
	stop_wps_method();

	stop_wps();

	nvram_set("w_Setting", "0");

	nvram_set("wps_reset", "1");

	restart_wireless();
#elif defined(RTCONFIG_LANTIQ)
	nvram_set("w_Setting", "0");

	stop_wps_method();

	wps_oob();
#elif defined(RTCONFIG_RALINK) || defined(RTCONFIG_QCA)
	wps_oob_both();
#endif
}

#ifdef RTCONFIG_HSPOT
void
stop_hspotap(void)
{
	killall_tk("hspotap");
}

int
start_hspotap(void)
{
	char *hs_argv[] = {"/bin/hspotap", NULL};
	pid_t pid;

	if (!check_if_file_exist("/bin/hspotap")) return 0;

	stop_hspotap();

	_eval(hs_argv, NULL, 0, &pid);

	return 0;
}
#endif


#ifdef RTCONFIG_WLCEVENTD
int start_wlceventd(void)
{
	char *ev_argv[] = {"/usr/sbin/wlceventd", NULL};
	pid_t pid = 0;
	int ret = 0;

#ifdef CONFIG_BCMWL5
#if !(defined(HND_ROUTER) && defined(RTCONFIG_HNDMFG))
	if (factory_debug())
#endif
#else
	if (IS_ATE_FACTORY_MODE())
#endif
	return ret;

	stop_wlceventd();

#if defined(RTCONFIG_CONCURRENTREPEATER) || defined(RTCONFIG_BCMWL6)
	if (mediabridge_mode())
		return ret;
#endif

	ret = _eval(ev_argv, NULL, 0, &pid);

	return ret;
}

void stop_wlceventd(void)
{
	killall_tk("wlceventd");
}
#endif

#ifdef RTCONFIG_NOTIFICATION_CENTER
int start_wlc_nt(void)
{
	char *ev_argv[] = {"/usr/sbin/wlc_nt", NULL};
	pid_t pid = 0;
	int ret = 0;

#ifdef CONFIG_BCMWL5
#if !(defined(HND_ROUTER) && defined(RTCONFIG_HNDMFG))
	if (factory_debug())
#endif
#else
	if (IS_ATE_FACTORY_MODE())
#endif
	return ret;

	stop_wlc_nt();

#if defined(RTCONFIG_CONCURRENTREPEATER) || defined(RTCONFIG_BCMWL6)
	if (mediabridge_mode())
		return ret;
#endif

	ret = _eval(ev_argv, NULL, 0, &pid);

	return ret;
}

void stop_wlc_nt(void)
{
	killall_tk("wlc_nt");
}
#endif

#ifdef CONFIG_BCMWL5
#ifdef BCM_ASPMD
int
start_aspmd(void)
{
	int ret = eval("/usr/sbin/aspmd");

	return ret;
}

void
stop_aspmd(void)
{
	killall_tk("aspmd");
}
#endif /* BCM_ASPMD */

#ifdef BCM_EVENTD
int start_eventd(void)
{
	int ret = 0;
	char *ssd_argv[] = {"/usr/sbin/eventd", NULL};
	pid_t pid;

	if (nvram_match("eventd_enable", "1"))
		ret = _eval(ssd_argv, NULL, 0, &pid);

	return ret;
}

void stop_eventd(void)
{
	killall_tk("eventd");
}
#endif /* BCM_EVENTD */

int
start_eapd(void)
{
	int ret = 0;

	stop_eapd();

	if (!restore_defaults_g) {
#ifdef RTCONFIG_PORT_BASED_VLAN
		change_lan_ifnames();
#endif
		ret = eval("/bin/eapd");
	}

	return ret;
}

void
stop_eapd(void)
{
	killall_tk("eapd");
}

#ifdef BCM_DCS
int
start_dcsd(void)
{
	int ret = eval("/usr/sbin/dcsd");

	return ret;
}

void
stop_dcsd(void)
{
	killall_tk("dcsd");
}
#endif /* BCM_DCS */

#ifdef RTCONFIG_BCM_7114
void
start_dfs()
{
	int unit = 0;
	char word[256], *next;
	char tmp[128], prefix[] = "wlXXXXXXXXXX_";

	if (!nvram_match("wl1_country_code", "E0") && !nvram_match("wl1_country_code", "JP") && !nvram_match("wl1_country_code", "AU"))
		return ;

	foreach (word, nvram_safe_get("wl_ifnames"), next) {
		snprintf(prefix, sizeof(prefix), "wl%d_", unit);
		if (nvram_match(strcat_r(prefix, "nband", tmp), "1"))
		{
			eval("wl", "-i", word, "down");
			eval("wl", "-i", word, "spect", "1");
			eval("wl", "-i", word, "up");
		}
		unit++;
	}
}
#endif

#ifdef  __CONFIG_VISUALIZATION__
static void
start_visualization_tool(void)
{
	eval("vis-dcon");
	eval("vis-datacollector");
}

static void
stop_visualization_tool(void)
{
	killall_tk("vis-dcon");
	killall_tk("vis-datacollector");
}
#endif /* __CONFIG_VISUALIZATION__ */
#endif

//2008.10 magic{
int start_networkmap(int bootwait)
{
	char *networkmap_argv[] = {"networkmap", NULL, NULL};
	pid_t pid;

	//if (!is_routing_enabled())
	//	return 0;

#ifdef RTCONFIG_DISABLE_NETWORKMAP
	if (nvram_match("networkmap_enable", "0"))
		return 0;
#endif
#ifdef RTCONFIG_WIFI_SON
	if( nvram_match("wifison_ready", "1") &&
	   (sw_mode() == SW_MODE_AP && !nvram_match("cfg_master", "1")))
		return 0;
#endif

	stop_networkmap();

	if (bootwait)
		networkmap_argv[1] = "--bootwait";

#ifdef RTCONFIG_UPNPC
	start_miniupnpc();
#endif
#ifdef RTCONFIG_BONJOUR
	start_netmonitor();
#endif
	_eval(networkmap_argv, NULL, 0, &pid);

	return 0;
}

//2008.10 magic}

void stop_networkmap(void)
{
	killall_tk("networkmap");
#ifdef RTCONFIG_BONJOUR
	stop_netmonitor();
#endif
#ifdef RTCONFIG_UPNPC
	stop_miniupnpc();
#endif
}

#ifdef RTCONFIG_JFFS2USERICON
void stop_lltdc(void)
{
	if (pids("lld2c"))
		killall_tk("lld2c");
}

int start_lltdc(void)
{
	char *lld2c_argv[] = {"lld2c", "br0", NULL};
	pid_t pid;

	if (pids("lld2c"))
		return 0;

	_eval(lld2c_argv, NULL, 0, &pid);

	return 0;
}
#endif

#ifdef RTCONFIG_UPNPC
void stop_miniupnpc(void)
{
	if (pids("miniupnpc"))
		killall_tk("miniupnpc");
}

int start_miniupnpc(void)
{
	if (pids("miniupnpc"))
		return 0;

	return xstart("miniupnpc", "-m", "br0", "-t");
}
#endif

#ifdef RTCONFIG_BONJOUR
void stop_netmonitor(void)
{
	if (pids("mDNSNetMonitor"))
		killall_tk("mDNSNetMonitor");
}

int start_netmonitor(void)
{
	char *netmonitor_argv[] = {"mDNSNetMonitor", NULL};
	pid_t pid;

	if (pids("mDNSNetMonitor"))
		return 0;

	_eval(netmonitor_argv, NULL, 0, &pid);

	return 0;
}
#endif

#ifdef RTCONFIG_LLDP
int start_lldpd(void)
{
	char *lldpd_argv[] = {"lldpd", nvram_safe_get("lan_ifname"), NULL};
	pid_t pid;

	_eval(lldpd_argv, NULL, 0, &pid);

	return 0;
}
#endif
// -----------------------------------------------------------------------------
#ifdef LINUX26

static pid_t pid_hotplug2 = -1;

void start_hotplug2(void)
{
	stop_hotplug2();

	xstart("hotplug2", "--persistent", "--no-coldplug");
	// FIXME: Don't remember exactly why I put "sleep" here -
	// but it was not for a race with check_services()... - TB
	sleep(1);

	if (!nvram_contains_word("debug_norestart", "hotplug2")) {
		pid_hotplug2 = -2;
	}
}

void stop_hotplug2(void)
{
	pid_hotplug2 = -1;
	killall_tk("hotplug2");
}

#endif	/* LINUX26 */


void
stop_infosvr()
{
	killall_tk("infosvr");
}

int
start_infosvr()
{
	char *infosvr_argv[] = {"/usr/sbin/infosvr", "br0", NULL};
	pid_t pid;

#ifdef RTCONFIG_MODEM_BRIDGE
	if(sw_mode() == SW_MODE_AP && nvram_get_int("modem_bridge"))
		return 0;
#endif

	return _eval(infosvr_argv, NULL, 0, &pid);
}

#ifdef RTCONFIG_RALINK
int
exec_8021x_start(int band, int is_iNIC)
{
	char tmp[100], prefix[] = "wlXXXXXXX_";
	char *str;
	int flag_8021x = 0;
	int i;

	if (sw_mode() == SW_MODE_REPEATER && nvram_get_int("wlc_band") == band)
		return 0;

	for (i = 0; i < MAX_NO_MSSID; i++)
	{
		if (i)
		{
			sprintf(prefix, "wl%d.%d_", band, i);

			if (!nvram_match(strcat_r(prefix, "bss_enabled", tmp), "1"))
				continue;
		}
		else
			sprintf(prefix, "wl%d_", band);

		str = nvram_safe_get(strcat_r(prefix, "auth_mode_x", tmp));

		if(str && strlen(str) > 0)
		{
			if (    !strcmp(str, "radius") ||
				!strcmp(str, "wpa") ||
				!strcmp(str, "wpa2") ||
				!strcmp(str, "wpawpa2") )
			{ //need daemon
				flag_8021x = 1;
				break;
			}
		}
	}

	if(flag_8021x)
	{
		if (is_iNIC)
			return xstart("rtinicapd");
		else
			return xstart("rt2860apd");
	}
	return 0;
}

int
start_8021x(void)
{
	char word[256], *next;

	foreach (word, nvram_safe_get("wl_ifnames"), next) {
		if (!strcmp(word, WIF_2G))
		{
			if (!strncmp(word, "rai", 3))	// iNIC
				exec_8021x_start(0, 1);
			else
				exec_8021x_start(0, 0);
		}
#if defined(RTCONFIG_HAS_5G)
		else if (!strcmp(word, WIF_5G))
		{
			if (!strncmp(word, "rai", 3))	// iNIC
				exec_8021x_start(1, 1);
			else
				exec_8021x_start(1, 0);
		}
#endif	/* RTCONFIG_HAS_5G */
	}

	return 0;
}

int
exec_8021x_stop(int band, int is_iNIC)
{
		if (is_iNIC)
			return killall("rtinicapd", SIGTERM);
		else
			return killall("rt2860apd", SIGTERM);
}

int
stop_8021x(void)
{
	char word[256], *next;

	foreach (word, nvram_safe_get("wl_ifnames"), next) {
		if (!strcmp(word, WIF_2G))
		{
			if (!strncmp(word, "rai", 3))	// iNIC
				exec_8021x_stop(0, 1);
			else
				exec_8021x_stop(0, 0);
		}
#if defined(RTCONFIG_HAS_5G)
		else if (!strcmp(word, WIF_5G))
		{
			if (!strncmp(word, "rai", 3))	// iNIC
				exec_8021x_stop(1, 1);
			else
				exec_8021x_stop(1, 0);
		}
#endif	/* RTCONFIG_HAS_5G */
	}

	return 0;
}
#endif

#ifdef RTCONFIG_REALTEK
int exec_8021x_start(int band, int type)
{
	TRACE_PT("start 802.1x daemon here\n");
	return 0;
}

int start_8021x(void)
{
	rtk_start_auth();
	TRACE_PT("start 802.1x daemon here\n");
	return 0;
}

int exec_8021x_stop(int band, int type)
{
	TRACE_PT("kill 802.1x daemon here\n");
	doSystem("killall -9 auth");
	doSystem("killall -9 iwcontrol");
	return 0;
}

int stop_8021x(void)
{
	TRACE_PT("stop 802.1x daemon here\n");
	doSystem("killall -9 auth");
	doSystem("killall -9 iwcontrol");
	return 0;

}
#endif

/**
 * Use "dhcp-host=INTERFACE,MAC,IP" to specify static IP list of each LAN/VLANs.
 * @fp:	FILE pointer to /etc/dnsmasq.conf
 */
void write_static_leases(FILE *fp)
{
	FILE *fp2;
	char *nv, *nvp, *b;
	char *mac, *ip, *name;
	char lan_if[IFNAMSIZ];
	int vars;
	in_addr_t ip1, lan_net, lan_mask;
#if defined(RTCONFIG_PORT_BASED_VLAN) || defined(RTCONFIG_TAGGED_BASED_VLAN)
	int i, nr_vnets = 0, host_bits;
	char *p, ip_str[sizeof("192.168.100.200XXX")];
	struct vlan_rules_s *vlan_rules;
	struct vlan_rule_s *r;
	struct vlan_config_s {
		in_addr_t net;
		in_addr_t mask;
		char br_if[IFNAMSIZ];
	} vlan_nets[VLAN_MAX_NUM], *v;
#endif

	if (!fp)
		return;

	fp2 = fopen(dmhosts, "w");
	if (!fp2)
		return;

	nv = nvp = strdup(nvram_safe_get("dhcp_staticlist"));
	if (!nv) {
		fclose(fp2);
		return;
	}

	fprintf(fp, "addn-hosts=%s\n", dmhosts);

	/* Initialize LAN network and mask */
	strlcpy(lan_if, nvram_get("lan_ifname")? : nvram_default_get("lan_ifname"), sizeof(lan_if));
	ip1 = inet_network(nvram_safe_get("lan_ipaddr"));
	lan_mask = inet_network(nvram_safe_get("lan_netmask"));
	if (ip1 == -1 || lan_mask == -1)
		return;
	lan_net = ip1 & lan_mask;

#if defined(RTCONFIG_PORT_BASED_VLAN) || defined(RTCONFIG_TAGGED_BASED_VLAN)
	/* Get network and netmasks of each enabled and VID != 1 VLANs. */
	memset(&vlan_nets, 0, sizeof(vlan_nets));
	vlan_rules = get_vlan_rules();
	if (vlan_rules != NULL) {
		for (i = 0, nr_vnets = 0, v = &vlan_nets[0], r = &vlan_rules->rules[0];
		     i < vlan_rules->nr_rules;
		     ++i, ++r)
		{
			if (!r->enable || safe_atoi(r->vid) == 1 || !strcmp(r->subnet_name, "default"))
				continue;

			strlcpy(v->br_if, r->br_if, sizeof(v->br_if));
			if (!(p = strchr(r->subnet_name, '/')) || illegal_ipv4_netmask(p + 1))
				continue;

			if (strchr(p + 1, '.')) {
				/* A.B.C.D */
				v->mask = inet_network(p + 1);
				if (v->mask == -1)
					continue;
			} else {
				/* CIDR */
				host_bits = 32 - safe_atoi(p + 1);
				if (host_bits <= 0 || host_bits > 32)
					continue;
				v->mask = (~0U >> host_bits) << host_bits;
			}
			strlcpy(ip_str, r->subnet_name, min(p - r->subnet_name + 1, sizeof(ip_str)));
			if ((ip1 = inet_network(ip_str)) == -1)
				continue;
			v->net = ip1 & v->mask;
			v++;
			nr_vnets++;
		}
		free(vlan_rules);
	}
#endif

	/* Parsing dhcp_staticlist nvram variable. */
	while ((b = strsep(&nvp, "<")) != NULL) {
		vars = vstrsep(b, ">", &mac, &ip, &name);
		if ((vars != 2) && (vars != 3))
			continue;
		if (!strlen(mac) || !strlen(ip) || (ip1 = inet_network(ip)) == -1)
			continue;

		if ((vars == 3) && (strlen(name)) && (is_valid_hostname(name))) {
			fprintf(fp2, "%s %s\n", ip, name);
		}

		if ((ip1 & lan_mask) == lan_net) {
			fprintf(fp, "dhcp-host=%s,%s\n", mac, ip);
			continue;
		}
#if defined(RTCONFIG_PORT_BASED_VLAN) || defined(RTCONFIG_TAGGED_BASED_VLAN)
		for (i = 0, v = &vlan_nets[0]; i < nr_vnets; ++i, ++v) {
			if ((ip1 & v->mask) != v->net || *v->br_if == '\0')
				continue;

			fprintf(fp, "dhcp-host=%s,%s\n", mac, ip);
			break;
		}
#endif
	}
	free(nv);
	fclose(fp2);
}

int
ddns_updated_main(int argc, char *argv[])
{
	FILE *fp;
	char buf[64], *ip;

	if (!(fp=fopen("/tmp/ddns.cache", "r"))) return 0;

	fgets(buf, sizeof(buf), fp);
	fclose(fp);

	if (!(ip=strchr(buf, ','))) return 0;

	nvram_set("ddns_cache", buf);
	nvram_set("ddns_ipaddr", ip+1);
	nvram_set("ddns_status", "1");
	nvram_set("ddns_server_x_old", nvram_safe_get("ddns_server_x"));
	nvram_set("ddns_hostname_old", nvram_safe_get("ddns_hostname_x"));
	nvram_set("ddns_updated", "1");

//	logmessage("ddns", "ddns update ok");

#ifdef RTCONFIG_LETSENCRYPT
	if (nvram_match("le_rc_notify", "1")) {
		nvram_set("le_rc_notify", "0");
		stop_letsencrypt();
		start_letsencrypt();
	}
#endif

#ifdef RTCONFIG_OPENVPN
	update_ovpn_profie_remote();
#endif

	_dprintf("done\n");

	return 0;
}

// TODO: handle wan0 only now
int
start_ddns(void)
{
	FILE *fp;
	FILE *time_fp;
	char *wan_ip, *wan_ifname;
//	char *ddns_cache;
	char *server;
	char *user;
	char *passwd;
	char *host;
	char *service, *loglevel;
	int wild = nvram_get_int("ddns_wildcard_x");
	int unit, asus_ddns = 0;
	char tmp[512], prefix[] = "wanXXXXXXXXXX_";
	time_t now;
	pid_t pid;

	if (!is_routing_enabled()) {
		_dprintf("return -1\n");
		return -1;
	}
	if (nvram_invmatch("ddns_enable_x", "1"))
		return -1;

	unit = wan_primary_ifunit();
#if defined(RTCONFIG_DUALWAN)
	if (nvram_match("wans_mode", "lb")) {
		int ddns_wan_unit = nvram_get_int("ddns_wan_unit");
		if (ddns_wan_unit >= WAN_UNIT_FIRST && ddns_wan_unit < WAN_UNIT_MAX) {
			unit = ddns_wan_unit;
		} else {
			int u = get_first_connected_public_wan_unit();
			if (u < WAN_UNIT_FIRST || u >= WAN_UNIT_MAX)
			{
				logmessage("DDNS", "[%s] dual WAN load balance DDNS cannot succeed to work, because none of wan is public IP.", __FUNCTION__);
				return -2;
			}
			unit = u;
		}
	}
#endif
	snprintf(prefix, sizeof(prefix), "wan%d_", unit);
	wan_ip = nvram_safe_get(strcat_r(prefix, "ipaddr", tmp));
	wan_ifname = get_wan_ifname(unit);

	if (!wan_ip || strcmp(wan_ip, "") == 0 || !inet_addr(wan_ip)) {
		logmessage("ddns", "WAN IP is empty.");
		return -1;
	}

	server = nvram_safe_get("ddns_server_x");
	user = nvram_safe_get("ddns_username_x");
	passwd = nvram_safe_get("ddns_passwd_x");
	host = nvram_safe_get("ddns_hostname_x");
	unlink("/tmp/ddns.cache");

	if (strcmp(server, "WWW.DYNDNS.ORG")==0)
		service = "default@dyndns.org";
	else if (strcmp(server, "WWW.DYNDNS.ORG(CUSTOM)")==0)
		service = "default@dyndns.org";
	else if (strcmp(server, "WWW.DYNDNS.ORG(STATIC)")==0)
		service = "default@dyndns.org";
	else if (strcmp(server, "WWW.TZO.COM")==0)
		service = "default@tzo.com";
	else if (strcmp(server, "WWW.ZONEEDIT.COM")==0)
		service = "default@zoneedit.com";
	else if (strcmp(server, "WWW.JUSTLINUX.COM")==0)
		service = "justlinux";
	else if (strcmp(server, "WWW.EASYDNS.COM")==0)
		service = "default@easydns.com";
	else if (strcmp(server, "WWW.DNSOMATIC.COM")==0)
		service = "default@dnsomatic.com";
	else if (strcmp(server, "WWW.TUNNELBROKER.NET")==0) {
		service = "default@tunnelbroker.net";
		eval("iptables", "-t", "filter", "-D", "INPUT", "-p", "icmp", "-s", "66.220.2.74", "-j", "ACCEPT");
		eval("iptables", "-t", "filter", "-I", "INPUT", "1", "-p", "icmp", "-s", "66.220.2.74", "-j", "ACCEPT");
		nvram_set("ddns_tunbkrnet", "1");
	}
	else if (strcmp(server, "WWW.NO-IP.COM")==0)
		service = "default@no-ip.com";
	else if (strcmp(server, "WWW.NAMECHEAP.COM")==0) {
		service = "namecheap";
		asus_ddns = 10;
	}
        else if (strcmp(server, "CUSTOM")==0)
                service = "";
	else if (strcmp(server, "FREEDNS.AFRAID.ORG") == 0)
		service = "default@freedns.afraid.org";
	else if (strcmp(server, "WWW.SELFHOST.DE") == 0)
		service = "default@selfhost.de";
	else if (strcmp(server, "WWW.ASUS.COM")==0) {
		service = "update@asus.com";
		user = get_lan_hwaddr();
		passwd = nvram_safe_get("secret_code");
	}
	else if (strcmp(server, "DOMAINS.GOOGLE.COM") == 0)
		service = "default@domains.google.com";
	else if (strcmp(server, "WWW.ORAY.COM")==0) {
		service = "peanuthull";
		asus_ddns = 2;
	} else {
		logmessage("start_ddns", "Error ddns server name: %s\n", server);
		return 0;
	}

	/* Show WAN unit used by ddns client to console and syslog. */
	_dprintf("start_ddns update %s %s, wan_unit %d\n", server, service, unit);
	logmessage("start_ddns", "update %s %s, wan_unit %d\n", server, service, unit);

	nvram_set("ddns_return_code", "ddns_query");

	if (pids("phddns")) {
		killall("phddns", SIGINT);
		sleep(1);
	}
	if (pids("inadyn")) {
		killall("inadyn", SIGINT);
		sleep(1);
	}

	nvram_unset("ddns_cache");
	nvram_unset("ddns_ipaddr");
	nvram_unset("ddns_status");
	nvram_unset("ddns_updated");

//	_dprintf("asus_ddns : %d\n",asus_ddns);

	if (asus_ddns == 2) { //Peanuthull DDNS
		if( (fp = fopen("/etc/phddns.conf", "w")) != NULL ) {
			fprintf(fp, "[settings]\n");
			fprintf(fp, "szHost = phddns60.oray.net\n");
			fprintf(fp, "szUserID = %s\n", user);
			fprintf(fp, "szUserPWD = %s\n", passwd);
			fprintf(fp, "nicName = %s\n", wan_ifname);
			fprintf(fp, "szLog = /var/log/phddns.log\n");
			fclose(fp);

			eval("phddns", "-c", "/etc/phddns.conf", "-d");
		}
	}
	else if (*service) {	// Inadyn
		if( (fp = fopen(INADYNCONF, "w"))) {
			chmod(INADYNCONF, 0600);
			fprintf(fp, "iterations = 1\n");

			if (asus_ddns == 10) {
				fprintf(fp, "custom namecheap {\n");
				fprintf(fp, "ddns-server = dynamicdns.park-your-domain.com\n");
				// We store the domain.tld in the username nvram
				fprintf(fp, "ddns-path = \"/update?domain=%%u&password=%%p&host=%%h\"\n");
			} else {
				fprintf(fp, "provider %s {\n", service);
			}

			fprintf(fp, "hostname = %s\n", host);
			str_escape_quotes(tmp, user, sizeof(tmp));
			fprintf(fp, "username = \"%s\"\n", tmp);
			str_escape_quotes(tmp, passwd, sizeof(tmp));
			fprintf(fp, "password = \"%s\"\n", tmp);

			if (nvram_get_int("ddns_ipcheck") == 0)	// Internal (local)
#ifdef HND_ROUTER
				fprintf(fp, "checkip-command = \"/bin/nvram get %sipaddr\"\n", prefix);
#else
				fprintf(fp, "checkip-command = \"/usr/sbin/nvram get %sipaddr\"\n", prefix);
#endif
			if (wild)
				fprintf(fp, "wildcard = true\n");

			fprintf(fp, "}\n");

			append_custom_config("inadyn.conf", fp);

			fclose(fp);

			use_custom_config("inadyn.conf",INADYNCONF);
			run_postconf("inadyn",INADYNCONF);

			if((time_fp=fopen("/tmp/ddns.cache","w"))) {
				fprintf(time_fp,"%ld,%s",time(&now),wan_ip);
				fclose(time_fp);
			}

			if (nvram_get_int("ddns_debug") == 1)
				loglevel = "debug";
			else
				loglevel = "notice";

			char *argv[] = { "/usr/sbin/inadyn",
			                 "-e", "/sbin/ddns_updated",
					"--exec-nochg", "/sbin/ddns_updated",
			                 "-l", loglevel,
			                 NULL };

			_eval(argv, NULL, 0, &pid);
		}
	} else {	// Custom DDNS
		// Block until it completes and updates the DDNS update results in nvram
		run_custom_script_blocking("ddns-start", wan_ip, NULL);
		return 0;
	}

	run_custom_script("ddns-start", wan_ip);
	return 0;
}

void
stop_ddns(void)
{
	if (pids("phddns"))
		killall("phddns", SIGINT);
	if (pids("inadyn"))
		killall("inadyn", SIGINT);
	if (nvram_match("ddns_tunbkrnet", "1")) {
		eval("iptables-restore", "/tmp/filter_rules");
		nvram_unset("ddns_tunbkrnet");
	}

	system("rm -f /tmp/inadyn.cache/*"); /* */

#ifdef RTCONFIG_OPENVPN
	update_ovpn_profie_remote();
#endif
}

void
get_ddns_cache(char *filename, int len)
{
	snprintf(filename, len, "/tmp/inadyn.cache/%s.cache", nvram_safe_get("ddns_hostname_x"));
}


int
asusddns_reg_domain(int reg)
{
	FILE *fp, *time_fp;
	char *wan_ip;
	//char *wan_ifname;
	char *ddns_cache;
	//char *nserver;
	int unit;
	char tmp[32], prefix[] = "wanXXXXXXXXXX_";
	char *loglevel;
	time_t now;
	pid_t pid;

	if (!is_routing_enabled()) {
		_dprintf("return -1\n");
		return -1;
	}

	if (reg) { //0:Aidisk, 1:Advanced Setting
		if (nvram_invmatch("ddns_enable_x", "1"))
			return -1;
	}

	unit = wan_primary_ifunit();
#if defined(RTCONFIG_DUALWAN)
	if (nvram_match("wans_mode", "lb")) {
		int ddns_wan_unit = nvram_get_int("ddns_wan_unit");

		if (ddns_wan_unit >= WAN_UNIT_FIRST && ddns_wan_unit < WAN_UNIT_MAX) {
			unit = ddns_wan_unit;
		} else {
			int u = get_first_connected_public_wan_unit();
			if (u < WAN_UNIT_FIRST || u >= WAN_UNIT_MAX)
			{
				logmessage("DDNS", "[%s] dual WAN load balance DDNS cannot succeed to work, because none of wan is public IP.", __FUNCTION__);
				return -2;
			}

			unit = u;
		}
	}
#endif
	snprintf(prefix, sizeof(prefix), "wan%d_", unit);

	wan_ip = nvram_safe_get(strcat_r(prefix, "ipaddr", tmp));
//	wan_ifname = get_wan_ifname(unit);

	if (!wan_ip || strcmp(wan_ip, "") == 0 || !inet_addr(wan_ip)) {
		logmessage("asusddns", "WAN IP is empty.");
		return -1;
	}

	// TODO : Check /tmp/ddns.cache to see current IP in DDNS,
	// update when ipaddr!= ipaddr in cache.
	// nvram ddns_cache, the same with /tmp/ddns.cache

	if ((inet_addr(wan_ip) == inet_addr(nvram_safe_get("ddns_ipaddr"))) &&
		(strcmp(nvram_safe_get("ddns_server_x"), nvram_safe_get("ddns_server_x_old")) == 0) &&
		(strcmp(nvram_safe_get("ddns_hostname_x"), nvram_safe_get("ddns_hostname_old")) == 0)) {
		nvram_set("ddns_return_code", "no_change");
		logmessage("asusddns", "IP address, server and hostname have not changed since the last update.");
		return -1;
	}

	if (	(!nvram_match("ddns_server_x_old", "") &&
		strcmp(nvram_safe_get("ddns_server_x"), nvram_safe_get("ddns_server_x_old"))) ||
		(!nvram_match("ddns_hostname_x_old", "") &&
		strcmp(nvram_safe_get("ddns_hostname_x"), nvram_safe_get("ddns_hostname_x_old")))
	) {
		logmessage("asusddns", "clear ddns cache file for server/hostname change");
		unlink("/tmp/ddns.cache");
		system("rm -f /tmp/inadyn.cache/*"); /* */
	}
	else if (!(fp = fopen("/tmp/ddns.cache", "r")) && (ddns_cache = nvram_get("ddns_cache"))) {
		if ((fp = fopen("/tmp/ddns.cache", "w+"))) {
			fprintf(fp, "%s", ddns_cache);
			fclose(fp);
		}
	}

	nvram_set("ddns_return_code", "ddns_query");

	if (pids("inadyn"))
	{
		killall("inadyn", SIGINT);
		sleep(1);
	}

/*
	nserver = nvram_invmatch("ddns_serverhost_x", "") ?
		    nvram_safe_get("ddns_serverhost_x") :
		    "nwsrv-ns1.asus.com";
*/
	if( (fp = fopen(INADYNCONF, "w"))) {
		chmod(INADYNCONF, 0600);
		fprintf(fp, "ca-trust-file = /etc/ssl/certs/ca-certificates.crt\n");
		fprintf(fp, "provider register@asus.com {\n");
		fprintf(fp, "hostname = %s\n", nvram_safe_get("ddns_hostname_x"));
		fprintf(fp, "username = %s\n", get_lan_hwaddr());
		fprintf(fp, "password = %s\n", nvram_safe_get("secret_code"));
		fprintf(fp, "}\n");
		fclose(fp);

		if((time_fp=fopen("/tmp/ddns.cache","w"))) {
			fprintf(time_fp,"%ld,%s",time(&now),wan_ip);
			fclose(time_fp);
		}

		if (nvram_get_int("ddns_debug") == 1)
			loglevel = "debug";
		else
			loglevel = "notice";

		char *argv[] = { "/usr/sbin/inadyn", "-1",
				"-e", "/sbin/ddns_updated",
				"-l", loglevel,
			NULL };
		_eval(argv, NULL, 0, &pid);
	}

	return 0;
}

int
asusddns_unregister(void)
{
	char wan_ifname[16];
	char *nserver;
	int unit;
	FILE *fp;
//	FILE *time_fp;
	char *loglevel;
//	time_t now;
	pid_t pid;

	unit = wan_primary_ifunit();
#if defined(RTCONFIG_DUALWAN)
	if (nvram_match("wans_mode", "lb")) {
		int ddns_wan_unit = nvram_get_int("ddns_wan_unit");

		if (ddns_wan_unit >= WAN_UNIT_FIRST && ddns_wan_unit < WAN_UNIT_MAX) {
			unit = ddns_wan_unit;
		} else {
			int u = get_first_connected_public_wan_unit();
			if (u < WAN_UNIT_FIRST || u >= WAN_UNIT_MAX)
			{
				logmessage("DDNS", "[%s] dual WAN load balance DDNS cannot succeed to work, because none of wan is public IP.", __FUNCTION__);
				return -2;
			}
			unit = u;
		}
	}
#endif

	snprintf(wan_ifname, sizeof(wan_ifname),  get_wan_ifname(unit));
	nvram_set("ddns_return_code", "ddns_unregister");

	if (pids("inadyn"))
	{
		killall("inadyn", SIGINT);
		sleep(1);
	}

	nserver = nvram_invmatch("ddns_serverhost_x", "") ?
		    nvram_safe_get("ddns_serverhost_x") :
		    "nwsrv-ns1.asus.com";
_dprintf("%s: do inadyn to unregister! unit = %d wan_ifname = %s nserver = %s hostname = %s\n", __FUNCTION__, unit, wan_ifname, nserver, nvram_safe_get("ddns_hostname_x"));

	if( (fp = fopen(INADYNCONF, "w"))) {
		chmod(INADYNCONF, 0600);
		fprintf(fp, "ca-trust-file = /etc/ssl/certs/ca-certificates.crt\n");
		fprintf(fp, "provider unregister@asus.com {\n");
		fprintf(fp, "hostname = %s\n", nvram_safe_get("ddns_hostname_x"));
		fprintf(fp, "username = %s\n", get_lan_hwaddr());
		fprintf(fp, "password = %s\n", nvram_safe_get("secret_code"));
		fprintf(fp, "}\n");
		fclose(fp);

/*
		if((time_fp=fopen("/tmp/ddns.cache","w"))) {
			fprintf(time_fp,"%ld,%s",time(&now),wan_ip);
			fclose(time_fp);
		}
*/
/* Determine if we should set or clear it, ensure watchdog is happy */
		unlink("/tmp/ddns.cache");

		if (nvram_get_int("ddns_debug") == 1)
			loglevel = "debug";
		else
			loglevel = "notice";

		char *argv[] = { "/usr/sbin/inadyn", "-1",
				"-e", "/sbin/ddns_updated",
				"-l", loglevel,
			NULL };
		_eval(argv, NULL, 0, &pid);
	}

	nvram_unset("asusddns_reg_result");

	return 0;
}
void
stop_syslogd(void)
{
#if defined(RTCONFIG_JFFS2LOG) && (defined(RTCONFIG_JFFS2)||defined(RTCONFIG_BRCM_NAND_JFFS2))
	int running = pids("syslogd");
#endif

	killall_tk("syslogd");

#if defined(RTCONFIG_JFFS2LOG) && (defined(RTCONFIG_JFFS2)||defined(RTCONFIG_BRCM_NAND_JFFS2))
	char prefix[PATH_MAX];

	snprintf(prefix, sizeof(prefix), "%s", nvram_safe_get("log_path"));

	if (running)
		eval("cp", "/tmp/syslog.log", "/tmp/syslog.log-1", prefix);
#endif
}

void
stop_klogd(void)
{
	killall_tk("klogd");
}

int
start_syslogd(void)
{
	int argc;
	char syslog_path[PATH_MAX];
	char syslog_addr[128];
	char *syslogd_argv[] = {"/sbin/syslogd",
		"-m", "0",				/* disable marks */
		"-S",					/* small log */
//		"-D",					/* suppress dups */
		"-O", syslog_path,			/* /tmp/syslog.log or /jffs/syslog.log */
		NULL, NULL,				/* -s log_size */
		NULL, NULL,				/* -l log_level */
		NULL, NULL,				/* -R log_ipaddr[:port] */
		NULL,					/* -L log locally too */
		NULL
	};

	snprintf(syslog_path, sizeof(syslog_path), "%s", get_syslog_fname(0));
	for (argc = 0; syslogd_argv[argc]; argc++);

	if (nvram_invmatch("log_size", "")) {
		syslogd_argv[argc++] = "-s";
#if defined(MAPAC2200) || defined(MAPAC1300) || defined(VZWAC1300) || defined(RTAC92U)
		if (nvram_get_int("lyra_dbg"))
			syslogd_argv[argc++] = "1024";
		else
#endif
		syslogd_argv[argc++] = nvram_safe_get("log_size");
	}
	if (nvram_invmatch("log_level", "")) {
		syslogd_argv[argc++] = "-l";
		syslogd_argv[argc++] = nvram_safe_get("log_level");
	}
	if (nvram_invmatch("log_ipaddr", "")) {
		char *addr = nvram_safe_get("log_ipaddr");
		int port = nvram_get_int("log_port");

		if (port) {
			snprintf(syslog_addr, sizeof(syslog_addr), "%s:%d", addr, port);
			addr = syslog_addr;
		}
		syslogd_argv[argc++] = "-R";
		syslogd_argv[argc++] = addr;
		syslogd_argv[argc++] = "-L";
	}

//#if defined(RTCONFIG_JFFS2LOG) && defined(RTCONFIG_JFFS2)
#if defined(RTCONFIG_JFFS2LOG) && (defined(RTCONFIG_JFFS2)||defined(RTCONFIG_BRCM_NAND_JFFS2))
	char prefix[PATH_MAX], path1[PATH_MAX], path2[PATH_MAX];

	snprintf(prefix, sizeof(prefix), "%s", nvram_safe_get("log_path"));
	snprintf(path1, sizeof(path1), "%s/syslog.log", prefix);
	snprintf(path2, sizeof(path2), "%s/syslog.log-1", prefix);

	eval("touch", "-c", path1, path2);
	eval("cp", path1, path2, "/tmp");
#endif

	// TODO: make sure is it necessary?
	//time_zone_x_mapping();
	//setenv("TZ", nvram_safe_get("time_zone_x"), 1);

	return _eval(syslogd_argv, NULL, 0, NULL);
}

int
start_klogd(void)
{
	int argc;
	char *klogd_argv[] = {"/sbin/klogd",
		NULL, NULL,				/* -c console_loglevel */
		NULL
	};

	for (argc = 0; klogd_argv[argc]; argc++);

	if (nvram_invmatch("console_loglevel", "")) {
		klogd_argv[argc++] = "-c";
		klogd_argv[argc++] = nvram_safe_get("console_loglevel");
	}

	return _eval(klogd_argv, NULL, 0, NULL);
}

#ifdef HND_ROUTER
extern int dump_prev_oops(void);
#endif

int
start_logger(void)
{
_dprintf("%s:\n", __FUNCTION__);
	start_syslogd();
	start_klogd();

#if defined(DUMP_PREV_OOPS_MSG) && defined(RTCONFIG_BCMARM)
#if defined(HND_ROUTER) && defined(RTCONFIG_BRCM_NAND_JFFS2)
	if (f_exists("/jffs/oops")) {
		dump_prev_oops();
		unlink("/jffs/oops");
	}
#else
#if defined(RTCONFIG_BCM_7114) || defined(RTCONFIG_BCM9)
	eval("et", "dump", "oops");
#else
	eval("et", "dump_oops");
#endif
#endif
#endif

	return 0;
}

#ifdef RTCONFIG_BCMWL6
int
wl_igs_enabled(void)
{
	int i;
	char tmp[100], prefix[] = "wlXXXXXXXXXXXXXX";
	char word[256], *next, ifnames[128];

	i = 0;
	strcpy(ifnames, nvram_safe_get("wl_ifnames"));
	foreach (word, ifnames, next) {
		if (i >= MAX_NR_WL_IF)
			break;

		snprintf(prefix, sizeof(prefix), "wl%d_", i);
		if (nvram_match(strcat_r(prefix, "radio", tmp), "1") &&
			(nvram_match(strcat_r(prefix, "igs", tmp), "1") || is_psta(i) || is_psr(i)))
			return 1;

		i++;
	}

	return 0;
}

void
start_igmp_proxy(void)
{
	/* Start IGMP Proxy in Router mode only */
#if 0
	if (sw_mode() == SW_MODE_ROUTER)
		eval("igmp", nvram_get("wan_ifname"));
	else
#endif
	if (sw_mode() == SW_MODE_AP)
	{
#if defined(HND_ROUTER) && defined(MCPD_PROXY)
		start_mcpd_proxy();
#else
		if (nvram_get_int("emf_enable") || wl_igs_enabled()) {
			/* Start IGMP proxy in AP mode */
			eval("igmp", nvram_get("lan_ifname"));
		}
#endif
	}
}

void
stop_igmp_proxy(void)
{
	if (sw_mode() == SW_MODE_AP)
	{
#if defined(HND_ROUTER) && defined(MCPD_PROXY)
		stop_mcpd_proxy();
#else
		killall_tk("igmp");
#endif
	}
}

#if defined(BCA_HNDROUTER) && defined(MCPD_PROXY)
static void
mcpd_conf(void)
{
	FILE *fp;
	char *conf_file = "/var/mcpd.conf";
	char *proxy_ifname = NULL;

	/* Start MCPD Proxy in router mode */
	if (is_router_mode()) {
		proxy_ifname = nvram_get("igmp_ifname") ? : "eth0";
	} else {
#if 0
		if (!nvram_match("igmp_enable", "0"))
#endif
		{
			/* Start MCPD proxy in AP mode for media router build */
			proxy_ifname = nvram_get("lan_ifname") ? : "br0";
		}
	}

	if (!(fp = fopen(conf_file, "w+"))) {
		perror(conf_file);
	}

	if (!fp || !proxy_ifname)
		return;

	/* set mcast interface to eth0.v0 when using vlanctl net interface(IPTV)
	   to enable mcpd bring up							*/
	if (!nvram_match("switch_wantag", "") && nvram_get_int("switch_stb_x") > 0 &&
		nvram_get_int("switch_stb_x") <= 6) {
		proxy_ifname = "eth0.v0";
	}

	/* IGMP configuration */
	fprintf(fp, "##### IGMP configuration #####\n");
	fprintf(fp, "igmp-default-version 3\n");
	fprintf(fp, "igmp-query-interval 20\n");
	fprintf(fp, "igmp-query-response-interval 100\n");
	fprintf(fp, "igmp-last-member-query-interval 10\n");
	fprintf(fp, "igmp-robustness-value 2\n");
	fprintf(fp, "igmp-max-groups 25\n");
	fprintf(fp, "igmp-max-sources 25\n");
	fprintf(fp, "igmp-max-members 25\n");
#ifdef RTCONFIG_MULTICAST_IPTV
	if (!(nvram_get_int("switch_stb_x") > 6 &&
		nvram_match("switch_wantag", "movistar")))
		fprintf(fp, "igmp-fast-leave 1\n");
#else
	fprintf(fp, "igmp-fast-leave 1\n");
#endif
	fprintf(fp, "igmp-admission-required 0\n");
	fprintf(fp, "igmp-admission-bridging-filter 0\n");
	/* Do not set igmp proxy in IPTV bridge case */
	if (nvram_get_int("switch_stb_x") == 0 || nvram_get_int("switch_stb_x") > 6) {
		if(nvram_match("switch_wantag", "movistar"))
			fprintf(fp, "igmp-proxy-interfaces %s\n", "vlan2");
		else
			fprintf(fp, "igmp-proxy-interfaces %s\n", proxy_ifname);
	}
	/* set downstream interface to vlan bridge to enable mcast traffic passthrough */
	if (!nvram_match("switch_wantag", "") && nvram_get_int("switch_stb_x") > 0 &&
		nvram_get_int("switch_stb_x") <= 6) {
		fprintf(fp, "igmp-snooping-interfaces %s\n", "br1");
	}
	else
		fprintf(fp, "igmp-snooping-interfaces %s\n", nvram_safe_get("lan_ifname"));
	if(nvram_match("switch_wantag", "movistar"))
		fprintf(fp, "igmp-mcast-interfaces %s\n", "vlan2");
	else
		fprintf(fp, "igmp-mcast-interfaces %s\n", proxy_ifname);

	/* Mcast configuration */
	fprintf(fp, "\n##### MCAST configuration #####\n");
	fprintf(fp, "igmp-mcast-snoop-exceptions "
		"239.255.255.250/255.255.255.255 "
		"224.0.255.135/255.255.255.255\n");
	fprintf(fp, "mld-mcast-snoop-exceptions "
		"ff05::0001:0003/ffff:ffff:ffff:ffff:ffff:ffff:ffff:ffff\n");

	append_custom_config("mcpd.conf", fp);
	if (fp)
		fclose(fp);

        use_custom_config("mcpd.conf",conf_file);
        run_postconf("mcpd",conf_file);

}

void
start_mcpd_proxy(void)
{
	int lock = file_lock("mcpd");
	char *lan_ifname = nvram_safe_get("lan_ifname");

	stop_mcpd_proxy();

	/* Create mcpd.conf */
	mcpd_conf();

	/* Run mcpd */
	system("/bin/mcpd &");

	/* Enable LAN-to-LAN snooping in Router mode */
	if (is_router_mode()) {
		eval("/bin/bmc", "l2l", "-e", "1", "-p", "1", "-i", lan_ifname);

		eval("/bin/bmc", "l2l", "-e", "1", "-p", "2", "-i", lan_ifname);
	}

	file_unlock(lock);

	_dprintf("done\n");
	return;
}

void
stop_mcpd_proxy(void)
{
	if (pids("mcpd"))
	killall_tk("mcpd");
}

#if 0
void
restart_mcpd_proxy(void)
{
	/* stop mcpd */
	stop_mcpd_proxy();

	mcpd_conf();

	/* Run mcpd */
	system("/bin/mcpd &");

	_dprintf("done\n");
	return;
}
#endif
#endif /* BCA_HNDROUTER && MCPD_PROXY */

void
stop_acsd(void)
{
	killall_tk("acsd");
}

int
start_acsd()
{
	int ret = 0;
#ifdef RTCONFIG_BCM_7114
	char *acsd_argv[] = { "/usr/sbin/acsd", NULL };
	int pid;
#endif

#ifdef RTCONFIG_PROXYSTA
	if (psta_exist())
		return 0;
#endif

	stop_acsd();

	if (!restore_defaults_g && strlen(nvram_safe_get("acs_ifnames")))
#if RTCONFIG_BCM_7114
		ret = _eval(acsd_argv, NULL, 0, &pid);
#else
		ret = eval("/usr/sbin/acsd");
#endif

	return ret;
}
#endif

#ifdef BLUECAVE
static void
mcast_conf(void)
{
	FILE *fp;
	char *conf_file = "/tmp/mcast.conf";
	char *proxy_ifname = NULL;

	/* Start MCASTD Proxy in router mode */
	if (is_router_mode()) {
		proxy_ifname = nvram_get("igmp_ifname") ? : "eth1";
	} else {
#if 0
		if (!nvram_match("igmp_enable", "0"))
		{
			/* Start MCASTD proxy in AP mode for media router build */
			proxy_ifname = nvram_get("lan_ifname") ? : "br0";
		}
#endif
	}

	if (!(fp = fopen(conf_file, "w+"))) {
		perror(conf_file);
	}

	if (!fp || !proxy_ifname)
		return;

	/* IGMP configuration */
	fprintf(fp, "mcast_grp_entries=\"0\"\n");
	fprintf(fp, "mcast_upstream=\"%s\"\n", proxy_ifname);
	fprintf(fp, "mcast_upstream_wan=\"%s\"\n", proxy_ifname);
	fprintf(fp, "mcast_downstream=\"%s\"\n", nvram_safe_get("lan_ifname"));
	fprintf(fp, "mcast_igmp_query_interval=\"125\"\n");
	fprintf(fp, "mcast_igmp_query_resp_interval=\"10\"\n");
	fprintf(fp, "mcast_igmp_last_mem_query_interval=\"2\"\n");
	fprintf(fp, "mcast_igmp_last_mem_query_count=\"2\"\n");
	fprintf(fp, "mcast_igmp_query_interval_status=\"1\"\n");
	fprintf(fp, "mcast_igmp_query_resp_interval_status=\"1\"\n");
	fprintf(fp, "mcast_igmp_last_mem_query_interval_status=\"1\"\n");
	fprintf(fp, "mcast_igmp_last_mem_query_count_status=\"1\"\n");
	fprintf(fp, "mcast_igmp_fast_leave_status=\"1\"\n");
	fprintf(fp, "mcast_igmp_snooping_status=\"1\"\n");
	fprintf(fp, "mcast_igmp_proxy_status=\"1\"\n");
	fprintf(fp, "mcast_igmp_snooping_modee=\"2\"\n");
	fprintf(fp, "mcast_mld_query_interval=\"125\"\n");
	fprintf(fp, "mcast_mld_query_resp_interval=\"10\"\n");
	fprintf(fp, "mcast_mld_last_mem_query_interval=\"5\"\n");
	fprintf(fp, "mcast_mld_last_mem_query_count=\"2\"\n");
	fprintf(fp, "mcast_mld_query_interval_status=\"1\"\n");
	fprintf(fp, "mcast_mld_query_resp_interval_status=\"1\"\n");
	fprintf(fp, "mcast_mld_last_mem_query_interval_status=\"1\"\n");
	fprintf(fp, "mcast_mld_last_mem_query_count_status=\"1\"\n");
	fprintf(fp, "mcast_mld_fast_leave_status=\"1\"\n");
	fprintf(fp, "mcast_mld_snooping_status=\"1\"\n");
	fprintf(fp, "mcast_mld_proxy_status=\"1\"\n");
	fprintf(fp, "mcast_mld_snooping_mode=\"2\"\n");

	if (fp)
		fclose(fp);
}

void
start_mcast_proxy(void)
{
	char *lan_ifname = nvram_safe_get("lan_ifname");

	stop_mcast_proxy();

	/* Create mcast.conf */
	mcast_conf();

	/* Run mcast */
	system("/opt/lantiq/usr/sbin/mcastd -b -c /tmp/mcast.conf");
#if 0
	/* Enable LAN-to-LAN snooping in Router mode */
	if (is_router_mode()) {
	}
#endif

	_dprintf("done\n");
	return;
}

void
stop_mcast_proxy(void)
{
	killall_tk("mcastd");
}
#endif

#ifdef RTCONFIG_SYSSTATE
void stop_sysstate(void)
{
	if (pids("sysstate"))
		killall_tk("sysstate");
}

void start_sysstate(void)
{
	stop_sysstate();
	xstart("sysstate");
}
#endif

void
stop_misc(void)
{
	fprintf(stderr, "stop_misc()\n");

	if (pids("infosvr"))
		killall_tk("infosvr");

#ifdef RTCONFIG_SMALL_FW_UPDATE
	if (pids("watchdog02"))
		killall_tk("watchdog02");
#endif
#ifdef RTCONFIG_LANTIQ
	if (pids("wave_monitor"))
		killall_tk("wave_monitor");
#endif
#ifdef SW_DEVLED
	if (pids("sw_devled"))
		killall_tk("sw_devled");
#endif
#if defined(RTAC1200G) || defined(RTAC1200GP)
	if (pids("wdg_monitor"))
		killall_tk("wdg_monitor");
#endif
	if (pids("watchdog")
#if defined(RTAC68U) || defined(RTCONFIG_FORCE_AUTO_UPGRADE)
		&& !nvram_get_int("auto_upgrade")
#endif
	)
	{
#ifdef RTL_WTDOG
		stop_rtl_watchdog();
#endif
		killall_tk("watchdog");
	}

#ifdef RTCONFIG_FANCTRL
	if (pids("phy_tempsense"))
		killall_tk("phy_tempsense");
#endif
#ifdef RTCONFIG_BCMWL6
#ifdef RTCONFIG_PROXYSTA
	if (pids("psta_monitor"))
		killall_tk("psta_monitor");
#endif
#ifdef RTCONFIG_IPERF
	if (pids("monitor"))
		killall_tk("monitor");
#endif
#endif
#ifdef RTCONFIG_QTN
	if (pids("qtn_monitor"))
		killall_tk("qtn_monitor");
#endif
#ifdef RTCONFIG_NTPD
	stop_ntpd();
#else
	if (pids("ntp"))
		killall_tk("ntp");
	if (pids("ntpclient"))
		killall_tk("ntpclient");
#endif

	stop_hotplug2();
#ifdef RTCONFIG_BCMWL6
#ifdef BCM_ASPMD
	stop_aspmd();
#endif
#ifdef RTCONFIG_DHDAP
	stop_dhd_monitor();
#endif
	stop_acsd();
#ifdef BCM_EVENTD
	stop_eventd();
#endif
#ifdef BCM_SSD
	stop_ssd();
#endif
#ifdef BCM_APPEVENTD
	stop_appeventd();
#endif
#ifdef BCM_BSD
	stop_bsd();
#endif
	stop_igmp_proxy();
#ifdef RTCONFIG_HSPOT
	stop_hspotap();
#endif
#ifdef RTCONFIG_AMAS
	stop_obd();
#ifdef RTCONFIG_ETHOBD
	stop_eth_obd();
#endif
#endif
#endif
#if defined(RTCONFIG_WLCEVENTD)
	stop_wlceventd();
#endif
#ifdef RTCONFIG_NOTIFICATION_CENTER
	stop_wlc_nt();
#endif
	stop_wps();
	stop_upnp();
	stop_lltd();
	stop_snooper();
	stop_rstats();
#if !defined(HND_ROUTER)
	stop_cstats();
#endif
#ifdef RTCONFIG_DSL
	stop_spectrum(); //Ren
#endif //For DSL-N55U
#ifdef RTCONFIG_JFFS2USERICON
	stop_lltdc();
#endif
	stop_networkmap();
#ifdef RTCONFIG_NEW_USER_LOW_RSSI
	stop_roamast();
#endif
#ifdef RTCONFIG_MDNS
	stop_mdns();
#endif
#if !(defined(RTCONFIG_QCA) || defined(RTCONFIG_RALINK) || defined(RTCONFIG_REALTEK))
	stop_erp_monitor();
#endif
#ifdef RTCONFIG_CROND
	stop_cron();
#endif
#ifdef RTCONFIG_NOTIFICATION_CENTER
	stop_notification_center();
#endif
#ifdef RTCONFIG_PROTECTION_SERVER
	stop_ptcsrv();
#endif
#ifdef RTCONFIG_SYSSTATE
	stop_sysstate();
#endif
	stop_logger();
#ifdef RTCONFIG_DISK_MONITOR
	stop_diskmon();
#endif
#ifdef RTCONFIG_TUNNEL
	stop_mastiff();
#endif
#ifdef RTCONFIG_BWDPI
	stop_bwdpi_check();
#endif
#ifdef RTCONFIG_CFGSYNC
#ifdef RTCONFIG_CONNDIAG
	stop_conn_diag();
#endif
	stop_cfgsync();
#endif
#ifdef RTCONFIG_AMAS
	stop_amas_bhctrl();
	stop_amas_lanctrl();
	stop_amas_wlcconnect();
	stop_amas_lldpd();
#if defined(RTCONFIG_BCMWL6) || defined(RTCONFIG_LANTIQ) || defined(RTCONFIG_QCA)
	stop_obd();
#endif
#ifdef RTCONFIG_ETHOBD
	stop_eth_obd();
#endif
#endif
}

void
stop_misc_no_watchdog(void)
{
	_dprintf("done\n");
}

int
chpass(char *user, char *pass)
{
//	FILE *fp;

	if (!user)
		user = "admin";

	if (!pass)
		pass = "admin";
/*
	if ((fp = fopen("/etc/passwd", "a")))
	{
		fprintf(fp, "%s::0:0::/:\n", user);
		fclose(fp);
	}

	if ((fp = fopen("/etc/group", "a")))
	{
		fprintf(fp, "%s:x:0:%s\n", user, user);
		fclose(fp);
	}
*/
	eval("chpasswd.sh", user, pass);
	return 0;
}

void
set_hostname(void)
{
	FILE *fp;
	char hostname[32];

	strncpy(hostname, nvram_safe_get("computer_name"), 31);

	if (*hostname == 0) {
		if (get_productid()) {
			strncpy(hostname, get_productid(), 31);
		}
	}

	if ((fp=fopen("/proc/sys/kernel/hostname", "w+"))) {
		fputs(hostname, fp);
		fclose(fp);
	}
}

int
_start_telnetd(int force)
{
	return 1;
#if 0	// Disable it
	char *telnetd_argv[] = { "telnetd",
		NULL, NULL,	/* -b address */
#if defined(HND_ROUTER) && defined(RTCONFIG_HNDMFG)
		NULL, NULL,	/* -l shell */
#endif
		NULL };
	int index = 1;

	if (!force) {
		if (!nvram_get_int("telnetd_enable"))
			return 0;

		if (getpid() != 1) {
			notify_rc("start_telnetd");
			return 0;
		}
	}

	if (pids("telnetd"))
		killall_tk("telnetd");

	setup_passwd();
	//chpass(nvram_safe_get("http_username"), nvram_safe_get("http_passwd"));	// vsftpd also needs

	if (is_routing_enabled()) {
		telnetd_argv[index++] = "-b";
		telnetd_argv[index++] = nvram_safe_get("lan_ipaddr");
	}

#if defined(HND_ROUTER) && defined(RTCONFIG_HNDMFG)
	telnetd_argv[index++] = "-l";
	telnetd_argv[index++] = "/bin/sh";
#endif

	return _eval(telnetd_argv, NULL, 0, NULL);
#endif	// Disable it
}

int
start_telnetd(void)
{
	return _start_telnetd(0);
}

void
stop_telnetd(void)
{
	if (getpid() != 1) {
		notify_rc("stop_telnetd");
		return;
	}

	if (pids("telnetd"))
		killall_tk("telnetd");
}

void
start_httpd(void)
{
	char tmp[100];

	char *httpd_argv[] = { "httpd",
		NULL, NULL,	/* -i ifname */
		NULL, NULL,	/* -p port */
		NULL };
	int httpd_index = 1;
#ifdef RTCONFIG_HTTPS
	char *https_argv[] = { "httpds", "-s",
		NULL, NULL,	/* -i ifname */
		NULL, NULL,	/* -p port */
		NULL };
	int https_index = 2;
	int enable;
#endif
	char *cur_dir;
	pid_t pid;
#ifdef DEBUG_RCTEST
	char *httpd_dir;
#endif

	if (getpid() != 1) {
		notify_rc("start_httpd");
		return;
	}

	cur_dir = getcwd(NULL, 0);
#ifdef DEBUG_RCTEST // Left for UI debug
	httpd_dir = nvram_safe_get("httpd_dir");
	if(strlen(httpd_dir)) chdir(httpd_dir);
	else
#endif
	chdir("/www");

	if (is_routing_enabled()) {
		httpd_argv[httpd_index++] = "-i";
		httpd_argv[httpd_index++] = nvram_safe_get("lan_ifname");
#ifdef RTCONFIG_HTTPS
		https_argv[https_index++] = "-i";
		https_argv[https_index++] = nvram_safe_get("lan_ifname");
#endif
	}

#ifdef RTCONFIG_HTTPS
	snprintf(tmp, sizeof(tmp), "cat %s %s > %s", HTTPD_CERT, HTTPD_KEY, LIGHTTPD_CERTKEY);
#ifdef RTCONFIG_LETSENCRYPT
	if(nvram_match("le_enable", "1")) {
		if(!is_le_cert(HTTPD_CERT) || !cert_key_match(HTTPD_CERT, HTTPD_KEY)) {
			cp_le_cert(LE_FULLCHAIN, HTTPD_CERT);
			cp_le_cert(LE_KEY, HTTPD_KEY);
			system(tmp);
		}
	}
	else if(nvram_match("le_enable", "2")) {
                unlink(HTTPD_CERT);
                unlink(HTTPD_KEY);
                if(f_exists(UPLOAD_CERT) && f_exists(UPLOAD_KEY)) {
                        eval("cp", UPLOAD_CERT, HTTPD_CERT);
                        eval("cp", UPLOAD_KEY, HTTPD_KEY);
			system(tmp);
		}
	}
#else
	if(f_exists(UPLOAD_CERT) && f_exists(UPLOAD_KEY)){
		eval("cp", UPLOAD_CERT, HTTPD_CERT);
		eval("cp", UPLOAD_KEY, HTTPD_KEY);
		system(tmp);
	}
#endif

	enable = nvram_get_int("http_enable");
	if (enable != 0) {
		pid = nvram_get_int("https_lanport") ? : 443;
		if (pid != 443) {
			https_argv[https_index++] = "-p";
			https_argv[https_index++] = nvram_safe_get("https_lanport");
		}
		logmessage(LOGNAME, "start https:%d", pid);
		_eval(https_argv, NULL, 0, &pid);
#if defined(RTCONFIG_ALPINE) || defined(RTCONFIG_LANTIQ)
		sleep(1);
#endif
	}
#ifndef RTCONFIG_AIHOME_TUNNEL
	if (enable != 1)
#endif
#endif
	{
		pid = nvram_get_int("http_lanport") ? : 80;
		if (pid != 80) {
			httpd_argv[httpd_index++] = "-p";
			httpd_argv[httpd_index++] = nvram_safe_get("http_lanport");
		}
		logmessage(LOGNAME, "start httpd:%d", pid);
		_eval(httpd_argv, NULL, 0, &pid);
#if defined(RTCONFIG_ALPINE) || defined(RTCONFIG_LANTIQ)
		sleep(1);
#endif
	}

	chdir(cur_dir ? : "/");
	free(cur_dir);
}

void
stop_httpd(void)
{
	if (getpid() != 1) {
		notify_rc("stop_httpd");
		return;
	}

	if (pids("httpd"))
		killall_tk("httpd");
#ifdef RTCONFIG_HTTPS
	if (pids("httpds"))
		killall_tk("httpds");
#endif
}

//////////vvvvvvvvvvvvvvvvvvvvvjerry5 2009.07
void
stop_rstats(void)
{
	if (pids("rstats"))
		killall_tk("rstats");
}

void
start_rstats(int new)
{
	if (!is_routing_enabled()) return;

	stop_rstats();
	if (new) xstart("rstats", "--new");
	else xstart("rstats");
}

void
restart_rstats()
{
	if (nvram_match("rstats_new", "1"))
	{
		start_rstats(1);
		nvram_set("rstats_new", "0");
		nvram_commit();		// Otherwise it doesn't get written back to mtd
	}
	else
	{
		start_rstats(0);
	}
}
////////^^^^^^^^^^^^^^^^^^^jerry5 2009.07

//Ren.B
#ifdef RTCONFIG_DSL
void stop_spectrum(void)
{
	if (getpid() != 1) {
		notify_rc("stop_spectrum");
		return;
	}

	if (pids("spectrum"))
		killall_tk("spectrum");
}

void start_spectrum(void)
{
	if (getpid() != 1) {
		notify_rc("start_spectrum");
		return;
	}

	stop_spectrum();
	xstart("spectrum");
}
#endif
//Ren.E

// TODO: so far, support wan0 only

void start_upnp(void)
{
	FILE *f;
	char tmp[100], prefix[sizeof("wanXXXXXXXXXX_")];
	unsigned char ea[ETHER_ADDR_LEN];
	char serial[18], uuid[37];
	char *proto, *port, *lport, *srcip, *dstip, *desc;
	char *nv, *nvp, *b;
	int upnp_enable, upnp_mnp_enable, upnp_port;
	int unit, httpx_port, cnt;
#if defined(RTCONFIG_APP_PREINSTALLED) || defined(RTCONFIG_APP_NETINSTALLED)
	FILE *ifp = NULL;
	char tmpstr[80];
	int statDownloadMaster = 0;
#endif
	int min_lifetime, max_lifetime;

	if (getpid() != 1) {
		notify_rc("start_upnp");
		return;
	}

	if (!is_routing_enabled())
		return;

	unit = wan_primary_ifunit();
	snprintf(prefix, sizeof(prefix), "wan%d_", unit);

	upnp_enable = nvram_get_int("upnp_enable");
	upnp_mnp_enable = nvram_get_int("upnp_mnp");

	if (nvram_get_int(strcat_r(prefix, "upnp_enable", tmp))) {
		mkdir("/etc/upnp", 0777);
		if (f_exists("/etc/upnp/config.alt")) {
			xstart("miniupnpd", "-f", "/etc/upnp/config.alt");
		} else {
			if ((f = fopen("/etc/upnp/config", "w")) != NULL) {
				char *lanip = nvram_safe_get("lan_ipaddr");
				char *lanmask = nvram_safe_get("lan_netmask");

				upnp_port = nvram_get_int("upnp_port");
				if (upnp_port < 0 || upnp_port > 65535)
					upnp_port = 0;

				if (!ether_atoe(get_lan_hwaddr(), ea))
					f_read("/dev/urandom", ea, sizeof(ea));
				snprintf(serial, sizeof(serial), "%02x:%02x:%02x:%02x:%02x:%02x",
					 ea[0], ea[1], ea[2], ea[3], ea[4], ea[5]);
				snprintf(uuid, sizeof(uuid), "3ddcd1d3-2380-45f5-b069-%02x%02x%02x%02x%02x%02x",
					 ea[0], ea[1], ea[2], ea[3], ea[4], ea[5]);

				fprintf(f,
					"ext_ifname=%s\n"
					"listening_ip=%s\n"
					"port=%d\n"
					"enable_upnp=%s\n"
					"enable_natpmp=%s\n"
					"secure_mode=%s\n"
					"upnp_nat_postrouting_chain=PUPNP\n"
					"upnp_forward_chain=FUPNP\n"
					"upnp_nat_chain=VUPNP\n"
					"notify_interval=%d\n"
					"system_uptime=yes\n"
					"friendly_name=%s\n"
					"model_name=%s\n"
					"model_description=%s\n"
					"model_number=%s\n"
					"serial=%s\n"
					"uuid=%s\n"
					"lease_file=%s\n",
					get_wan_ifname(wan_primary_ifunit()),
					nvram_safe_get("lan_ifname"),
					upnp_port,
					upnp_enable ? "yes" : "no",	// upnp enable
					upnp_mnp_enable ? "yes" : "no",	// natpmp enable
					nvram_get_int("upnp_secure") ? "yes" : "no",	// secure_mode (only forward to self)
					nvram_get_int("upnp_ssdp_interval"),
					get_productid(),
					get_productid(),
					"ASUS Wireless Router",
					rt_serialno,
					nvram_get("serial_no") ? : serial, uuid,
					"/tmp/upnp.leases");

				if (nvram_get_int("upnp_clean")) {
					int interval = nvram_get_int("upnp_clean_interval");
					if (interval < 60)
						interval = 60;
					fprintf(f,
						"clean_ruleset_interval=%d\n"
						"clean_ruleset_threshold=%d\n",
						interval,
						nvram_get_int("upnp_clean_threshold"));
				} else
					fprintf(f,"clean_ruleset_interval=%d\n", 0);


				// Empty parameters are not included into XML service description
				fprintf(f, "presentation_url=");
#ifdef RTCONFIG_HTTPS
				if (nvram_get_int("http_enable") == 1) {
					fprintf(f, "%s://%s:%d/\n", "https", lanip, nvram_get_int("https_lanport") ? : 443);
				} else
#endif
				{
					fprintf(f, "%s://%s:%d/\n", "http", lanip, nvram_get_int("http_lanport") ? : 80);
				}

				if (is_nat_enabled() && nvram_match("vts_enable_x", "1")) {
					nvp = nv = strdup(nvram_safe_get("vts_rulelist"));
					while (nv && (b = strsep(&nvp, "<")) != NULL) {
						char *portv, *portp, *c;

						if ((cnt = vstrsep(b, ">", &desc, &port, &dstip, &lport, &proto, &srcip)) < 5)
							continue;
						else if (cnt < 6)
							srcip = "";

						// Handle port1,port2,port3 format
						portp = portv = strdup(port);
						while (portv && (c = strsep(&portp, ",")) != NULL) {
							if (strcmp(proto, "TCP") == 0 || strcmp(proto, "BOTH") == 0)
								fprintf(f, "deny %s 0.0.0.0/0 0-65535\n", c);

							if (strcmp(proto, "UDP") == 0 || strcmp(proto, "BOTH") == 0)
								fprintf(f, "deny %s 0.0.0.0/0 0-65535\n", c);
						}
						free(portv);
					}
					free(nv);
				}

				if (nvram_get_int("misc_http_x")) {
#ifdef RTCONFIG_HTTPS
					int enable = nvram_get_int("http_enable");
					if (enable != 0) {
						httpx_port = nvram_get_int("misc_httpsport_x") ? : 8443;
						fprintf(f, "deny %d 0.0.0.0/0 0-65535\n", httpx_port);
					}
#endif
#if 0
					if (enable != 1)

					{
						httpx_port = nvram_get_int("misc_httpport_x") ? : 8080;
						fprintf(f, "deny %d 0.0.0.0/0 0-65535\n", httpx_port);
					}
#endif
				}

#ifdef RTCONFIG_WEBDAV
				if (nvram_match("enable_webdav", "1") && nvram_match("webdav_aidisk", "1")) {
					httpx_port = nvram_get_int("webdav_https_port");
					if (!httpx_port || httpx_port > 65535)
						httpx_port = 443;
					fprintf(f, "deny %d 0.0.0.0/0 0-65535\n", httpx_port);

					httpx_port = nvram_get_int("webdav_http_port");
					if (!httpx_port || httpx_port > 65535)
						httpx_port = 8082;
					fprintf(f, "deny %d 0.0.0.0/0 0-65535\n", httpx_port);
				}
#endif
#ifdef RTCONFIG_TUNNEL
				if((nvram_get_int("aae_enable") & 1) == 1) {
					fprintf(f, "deny 61689 0.0.0.0/0 0-65535\n");	// MASTIFF_DEF_PORT
				}
#endif

#if defined(RTCONFIG_APP_PREINSTALLED) || defined(RTCONFIG_APP_NETINSTALLED)
				ifp = fopen("/opt/lib/ipkg/status", "r");
				if (ifp) {
					while (fgets(tmpstr, 80, ifp)) {
						if (strstr(tmpstr, "downloadmaster")) {
							statDownloadMaster = 1; //installed
							break;
						}
					}
					fclose(ifp);
				}

				if (statDownloadMaster == 1) {
					ifp = fopen("/opt/lib/ipkg/info/downloadmaster.control", "r");
					if (ifp) {
						while (fgets(tmpstr, 80, ifp)) {
							if (strstr(tmpstr, "Enabled") && strstr(tmpstr, "yes")) {
								statDownloadMaster = 2; //installed and enabled
								break;
							}
						}
						fclose(ifp);
					}
				}

				if (statDownloadMaster == 2) {
					// Transmisson
					fprintf(f, "deny %d 0.0.0.0/0 0-65535\n", nvram_get_int("trs_peer_port"));
					// amuled
					fprintf(f, "deny %d 0.0.0.0/0 0-65535\n", 4662);
					fprintf(f, "deny %d 0.0.0.0/0 0-65535\n", 4665);
					fprintf(f, "deny %d 0.0.0.0/0 0-65535\n", 4672);
					// lighttpd
					if (nvram_match("gen_http_x", "1"))
						fprintf(f, "deny %d 0.0.0.0/0 0-65535\n", nvram_get_int("dm_http_port"));
				}
#endif

				int ports[4];
				if ((ports[0] = nvram_get_int("upnp_min_port_ext")) > 0 &&
				    (ports[1] = nvram_get_int("upnp_max_port_ext")) > 0 &&
				    (ports[2] = nvram_get_int("upnp_min_port_int")) > 0 &&
				    (ports[3] = nvram_get_int("upnp_max_port_int")) > 0) {
					fprintf(f,
						"allow %d-%d %s/%s %d-%d\n",
						ports[0], ports[1],
						lanip, lanmask,
						ports[2], ports[3]
					);
				}
				else {
					// by default allow only redirection of ports above 1024
					fprintf(f, "allow 1024-65535 %s/%s 1024-65535\n", lanip, lanmask);
				}

				/* For PCP */
				min_lifetime = nvram_get_int("upnp_min_lifetime");
				max_lifetime = nvram_get_int("upnp_max_lifetime");

				fprintf(f, "min_lifetime=%d\n"
					   "max_lifetime=%d\n",
					   (min_lifetime > 0 ? min_lifetime : 120),
					   (max_lifetime > 0 ? max_lifetime : 86400));

				fprintf(f, "\ndeny 0-65535 0.0.0.0/0 0-65535\n");

				fappend(f, "/etc/upnp/config.custom");
				append_custom_config("upnp", f);

				fclose(f);
				use_custom_config("upnp", "/etc/upnp/config");
				run_postconf("upnp", "/etc/upnp/config");
				xstart("miniupnpd", "-f", "/etc/upnp/config");
			}
		}
	}
}

void stop_upnp(void)
{
	if (getpid() != 1) {
		notify_rc("stop_upnp");
		return;
	}

	killall_tk("miniupnpd");
}

void reload_upnp(void)
{
	char tmp[100], prefix[sizeof("wanXXXXXXXXXX_")];
	int unit;

	if (!is_routing_enabled())
		return;

	unit = wan_primary_ifunit();
	snprintf(prefix, sizeof(prefix), "wan%d_", unit);

	if (nvram_get_int(strcat_r(prefix, "upnp_enable", tmp)))
		killall("miniupnpd", SIGUSR1);
}

int
start_ntpc(void)
{
#ifndef RTCONFIG_NTPD
	char *ntp_argv[] = {"ntp", NULL};
	int pid;
#endif
	int unit = wan_primary_ifunit();

	if(dualwan_unit__usbif(unit) && nvram_get_int("modem_pdp") == 2)
		return 0;

#ifdef RTCONFIG_NTPD
	start_ntpd();
#else
	if (!pids("ntp"))
		_eval(ntp_argv, NULL, 0, &pid);
#endif

	return 0;
}

void
stop_ntpc(void)
{
#ifdef RTCONFIG_NTPD
	stop_ntpd();
#else
	if (pids("ntpclient"))
		killall_tk("ntpclient");
#endif
}

void refresh_ntpc(void)
{
	setup_timezone();

#ifdef RTCONFIG_NTPD
	/* TODO: refresh ntpd with signal */
	stop_ntpd();
	start_ntpd();
#else
	stop_ntpc();

	if (!pids("ntp"))
		start_ntpc();
	else
		kill_pidfile_s("/var/run/ntp.pid", SIGALRM);
#endif
}

#ifdef RTCONFIG_BCMARM
int write_lltd_conf(void)
{
	FILE *fp;

	if (!(fp = fopen("/tmp/lld2d.conf", "w"))) {
		perror("/tmp/lld2d.conf");
		return -1;
	}

	fprintf(fp, "icon = /usr/sbin/icon.ico\n");
	fprintf(fp, "jumbo-icon = /usr/sbin/icon.large.ico\n");

	fclose(fp);

#ifdef RTAC68U
	if (is_dpsta_repeater()) {
		doSystem("cp /usr/sbin/lltd/icon_alt2.ico /tmp/icon.ico");
                doSystem("cp /usr/sbin/lltd/icon_alt2.large.ico /tmp/icon.large.ico");
	} else {
		doSystem("cp /usr/sbin/lltd/icon%s.ico /tmp/icon.ico", is_ac66u_v2_series() ? "_alt" : "");
		doSystem("cp /usr/sbin/lltd/icon%S.large.ico /tmp/icon.large.ico", is_ac66u_v2_series() ? "_alt" : "");
	}
#endif

	return 0;
}
#endif

int start_lltd(void)
{
	chdir("/usr/sbin");

#if defined(CONFIG_BCMWL5) && !defined(RTCONFIG_BCMARM)
	char *odmpid = nvram_safe_get("odmpid");
	int model = get_model();

	if (strlen(odmpid) && is_valid_hostname(odmpid))
	{
		switch (model) {
		case MODEL_RTN66U:
			eval("lld2d.rtn66r", "br0");
			break;
		case MODEL_RTAC66U:
			if (!strcmp(odmpid, "RT-AC66R"))
				eval("lld2d.rtac66r", "br0");
			else if (!strcmp(odmpid, "RT-AC66W"))
				eval("lld2d.rtac66w", "br0");
			else if (!strcmp(odmpid, "RT-AC1750"))
				eval("lld2d.rtac1750", "br0");
			break;
		default:
			eval("lld2d", "br0");
			break;
		}
	}
	else
#endif
	{
#ifdef RTCONFIG_BCMARM
		write_lltd_conf();
		nvram_set("lld2d_hostname", get_productid());
#endif
		eval("lld2d", "br0");
	}

	chdir("/");

	return 0;
}

void stop_lltd(void)
{
#if defined(CONFIG_BCMWL5) && !defined(RTCONFIG_BCMARM)
	char *odmpid = nvram_safe_get("odmpid");
	int model = get_model();

	if (strlen(odmpid) && is_valid_hostname(odmpid))
	{
		switch (model) {
		case MODEL_RTN66U:
			kill_pidfile_s("/var/run/lld2d.rtn66r-br0.pid", SIGTERM);
			break;
		case MODEL_RTAC66U:
			kill_pidfile_s("/var/run/lld2d.rtac66r-br0.pid", SIGTERM);
			break;
		default:
			killall_tk("lld2d");
			break;
		}
	}
	else
#endif
	killall_tk("lld2d");
}

#if defined(RTCONFIG_MDNS)

#define AVAHI_CONFIG_PATH	"/tmp/avahi"
#define AVAHI_SERVICES_PATH	"/tmp/avahi/services"
#define AVAHI_CONFIG_FN		"avahi-daemon.conf"
#define AVAHI_AFPD_SERVICE_FN	"afpd.service"
#define AVAHI_ADISK_SERVICE_FN	"adisk.service"
#define AVAHI_ITUNE_SERVICE_FN  "mt-daap.service"
#define TIMEMACHINE_BACKUP_NAME	"Backups.backupdb"

int generate_mdns_config(void)
{
	FILE *fp;
	char avahi_config[80];
	char et0macaddr[18];
	int ret = 0;
	char *wan1_ifname;

	sprintf(avahi_config, "%s/%s", AVAHI_CONFIG_PATH, AVAHI_CONFIG_FN);

	strlcpy(et0macaddr, get_lan_hwaddr(), sizeof (et0macaddr));

	/* Generate avahi configuration file */
	if (!(fp = fopen(avahi_config, "w"))) {
		perror(avahi_config);
		return -1;
	}

	/* Set [server] configuration */
	fprintf(fp, "[Server]\n");

	fprintf(fp, "host-name=%s-%c%c%c%c\n", get_productid(),et0macaddr[12],et0macaddr[13],et0macaddr[15],et0macaddr[16]);
#ifdef RTCONFIG_FINDASUS
	fprintf(fp, "aliases=findasus,%s\n",get_productid());
	fprintf(fp, "aliases_llmnr=findasus,%s\n",get_productid());
#else
	fprintf(fp, "aliases=%s\n",get_productid());
	fprintf(fp, "aliases_llmnr=%s\n",get_productid());
#endif
	fprintf(fp, "use-ipv4=yes\n");
	fprintf(fp, "use-ipv6=no\n");
	fprintf(fp, "deny-interfaces=%s", nvram_safe_get("wan0_ifname"));
#ifdef RTCONFIG_DUALWAN
	wan1_ifname = nvram_safe_get("wan1_ifname");
	if (*wan1_ifname)
		fprintf(fp, ",%s", wan1_ifname);
#endif
	fprintf(fp, "\n");
	fprintf(fp, "ratelimit-interval-usec=1000000\n");
	fprintf(fp, "ratelimit-burst=1000\n");

	/* Set [publish] configuration */
	fprintf(fp, "\n[publish]\n");
	fprintf(fp, "publish-a-on-ipv6=no\n");
	fprintf(fp, "publish-aaaa-on-ipv4=no\n");

	/* Set [wide-area] configuration */
	fprintf(fp, "\n[wide-area]\n");
	fprintf(fp, "enable-wide-area=yes\n");

	/* Set [rlimits] configuration */
	fprintf(fp, "\n[rlimits]\n");
	fprintf(fp, "rlimit-core=0\n");
	fprintf(fp, "rlimit-data=4194304\n");
	fprintf(fp, "rlimit-fsize=0\n");
	fprintf(fp, "rlimit-nofile=768\n");
	fprintf(fp, "rlimit-stack=4194304\n");
	fprintf(fp, "rlimit-nproc=3\n");

	append_custom_config(AVAHI_CONFIG_FN, fp);
	fclose(fp);
	use_custom_config(AVAHI_CONFIG_FN, avahi_config);
	run_postconf("avahi-daemon", avahi_config);

	return ret;
}

int generate_afpd_service_config(void)
{
	FILE *fp;
	char afpd_service_config[80];
	int ret = 0;

	sprintf(afpd_service_config, "%s/%s", AVAHI_SERVICES_PATH, AVAHI_AFPD_SERVICE_FN);

	/* Generate afpd service configuration file */
	if (!(fp = fopen(afpd_service_config, "w"))) {
		perror(afpd_service_config);
		return -1;
	}

	fprintf(fp, "<service-group>\n");
	fprintf(fp, "<name replace-wildcards=\"yes\">%%h</name>\n");
	fprintf(fp, "<service>\n");
	fprintf(fp, "<type>_afpovertcp._tcp</type>\n");
	fprintf(fp, "<port>548</port>\n");
	fprintf(fp, "</service>\n");
	fprintf(fp, "<service>\n");
	fprintf(fp, "<type>_device-info._tcp</type>\n");
	fprintf(fp, "<port>0</port>\n");
	fprintf(fp, "<txt-record>model=Xserve</txt-record>\n");
	fprintf(fp, "</service>\n");
	fprintf(fp, "</service-group>\n");

	append_custom_config(AVAHI_AFPD_SERVICE_FN, fp);
	fclose(fp);
	use_custom_config(AVAHI_AFPD_SERVICE_FN, afpd_service_config);
	run_postconf("afpd", afpd_service_config);

	return ret;
}

int generate_adisk_service_config(void)
{
	FILE *fp;
	char adisk_service_config[80];
	int ret = 0;

	sprintf(adisk_service_config, "%s/%s", AVAHI_SERVICES_PATH, AVAHI_ADISK_SERVICE_FN);

	/* Generate adisk service configuration file */
	if (!(fp = fopen(adisk_service_config, "w"))) {
		perror(adisk_service_config);
		return -1;
	}

	fprintf(fp, "<service-group>\n");
	fprintf(fp, "<name replace-wildcards=\"yes\">%%h</name>\n");
	fprintf(fp, "<service>\n");
	fprintf(fp, "<type>_adisk._tcp</type>\n");
	fprintf(fp, "<port>9</port>\n");
	fprintf(fp, "<txt-record>dk0=adVN=%s,adVF=0x81</txt-record>\n", TIMEMACHINE_BACKUP_NAME);
	fprintf(fp, "</service>\n");
	fprintf(fp, "</service-group>\n");

	append_custom_config(AVAHI_ADISK_SERVICE_FN, fp);
	fclose(fp);
	use_custom_config(AVAHI_ADISK_SERVICE_FN, adisk_service_config);
	run_postconf("adisk", adisk_service_config);

	return ret;
}

int generate_itune_service_config(void)
{
	FILE *fp;
	char itune_service_config[80];
	int ret = 0;
	char servername[32];

	sprintf(itune_service_config, "%s/%s", AVAHI_SERVICES_PATH, AVAHI_ITUNE_SERVICE_FN);

	/* Generate afpd service configuration file */
	if (!(fp = fopen(itune_service_config, "w"))) {
		perror(itune_service_config);
		return -1;
	}

	if (is_valid_hostname(nvram_safe_get("daapd_friendly_name")))
		strncpy(servername, nvram_safe_get("daapd_friendly_name"), sizeof(servername));
	else
		servername[0] = '\0';
	if(strlen(servername)==0) strncpy(servername, get_productid(), sizeof(servername));


	fprintf(fp, "<service-group>\n");
	fprintf(fp, "<name replace-wildcards=\"yes\">%s</name>\n",servername);
	fprintf(fp, "<service>\n");
	fprintf(fp, "<type>_daap._tcp</type>\n");
	fprintf(fp, "<port>3689</port>\n");
	fprintf(fp, "<txt-record>txtvers=1 iTShVersion=131073 Version=196610</txt-record>\n");
	fprintf(fp, "</service>\n");
	fprintf(fp, "</service-group>\n");

	append_custom_config(AVAHI_ITUNE_SERVICE_FN, fp);
	fclose(fp);
	use_custom_config(AVAHI_ITUNE_SERVICE_FN, itune_service_config);
	run_postconf("mt-daap", itune_service_config);

	return ret;
}

int start_mdns(void)
{
	char afpd_service_config[80];
	char adisk_service_config[80];
	char itune_service_config[80];
	char *avahi_daemon_argv[] = { "avahi-daemon",
		"-D",
		nvram_get_int("ava_verb") ? "--debug" : NULL,
		NULL
	};
	pid_t pid;

#ifdef RTAC68U
	if (!hw_usb_cap())
		return 0;
#endif

	sprintf(afpd_service_config, "%s/%s", AVAHI_SERVICES_PATH, AVAHI_AFPD_SERVICE_FN);
	sprintf(adisk_service_config, "%s/%s", AVAHI_SERVICES_PATH, AVAHI_ADISK_SERVICE_FN);
	sprintf(itune_service_config, "%s/%s", AVAHI_SERVICES_PATH, AVAHI_ITUNE_SERVICE_FN);

	mkdir_if_none(AVAHI_CONFIG_PATH);
	mkdir_if_none(AVAHI_SERVICES_PATH);

	generate_mdns_config();

	if (pids("afpd") && nvram_match("timemachine_enable", "1"))
	{
		if (!f_exists(afpd_service_config))
			generate_afpd_service_config();
		if (!f_exists(adisk_service_config))
			generate_adisk_service_config();
	}else{
		if (f_exists(afpd_service_config)){
			unlink(afpd_service_config);
		}
		if (f_exists(adisk_service_config)){
			unlink(adisk_service_config);
		}
	}

	if(nvram_match("daapd_enable", "1") && pids("mt-daapd")){
		if (!f_exists(itune_service_config)){
			generate_itune_service_config();
		}
	}else{
		if (f_exists(itune_service_config)){
			unlink(itune_service_config);
		}
	}

	return _eval(avahi_daemon_argv, NULL, 0, &pid);
}

void stop_mdns(void)
{
	if (pids("avahi-daemon"))
		killall("avahi-daemon", SIGTERM);
}

void restart_mdns(void)
{
	char afpd_service_config[80];
	char itune_service_config[80];
	sprintf(afpd_service_config, "%s/%s", AVAHI_SERVICES_PATH, AVAHI_AFPD_SERVICE_FN);
	sprintf(itune_service_config, "%s/%s", AVAHI_SERVICES_PATH, AVAHI_ITUNE_SERVICE_FN);

	if (g_reboot || g_upgrade)
		return;

	if (nvram_match("timemachine_enable", "1") == f_exists(afpd_service_config)){
		if(nvram_match("daapd_enable", "1") == f_exists(itune_service_config)){
			unlink(itune_service_config);
			generate_itune_service_config();
			return;
		}
	}

	stop_mdns();
	sleep(2);
	start_mdns();
}

#endif

#ifdef  __CONFIG_NORTON__

int start_norton(void)
{
	eval("/opt/nga/init/bootstrap.sh", "start", "rc");

	return 0;
}

int stop_norton(void)
{
	int ret;

	ret = eval("/opt/nga/init/bootstrap.sh", "stop", "rc");

	return ret;
}

#endif /* __CONFIG_NORTON__ */


#ifdef RTCONFIG_IXIAEP
int
stop_ixia_endpoint(void)
{
	if (pids("endpoint"))
		killall_tk("endpoint");
	return 0;
}

int
start_ixia_endpoint(void)
{
	eval("start_endpoint");
}
#endif

#ifdef RTCONFIG_IPERF
int
stop_iperf(void)
{
	if (pids("iperf"))
		killall_tk("iperf");
	return 0;
}

int
start_iperf(void)
{
	char *iperf_argv[] = {"iperf", "-s", "-w", "1024k", NULL};
	pid_t pid;

	return _eval(iperf_argv, NULL, 0, &pid);
}
#endif

#ifdef  __CONFIG_WBD__
static int
start_wbd(void)
{
	int ret;

	ret = eval("wbd_master");
	ret = eval("wbd_slave");

	_dprintf("done\n");
	return ret;
}

void
stop_wbd(void)
{
	killall_tk("wbd_master");
	killall_tk("wbd_slave");
}
#endif /* __CONFIG_WBD__ */

#ifdef RTCONFIG_QCA_PLC_UTILS
int
stop_plchost(void)
{
	if (pids("plchost"))
		killall_tk("plchost");
	return 0;
}

int
start_plchost(void)
{
	char *plchost_argv[] = {"/usr/local/bin/plchost", "-i", "br0", "-N", BOOT_NVM_PATH, "-P", BOOT_PIB_PATH, NULL};
	pid_t pid;

	nvram_set("plc_wake", "1");
	return _eval(plchost_argv, NULL, 0, &pid);
}

void
reset_plc(void)
{
	FILE *fp;
	int rlen;
	char buf[1024], plc_mac[18];

	if (nvram_match("plc_ready", "0"))
		return;

#if defined(PLN12)
	if (!get_qca8337_PHY_power(1))
		doSystem("swconfig dev %s port 1 set power 1", MII_IFNAME);
#elif defined(PLAC56)
	int wake_gpio = nvram_get_int("plc_wake_gpio") & 0xff;

	if (get_gpio(wake_gpio))
		set_gpio(wake_gpio, 0);
#endif

	memset(plc_mac, 0, sizeof(plc_mac));
	strcpy(plc_mac, nvram_safe_get("plc_macaddr"));

	while (1) {
		fp = popen("/usr/local/bin/plctool -i br0 -I -e", "r");
		rlen = fread(buf, 1, sizeof(buf), fp);
		pclose(fp);
		if (rlen > 1) {
			buf[rlen-1] = '\0';
			if (strstr(buf, plc_mac))
				break;
		}
		dbg("%s: wait Powerline wake up...\n", __func__);
		sleep(1);
	}

	stop_plchost();
	eval("/usr/local/bin/plctool", "-i", "br0", "-R");
	nvram_set("plc_ready", "0");
}
#endif

#ifdef RTCONFIG_DHCP_OVERRIDE
int
stop_detectWAN_arp(void)
{
	if (pids("detectWAN_arp"))
		killall_tk("detectWAN_arp");
	return 0;
}

int
start_detectWAN_arp(void)
{
	char *detectWAN_arp_argv[] = {"detectWAN_arp", NULL};
	pid_t pid;

	return _eval(detectWAN_arp_argv, NULL, 0, &pid);
}
#endif

#ifdef RTCONFIG_CAPTIVE_PORTAL
#define UAM_WEB_PAGE	"/usr/lighttpd/css/uam.html"
#define UAM_JS_SCRIPT	"/usr/lighttpd/js/jquery-1.7.1.min.js"
#define UAM_JS	"/usr/lighttpd/css/uam.js"
#define BYPASS_PAGE	"/usr/lighttpd/css/Bypass.html"
#define	UAM_SRV_CONF	"/tmp/uamsrv.conf"
#define UAM_WEB_DIR	"/tmp/uamsrv/www"
int gen_uam_srv_conf()
{
	FILE *fp;

	/* write /tmp/lighttpd.conf */
	if ((fp=fopen(UAM_SRV_CONF, "r"))) {
		fclose(fp);
		unlink(UAM_SRV_CONF);
	}

	fp = fopen(UAM_SRV_CONF, "w");
	if (fp==NULL) return -1;

	/* Load modules */
	fprintf(fp, "server.modules+=(\"mod_alias\")\n");
	fprintf(fp, "server.modules+=(\"mod_userdir\")\n");
	fprintf(fp, "server.modules+=(\"mod_redirect\")\n");
	fprintf(fp, "server.modules+=(\"mod_compress\")\n");
	fprintf(fp, "server.modules+=(\"mod_usertrack\")\n");
	fprintf(fp, "server.modules+=(\"mod_rewrite\")\n");
	fprintf(fp, "server.modules+=(\"mod_captive_portal_uam\")\n");

	/* Basic setting */
	//fprintf(fp, "server.port=%s\n",get_webdav_http_port()); // defult setting, but no use
	fprintf(fp, "server.port=8083\n"); // defult setting, but no use
	if(strlen(nvram_safe_get("usbUIpath")) > 0)
		fprintf(fp, "server.document-root=\"%s/%s\"\n", UAM_WEB_DIR, "USB");
	else
		fprintf(fp, "server.document-root=\"%s\"\n", UAM_WEB_DIR);
	//fprintf(fp, "server.upload-dirs=(\"/tmp/lighttpd/uploads\")\n");
	fprintf(fp, "server.errorlog=\"/tmp/uamsrv/err.log\"\n");
	fprintf(fp, "server.pid-file=\"/tmp/uamsrv/uamsrv.pid\"\n");
	//fprintf(fp, "server.errorfile-prefix=\"/usr/lighttpd/css/status-\"\n");
	fprintf(fp, "server.syslog=\"/tmp/uamsrv/syslog.log\"\n");
	fprintf(fp, "server.error-handler-404=\"/index.html\"\n");

	//	**** Minetype setting **** //
	fprintf(fp, "mimetype.assign = (\n");
	fprintf(fp, "\".html\" => \"text/html\",\n");
	fprintf(fp, "\".htm\" => \"text/html\",\n");
	fprintf(fp, "\".css\" => \"text/css\",\n");
	fprintf(fp, "\".js\" => \"text/javascript\",\n");
/*
	fprintf(fp, "\".swf\" => \"application/x-shockwave-flash\",\n");
	fprintf(fp, "\".txt\" => \"text/plain\",\n");
	fprintf(fp, "\".jpg\" => \"image/jpeg\",\n");
	fprintf(fp, "\".gif\" => \"image/gif\",\n");
	fprintf(fp, "\".png\" => \"image/png\",\n");
	fprintf(fp, "\".pdf\" => \"application/pdf\",\n");
	fprintf(fp, "\".mp4\" => \"video/mp4\",\n");
	fprintf(fp, "\".m4v\" => \"video/mp4\",\n");
	fprintf(fp, "\".wmv\" => \"video/wmv\",\n");
	fprintf(fp, "\".mp3\" => \"audio/mpeg\",\n");
	fprintf(fp, "\".avi\" => \"video/avi\",\n");
	fprintf(fp, "\".mov\" => \"video/mov\"");
	fprintf(fp, "\"\" => \"application/x-octet-stream\"");
*/
	fprintf(fp, ")\n");

	// **** Index file names **** //
	fprintf(fp, "index-file.names = ( \"index.php\", \"index.html\",\n");
	fprintf(fp, "\"index.htm\", \"default.htm\",\n");
	fprintf(fp, " \" index.lighttpd.html\" )\n");

	// **** url access deny
	//fprintf(fp, " url.access-deny             = ( \"~\", \".inc\" )\n");

	// **** static-file.exclude extensions
	//fprintf(fp," static-file.exclude-extensions = ( \".php\", \".pl\", \".fcgi\" )\n");

	// ****
	//fprintf(fp, "compress.cache-dir          = \"/tmp/lighttpd/compress/\"\n");
	fprintf(fp, "compress.filetype           = ( \"application/x-javascript\", \"text/css\", \"text/html\", \"text/plain\" )\n");

	/*** SSL ***/
	/* default : https://192.168.1.1:443/webdav */
	//fprintf(fp, "$SERVER[\"socket\"]==\":%s\"{\n",get_webdav_https_port());
	fprintf(fp, "$SERVER[\"socket\"]==\":8083\"{\n");
	fprintf(fp, "   server.document-root=\"%s\"\n", UAM_WEB_DIR);
//	fprintf(fp, "	ssl.pemfile=\"/etc/server.pem\"\n");
//	fprintf(fp, "	ssl.engine=\"enable\"\n");
	//fprintf(fp, "   ssl.use-compression=\"disable\"\n");
//	fprintf(fp, "   ssl.use-sslv2=\"disable\"\n");
//	fprintf(fp, "   ssl.use-sslv3=\"disable\"\n");
	//fprintf(fp, "   ssl.honor-cipher-order=\"enable\"\n");
	//fprintf(fp, "   ssl.cipher-list=\"ECDHE-RSA-AES256-GCM-SHA384:ECDHE-RSA-AES128-GCM-SHA256:ECDHE-RSA-AES256-SHA384:ECDHE-RSA-AES128-SHA256:ECDHE-RSA-AES256-SHA:ECDHE-RSA-AES128-SHA:DES-CBC3-SHA:!aNULL:!eNULL:!EXPORT:!DES:!MD5:!PSK:!RC4\"\n");
//	fprintf(fp, "   ssl.cipher-list=\"ECDHE-RSA-AES256-GCM-SHA384:ECDHE-RSA-AES256-SHA384:ECDHE-RSA-AES256-SHA:ECDHE-RSA-AES128-GCM-SHA256:ECDHE-RSA-AES128-SHA256:ECDHE-RSA-AES128-SHA:AES256-GCM-SHA384:AES256-SHA256:AES256-SHA:AES128-GCM-SHA256:AES128-SHA256:AES128-SHA:ECDHE-RSA-DES-CBC3-SHA:DES-CBC3-SHA:!aNULL:!eNULL:!EXPORT:!CAMELLIA:!DES:!MD5:!PSK:!RC4;\"\n");
	fprintf(fp, "   $HTTP[\"url\"] =~ \"^/Uam($|/)\"{\n");
	fprintf(fp, "       alias.url = ( \"/Uam\" => \"%s/Uam.html\" ) \n", UAM_WEB_DIR);
	fprintf(fp, "   }\n");
	fprintf(fp, "   $HTTP[\"url\"] =~ \"^/FreeUam($|/)\"{\n");
	fprintf(fp, "       alias.url = ( \"/FreeUam\" => \"%s/FreeUam.html\" ) \n", UAM_WEB_DIR);
	fprintf(fp, "   }\n");
	fprintf(fp, "   $HTTP[\"url\"] =~ \"^/uam.js($|/)\"{\n");
	fprintf(fp, "       alias.url = ( \"/uam.js\" => \"%s/uam.js\" ) \n", UAM_WEB_DIR);
	fprintf(fp, "   }\n");
	fprintf(fp, "   $HTTP[\"url\"] =~ \"^/jquery-1.7.1.min.js($|/)\"{\n");
	fprintf(fp, "       alias.url = ( \"/jquery-1.7.1.min.js\" => \"%s/jquery-1.7.1.min.js\" ) \n", UAM_WEB_DIR);
	fprintf(fp, "   }\n");
	fprintf(fp, "   $HTTP[\"url\"] =~ \"^/Bypass.html($|/)\"{\n");
	fprintf(fp, "       alias.url = ( \"/Bypass.html\" => \"%s/Bypass.html\" ) \n", UAM_WEB_DIR);
	fprintf(fp, "   }\n");
	fprintf(fp, "   $HTTP[\"url\"] =~ \"^/uam.html($|/)\"{\n");
	fprintf(fp, "       alias.url = ( \"/uam.html\" => \"%s/uam.html\" ) \n", UAM_WEB_DIR);
	fprintf(fp, "   }\n");
	fprintf(fp, "   $HTTP[\"url\"] =~ \"^/Uam.css($|/)\"{\n");
	fprintf(fp, "       alias.url = ( \"/Uam.css\" => \"%s/Uam.css\" ) \n", UAM_WEB_DIR);
	fprintf(fp, "   }\n");
	fprintf(fp, "   $HTTP[\"url\"] =~ \"^/FreeUam.css($|/)\"{\n");
	fprintf(fp, "       alias.url = ( \"/FreeUam.css\" => \"%s/FreeUam.css\" ) \n", UAM_WEB_DIR);
	fprintf(fp, "   }\n");
	fprintf(fp, "}\n"); /*** SSL ***/

	/* debugging */
	fprintf(fp, "debug.log-request-header=\"disable\"\n");
	fprintf(fp, "debug.log-response-header=\"disable\"\n");
	fprintf(fp, "debug.log-request-handling=\"disable\"\n");
	fprintf(fp, "debug.log-file-not-found=\"disable\"\n");
	fprintf(fp, "debug.log-condition-handling=\"disable\"\n");

	fclose(fp);
	return 0;
}

void start_uam_srv()
{
	pid_t pid;
	char *lighttpd_argv[] = { "/usr/sbin/uamsrv", "-f", "/tmp/uamsrv.conf", "-D", NULL };

//	if (nvram_match("enable_webdav", "1")) return;	/* don't  start uam server, start it in webdav process */

#if 0 // will be skipped during boot with the USB modem.
	if(!check_if_file_exist("/etc/server.pem")) {
		if(f_exists("/etc/cert.pem") && f_exists("/etc/key.pem")){
			system("cat /etc/key.pem /etc/cert.pem > /etc/server.pem");
		}else{
			notify_rc_and_wait("start_uam_srv");
			return;
		}
	}
#endif

	if (getpid()!=1) {
		notify_rc("start_uam_srv");
		return;
	}

	/* lighttpd directory */
	mkdir_if_none("/tmp/uamsrv");
	mkdir_if_none("/tmp/uamsrv/www");
	mkdir_if_none("/tmp/uamsrv/www/USB");
	chmod("/tmp/uamsrv/www", 0777);

	/* copy web page to lighttpd dir */
	eval("cp", UAM_WEB_PAGE, UAM_WEB_DIR);
	eval("cp", UAM_JS_SCRIPT, UAM_WEB_DIR);
	eval("cp", UAM_JS, UAM_WEB_DIR);
	eval("cp", BYPASS_PAGE, UAM_WEB_DIR);

	if (gen_uam_srv_conf()) return;
	//_dprintf("%s %d\n", __FUNCTION__, __LINE__);	// tmp test;
	if (!pids("uamsrv"))
		_eval(lighttpd_argv, NULL, 0, &pid);

	if (pids("uamsrv"))
		logmessage("UAM server", "daemon is started");
}

void stop_uam_srv()
{
	if (getpid() != 1) {
		notify_rc("stop_uam_srv");
		return;
	}

	if (pids("uamsrv")){
		kill_pidfile_tk("/tmp/uamsrv/uamsrv.pid");
		unlink("/tmp/uamsrv/uamsrv.pid");
		logmessage("UAM Server", "daemon is stoped");
	}
}
#endif

#if defined(RTCONFIG_BT_CONN)
void start_dbus_daemon(void)
{
	pid_t pid;
	char *dbusd_argv[] = { "dbus-daemon", "--system", NULL };

	if (getpid()!=1) {
		notify_rc("start_dbus_daemon");
		return;
	}

	mkdir_if_none("/var/lib/dbus");
	mkdir_if_none("/var/run/dbus");

	if (!pids("dbus-daemon")) {
		_eval(dbusd_argv, NULL, 0, &pid);
		logmessage("dbus", "daemon is started");
	}
}

void stop_dbus_daemon(void)
{
	if (getpid() != 1) {
		notify_rc("stop_dbus_daemon");
		return;
	}

	if (pids("dbus-daemon")){
		kill_pidfile_tk("/var/run/dbus.pid");
		logmessage("dbus", "daemon is stoped");
	}
}

int check_bluetooth_device(const char *bt_dev)
{
	struct hci_dev_info di;
	int fd;
	int ret = -1;

	if(bt_dev == NULL || strlen(bt_dev) < 4)
		return -1;

	if((fd = socket(AF_BLUETOOTH, SOCK_RAW | SOCK_CLOEXEC, BTPROTO_HCI)) >= 0)
	{
		memset(&di, 0, sizeof(di));
		di.dev_id = safe_atoi(bt_dev + 3);	// hci interface: hci0

		if (ioctl(fd, HCIGETDEVINFO, (void *) &di) == 0)
		{
			ret = 0;
		}
		close(fd);
	}

	return ret;
}

int isValidMac(unsigned char mac[]) {
	if (mac[0] == 0xff
	 ||(mac[0] == 0 && mac[1] == 0 && mac[2] == 0 && mac[3] == 0 && mac[4] == 0 && mac[5] == 0)
	   )
		return 0;

	/* valid mac */
	return 1;
}

void change_bt_mac(void)
{
#if defined(RTCONFIG_WIFI_SON)
	unsigned char bt_mac[6], mac2[6], mac5[6];
	unsigned char mac5_2[6];
	int plus = 0;

	extern int get_mac_2g(unsigned char dst[]);
	extern int get_mac_5g(unsigned char dst[]);

	memset(mac2, 0, sizeof(mac2));
	if(get_mac_2g(mac2) < 0 || isValidMac(mac2) != 1) {
		cprintf("invalid mac2(%02x:%02x:%02x:%02x:%02x:%02x)\n", mac2[0], mac2[1], mac2[2], mac2[3], mac2[4], mac2[5]);
		return;
	}

	memset(mac5, 0, sizeof(mac5));
	if(get_mac_5g(mac5) < 0 || isValidMac(mac5) != 1) {
		cprintf("invalid mac5(%02x:%02x:%02x:%02x:%02x:%02x)\n", mac5[0], mac5[1], mac5[2], mac5[3], mac5[4], mac5[5]);
		return;
	}

	memset(mac5_2, 0, sizeof(mac5_2));

	if(mac5[5] == mac2[5] +2)	// final version
	{
#if defined(MAPAC2200) || defined(RTAC92U)
		plus = 5;
#elif defined(MAPAC1300) || defined(VZWAC1300)
		plus = 4;
#elif defined(MAPAC1750)
		plus = 3;
#endif
	}
	else if(mac5[5] == mac2[5] +4)	// need to check type
	{
#if defined(MAPAC2200)
		extern int get_mac_5g_2(unsigned char dst[]);
		if(get_mac_5g_2(mac5_2) < 0 || isValidMac(mac5_2) != 1) {
			cprintf("invalid mac5_2(%02x:%02x:%02x:%02x:%02x:%02x)\n", mac5_2[0], mac5_2[1], mac5_2[2], mac5_2[3], mac5_2[4], mac5_2[5]);
			return;
		}
		if(mac5_2[5] == mac5[5] +4)
			plus = 0xc;	// 1st version
		else if(mac5_2[5] < mac5[5])
			plus = 5;	// wrong high/low band version
#elif defined(MAPAC1300) || defined(VZWAC1300)
		plus = 8;
#endif
	}
#if defined(MAPAC2200)
	else if(mac5[5] == mac2[5] +8)
	{
		plus = 0xc;
	}
#endif

	if(plus != 0) {
		char mac_str[32];
		memcpy(bt_mac, mac2, 6);
		bt_mac[5] += plus;
		ether_etoa(bt_mac, mac_str);
		logmessage("BLE", "Set BT MAC plus(%d): %s", plus, mac_str);
		system("hciconfig hci0 up");
		doSystem("btconfig wba %s", mac_str);
	}
	else
	{
		logmessage("BLE", "## mac2(%02x:%02x:%02x:%02x:%02x:%02x)\n", mac2[0], mac2[1], mac2[2], mac2[3], mac2[4], mac2[5]);
		logmessage("BLE", "## mac5(%02x:%02x:%02x:%02x:%02x:%02x)\n", mac5[0], mac5[1], mac5[2], mac5[3], mac5[4], mac5[5]);
		logmessage("BLE", "## mac5_2(%02x:%02x:%02x:%02x:%02x:%02x)\n", mac5_2[0], mac5_2[1], mac5_2[2], mac5_2[3], mac5_2[4], mac5_2[5]);
	}
#endif
}

void start_bluetooth_service(void)
{
	pid_t pid;
	char *ble_argv[]= { "bluetoothd", "-n", "-p", "aqis", NULL };
	char *ble_argv1[]= { "bluetoothd", "-d", "-n", "-p", "aqis", NULL };
	const char *str_inf = "hci0";
	char cmd[64];
	int retry=0;

#if defined(BLUECAVE)
	if(nvram_get_int("x_Setting") == 1){
		_dprintf("BLE: skip start_bluetooth_service\n");
		return;
	}
#endif

#ifndef BLUECAVE
	system("/usr/bin/btchk.sh &"); /* workaround script */

	while (1) {
		if(check_bluetooth_device(str_inf))
		{
			printf("Failed to get HCI Device! Retry after 1 sec!\n");
			sleep(1);
			if (++retry > 30) {
				printf("Disable BLE daemon!\n");
				return;
			}
		}
		else
			break;
	}
#endif
	if (getpid()!=1) {
		notify_rc("start_bluetooth_service");
		return;
	}
	if (pids("bluetoothd")) killall_tk("bluetoothd");

	system("hciconfig hci0 reset");
	change_bt_mac();
	system("hciconfig hci0 down");
	if (nvram_match("ble_dbg", "1")) _eval(ble_argv1, "/dev/console", 0, &pid);
	else  _eval(ble_argv, NULL, 0, &pid);
	sleep(2);
	system("hciconfig hci0 up");
	system("hciconfig hci0 leadv 0");
	if (nvram_match("ble_dbg", "1")) system("btmgmt info");

#ifndef BLUECAVE
	memset(cmd, '\0', sizeof(cmd));
	snprintf(cmd, sizeof(cmd), "hciconfig %s | grep 'UP RUNNING' -q", str_inf);
	if (system(cmd) == 0)
	{
#if defined(RTCONFIG_LP5523)
	lp55xx_leds_proc(LP55XX_WHITE_LEDS, LP55XX_ACT_NONE);
#elif defined(MAPAC1750)
		set_rgbled(RGBLED_WHITE);
#else
		;
#endif /* RTCONFIG_LP5523 */
	}
#endif
	logmessage("BLE", "daemon is started");
}

void stop_bluetooth_service(void)
{
	if (pids("bluetoothd")) {
		_dprintf("Turn off Bluetooth\n");
		killall_tk("bluetoothd");
		system("hciconfig hci0 reset down");
		logmessage("bluetoothd", "daemon is stoped");
	}

}
#endif	/* RTCONFIG_BT_CONN */

#ifdef RTCONFIG_WIFI_SON
#if defined(RTCONFIG_ETHBACKHAUL) && defined(RTCONFIG_QCA_ORG_UPDOWN_SEPARATE)
void start_ethbl_lldpd(void)
{
	char ifname[32],buf[120];
	char *next;
	//char *lldpd[] = {"lldpd", nvram_safe_get("lan_ifname"), NULL};
	char *lldpd[] = {"lldpd", NULL};
	pid_t pid;

	if (pids("lldpd"))
		killall_tk("lldpd");

	if(sw_mode() == SW_MODE_ROUTER || nvram_match("cfg_master", "1")){
		eval("lldpd","-I","lo,br0","-c","-f","-s","-e","-M","4","-S","MAP-CAP");
	}
	else if(sw_mode() == SW_MODE_AP && !nvram_match("cfg_master", "1")){
		eval("lldpd","-I","lo,br0","-c","-f","-s","-e","-M","4","-S","MAP-RE");
	}
	sleep(2);
	memset(buf,0,sizeof(buf));
	foreach(ifname, nvram_safe_get("lan_ifnames"), next)
	{
		if(strlen(buf))
			sprintf(buf,"%s,%s",buf,ifname);
		else
			sprintf(buf,"%s",ifname);
	}
	sprintf(buf,"%s,%s",buf,"br0");
	eval("lldpcli","configure","system","interface","pattern",buf);
	eval("lldpcli","configure","lldp","tx-interval","10");
	eval("lldpcli","configure","lldp","tx-hold","2");
}
#endif

void start_hyfi_process(void)
{

#ifdef RTCONFIG_AMAS
#if defined(RTCONFIG_WIFI_SON)
        if(nvram_match("wifison_ready","1"))
	{
                stop_amas_lib();
#ifdef RTCONFIG_NEW_USER_LOW_RSSI
        	stop_roamast();
#endif
	}
#endif
#endif
	hyfi_process();
}

void start_hyfi_sync(void)
{
	pid_t pid;
	char *argv[]={"/sbin/delay_exec","4","hive_cap config_change",NULL};

	_eval(argv, NULL, 0, &pid);
}

void start_chg_swmode(void)
{
	FILE *fp = NULL;
	char path[]="/tmp/chg_swmode.sh";
	int sw_mode=nvram_get_int("sw_mode");
	int delay=30;

	if (!(fp = fopen(path, "w+")))
		return;
	else {
		fprintf(fp, "hive_cmd reboot\n"
				"sleep %d\n"
				"reboot\n", delay	);

		fclose(fp);
		chmod(path, 0777);
	}

	if (sw_mode==3) {
		nvram_set("lan_proto", "dhcp");
		nvram_set("lan_dnsenable_x", "1");
	}
	else if (sw_mode==1) {
		nvram_set("lan_proto", nvram_default_get("lan_proto"));
		nvram_set("lan_ipaddr", nvram_default_get("lan_ipaddr"));
		nvram_set("lan_ipaddr_rt", nvram_default_get("lan_ipaddr_rt"));
		nvram_set("dhcp_start", nvram_default_get("dhcp_start"));
		nvram_set("dhcp_end", nvram_default_get("dhcp_end"));
		nvram_set("lan_dnsenable_x", nvram_default_get("lan_dnsenable_x"));
	}

	nvram_commit();

	doSystem(path);
}

void start_spcmd(void)
{
	if (nvram_match("x_Setting", "1")) {
		char *cmd=nvram_get("spcmd");
		pid_t pid;
		if (!cmd) return;

		if (!strcmp(cmd, "xx")) {
			char *argv[]={"/sbin/delay_exec","60","reboot",NULL};
			_eval(argv, NULL, 0, &pid);
		} else if (memcmp(cmd, "SCH", 3)==0) { /* SCH2G_5G1_5G2 */
			int ch0, ch1, ch2;
			int my_ch0, my_ch1, my_ch2;
			my_ch0 = get_channel(get_wififname(0));
			my_ch1 = get_channel(get_wififname(1));
#if defined(MAPAC2200) || defined(RTAC92U)
			my_ch2 = get_channel(get_wififname(2));
#else
			my_ch2 = 0;
#endif
			ch0=atoi(cmd+3);
			ch1=atoi(cmd+6);
			ch2=atoi(cmd+10);
			//_dprintf("[LYRA SCH] CAP's channel %d:%d:%d, mine %d:%d:%d\n", ch0, ch1, ch2, my_ch0, my_ch1, my_ch2);
			if (ch0 && (my_ch0 != ch0)) /* 2.4G front haul channel */
				doSystem("iwconfig %s channel %d", get_wififname(0), ch0);
			if (ch1 && (my_ch1 != ch1 && nvram_get_int("eth_backl")==1)) /* 5G backhaul haul channel */
				doSystem("iwconfig %s channel %d", get_wififname(1), ch1);
#if defined(MAPAC2200) || defined(RTAC92U)
			if (ch2 && (my_ch2 != ch2)) /* 5G front haul channel */
				doSystem("iwconfig %s channel %d", get_wififname(2), ch2);
#endif
		}
		nvram_set("spcmd", "0");
	}
}

#if defined(MAPAC2200) || defined(RTAC92U)
void start_bhblock(void)
{
	int enable=nvram_get_int("ncb_enable");

	if (nvram_match("x_Setting", "1")) {
		logmessage("start_bhblock", "%s 5G backhaul client connection.", enable?"Enable":"Disable");
		doSystem("iwpriv wifi1 ncb_enable %d", enable);
	}
}
#endif
#endif

#ifdef RTCONFIG_FREERADIUS
void radiusd_ascii_to_char(void)
{
	sqlite3 *db;
	char *errMsg=NULL;
	char **dbResult;
	int nRow, nColumn;
	int ret=0;
	int i=0;
	char char_user[64], char_passwd[64];
	char tmp_ascii_user[64], tmp_ascii_passwd[64];
	char tmpSql[128];

	memset(char_user, 0, sizeof(char_user));
	memset(char_passwd, 0, sizeof(char_passwd));
	memset(tmp_ascii_user, 0, sizeof(tmp_ascii_user));
	memset(tmp_ascii_passwd, 0, sizeof(tmp_ascii_passwd));
	memset(tmpSql, 0, sizeof(tmpSql));

	if (sqlite3_open_v2("/tmp/freeradius.db", &db, SQLITE_OPEN_READWRITE | SQLITE_OPEN_CREATE, NULL)) {
		return;
	}

	ret = sqlite3_exec(db, "attach '/jffs/.sys/Permission/PMS_data.db3' as pms;insert into main.radcheck select NULL, Name, 'Cleartext-Password', ':=', passwd from pms.user;", 0, 0, &errMsg);
	if(ret != SQLITE_OK )
		return;

	if(sqlite3_get_table(db, "select * from radcheck", &dbResult, &nRow, &nColumn, &errMsg) == SQLITE_OK) {
		for(i = 1; i <= nRow ; i++ ) {
			sprintf(tmp_ascii_user, "%s", dbResult[i*nColumn+1]);
			sprintf(tmp_ascii_passwd, "%s", dbResult[i*nColumn+4]);
			ascii_to_char_safe(char_user, tmp_ascii_user, sizeof(char_user));
			ascii_to_char_safe(char_passwd, tmp_ascii_passwd, sizeof(char_passwd));
			sprintf(tmpSql, "update radcheck set value='%s' where username='%s';", char_passwd, char_user);
			//_dprintf("tmpSql=%s\n", tmpSql);
			ret = sqlite3_exec(db, tmpSql, 0, 0, &errMsg);
			if( ret != SQLITE_OK )
				return;
		}
	}
	if(errMsg!=NULL)
		sqlite3_free(errMsg);

	sqlite3_free_table(dbResult);
	sqlite3_close(db);
}

void radiusd_updateDB(void)
{

		char *nv=NULL, *nvp=NULL, *b=NULL;
		char *profile_idx=NULL, *userlist=NULL, *tmp=NULL;
		char *cli_act=NULL, *cli_name=NULL, *cli_passwd=NULL, *cli_ip=NULL;
		char tmpcmd[256];
		char name[128];
		char passwd[128];

		unlink("/tmp/freeradius.db");
		/* create database for radius */
		system("sqlite3 /tmp/freeradius.db '.read /usr/freeradius/raddb/mods-config/sql/main/sqlite/schema.sql'");

#ifdef RTCONFIG_PERMISSION_MANAGEMENT
		if(!access("/jffs/.sys/Permission/PMS_data.db3", F_OK)){
		//add user permission data to freeradius database.
			//system("sqlite3 /tmp/freeradius.db 'attach \"/jffs/.sys/Permission/PMS_data.db3\" as pms;insert into main.radcheck select NULL, Name, \"Cleartext-Password\", \":=\", passwd from pms.user;'");
			radiusd_ascii_to_char();
		}
#endif
		//add local user (for captive portal) to freeradius database.
		nv = nvp = strdup(nvram_safe_get("captive_portal_adv_local_clientlist"));
		if (nv) {
			while ((b = strsep(&nvp, "<")) != NULL) {
				if ((vstrsep(b, ">", &profile_idx, &userlist) != 2 ))
					continue;
				while((tmp = strsep(&userlist, ",")) != NULL ){
					memset(name, 0, sizeof(name));
					memset(passwd, 0, sizeof(passwd));
					sscanf(tmp, "%[^:]:%s", name, passwd);

			  		snprintf(tmpcmd, sizeof(tmpcmd), "sqlite3 /tmp/freeradius.db 'insert into radcheck(username,attribute,op,value) values(\"%s\",\"Cleartext-Password\",\":=\",\"%s\");'", name, passwd);
			  		system(tmpcmd);

			  		snprintf(tmpcmd, sizeof(tmpcmd), "sqlite3 /tmp/freeradius.db 'insert into radcheck(username,attribute,op,value) values(\"%s\",\"NAS-Identifier\",\"==\",\"%s\");'", name, "radius");
			  		system(tmpcmd);
				}
			}
			free(nv);
		}
		snprintf(tmpcmd, sizeof(tmpcmd), "sqlite3 /tmp/freeradius.db 'delete from nas;'");
		system(tmpcmd);

		//add radius client to freeradius database
		nv = nvp = strdup(nvram_safe_get("radius_serv_list"));
		if (nv) {
			while ((b = strsep(&nvp, "<")) != NULL) {
				if ((vstrsep(b, ">", &cli_act, &cli_name, &cli_passwd, &cli_ip) != 4 ))
					continue;
				if(atoi(cli_act) == 1){
					snprintf(tmpcmd, sizeof(tmpcmd), "sqlite3 /tmp/freeradius.db 'insert into nas(id,nasname,shortname,secret) values(NULL,\"%s\",\"%s\",\"%s\");'", cli_ip, cli_name, cli_passwd);
			  	system(tmpcmd);

				}
			}
			free(nv);
		}

#if 0
		/* add group and radgroupreply for auth check */
		system("sqlite3 /tmp/freeradius.db 'insert into radusergroup(username,groupname) values(\"noauth\",\"user\");'");
		system("sqlite3 /tmp/freeradius.db 'insert into radgroupreply(groupname,attribute,op,value) values(\"user\",\"Auth-Type\",\":=\",\"Local\");'");
		system("sqlite3 /tmp/freeradius.db 'insert into radgroupreply(groupname,attribute,op,value) values(\"user\",\"Service-Type\",\":=\",\"Framed-User\");'");

		/* set idle timeout */
		system("sqlite3 /tmp/freeradius.db 'insert into radgroupreply(groupname,attribute,op,value) values(\"user\",\"Idle-Timeout\",\":=\",\"600'\");'");	//10 minutes for idle timeout
		system("sqlite3 /tmp/freeradius.db 'insert into radgroupreply(groupname,attribute,op,value) values(\"limit_time\",\"Session-Timeout\",\":=\",\"7200'\");'");	//120 minutes for session timeout

		/* add nas for radius check */
		system("sqlite3 /tmp/freeradius.db 'insert into nas(id,nasname,shortname,secret) values(1,\"127.0.0.1\",\"radius\",\"radius\");'");

#endif
}

void start_radiusd(void)
{
	pid_t pid;
	char *radiusd_argv[] = { "radiusd", "-s", "-P", NULL };

	if (nvram_get_int("radius_serv_enable")) {
		if (getpid()!=1) {
			notify_rc("start_radiusd");
			return;
		}

		mkdir_if_none("/var/run/radiusd");
		mkdir_if_none("/var/log/radius");

		radiusd_updateDB();
		if (!pids("radiusd")) {
			_eval(radiusd_argv, NULL, 0, &pid);
			logmessage("Radius Server", "daemon is started");
		}
		start_firewall(wan_primary_ifunit(), 0);
	}
}


void stop_radiusd()
{
	if (getpid() != 1) {
		notify_rc("stop_radiusd");
		return;
	}

	if (pids("radiusd")){
		kill_pidfile_tk("/var/run/radiusd/radiusd.pid");
		logmessage("Radius Server", "daemon is stoped");
	}
	start_firewall(wan_primary_ifunit(), 0);
}

#endif

//chillispot
#if defined(RTCONFIG_CHILLISPOT) || defined(RTCONFIG_COOVACHILLI)
void chilli_localUser_passcode(void)
{
	FILE *fp;
	unsigned char s[512];
	char *p;
	char salt[32];
	char *passwd;

	passwd = nvram_safe_get("captive_portal_passcode");
	if(strlen(passwd) == 0)
		return;

	strcpy(salt, "$1$");
	f_read("/dev/urandom", s, 6);
	base64_encode(s, salt + 3, 6);
	salt[3 + 8] = 0;
	p = salt;
	while (*p) {
		if (*p == '+') *p = '.';
		++p;
	}

	fp=fopen("/etc/shadow.chilli", "w");

    if (fp==NULL){
	   perror("open local user file failed\n");
	   return;
	}

	p = crypt(passwd, salt);
	fprintf(fp, "noauth:%s:0:0:99999:7:0:0:\n", p);

	if(fp!=NULL) fclose(fp);
}
void chilli_localUser(void)
{
	char *nv=NULL, *nvp=NULL, *b=NULL;
	char *profile_idx=NULL, *userlist=NULL, *tmp=NULL;
#if 0
	PMS_ACCOUNT_INFO_T *account_list, *follow_account;
	PMS_ACCOUNT_GROUP_INFO_T *group_list, *follow_group;
	PMS_OWNED_INFO_T *owned_account=NULL;
	int acc_num=0, group_num=0;
#endif

	FILE *fp;
	unsigned char s[512];
	char *p;
	char salt[32];
	char *username, *passwd;

	strcpy(salt, "$1$");
	f_read("/dev/urandom", s, 6);
	base64_encode(s, salt + 3, 6);
	salt[3 + 8] = 0;
	p = salt;
	while (*p) {
		if (*p == '+') *p = '.';
		++p;
	}

	fp=fopen("/etc/shadow.chilli-cp", "w");

	if (fp==NULL){
	   perror("open local user file failed\n");
	   return;
	}
#if 0
	if(PMS_GetAccountInfo(PMS_ACTION_GET_FULL, &account_list, &group_list, &acc_num, &group_num) < 0){
		printf("Can't read the account list.\n");
		goto EXIT;
	}
	for(follow_group = group_list; follow_group != NULL; follow_group = follow_group->next){
		owned_account=follow_group->owned_account;
		if(follow_group->active  == 1 && (!strcmp(follow_group->name, nvram_safe_get("captivpeGroup")))){
			 break;
		}
	}
	if(follow_group!=NULL){
		while(owned_account!=NULL){
			PMS_ACCOUNT_INFO_T *Account_owned=(PMS_ACCOUNT_INFO_T *)owned_account->member;
			fprintf(fp, "%s:%s\n", Account_owned->name, Account_owned->passwd );
			printf("Owned Account: %s\t", Account_owned->name);
			owned_account=owned_account->next;
		}
	}
	PMS_FreeAccInfo(&account_list, &group_list);
#endif
	//fprintf(fp, "noauth:noauth\n");
	nv = nvp = strdup(nvram_safe_get("captive_portal_adv_local_clientlist"));
	if (nv) {
		while ((b = strsep(&nvp, "<")) != NULL) {
			if ((vstrsep(b, ">", &profile_idx, &userlist) != 2 ))
				continue;

			while((tmp = strsep(&userlist, ",")) != NULL ){
				/*if(strlen(tmp) > 0){
					fprintf(fp, "%s\n", tmp);
				}*/
				if((vstrsep(tmp, ":", &username, &passwd)!=2)) continue;
				if(strlen(username)==0||strlen(passwd)==0) continue;

				p = crypt(passwd, salt);
				fprintf(fp, "%s:%s:0:0:99999:7:0:0:\n", username, p);

			}
		}
		free(nv);
	}
//EXIT:
	if(fp!=NULL) fclose(fp);

}

#ifdef RTCONFIG_CAPTIVE_PORTAL

#define FREEWIFIIF "br1"
#define CPIF "br2"
void chilli_addif2br0(const char *ifname)
{
	char *nv = NULL, *nvp = NULL, *b = NULL;

	nv = nvp = strdup(nvram_safe_get("lan_ifnames"));

	if(nv)
	{
		while ((b = strsep(&nvp, " ")) != NULL)
		{
			SKIP_ABSENT_FAKE_IFACE(b);
			printf("b=%s\n",b);
			if(b && strcmp(b,ifname))
				eval("brctl","addif","br0",b);
		}
		free(nv);
	}
}

void main_config(void)
{
	char *iface = NULL;

	eval("modprobe","tun"); //load tun mod

	if(nvram_match("chilli_enable", "1"))
	{
		iface = nvram_safe_get("chilli_interface");
		if (nvram_match("chilli_nowifibridge", "1"))
		{
			if(iface)
			{
				eval("brctl","delif","br0",iface); //del interface from br0
				chilli_addif2br0(iface);
			}
		  }
		  else
		  {
			if(iface)
			{
			   eval("brctl","addif","br0",iface); //add interface to br0
			}
		  }
	}else if(nvram_match("hotss_enable", "1"))
	{
		iface = nvram_safe_get("hotss_interface");
		if (nvram_match("hotss_nowifibridge", "1"))
		{
			if(iface)
			{
				eval("brctl","delif","br0",iface); //del interface from br0
				chilli_addif2br0(iface);
			}
		}
		else
		{
			if(iface)
			{
				eval("brctl","addif","br0",iface); //add interface to br0
			}
		}
	}

	/*if (nvram_match("chilli_nowifibridge", "1"))
	{
		if(nvram_match("chilli_enable", "1"))
			iface = nvram_safe_get("chilli_interface");
		else if(nvram_match("hotss_enable", "1"))
			iface = nvram_safe_get("hotss_interface");

		if(iface)
		{
		   eval("brctl","delif","br0",iface); //del interface from br0
		   chilli_addif2br0(iface);
		}
	}
	else
	{
		iface = nvram_safe_get("chilli_interface");
		if(iface)
		{
		   eval("brctl","addif","br0",iface); //add interface to br0
		}
	}*/
}

void chilli_config(void)
{
	FILE *fp;
	FILE *local_fp;
	int i, k=0;
	char lan_ip[64];
	char chilli_url[100];
	char domain[64];
	char *tmp_str=NULL;
	char *tmp=NULL, *passwd=NULL;;
	int time=0;
	char ip_mask[32] = "192.168.182.0/24";
	int gw[4] = { 192, 168, 182, 1}, cidr = 24;

	if (!(fp = fopen("/tmp/chilli.conf", "w"))) {
		perror("/tmp/chilli.conf");
		return;
	}

	/* Get network and generate gateway IP. */
	strlcpy(ip_mask, nvram_get("chilli_net")? : nvram_default_get("chilli_net"), sizeof(ip_mask));
	if (sscanf(ip_mask, "%d.%d.%d.%d/%d", &gw[0], &gw[1], &gw[2], &gw[3], &cidr) == 5) {
		gw[3]++;
	}

	//if(nvram_match("chilli_Radius", "1")){
		fprintf(fp, "radiusserver1 %s\n", nvram_get("chilli_radius"));
		fprintf(fp, "radiusserver2 %s\n", nvram_get("chilli_backup"));
		if (nvram_invmatch("chilli_radiusauthport", ""))
			fprintf(fp, "radiusauthport %s\n", nvram_get("chilli_radiusauthport"));
		//fprintf(fp, "radiussecret %s\n", nvram_get("chilli_pass"));
		if (nvram_invmatch("chilli_radiusnasid", ""))
			fprintf(fp, "radiusnasid %s\n", nvram_get("chilli_radiusnasid"));
//	}else{
	passwd = nvram_safe_get("captive_portal_passcode");
	if(strlen(passwd) > 0){
		chilli_localUser_passcode();
		fprintf(fp, "localusers %s\n", "/etc/shadow.chilli");
	}
	else
	{
		fprintf(fp, "localusers %s\n", "/tmp/localusers");
		if (!(local_fp = fopen("/tmp/localusers", "w"))) {
			perror("/tmp/localusers");
			return;
		}
		fprintf(local_fp, "noauth:noauth");
		fclose(local_fp);
	}
		/*fprintf(fp, "localusers %s\n", "/tmp/localusers");
		if (!(local_fp = fopen("/tmp/localusers", "w"))) {
			perror("/tmp/localusers");
			return;
		}
		passwd=nvram_safe_get("captive_portal_passcode");
		if(strlen(passwd) >0 ) fprintf(local_fp, "noauth:%s", passwd);
		else fprintf(local_fp, "noauth:noauth");
		fclose(local_fp);*/
//	}

	if (nvram_match("chilli_nowifibridge", "1"))
		fprintf(fp, "dhcpif %s\n", FREEWIFIIF);
	else
		fprintf(fp, "dhcpif %s\n", "br0");

	memset(lan_ip, 0, sizeof(lan_ip));
	memset(chilli_url,0, sizeof(chilli_url));
	strcpy(lan_ip, nvram_safe_get("lan_ipaddr"));

	if(!nvram_match("chilli_url", lan_ip))
	   nvram_set("chilli_url", lan_ip);
	//sprintf(chilli_url, "https://%s/Uam", lan_ip);
	sprintf(chilli_url, "%s://%s:8083/FreeUam", nvram_safe_get("chilli_protocol"), lan_ip);
	fprintf(fp, "uamserver %s\n", chilli_url);
	memset(domain, 0, sizeof(domain));
	strcpy(domain, nvram_safe_get("brdName"));

	if(strlen(domain) > 0 ){
		while(domain[k] != '\0'){
			domain[k]=tolower(domain[k]);
			k++;
		}
		if(strlen(domain) > 0){
			fprintf(fp, "domain %s\n", domain);
			fprintf(fp, "domaindnslocal\n");
		}
	}
	fprintf(fp, "cmdsocketport %s\n", "42424");
#ifdef RTCONFIG_IPV6
	if (ipv6_enabled()) fprintf(fp, "ipv6\n");
#endif
	fprintf(fp, "tundev %s\n", "tun22");
	fprintf(fp, "uamaliasip %d.%d.%d.%d\n", gw[0], gw[1], gw[2], gw[3]);
	fprintf(fp, "redirssl\n");
	fprintf(fp, "sslcertfile %s\n", "/etc/cert.pem");
	fprintf(fp, "sslkeyfile %s\n", "/etc/key.pem");
	if((time=nvram_get_int("chilli_authtime")) > 0)
		fprintf(fp, "challengetimeout2 %d\n", time);
	tmp_str=nvram_safe_get("chilli_awaytime");
	if(strcmp(tmp_str,""))
		fprintf(fp, "defidletimeout %lu\n", strtoul(tmp_str, &tmp, 10));
	tmp_str=nvram_safe_get("chilli_sessiontime");
	if(strcmp(tmp_str,""))
		fprintf(fp, "defsessiontimeout %lu\n", strtoul(tmp_str, &tmp, 10));
#endif

	fprintf(fp, "dns1 %s\n", nvram_safe_get("lan_ipaddr"));

	char *chilli_uamsecret =  nvram_get("chilli_uamsecret");
#ifdef RTCONFIG_NVRAM_ENCRYPT
	int declen = pw_dec_len(chilli_uamsecret);
	char dec_passwd[declen];
	memset(dec_passwd, 0, sizeof(dec_passwd));
	pw_dec(chilli_uamsecret, dec_passwd);
	chilli_uamsecret = dec_passwd;
#endif
	if (nvram_invmatch("chilli_uamsecret", ""))
		fprintf(fp, "uamsecret %s\n", chilli_uamsecret);
	if (nvram_invmatch("chilli_uamanydns", "0"))
		fprintf(fp, "uamanydns\n");
	if (nvram_invmatch("chilli_uamallowed", ""))
		fprintf(fp, "uamallowed %s\n", nvram_get("chilli_uamallowed"));

	if (nvram_match("chilli_nowifibridge", "1"))
	{
		if (nvram_invmatch("chilli_net", ""))
			fprintf(fp, "net %s\n", nvram_get("chilli_net"));
	}
	else
		fprintf(fp, "net %s\n", ip_mask);
	if (nvram_match("chilli_macauth", "1")) {
		fprintf(fp, "macauth\n");
		char *chilli_macpasswd = nvram_safe_get("chilli_macpasswd");
#ifdef RTCONFIG_NVRAM_ENCRYPT
		int declen2 = pw_dec_len(chilli_macpasswd);
		char dec_passwd2[declen2];
		memset(dec_passwd2, 0, sizeof(dec_passwd2));
		pw_dec(chilli_macpasswd, dec_passwd2;);
		chilli_macpasswd = dec_passwd2;
#endif
		if (strlen(chilli_macpasswd) > 0)
			fprintf(fp, "macpasswd %s\n", chilli_macpasswd);
		else
			fprintf(fp, "macpasswd password\n");
	}
	if (nvram_match("chilli_802.1Xauth", "1"))
		fprintf(fp, "eapolenable\n");

	tmp_str=nvram_safe_get("chilli_bandwidthMaxUp");
	if ((strcmp(tmp_str,"")!=0) && (strcmp(tmp_str,"0")!=0)){
		fprintf(fp, "defbandwidthmaxup %ld\n", strtol(tmp_str, NULL, 10)*1024);
	}
	tmp_str=nvram_safe_get("chilli_bandwidthMaxDown");
	if ((strcmp(tmp_str,"")!=0) && (strcmp(tmp_str,"0")!=0)){
		fprintf(fp, "defbandwidthmaxdown %ld\n", strtol(tmp_str, NULL, 10)*1024);
	}

	if (nvram_invmatch("chilli_lease", ""))
			fprintf(fp, "lease %s\n", nvram_get("chilli_lease"));

	if (nvram_invmatch("chilli_additional", "")) {
		char *add = nvram_safe_get("chilli_additional");

		i = 0;
		do {
			if (add[i] != 0x0D)
				fprintf(fp, "%c", add[i]);
		}
		while (add[++i]);
		i = 0;
		int a = 0;
		char *filter = strdup(add);

		do {
			if (add[i] != 0x0D)
				filter[a++] = add[i];
		}
		while (add[++i]);

		filter[a] = 0;
		if (strcmp(filter, add)) {
			nvram_set("chilli_additional", filter);
			nvram_commit();
		}
		free(filter);
	}
	fflush(fp);
	fclose(fp);

	return;
}
void chilli_config_CP(void)
{
	FILE *fp;
	int i, k=0;
	char lan_ip[64];
	char domain[64];
	char chilli_url[100];
	char *tmp_str=NULL;
	char *tmp=NULL;
	int time=0;
	char ip_mask[32] = "192.168.183.0/24";
	int gw[4] = { 192, 168, 183, 1}, cidr = 24;

	if (!(fp = fopen("/tmp/chilli-cp.conf", "w"))) {
		perror("/tmp/chilli-cp.conf");
		return;
	}

	/* Get network and generate gateway IP. */
	strlcpy(ip_mask, nvram_get("cp_net")? : nvram_default_get("cp_net"), sizeof(ip_mask));
	if (sscanf(ip_mask, "%d.%d.%d.%d/%d", &gw[0], &gw[1], &gw[2], &gw[3], &cidr) == 5) {
		gw[3]++;
	}

	if(nvram_match("cp_Radius", "0")){
		fprintf(fp, "radiusserver1 %s\n", "127.0.0.1");
		fprintf(fp, "radiusserver2 %s\n", "127.0.0.1");
#ifdef RTCONFIG_COOVACHILLI
		chilli_localUser();
		fprintf(fp, "localusers %s\n", "/etc/shadow.chilli-cp");
#endif
	}else{
		fprintf(fp, "radiusserver1 %s\n", nvram_get("cp_radius"));
		fprintf(fp, "radiusserver2 %s\n", nvram_get("cp_backup"));
		if (nvram_invmatch("cp_radiusauthport", "")){
			fprintf(fp, "radiusauthport %s\n", nvram_get("cp_radiusauthport"));
		}
		if (nvram_invmatch("cp_radiusnasid", "")){
			fprintf(fp, "radiusnasid %s\n", nvram_get("cp_radiusnasid"));
		}
		if (nvram_invmatch("cp_radiussecret", "")){
			fprintf(fp, "radiussecret %s\n", nvram_get("cp_radiussecret"));
		}
	}

	if (nvram_match("chilli_nowifibridge", "1"))
		fprintf(fp, "dhcpif %s\n", CPIF);
	else
		fprintf(fp, "dhcpif %s\n", "br0");
	memset(lan_ip, 0, sizeof(lan_ip));
	memset(chilli_url,0, sizeof(chilli_url));
	strcpy(lan_ip, nvram_safe_get("lan_ipaddr"));

	if(!nvram_match("chilli_url", lan_ip))
		nvram_set("chilli_url", lan_ip);
	//sprintf(chilli_url, "https://%s/Uam", lan_ip);
	sprintf(chilli_url, "%s://%s:8083/Uam", nvram_safe_get("cp_protocol"), lan_ip);
	fprintf(fp, "uamserver %s\n", chilli_url);
	memset(domain, 0, sizeof(domain));
	strcpy(domain, nvram_safe_get("brdName"));

	if(strlen(domain) > 0 ){
		while(domain[k] != '\0'){
			domain[k]=tolower(domain[k]);
			k++;
		}
		if(strlen(domain) > 0){
			fprintf(fp, "domain %s\n", domain);
			fprintf(fp, "domaindnslocal\n");
		}
	}
	fprintf(fp, "unixipc %s\n", "chilli-cp.ipc");
	fprintf(fp, "cmdsocketport %s\n", "42425");
#ifdef RTCONFIG_IPV6
	if (ipv6_enabled()) fprintf(fp, "ipv6\n");
#endif
	fprintf(fp, "uamport %s\n", "3998");
	fprintf(fp, "tundev %s\n", "tun23");
	fprintf(fp, "uamaliasip %d.%d.%d.%d\n", gw[0], gw[1], gw[2], gw[3]);
	fprintf(fp, "redirssl\n");
	fprintf(fp, "sslcertfile %s\n", "/etc/cert.pem");
	fprintf(fp, "sslkeyfile %s\n", "/etc/key.pem");
	if((time=nvram_get_int("cp_authtime")) > 0)
		fprintf(fp, "challengetimeout2 %d\n", time);
	tmp_str=nvram_safe_get("cp_awaytime");
	if(strcmp(tmp_str,""))
		fprintf(fp, "defidletimeout %lu\n", strtoul(tmp_str, &tmp, 10));
	tmp_str=nvram_safe_get("cp_sessiontime");
	if(strcmp(tmp_str,""))
		fprintf(fp, "defsessiontimeout %lu\n", strtoul(tmp_str, &tmp, 10));

	fprintf(fp, "dns1 %s\n", nvram_safe_get("lan_ipaddr"));

	char *enc_value =  nvram_get("cp_uamsecret");
#ifdef RTCONFIG_NVRAM_ENCRYPT
	int declen = pw_dec_len(enc_value);
	char dec_passwd[declen];
	memset(dec_passwd, 0, sizeof(dec_passwd));
	pw_dec(enc_value, dec_passwd);
	enc_value = dec_passwd;
#endif
	if (nvram_invmatch("cp_uamsecret", ""))
		fprintf(fp, "uamsecret %s\n", enc_value);
	if (nvram_invmatch("cp_uamanydns", "0"))
		fprintf(fp, "uamanydns\n");
	if (nvram_invmatch("cp_uamallowed", "")){
		char *tmp=NULL, *allowed_domain=NULL, *allowed_IP=NULL;
		char *sep=NULL, *tmpStr=NULL;
		int length=0;
		tmpStr=tmp=strdup(nvram_get("cp_uamallowed"));
		length=strlen(tmp)+1;
		allowed_domain=calloc(length+1, sizeof(char));
		allowed_IP=calloc(length+1, sizeof(char));
		while((sep=strsep(&tmpStr, ",")) != NULL ){
			if(*sep !='\0'){
				if(illegal_ipv4_address(sep) !=0){
					if(!strncmp(sep, "www.", 4)) sep+=4;
					strncat(allowed_domain, sep, length-strlen(allowed_domain)-1);
					strncat(allowed_domain, ",", length-strlen(allowed_domain)-1);
				}else{
					strncat(allowed_IP, sep, length-strlen(allowed_IP)-1);
					strncat(allowed_IP, ",", length-strlen(allowed_IP)-1);
				}
			}
		}
		if(strlen(allowed_IP) > 0) fprintf(fp, "uamallowed %s\n", allowed_IP);
		if(strlen(allowed_domain) > 0) fprintf(fp, "uamdomain %s\n", allowed_domain);
		free(tmp);
		free(allowed_domain);
		free(allowed_IP);
	}
	if (nvram_match("cp_nowifibridge", "1"))
	{
		if (nvram_invmatch("cp_net", ""))
			fprintf(fp, "net %s\n", nvram_get("cp_net"));
	}
	else
		fprintf(fp, "net %s\n", ip_mask);
	if (nvram_match("cp_macauth", "1")) {
		fprintf(fp, "macauth\n");
		if (strlen(nvram_safe_get("cp_macpasswd")) > 0)
			fprintf(fp, "macpasswd %s\n", nvram_get("cp_macpasswd"));
		else
			fprintf(fp, "macpasswd password\n");
	}
	if (nvram_match("cp_802.1Xauth", "1"))
		fprintf(fp, "eapolenable\n");

	tmp_str=nvram_safe_get("cp_bandwidthMaxUp");
	if ((strcmp(tmp_str,"")!=0) && (strcmp(tmp_str,"0")!=0)){
		fprintf(fp, "defbandwidthmaxup %ld\n", strtol(tmp_str, NULL, 10)*1024);
	}
	tmp_str=nvram_safe_get("cp_bandwidthMaxDown");
	if ((strcmp(tmp_str,"")!=0) && (strcmp(tmp_str,"0")!=0)){
		fprintf(fp, "defbandwidthmaxdown %ld\n", strtol(tmp_str, NULL, 10)*1024);
	}
	if (nvram_invmatch("cp_lease", ""))
			fprintf(fp, "lease %s\n", nvram_get("cp_lease"));

	if (nvram_invmatch("cp_additional", "")) {
		char *add = nvram_safe_get("chilli_additional");

		i = 0;
		do {
			if (add[i] != 0x0D)
				fprintf(fp, "%c", add[i]);
		}
		while (add[++i]);
		i = 0;
		int a = 0;
		char *filter = strdup(add);

		do {
			if (add[i] != 0x0D)
				filter[a++] = add[i];
		}
		while (add[++i]);

		filter[a] = 0;
		if (strcmp(filter, add)) {
			nvram_set("cp_additional", filter);
			nvram_commit();
		}
		free(filter);
	}
	fflush(fp);
	fclose(fp);

	return;
}

typedef struct md5_ctx_t {
	uint32_t A;
	uint32_t B;
	uint32_t C;
	uint32_t D;
	uint64_t total;
	uint32_t buflen;
	char buffer[128];
} md5_ctx_t;

#ifdef __BIG_ENDIAN__
# define BB_BIG_ENDIAN 1
# define BB_LITTLE_ENDIAN 0
#elif __BYTE_ORDER == __BIG_ENDIAN
# define BB_BIG_ENDIAN 1
# define BB_LITTLE_ENDIAN 0
#else
# define BB_BIG_ENDIAN 0
# define BB_LITTLE_ENDIAN 1
#endif


#if BB_BIG_ENDIAN
#define SWAP_BE16(x) (x)
#define SWAP_BE32(x) (x)
#define SWAP_BE64(x) (x)
#define SWAP_LE16(x) bswap_16(x)
#define SWAP_LE32(x) bswap_32(x)
#define SWAP_LE64(x) bswap_64(x)
#else
#define SWAP_BE16(x) bswap_16(x)
#define SWAP_BE32(x) bswap_32(x)
#define SWAP_BE64(x) bswap_64(x)
#define SWAP_LE16(x) (x)
#define SWAP_LE32(x) (x)
#define SWAP_LE64(x) (x)
#endif

#define FAST_FUNC

/* 0: fastest, 3: smallest */
#if CONFIG_MD5_SIZE_VS_SPEED < 0
# define MD5_SIZE_VS_SPEED 0
#elif CONFIG_MD5_SIZE_VS_SPEED > 3
# define MD5_SIZE_VS_SPEED 3
#else
# define MD5_SIZE_VS_SPEED CONFIG_MD5_SIZE_VS_SPEED
#endif

/* Initialize structure containing state of computation.
 * (RFC 1321, 3.3: Step 3)
 */
void FAST_FUNC md5_begin(md5_ctx_t *ctx)
{
	ctx->A = 0x67452301;
	ctx->B = 0xefcdab89;
	ctx->C = 0x98badcfe;
	ctx->D = 0x10325476;
	ctx->total = 0;
	ctx->buflen = 0;
}

/* These are the four functions used in the four steps of the MD5 algorithm
 * and defined in the RFC 1321.  The first function is a little bit optimized
 * (as found in Colin Plumbs public domain implementation).
 * #define FF(b, c, d) ((b & c) | (~b & d))
 */
#define FF(b, c, d) (d ^ (b & (c ^ d)))
#define FG(b, c, d) FF(d, b, c)
#define FH(b, c, d) (b ^ c ^ d)
#define FI(b, c, d) (c ^ (b | ~d))

#define rotl32(w, s) (((w) << (s)) | ((w) >> (32 - (s))))

/* Hash a single block, 64 bytes long and 4-byte aligned. */
static void md5_hash_block(const void *buffer, md5_ctx_t *ctx)
{
	uint32_t correct_words[16];
	const uint32_t *words = buffer;

#if MD5_SIZE_VS_SPEED > 0
	static const uint32_t C_array[] = {
		/* round 1 */
		0xd76aa478, 0xe8c7b756, 0x242070db, 0xc1bdceee,
		0xf57c0faf, 0x4787c62a, 0xa8304613, 0xfd469501,
		0x698098d8, 0x8b44f7af, 0xffff5bb1, 0x895cd7be,
		0x6b901122, 0xfd987193, 0xa679438e, 0x49b40821,
		/* round 2 */
		0xf61e2562, 0xc040b340, 0x265e5a51, 0xe9b6c7aa,
		0xd62f105d, 0x2441453, 0xd8a1e681, 0xe7d3fbc8,
		0x21e1cde6, 0xc33707d6, 0xf4d50d87, 0x455a14ed,
		0xa9e3e905, 0xfcefa3f8, 0x676f02d9, 0x8d2a4c8a,
		/* round 3 */
		0xfffa3942, 0x8771f681, 0x6d9d6122, 0xfde5380c,
		0xa4beea44, 0x4bdecfa9, 0xf6bb4b60, 0xbebfbc70,
		0x289b7ec6, 0xeaa127fa, 0xd4ef3085, 0x4881d05,
		0xd9d4d039, 0xe6db99e5, 0x1fa27cf8, 0xc4ac5665,
		/* round 4 */
		0xf4292244, 0x432aff97, 0xab9423a7, 0xfc93a039,
		0x655b59c3, 0x8f0ccc92, 0xffeff47d, 0x85845dd1,
		0x6fa87e4f, 0xfe2ce6e0, 0xa3014314, 0x4e0811a1,
		0xf7537e82, 0xbd3af235, 0x2ad7d2bb, 0xeb86d391
	};
	static const char P_array[] ALIGN1 = {
# if MD5_SIZE_VS_SPEED > 1
		0, 1, 2, 3, 4, 5, 6, 7, 8, 9, 10, 11, 12, 13, 14, 15,	/* 1 */
# endif
		1, 6, 11, 0, 5, 10, 15, 4, 9, 14, 3, 8, 13, 2, 7, 12,	/* 2 */
		5, 8, 11, 14, 1, 4, 7, 10, 13, 0, 3, 6, 9, 12, 15, 2,	/* 3 */
		0, 7, 14, 5, 12, 3, 10, 1, 8, 15, 6, 13, 4, 11, 2, 9	/* 4 */
	};
# if MD5_SIZE_VS_SPEED > 1
	static const char S_array[] ALIGN1 = {
		7, 12, 17, 22,
		5, 9, 14, 20,
		4, 11, 16, 23,
		6, 10, 15, 21
	};
# endif	/* MD5_SIZE_VS_SPEED > 1 */
#endif
	uint32_t A = ctx->A;
	uint32_t B = ctx->B;
	uint32_t C = ctx->C;
	uint32_t D = ctx->D;

	/* Process all bytes in the buffer with 64 bytes in each round of
	   the loop.  */
	uint32_t *cwp = correct_words;
	uint32_t A_save = A;
	uint32_t B_save = B;
	uint32_t C_save = C;
	uint32_t D_save = D;

#if MD5_SIZE_VS_SPEED > 1
	const uint32_t *pc;
	const char *pp;
	const char *ps;
	int i;
	uint32_t temp;

	for (i = 0; i < 16; i++)
		cwp[i] = SWAP_LE32(words[i]);
	words += 16;

# if MD5_SIZE_VS_SPEED > 2
	pc = C_array;
	pp = P_array;
	ps = S_array - 4;

	for (i = 0; i < 64; i++) {
		if ((i & 0x0f) == 0)
			ps += 4;
		temp = A;
		switch (i >> 4) {
		case 0:
			temp += FF(B, C, D);
			break;
		case 1:
			temp += FG(B, C, D);
			break;
		case 2:
			temp += FH(B, C, D);
			break;
		case 3:
			temp += FI(B, C, D);
		}
		temp += cwp[(int) (*pp++)] + *pc++;
		temp = rotl32(temp, ps[i & 3]);
		temp += B;
		A = D;
		D = C;
		C = B;
		B = temp;
	}
# else
	pc = C_array;
	pp = P_array;
	ps = S_array;

	for (i = 0; i < 16; i++) {
		temp = A + FF(B, C, D) + cwp[(int) (*pp++)] + *pc++;
		temp = rotl32(temp, ps[i & 3]);
		temp += B;
		A = D;
		D = C;
		C = B;
		B = temp;
	}
	ps += 4;
	for (i = 0; i < 16; i++) {
		temp = A + FG(B, C, D) + cwp[(int) (*pp++)] + *pc++;
		temp = rotl32(temp, ps[i & 3]);
		temp += B;
		A = D;
		D = C;
		C = B;
		B = temp;
	}
	ps += 4;
	for (i = 0; i < 16; i++) {
		temp = A + FH(B, C, D) + cwp[(int) (*pp++)] + *pc++;
		temp = rotl32(temp, ps[i & 3]);
		temp += B;
		A = D;
		D = C;
		C = B;
		B = temp;
	}
	ps += 4;
	for (i = 0; i < 16; i++) {
		temp = A + FI(B, C, D) + cwp[(int) (*pp++)] + *pc++;
		temp = rotl32(temp, ps[i & 3]);
		temp += B;
		A = D;
		D = C;
		C = B;
		B = temp;
	}

# endif /* MD5_SIZE_VS_SPEED > 2 */
#else
	/* First round: using the given function, the context and a constant
	   the next context is computed.  Because the algorithms processing
	   unit is a 32-bit word and it is determined to work on words in
	   little endian byte order we perhaps have to change the byte order
	   before the computation.  To reduce the work for the next steps
	   we store the swapped words in the array CORRECT_WORDS.  */
# define OP(a, b, c, d, s, T) \
	do { \
		a += FF(b, c, d) + (*cwp++ = SWAP_LE32(*words)) + T; \
		++words; \
		a = rotl32(a, s); \
		a += b; \
	} while (0)

	/* Before we start, one word to the strange constants.
	   They are defined in RFC 1321 as
	   T[i] = (int)(4294967296.0 * fabs(sin(i))), i=1..64
	 */

# if MD5_SIZE_VS_SPEED == 1
	const uint32_t *pc;
	const char *pp;
	int i;
# endif	/* MD5_SIZE_VS_SPEED */

	/* Round 1.  */
# if MD5_SIZE_VS_SPEED == 1
	pc = C_array;
	for (i = 0; i < 4; i++) {
		OP(A, B, C, D, 7, *pc++);
		OP(D, A, B, C, 12, *pc++);
		OP(C, D, A, B, 17, *pc++);
		OP(B, C, D, A, 22, *pc++);
	}
# else
	OP(A, B, C, D, 7, 0xd76aa478);
	OP(D, A, B, C, 12, 0xe8c7b756);
	OP(C, D, A, B, 17, 0x242070db);
	OP(B, C, D, A, 22, 0xc1bdceee);
	OP(A, B, C, D, 7, 0xf57c0faf);
	OP(D, A, B, C, 12, 0x4787c62a);
	OP(C, D, A, B, 17, 0xa8304613);
	OP(B, C, D, A, 22, 0xfd469501);
	OP(A, B, C, D, 7, 0x698098d8);
	OP(D, A, B, C, 12, 0x8b44f7af);
	OP(C, D, A, B, 17, 0xffff5bb1);
	OP(B, C, D, A, 22, 0x895cd7be);
	OP(A, B, C, D, 7, 0x6b901122);
	OP(D, A, B, C, 12, 0xfd987193);
	OP(C, D, A, B, 17, 0xa679438e);
	OP(B, C, D, A, 22, 0x49b40821);
# endif /* MD5_SIZE_VS_SPEED == 1 */

	/* For the second to fourth round we have the possibly swapped words
	   in CORRECT_WORDS.  Redefine the macro to take an additional first
	   argument specifying the function to use.  */
# undef OP
# define OP(f, a, b, c, d, k, s, T) \
	do { \
		a += f(b, c, d) + correct_words[k] + T; \
		a = rotl32(a, s); \
		a += b; \
	} while (0)

	/* Round 2.  */
# if MD5_SIZE_VS_SPEED == 1
	pp = P_array;
	for (i = 0; i < 4; i++) {
		OP(FG, A, B, C, D, (int) (*pp++), 5, *pc++);
		OP(FG, D, A, B, C, (int) (*pp++), 9, *pc++);
		OP(FG, C, D, A, B, (int) (*pp++), 14, *pc++);
		OP(FG, B, C, D, A, (int) (*pp++), 20, *pc++);
	}
# else
	OP(FG, A, B, C, D, 1, 5, 0xf61e2562);
	OP(FG, D, A, B, C, 6, 9, 0xc040b340);
	OP(FG, C, D, A, B, 11, 14, 0x265e5a51);
	OP(FG, B, C, D, A, 0, 20, 0xe9b6c7aa);
	OP(FG, A, B, C, D, 5, 5, 0xd62f105d);
	OP(FG, D, A, B, C, 10, 9, 0x02441453);
	OP(FG, C, D, A, B, 15, 14, 0xd8a1e681);
	OP(FG, B, C, D, A, 4, 20, 0xe7d3fbc8);
	OP(FG, A, B, C, D, 9, 5, 0x21e1cde6);
	OP(FG, D, A, B, C, 14, 9, 0xc33707d6);
	OP(FG, C, D, A, B, 3, 14, 0xf4d50d87);
	OP(FG, B, C, D, A, 8, 20, 0x455a14ed);
	OP(FG, A, B, C, D, 13, 5, 0xa9e3e905);
	OP(FG, D, A, B, C, 2, 9, 0xfcefa3f8);
	OP(FG, C, D, A, B, 7, 14, 0x676f02d9);
	OP(FG, B, C, D, A, 12, 20, 0x8d2a4c8a);
# endif /* MD5_SIZE_VS_SPEED == 1 */

	/* Round 3.  */
# if MD5_SIZE_VS_SPEED == 1
	for (i = 0; i < 4; i++) {
		OP(FH, A, B, C, D, (int) (*pp++), 4, *pc++);
		OP(FH, D, A, B, C, (int) (*pp++), 11, *pc++);
		OP(FH, C, D, A, B, (int) (*pp++), 16, *pc++);
		OP(FH, B, C, D, A, (int) (*pp++), 23, *pc++);
	}
# else
	OP(FH, A, B, C, D, 5, 4, 0xfffa3942);
	OP(FH, D, A, B, C, 8, 11, 0x8771f681);
	OP(FH, C, D, A, B, 11, 16, 0x6d9d6122);
	OP(FH, B, C, D, A, 14, 23, 0xfde5380c);
	OP(FH, A, B, C, D, 1, 4, 0xa4beea44);
	OP(FH, D, A, B, C, 4, 11, 0x4bdecfa9);
	OP(FH, C, D, A, B, 7, 16, 0xf6bb4b60);
	OP(FH, B, C, D, A, 10, 23, 0xbebfbc70);
	OP(FH, A, B, C, D, 13, 4, 0x289b7ec6);
	OP(FH, D, A, B, C, 0, 11, 0xeaa127fa);
	OP(FH, C, D, A, B, 3, 16, 0xd4ef3085);
	OP(FH, B, C, D, A, 6, 23, 0x04881d05);
	OP(FH, A, B, C, D, 9, 4, 0xd9d4d039);
	OP(FH, D, A, B, C, 12, 11, 0xe6db99e5);
	OP(FH, C, D, A, B, 15, 16, 0x1fa27cf8);
	OP(FH, B, C, D, A, 2, 23, 0xc4ac5665);
# endif /* MD5_SIZE_VS_SPEED == 1 */

	/* Round 4.  */
# if MD5_SIZE_VS_SPEED == 1
	for (i = 0; i < 4; i++) {
		OP(FI, A, B, C, D, (int) (*pp++), 6, *pc++);
		OP(FI, D, A, B, C, (int) (*pp++), 10, *pc++);
		OP(FI, C, D, A, B, (int) (*pp++), 15, *pc++);
		OP(FI, B, C, D, A, (int) (*pp++), 21, *pc++);
	}
# else
	OP(FI, A, B, C, D, 0, 6, 0xf4292244);
	OP(FI, D, A, B, C, 7, 10, 0x432aff97);
	OP(FI, C, D, A, B, 14, 15, 0xab9423a7);
	OP(FI, B, C, D, A, 5, 21, 0xfc93a039);
	OP(FI, A, B, C, D, 12, 6, 0x655b59c3);
	OP(FI, D, A, B, C, 3, 10, 0x8f0ccc92);
	OP(FI, C, D, A, B, 10, 15, 0xffeff47d);
	OP(FI, B, C, D, A, 1, 21, 0x85845dd1);
	OP(FI, A, B, C, D, 8, 6, 0x6fa87e4f);
	OP(FI, D, A, B, C, 15, 10, 0xfe2ce6e0);
	OP(FI, C, D, A, B, 6, 15, 0xa3014314);
	OP(FI, B, C, D, A, 13, 21, 0x4e0811a1);
	OP(FI, A, B, C, D, 4, 6, 0xf7537e82);
	OP(FI, D, A, B, C, 11, 10, 0xbd3af235);
	OP(FI, C, D, A, B, 2, 15, 0x2ad7d2bb);
	OP(FI, B, C, D, A, 9, 21, 0xeb86d391);
# endif	/* MD5_SIZE_VS_SPEED == 1 */
#endif	/* MD5_SIZE_VS_SPEED > 1 */

	/* Add the starting values of the context.  */
	A += A_save;
	B += B_save;
	C += C_save;
	D += D_save;

	/* Put checksum in context given as argument.  */
	ctx->A = A;
	ctx->B = B;
	ctx->C = C;
	ctx->D = D;
}

/* Feed data through a temporary buffer to call md5_hash_aligned_block()
 * with chunks of data that are 4-byte aligned and a multiple of 64 bytes.
 * This function's internal buffer remembers previous data until it has 64
 * bytes worth to pass on.  Call md5_end() to flush this buffer. */
void FAST_FUNC md5_hash(const void *buffer, size_t len, md5_ctx_t *ctx)
{
	char *buf = (char *)buffer;

	/* RFC 1321 specifies the possible length of the file up to 2^64 bits,
	 * Here we only track the number of bytes.  */
	ctx->total += len;

	/* Process all input. */
	while (len) {
		unsigned i = 64 - ctx->buflen;

		/* Copy data into aligned buffer. */
		if (i > len)
			i = len;
		memcpy(ctx->buffer + ctx->buflen, buf, i);
		len -= i;
		ctx->buflen += i;
		buf += i;

		/* When buffer fills up, process it. */
		if (ctx->buflen == 64) {
			md5_hash_block(ctx->buffer, ctx);
			ctx->buflen = 0;
		}
	}
}

/* Process the remaining bytes in the buffer and put result from CTX
 * in first 16 bytes following RESBUF.  The result is always in little
 * endian byte order, so that a byte-wise output yields to the wanted
 * ASCII representation of the message digest.
 */
void FAST_FUNC md5_end(void *resbuf, md5_ctx_t *ctx)
{
	char *buf = ctx->buffer;
	int i;

	/* Pad data to block size.  */
	buf[ctx->buflen++] = 0x80;
	memset(buf + ctx->buflen, 0, 128 - ctx->buflen);

	/* Put the 64-bit file length in *bits* at the end of the buffer.  */
	ctx->total <<= 3;
	if (ctx->buflen > 56)
		buf += 64;
	for (i = 0; i < 8; i++)
		buf[56 + i] = ctx->total >> (i*8);

	/* Process last bytes.  */
	if (buf != ctx->buffer)
		md5_hash_block(ctx->buffer, ctx);
	md5_hash_block(buf, ctx);

	/* The MD5 result is in little endian byte order.
	 * We (ab)use the fact that A-D are consecutive in memory.
	 */
#if BB_BIG_ENDIAN
	ctx->A = SWAP_LE32(ctx->A);
	ctx->B = SWAP_LE32(ctx->B);
	ctx->C = SWAP_LE32(ctx->C);
	ctx->D = SWAP_LE32(ctx->D);
#endif
	memcpy(resbuf, &ctx->A, sizeof(ctx->A) * 4);
}

void hotspotsys_config(void)
{
	FILE *fp;
	char *next;
	char var[64];
	char *dnslist;
	int i;
	char protocol[8];

	md5_ctx_t MD;
	//_dprintf("aa\n");
	if (strlen(nvram_safe_get("hotss_remotekey")) != 12) {
		unsigned char hash[32];
		char *et0 = nvram_safe_get("0:macaddr");

		md5_begin(&MD);
		md5_hash(et0, 17, &MD);
		md5_end((unsigned char *)hash, &MD);
		char idkey[16];
		int i;

		for (i = 0; i < 6; i++)
			sprintf(&idkey[2 * i], "%02d", (hash[i] + hash[i + 1]) % 100);
		idkey[12] = '\0';
		nvram_set("hotss_remotekey", idkey);
		nvram_commit();
		char sendid[256];
		sprintf(sendid,
			"/usr/bin/wget http://tech.hotspotsystem.com/up.php?mac=`nvram get wl0_hwaddr|sed s/:/-/g`\\&operator=%s\\&location=%s\\&remotekey=%s",
			nvram_get("hotss_operatorid"), nvram_get("hotss_locationid"), nvram_get("hotss_remotekey"));
		system(sendid);
	}
	//_dprintf("bb\n");
	if (!(fp = fopen("/tmp/chilli.conf", "w"))) {
		perror("/tmp/chilli.conf");
		return;
	}
	//_dprintf("cc\n");
	fprintf(fp, "ipup /tmp/chilli/ip-up.sh\n");
	fprintf(fp, "ipdown /tmp/chilli/ip-down.sh\n");
	fprintf(fp, "radiusserver1 radius.hotspotsystem.com\n");
	fprintf(fp, "radiusserver2 radius2.hotspotsystem.com\n");
	fprintf(fp, "radiussecret hotsys123\n");

	if (nvram_match("hotss_nowifibridge", "1"))
		fprintf(fp, "dhcpif %s\n", nvram_safe_get("hotss_interface"));
	else
		fprintf(fp, "dhcpif %s\n", "br0");
	//fprintf(fp, "dhcpif %s\n", nvram_safe_get("hotss_interface"));
	if (nvram_match("hotss_nowifibridge", "1"))
	{
		if (nvram_invmatch("hotss_net", ""))
			fprintf(fp, "net %s\n", nvram_get("hotss_net"));
	}
	else
		fprintf(fp, "net %s\n", "192.168.182.0/24");

	char *uamdomain = "customer.hotspotsystem.com";
	if (!nvram_match("hotss_customuam", "")) {
		uamdomain = nvram_safe_get("hotss_customuam");
	}

	if(nvram_match("hotss_customuamproto", "1"))
		strcpy(protocol,"http");
	else
		strcpy(protocol,"https");

	fprintf(fp, "uamserver %s://%s/customer/hotspotlogin.php\n",protocol, uamdomain);

	if (nvram_invmatch("wan_get_dns", "0.0.0.0")
	    && nvram_invmatch("wan_get_dns", "")) {
		dnslist = nvram_safe_get("wan_get_dns");
		i = 1;
		foreach(var, dnslist, next) {
			if (i > 2)
				break;
			fprintf(fp, "dns%d %s\n", i, var);
			i++;
		}
	} else if (nvram_invmatch("wan_dns", "0.0.0.0")
		   && nvram_invmatch("wan_dns", "")) {
		dnslist = nvram_safe_get("wan_dns");
		i = 1;
		foreach(var, dnslist, next) {
			if (i > 2)
				break;
			fprintf(fp, "dns%d %s\n", i, var);
			i++;
		}
	} else if (nvram_invmatch("sv_localdns", "0.0.0.0")
		   && nvram_invmatch("sv_localdns", "")) {
		fprintf(fp, "dns1 %s\n", nvram_get("sv_localdns"));
		if (nvram_invmatch("altdns1", "0.0.0.0")
		    && nvram_invmatch("altdns1", ""))
			fprintf(fp, "dns2 %s\n", nvram_get("altdns1"));
	}
	fprintf(fp, "uamsecret hotsys123\n");
	fprintf(fp, "uamanydns\n");
	fprintf(fp, "radiusnasid %s_%s\n", nvram_get("hotss_operatorid"), nvram_get("hotss_locationid"));
	if (!nvram_match("hotss_loginonsplash", "1")) {
		fprintf(fp,
			"uamhomepage %s://%s/customer/index.php?operator=%s&location=%s%s\n",
			protocol, uamdomain, nvram_get("hotss_operatorid"), nvram_get("hotss_locationid"), nvram_match("hotss_customsplash", "1") ? "&forward=1" : "");
	}
	fprintf(fp, "coaport 3799\n");
	fprintf(fp, "coanoipcheck\n");
	fprintf(fp, "domain key.chillispot.info\n");

	if (nvram_invmatch("hotss_uamallowed", "")
	    && nvram_match("hotss_uamenable", "1"))
		fprintf(fp, "uamallowed %s\n", nvram_get("hotss_uamallowed"));

	fprintf(fp, "uamallowed live.adyen.com,%s\n", uamdomain);
	fprintf(fp, "uamallowed 66.211.128.0/17,216.113.128.0/17\n");
	fprintf(fp, "uamallowed 70.42.128.0/17,128.242.125.0/24\n");
	fprintf(fp, "uamallowed 62.249.232.74,155.136.68.77,155.136.66.34,66.4.128.0/17,66.211.128.0/17,66.235.128.0/17\n");
	fprintf(fp, "uamallowed 88.221.136.146,195.228.254.149,195.228.254.152,203.211.140.157,203.211.150.204\n");
	fprintf(fp, "uamallowed 82.199.90.0/24,91.212.42.0/24\n");

	fprintf(fp, "uamallowed www.paypal.com,www.paypalobjects.com\n");
	fprintf(fp, "uamallowed www.worldpay.com,select.worldpay.com,secure.ims.worldpay.com,www.rbsworldpay.com,secure.wp3.rbsworldpay.com\n");
	fprintf(fp, "uamallowed hotspotsystem.com,www.hotspotsystem.com,tech.hotspotsystem.com\n");
	fprintf(fp, "uamallowed a1.hotspotsystem.com,a2.hotspotsystem.com,a3.hotspotsystem.com,a4.hotspotsystem.com,a5.hotspotsystem.com,a6.hotspotsystem.com\n");
	fprintf(fp, "uamallowed a7.hotspotsystem.com,a8.hotspotsystem.com,a9.hotspotsystem.com,a10.hotspotsystem.com,a11.hotspotsystem.com,a12.hotspotsystem.com\n");
	fprintf(fp, "uamallowed a13.hotspotsystem.com,a14.hotspotsystem.com,a15.hotspotsystem.com,a16.hotspotsystem.com,a17.hotspotsystem.com,a18.hotspotsystem.com\n");
	fprintf(fp, "uamallowed a19.hotspotsystem.com,a20.hotspotsystem.com,a21.hotspotsystem.com,a22.hotspotsystem.com,a23.hotspotsystem.com,a24.hotspotsystem.com\n");
	fprintf(fp, "uamallowed a25.hotspotsystem.com,a26.hotspotsystem.com,a27.hotspotsystem.com,a28.hotspotsystem.com,a29.hotspotsystem.com,a30.hotspotsystem.com\n");

	fprintf(fp, "interval 300\n");

	fflush(fp);
	fclose(fp);
	//_dprintf("dd\n");
	return;
}

void stop_chilli(void)
{
	char *iface = NULL;

	if(!nvram_match("captive_portal_enable", "on")){
		nvram_set("chilli_enable", "0");
	}

	kill_pidfile_tk("/var/run/chilli.pid");
	unlink("/tmp/chilli.conf");
	unlink("/var/run/chilli.pid");
	if(pids("chilli")) {
		unlink("/tmp/uamsrv/www/FreeUam.html");
		unlink("/tmp/uamsrv/www/FreeUam.css");
		unlink("/tmp/chilli/ip-up.sh");
		unlink("/tmp/chilli/ip-down.sh");
		system("rm -rf /var/run/chilli");
		unlink("/tmp/localusers");
		unlink("/etc/shadow.chilli");
	}

	iface = nvram_safe_get("chilli_interface");
	if(iface){
		ifconfig(FREEWIFIIF, 0, NULL, NULL);
		eval("brctl","delbr", FREEWIFIIF); //delete interface br1
		nvram_set("lan1_ifname", "");
		nvram_set("lan1_ifnames", "");
	}
	start_firewall(wan_primary_ifunit(), 0);

	return;
}
void stop_CP(void)
{
	char *iface = NULL;

	if(!nvram_match("captive_portal_adv_enable", "on")){
	   nvram_set("cp_enable", "0");
	}

	kill_pidfile_tk("/var/run/chilli-cp.pid");
	unlink("/tmp/chilli-cp.conf");
	unlink("/var/run/chilli-cp.pid");
	if(pids("chilli")) {
		unlink("/tmp/chilli-cp.conf");
		unlink("/tmp/uamsrv/www/Uam.html");
		unlink("/tmp/uamsrv/www/Uam.css");
		unlink("/tmp/chilli/ip-up.sh");
		unlink("/tmp/chilli/ip-down.sh");
		system("rm -rf /var/run/chilli");
		//unlink("/tmp/localusers_cp");
		unlink("/etc/shadow.chilli-cp");
	}

	iface = nvram_safe_get("cp_interface");
	if(iface){
		ifconfig(CPIF, 0, NULL, NULL);
		eval("brctl","delbr", CPIF); //delete interface br2
		nvram_set("lan2_ifname", "");
		nvram_set("lan2_ifnames", "");
	}

	start_firewall(wan_primary_ifunit(), 0);

	return;
}
void Checkifnames(char *nvifnames, char *ifname)
{
	char tmp_ifnames[128], *next=NULL;
	char ifnames[16];
	memset(tmp_ifnames, 0, sizeof(tmp_ifnames));
	memset(ifnames, 0, sizeof(ifnames));
	foreach(ifnames, nvifnames, next){
		if(strcmp(ifname, ifnames))
			strcat(tmp_ifnames, ifnames);
			strcat(tmp_ifnames, " ");
	//		sprintf(tmp_ifnames, "%s ", ifnames);
	}
	strcpy(nvifnames, tmp_ifnames);
}


void bridge_ifByA(char *ifs, char *brif, int flag)
{
	char _ifs[64];
	char ifname[16], lan_ifnames[128], tmp_ifname[32];
	char brifnames[64];
	int count=0;
	int tmp1=0, idx=0;
	char hw_ifname[16];

	memset(_ifs, 0, sizeof(_ifs));
	memset(lan_ifnames, 0, sizeof(lan_ifnames));
	memset(brifnames, 0, sizeof(brifnames));
	memset(hw_ifname, 0, sizeof(hw_ifname));
	memset(tmp_ifname, 0, sizeof(tmp_ifname));
	strcpy(lan_ifnames, nvram_safe_get("lan_ifnames"));
	strcpy(_ifs, ifs);

	for(idx=0;idx<=strlen(ifs);idx++){
	    	if(_ifs[idx] == 'w'){
	       		count++;
	       		if(2 == count){
		   		memset(ifname, 0, sizeof(ifname));
		   		strncpy(ifname, &_ifs[tmp1], idx-tmp1);
		   		sprintf(tmp_ifname,"%s_ifname", ifname);
		   		strcpy(hw_ifname, nvram_safe_get(tmp_ifname));
		   		eval("brctl", "delif", "br0", hw_ifname);
		   		eval("brctl", "addif", brif, hw_ifname);
		   		strcat(brifnames,hw_ifname);
		   		strcat(brifnames," ");
		   		count=1;
		   		Checkifnames(lan_ifnames, hw_ifname);
	       		}
	       		tmp1=idx;
	    	}
	}
	if(1 == count){
	   	sprintf(tmp_ifname, "%s_ifname",&_ifs[tmp1]);
	   	strcpy(hw_ifname, nvram_safe_get(tmp_ifname));
	   	eval("brctl", "delif", "br0", hw_ifname);
	   	eval("brctl", "addif", brif, hw_ifname);
	   	strcat(brifnames, hw_ifname);
	   	Checkifnames(lan_ifnames, hw_ifname);
	}
	if(flag == 0){ //free wifi
		nvram_set("lan1_ifnames", brifnames);
		nvram_set("lan1_ifname", brif);
		nvram_set("chilli_interface", brifnames);
	}else{       //captive portal
		nvram_set("lan2_ifnames", brifnames);
		nvram_set("lan2_ifname", brif);
		nvram_set("cp_interface", brifnames);
	}
	nvram_set("lan_ifnames", lan_ifnames);
}

void DN2tmpfile(char *name)
{
	FILE *fp;
	if((fp = fopen("/tmp/chilli_domain", "w")) != NULL) {
             fprintf(fp, "%s", name);
             fclose(fp);
        }
}

void start_CP(void)
{
	char htmlPath[128];
	char cssPath[128];
	char jsonPath[128];
	char *nv=NULL, *nvp=NULL, *b=NULL;
	int brCount=0;
	char *profileName=NULL, *htmlIdx=NULL,    *awayTime=NULL,   *sessionTime=NULL;
	char *UIPath=NULL,      *ifName=NULL,     *UamAllowed=NULL, *authType=NULL, *RadiusOrNot=NULL;
	char *RadiusIP=NULL,    *RadiusPort=NULL, *RadiusScrt=NULL, *RadiusNas=NULL;
	char  *enService=NULL, *bandwidthMaxUp=NULL, *bandwidthMaxDown=NULL;

	if(!nvram_match("captive_portal_adv_enable", "on"))
		return;
	if (nvram_get_int("sw_mode") != SW_MODE_ROUTER)
		return;

	stop_CP();		//ensure that its stopped
	nv = nvp = strdup(nvram_safe_get("captive_portal_adv_profile"));
        if (nv) {
		   //prevent uam server not start yet
		   mkdir_if_none("/tmp/uamsrv");
		   mkdir_if_none("/tmp/uamsrv/www");
		   chmod("/tmp/uamsrv/www", 0777);

                   while ((b = strsep(&nvp, "<")) != NULL) {
                          if ((vstrsep(b, ">", &htmlIdx, &profileName, &awayTime, &sessionTime,
				&UIPath, &ifName, &UamAllowed, &authType, &RadiusOrNot, &RadiusIP,
				&RadiusPort, &RadiusScrt, &RadiusNas, &enService, &bandwidthMaxDown, &bandwidthMaxUp) < 15 ))
                              continue;
			  brCount++;
			  if(1 != (is_intf_up(CPIF))){
		  	     eval("brctl", "addbr", CPIF);
		  	     eval("ifconfig", CPIF, "up");
			  }
			  memset(htmlPath, 0, sizeof(htmlPath));
			  memset(cssPath, 0, sizeof(cssPath));
			  sprintf(htmlPath, "/jffs/customized_splash/%s.html", htmlIdx);
			  sprintf(cssPath, "/jffs/customized_splash/%s.css", htmlIdx);
			  sprintf(jsonPath, "/jffs/customized_splash/%s.json", htmlIdx);
			  bridge_ifByA(ifName, CPIF, 1);

			  nvram_set("cp_sessiontime", sessionTime);
			  nvram_set("cp_awaytime", awayTime);
			  nvram_set_int("cp_authtime", atoi(nvram_get("captive_portal_adv_idle_timeout")));
			  nvram_set_int("cp_authtype", atoi(authType));

			  if (strlen(UIPath) > 0)
			      nvram_set("cp_external_UI", UIPath);
			  else
			      nvram_unset("cp_external_UI");

			  nvram_set("cp_uamallowed", UamAllowed);
			  nvram_set("cp_Radius", RadiusOrNot);
			  if(atoi(RadiusOrNot) == 1){
			     nvram_set("cp_radius", RadiusIP);
			     nvram_set("cp_radiusauthport", RadiusPort);
			     nvram_set("cp_radiussecret", RadiusScrt);
			     nvram_set("cp_radiusnasid", RadiusNas);
			  }

			  nvram_set("cp_bandwidthMaxUp", bandwidthMaxUp);
			  nvram_set("cp_bandwidthMaxDown", bandwidthMaxDown);

			  if(brCount > 0)
           		     nvram_set("cp_enable", "1");
			  else
           		     nvram_set("cp_enable", "0");

		   }
                         free(nv);
        }

	if (!nvram_match("cp_enable", "1") && !nvram_match("hotss_enable", "1"))
		return;

	//stop_CP();		//ensure that its stopped

	eval("modprobe","tun"); //load tun mod
    	if (nvram_match("cp_enable", "1")) {
		int r;
		char ip_cidr[32];

		strlcpy(ip_cidr, nvram_get("cp_net"), sizeof(ip_cidr));
		r = test_and_get_free_char_network(7, ip_cidr, EXCLUDE_NET_CAPTIVE_PORTAL);
		if (r == 1) {
			dbg("Network conflicts. Choose %s for Captive Portal.\n", ip_cidr);
			logmessage("Captive Portal", "%s.\n", ip_cidr);
			nvram_set("cp_net", ip_cidr);
		}
		chilli_config_CP();
	}
	else if(nvram_match("hotss_enable", "1"))
		hotspotsys_config();

	kill_pidfile_tk("/var/run/chilli-cp.pid");

	if(htmlIdx!=NULL){
	   unlink("/tmp/uamsrv/www/Uam.html");
	   symlink(htmlPath, "/tmp/uamsrv/www/Uam.html");
	   unlink("/tmp/uamsrv/www/Uam.css");
	   symlink(cssPath, "/tmp/uamsrv/www/Uam.css");
	   unlink("/tmp/uamsrv/www/Uam.json");
	   symlink(jsonPath, "/tmp/uamsrv/www/Uam.json");
	}
	start_firewall(wan_primary_ifunit(), 0);

	char *argv[] = {"chilli", "-c", "/tmp/chilli-cp.conf", "--pidfile=/var/run/chilli-cp.pid", NULL};

	pid_t pid;
	_eval(argv, NULL, 0, &pid);
	int unit=0;
	int conn_flag=0;
	for (unit = WAN_UNIT_FIRST; unit < WAN_UNIT_MAX; ++unit){
		if(is_wan_connect(unit)){
			conn_flag=1;
			break;
		}
	}
	if(conn_flag){
		nvram_set_int("nat_state", NAT_STATE_UPDATE);
		_dprintf("nat_rule: start_nat_rules CP.\n");
		start_nat_rules();
	}else{
		_dprintf("nat_rule: stop_nat_rules CP.\n");
		stop_nat_rules();
	}
	//dd_syslog(LOG_INFO, "chilli : chilli daemon successfully started\n");
#ifdef CONFIG_BCMWL5
	start_eapd();
#endif
	return;
}

void start_chilli(void)
{
	//char htmlIdx[64];
	char htmlPath[128];
	char cssPath[128];
	char tmpCmd[256];
	char *nv=NULL, *nvp=NULL, *b=NULL;
	int brCount=0;
	char *ifName=NULL, /* *typeIdx=NULL,*/ *htmlIdx=NULL, *sessionTime=NULL;
	char *UIType=NULL, *UIPath=NULL, *enService=NULL, *brdName=NULL, *enPass;
	char *bandwidthMaxUp=NULL, *bandwidthMaxDown=NULL;
	char BrandName[32];
	int k=0;
	#define BYPASS_CP 0
	#define SIMPLE_CP 1

	#define NONE	    0
	#define EXTERNAL_UI 1
	#define INTERNAL_UI 2
	#define TEMPLATE_UI 3
	#define BypassUI "/tmp/uamsrv/www/Bypass.html"

	if(!nvram_match("captive_portal_enable", "on"))
        	return;

	if (nvram_get_int("sw_mode") != SW_MODE_ROUTER)
		return;

	stop_chilli();		//ensure that its stopped
	nv = nvp = strdup(nvram_safe_get("captive_portal"));
        if (nv) {
		   //prevent uam server not start yet
		   mkdir_if_none("/tmp/uamsrv");
		   mkdir_if_none("/tmp/uamsrv/www");
		   chmod("/tmp/uamsrv/www", 0777);

              while ((b = strsep(&nvp, "<")) != NULL) {
                    if ((vstrsep(b, ">", &htmlIdx, &brdName, &sessionTime, &UIType, &UIPath, &ifName, &enService, &enPass, &bandwidthMaxDown, &bandwidthMaxUp) < 9 ))
                        continue;
			  brCount++;
			  if(1 != is_intf_up(FREEWIFIIF)){
		  	     eval("brctl", "addbr", FREEWIFIIF);
		  	     eval("ifconfig", FREEWIFIIF, "up");
			  }
			  memset(htmlPath, 0, sizeof(htmlPath));
			  memset(cssPath, 0, sizeof(cssPath));
#if 0
			  if (BYPASS_CP == atoi(typeIdx))
			      sprintf(htmlPath, "%s",  BypassUI);
			  else
#endif
			  sprintf(htmlPath, "/jffs/customized_splash/%s.html", htmlIdx);
			  sprintf(cssPath, "/jffs/customized_splash/%s.css", htmlIdx);
			  bridge_ifByA(ifName, FREEWIFIIF, 0);
			  memset(BrandName, 0, sizeof(BrandName));
			  strcpy(BrandName, brdName);
			  while(BrandName[k] != '\0'){
				if(BrandName[k] == ' ')
		   		   BrandName[k]='-';
				   k++;
			   }
			  nvram_set("brdName", BrandName);  //coovachilli added
			  nvram_set_int("chilli_sessiontime", 60 * atoi(sessionTime));
			  if (EXTERNAL_UI == atoi(UIType)){
			      nvram_set("external_UI", UIPath);
			  }else
			      nvram_unset("external_UI");

			  if (INTERNAL_UI == atoi(UIType)){
			      sprintf(tmpCmd, "http://%s", BrandName);
			      nvram_set("external_UI", tmpCmd);
			      nvram_set("usbUIpath", UIPath);
			      if(d_exists(UIPath) || f_exists(UIPath)){
				 remove("/tmp/uamsrv/www/USB");
				 unlink("/tmp/uamsrv/www/USB");
				 symlink(UIPath, "/tmp/uamsrv/www/USB");
	   		      }
			  }else{
			      nvram_unset("usbUIpath");
			  }

			  if((NULL == enPass) || (0 == atoi(enPass))) nvram_set("captive_portal_passcode", "");
#ifndef RTCONFIG_COOVACHILLI
			   DN2tmpfile(BrandName);
#endif
			   nvram_set("chilli_bandwidthMaxUp", bandwidthMaxUp);
			   nvram_set("chilli_bandwidthMaxDown", bandwidthMaxDown);
			   if(brCount > 0)
           		     nvram_set("chilli_enable", "1");
			   else
           		     nvram_set("chilli_enable", "0");
		   }
                         free(nv);
        }

	//_dprintf("11\n");
	if (!nvram_match("chilli_enable", "1") && !nvram_match("hotss_enable", "1"))
		return;

	//_dprintf("22\n");
	//stop_chilli();		//ensure that its stopped

	//_dprintf("33\n");
#if 0
	if(nvram_match("chilli_enable", "1"))
	{
		if (!strlen(nvram_safe_get("chilli_interface")))
			nvram_set("chilli_interface", "br0");
	}else if(nvram_match("hotss_enable", "1"))
	{
		if (!strlen(nvram_safe_get("hotss_interface")))
			nvram_set("hotss_interface", "br0");
	}
#endif
	//_dprintf("44\n");

	eval("modprobe","tun"); //load tun mod
	//_dprintf("55\n");
    	if (nvram_match("chilli_enable", "1")) {
		int r;
		char ip_cidr[32];

		strlcpy(ip_cidr, nvram_get("chilli_net"), sizeof(ip_cidr));
		r = test_and_get_free_char_network(7, ip_cidr, EXCLUDE_NET_FREE_WIFI);
		if (r == 1) {
			dbg("Network conflicts. Choose %s for Free Wi-Fi.\n", ip_cidr);
			logmessage("Free Wi-Fi", "%s.\n", ip_cidr);
			nvram_set("chilli_net", ip_cidr);
		}
		chilli_config();
	}
	else if(nvram_match("hotss_enable", "1"))
		hotspotsys_config();
	//_dprintf("66\n");

	kill_pidfile_tk("/var/run/chilli.pid");
	//_dprintf("77\n");

	if(htmlIdx!=NULL){
		unlink("/tmp/uamsrv/www/FreeUam.html");
		symlink(htmlPath, "/tmp/uamsrv/www/FreeUam.html");
		unlink("/tmp/uamsrv/www/FreeUam.css");
		symlink(cssPath, "/tmp/uamsrv/www/FreeUam.css");
	}
	start_firewall(wan_primary_ifunit(), 0);
	//_dprintf("88\n");

	char *argv[] = {"chilli", "-c", "/tmp/chilli.conf", NULL};

	pid_t pid;
	//_dprintf("99\n");
	_eval(argv, NULL, 0, &pid);

	int unit=0;
	int conn_flag=0;
	for (unit = WAN_UNIT_FIRST; unit < WAN_UNIT_MAX; ++unit){
		if(is_wan_connect(unit)){
			conn_flag=1;
			break;
		}
	}
	if(conn_flag){
		nvram_set_int("nat_state", NAT_STATE_UPDATE);
		_dprintf("nat_rule: start_nat_rules chilli.\n");
		start_nat_rules();
	}else{
		_dprintf("nat_rule: stop_nat_rules chilli.\n");
		stop_nat_rules();
	}
	//dd_syslog(LOG_INFO, "chilli : chilli daemon successfully started\n");
#ifdef CONFIG_BCMWL5
	start_eapd();
#endif
	return;

}
#endif // RTCONFIG_COOVACHILLI

#ifdef RTCONFIG_NOTIFICATION_CENTER
void
setup_nc_event_conf()
{
	FILE *fp;
	char setConf[2048];
	char tmp[20];
	int  action;
	int  bufsize;
	int  i;

	mkdir_if_none(NOTIFY_CENTER_TEMP_DIR);
	/* Setting Default Config */
	if (!strcmp(nvram_safe_get("nc_setting_conf"), "")) {
		memset(setConf, 0, sizeof(setConf));
		for (i=0; mapInfo[i].value != 0; i++) {
			memset(tmp, 0, sizeof(tmp));
			action = mapInfo[i].action;
			NC_ACTION_CLR(action, NC_ACT_IFTTT_BIT);

			if (mapInfo[i].value == PROTECTION_VULNERABILITY_EVENT ||
			    mapInfo[i].value == PROTECTION_CC_EVENT ||
			    mapInfo[i].value == PROTECTION_MALICIOUS_SITE_EVENT) {
				snprintf(tmp, sizeof(tmp), "<%x>%d>%d",
					 mapInfo[i].value,
					 action,
					 mapInfo[i].eType);
			} else {
				NC_ACTION_CLR(action, NC_ACT_EMAIL_BIT);
				snprintf(tmp, sizeof(tmp), "<%x>%d>%d",
					 mapInfo[i].value,
					 action,
					 mapInfo[i].eType);
			}
			bufsize = sizeof(setConf) - strlen(setConf);
			strncat(setConf, tmp, bufsize-1);
		}
		//dbg("[%s:(%d)]: %s\n", __FUNCTION__, __LINE__, setConf);
		nvram_set("nc_setting_conf", setConf);
	}

	if ((fp = fopen(NOTIFY_SETTING_CONF, "w")) == NULL){
		_dprintf("fail to open %s\n", NOTIFY_SETTING_CONF);
		return;
	}

	fprintf(fp,"%s", nvram_safe_get("nc_setting_conf"));
	fclose(fp);
}
int
start_notification_center(void)
{
	char *nt_monitor_argv[] = {"nt_monitor", NULL};
	pid_t pid;

#if defined(RTCONFIG_CONCURRENTREPEATER) || defined(RTCONFIG_BCMWL6)
	if (mediabridge_mode())
		return 0;
#endif

	setup_nc_event_conf();
	am_setup_email_conf();
	am_setup_email_info();

	return _eval(nt_monitor_argv, NULL, 0, &pid);
}

int
stop_notification_center(void)
{
	killall_tk("nt_monitor");
	killall_tk("nt_actMail");
	killall_tk("nt_center");
	return 0;
}

void
update_nc_setting_conf()
{
	setup_nc_event_conf();
	kill_pidfile_s(NOTIFY_CENTER_PID_PATH, SIGUSR1);
}
#endif
#ifdef RTCONFIG_PROTECTION_SERVER
int
start_ptcsrv(void)
{
	char *ptcsrv_argv[] = {"protect_srv", NULL};
	pid_t pid;

	return _eval(ptcsrv_argv, NULL, 0, &pid);
}
void
stop_ptcsrv(void)
{
	killall_tk("protect_srv");
}

#endif
#ifdef RTCONFIG_NETOOL
int
start_netool(void)
{
	char *netool_argv[] = {"/sbin/netool", NULL};
	pid_t pid;

	return _eval(netool_argv, NULL, 0, &pid);
}

void
stop_netool(void)
{
	killall_tk("netool");
}
#endif
int
start_services(void)
{
#ifdef RTCONFIG_LANTIQ
	start_wave_monitor();
#endif
#if defined(RTCONFIG_RALINK_MT7621)
	setup_smp();	/* for adjust smp_affinity of cpu */
#endif

#ifdef __CONFIG_NORTON__
	start_norton();
#endif /* __CONFIG_NORTON__ */

#ifdef RTCONFIG_NOTIFICATION_CENTER
	start_notification_center();
#endif
#ifdef RTCONFIG_PROTECTION_SERVER
	start_ptcsrv();
#endif
#ifdef RTCONFIG_NETOOL
	start_netool();
#endif
	start_telnetd();
#ifdef RTCONFIG_SSH
	start_sshd();
#endif
#ifdef CONFIG_BCMWL5
	start_eapd();
	start_nas();
#elif defined(RTCONFIG_RALINK) || defined(RTCONFIG_REALTEK)
	start_8021x();
#endif
	start_wps();
#ifdef RTCONFIG_WPS
	start_wpsaide();
#endif
#ifdef RTCONFIG_NOTIFICATION_CENTER
	start_wlc_nt();
#endif
#if defined(RTCONFIG_WLCEVENTD)
	start_wlceventd();
#endif
#ifdef RTCONFIG_BCMWL6
#ifdef RTCONFIG_HSPOT
	start_hspotap();
#endif
	start_igmp_proxy();
#ifdef BCM_BSD
	start_bsd();
#endif
#ifdef BCM_APPEVENTD
	start_appeventd();
#endif
#ifdef BCM_SSD
	start_ssd();
#endif
#ifdef BCM_EVENTD
	start_eventd();
#endif
	start_acsd();
#ifdef RTCONFIG_DHDAP
	start_dhd_monitor();
#endif
#ifdef BCM_ASPMD
	start_aspmd();
#endif /* BCM_ASPMD */

#ifdef  __CONFIG_WBD__
	start_wbd();
#endif /* __CONFIG_WBD__ */

#endif	// RTCONFIG_BCMWL6
	start_dnsmasq();
#ifdef RTCONFIG_DHCP_OVERRIDE
	start_detectWAN_arp();
#endif
#if defined(RTCONFIG_MDNS)
	start_mdns();
#endif
	/* Link-up LAN ports after DHCP server ready. */
	start_lan_port(0);
#ifdef RTCONFIG_CROND
	start_cron();
#endif
#ifdef RTCONFIG_LETSENCRYPT
	start_letsencrypt();
#endif
	start_cifs();

	start_httpd();
#ifdef  __CONFIG_VISUALIZATION__
	start_visualization_tool();
#endif /* __CONFIG_VISUALIZATION__ */

	start_infosvr();
	restart_rstats();
#if !defined(HND_ROUTER)
	restart_cstats();
#endif
#ifdef RTCONFIG_DSL
	start_spectrum(); //Ren
#endif
#ifdef RTCONFIG_SYSSTATE
	start_sysstate();
#endif
#ifdef RTCONFIG_TRAFFIC_LIMITER
	init_traffic_limiter();
#endif
	start_watchdog();
#ifdef RTAC87U
	start_watchdog02();
#endif
#ifdef SW_DEVLED
	start_sw_devled();
#endif
#if defined(RTAC1200G) || defined(RTAC1200GP)
	start_wdg_monitor();
#endif
#ifdef RTCONFIG_DUALWAN
	if(!nvram_get_int("stop_adv_lb"))
		restart_dualwan();
#endif
#ifdef RTCONFIG_FANCTRL
	start_phy_tempsense();
#endif
#ifdef RTCONFIG_AMAS
	if (nvram_get_int("re_mode") == 1) {
		start_amas_wlcconnect();
		start_amas_bhctrl();
		start_amas_lanctrl();
	}
#endif
#if defined(RTCONFIG_BCMWL6) && defined(RTCONFIG_PROXYSTA)
	start_psta_monitor();
#endif
#if defined(RTCONFIG_AMAS) && (defined(RTCONFIG_BCMWL6) || defined(RTCONFIG_LANTIQ) || defined(RTCONFIG_QCA))
	start_obd();
#endif
#if defined(RTCONFIG_AMAS) && defined(RTCONFIG_ETHOBD)
	start_eth_obd();
#endif
	start_snooper();
#if 0
	start_lldpd();
#else
	start_lltd();
#endif
#ifdef RTCONFIG_TOAD
	start_toads();
#endif

#if defined(RTCONFIG_IPSEC)
        //if(nvram_get_int("ipsec_server_enable") || nvram_get_int("ipsec_client_enable"))
        rc_ipsec_nvram_convert_check();
        rc_ipsec_config_init();
#if defined(HND_ROUTER)
	rc_set_ipsec_stack_block_size();
#endif
#endif

#ifdef RTCONFIG_JFFS2USERICON
	start_lltdc();
#endif
	start_networkmap(1);

#if defined(RTCONFIG_PPTPD) || defined(RTCONFIG_ACCEL_PPTPD)
	start_pptpd();
#endif

#ifdef RTCONFIG_USB
//	_dprintf("restart_nas_services(%d): test 8.\n", getpid());
	//restart_nas_services(0, 1);
#ifdef RTCONFIG_DISK_MONITOR
	start_diskmon();
#endif
#endif

#ifdef RTCONFIG_WEBDAV
	start_webdav();
#else
	if(f_exists("/opt/etc/init.d/S50aicloud"))
		system("sh /opt/etc/init.d/S50aicloud scan");
#endif

#ifdef RTCONFIG_TUNNEL
	start_mastiff();
#endif

#ifdef RTCONFIG_SNMPD
	start_snmpd();
#endif

#if defined(RTCONFIG_RALINK) && defined(RTCONFIG_WIRELESSREPEATER)
	apcli_start();
#endif

#if defined(RTCONFIG_BWDPI)
	start_bwdpi_check();
#endif
	start_hour_monitor_service();
#ifdef RTCONFIG_CONNTRACK
	start_pctime_service();
#endif

#ifdef RTCONFIG_IPERF
	start_iperf();
	start_monitor();
#endif

#ifdef RTCONFIG_FBWIFI
	//start_fb_wifi();
	if(sw_mode() == SW_MODE_ROUTER){
		start_fbwifi();
	}
#endif

#ifdef RTCONFIG_IXIAEP
	start_ixia_endpoint();
#endif

#ifdef RTCONFIG_SAMBASRV
	start_samba();	// We might need it for wins/browsing services
#endif

#ifdef RTCONFIG_INTERNAL_GOBI
	start_lteled();
#endif

#ifdef RTCONFIG_PARENTALCTRL
	start_pc_block();
#endif

#ifdef RTCONFIG_TOR
	start_Tor_proxy();
#endif

#ifdef RTCONFIG_CLOUDCHECK
	start_cloudcheck();
#endif

#ifdef RTCONFIG_QCA_PLC_UTILS
	start_plchost();
#endif
#ifdef RTCONFIG_NEW_USER_LOW_RSSI
	start_roamast();
#endif

#if defined(RTCONFIG_KEY_GUARD)
	start_keyguard();
#endif

#if 0//defined(RTCONFIG_WTFAST)
	start_wtfast();
#endif

#ifdef RTCONFIG_COOVACHILLI
	start_chilli();
	start_CP();
#endif
#ifdef RTCONFIG_CAPTIVE_PORTAL
	start_uam_srv(); //move to init.c	/* start internal uam server */
#endif
#ifdef RTCONFIG_FREERADIUS
	start_radiusd();
#endif

#ifdef RTCONFIG_CAPTIVE_PORTAL
	start_chilli();
	start_CP();
	setup_passwd();
	start_uam_srv(); //move to init.c	/* start internal uam server */
#endif

#if defined(RTCONFIG_BT_CONN)
	start_dbus_daemon();
#endif

	start_ecoguard();

//	start_upnp();

	sanity_logs();
#if defined(HND_ROUTER) && defined(RTCONFIG_HNDMFG)
	hnd_mfg_services();
#endif
#ifdef RTCONFIG_CFGSYNC
	start_cfgsync();
#ifdef RTCONFIG_CONNDIAG
	start_conn_diag();
#endif
#endif

#if !(defined(RTCONFIG_QCA) || defined(RTCONFIG_RALINK) || defined(RTCONFIG_REALTEK))
	start_erp_monitor();
#endif
#ifdef RTCONFIG_HD_SPINDOWN
#ifdef LINUX26
	start_usb_idle();
#endif
#endif

#ifdef RTCONFIG_ADTBW
	start_adtbw();
#endif
#ifdef RTCONFIG_AMAS
	start_amas_lldpd();
#endif

#ifdef RTCONFIG_PUSH_EMAIL
#ifdef RTCONFIG_DBLOG
	start_dblog(0);
#endif /* RTCONFIG_DBLOG */
#endif /* RTCONFIG_PUSH_EMAIL */

#if defined(RTCONFIG_AMAS)
	start_amas_lib();
#endif

	run_custom_script("services-start", NULL);

	return 0;
}

void
stop_logger(void)
{
#if defined(RTCONFIG_JFFS2LOG) && (defined(RTCONFIG_JFFS2)||defined(RTCONFIG_BRCM_NAND_JFFS2))
	char prefix[PATH_MAX];

	snprintf(prefix, sizeof(prefix), "%s", nvram_safe_get("log_path"));

	eval("cp", "/tmp/syslog.log", "/tmp/syslog.log-1", prefix);
#endif

	if (pids("klogd"))
		killall("klogd", SIGTERM);
	if (pids("syslogd"))
		killall("syslogd", SIGTERM);
}

void
stop_services(void)
{
	run_custom_script("services-stop", NULL);

<<<<<<< HEAD
#if defined(RTCONFIG_AMAS)
	stop_amas_lib();
#endif
	stop_ntpd();

=======
>>>>>>> 4881446e
#ifdef RTCONFIG_ADTBW
	stop_adtbw();
#endif
#if !(defined(RTCONFIG_QCA) || defined(RTCONFIG_RALINK) || defined(RTCONFIG_REALTEK))
	stop_erp_monitor();
#endif
#ifdef RTCONFIG_INTERNAL_GOBI
	stop_lteled();
#endif
	stop_hour_monitor_service();
#ifdef RTCONFIG_CONNTRACK
	stop_pctime_service();
#endif
#if defined(RTCONFIG_BWDPI)
	stop_bwdpi_wred_alive();
	stop_bwdpi_check();
	stop_dpi_engine_service(1);
#endif
#ifdef RTCONFIG_IXIAEP
	stop_ixia_endpoint();
#endif
#ifdef RTCONFIG_IPERF
	stop_monitor();
	stop_iperf();
#endif

#ifdef RTCONFIG_CAPTIVE_PORTAL
	stop_chilli();
	stop_CP();
#endif

#ifdef RTCONFIG_WEBDAV
	stop_webdav();
#else
	if(f_exists("/opt/etc/init.d/S50aicloud"))
		system("sh /opt/etc/init.d/S50aicloud scan");
#endif
#ifdef RTCONFIG_TUNNEL
	stop_mastiff();
#endif
#ifdef RTCONFIG_USB
//_dprintf("restart_nas_services(%d): test 9.\n", getpid());
	restart_nas_services(1, 0);
#ifdef RTCONFIG_DISK_MONITOR
	stop_diskmon();
#endif
#ifdef RTCONFIG_USB_PRINTER
	stop_lpd();
	stop_u2ec();
#endif
#endif
	stop_upnp();
	stop_lltd();
	stop_snooper();
#ifdef RTCONFIG_AMAS
	if (nvram_get_int("re_mode") == 1) {
		stop_amas_bhctrl();
		stop_amas_lanctrl();
		stop_amas_wlcconnect();
	}
	stop_amas_lldpd();
#ifdef RTCONFIG_LANTIQ
	stop_obd();
#endif
#ifdef RTCONFIG_ETHOBD
	stop_eth_obd();
#endif
#endif
	stop_watchdog();
#ifdef RTCONFIG_FANCTRL
	stop_phy_tempsense();
#endif
#ifdef RTCONFIG_BCMWL6
	stop_igmp_proxy();
#ifdef RTCONFIG_AMAS
	stop_obd();
#ifdef RTCONFIG_ETHOBD
	stop_eth_obd();
#endif
#endif
#ifdef RTCONFIG_PROXYSTA
	stop_psta_monitor();
#endif
#endif
#if !defined(HND_ROUTER)
	stop_cstats();
#endif
	stop_rstats();
#ifdef RTCONFIG_DSL
	stop_spectrum(); //Ren
#endif
#ifdef RTCONFIG_JFFS2USERICON
	stop_lltdc();
#endif
	stop_networkmap();
	stop_infosvr();
#ifdef  __CONFIG_VISUALIZATION__
	stop_visualization_tool();
#endif /* __CONFIG_VISUALIZATION__ */
	stop_httpd();
	stop_cifs();
#ifdef RTCONFIG_LETSENCRYPT
	stop_letsencrypt();
#endif
#ifdef RTCONFIG_CROND
	stop_cron();
#endif
#ifdef RTCONFIG_DHCP_OVERRIDE
	stop_detectWAN_arp();
#endif
	stop_dnsmasq();
#if defined(RTCONFIG_MDNS)
	stop_mdns();
#endif
#ifdef RTCONFIG_IPV6
	/* what? */
#endif
#ifdef RTCONFIG_BCMWL6
#ifdef BCM_ASPMD
	stop_aspmd();
#endif
#ifdef RTCONFIG_DHDAP
	stop_dhd_monitor();
#endif
	stop_acsd();
#ifdef BCM_EVENTD
	stop_eventd();
#endif
#ifdef BCM_SSD
	stop_ssd();
#endif
#ifdef BCM_APPEVENTD
	stop_appeventd();
#endif
#ifdef BCM_BSD
	stop_bsd();
#endif
	stop_igmp_proxy();
#ifdef RTCONFIG_HSPOT
	stop_hspotap();
#endif
#endif
#if defined(RTCONFIG_WLCEVENTD)
	stop_wlceventd();
#endif
#ifdef RTCONFIG_NOTIFICATION_CENTER
	stop_wlc_nt();
#endif
#ifdef RTCONFIG_WPS
	stop_wpsaide();
#endif
	stop_wps();
#ifdef CONFIG_BCMWL5
	stop_nas();
	stop_eapd();
#elif defined RTCONFIG_RALINK
	stop_8021x();
#endif
#ifdef RTCONFIG_TOAD
	stop_toads();
#endif
	stop_telnetd();
#ifdef RTCONFIG_SSH
	stop_sshd();
#endif
#ifdef RTCONFIG_PROTECTION_SERVER
	stop_ptcsrv();
#endif
#ifdef RTCONFIG_SNMPD
	stop_snmpd();
#endif
#ifdef  __CONFIG_NORTON__
	stop_norton();
#endif /* __CONFIG_NORTON__ */
#ifdef RTCONFIG_QTN
	stop_qtn_monitor();
#endif
#ifdef RTCONFIG_FBWIFI
	if(sw_mode() == SW_MODE_ROUTER){
		stop_fbwifi();
	}
#endif
#ifdef RTCONFIG_PARENTALCTRL
	stop_pc_block();
#endif
#ifdef RTCONFIG_TOR
	stop_Tor_proxy();
#endif
#ifdef RTCONFIG_CLOUDCHECK
	stop_cloudcheck();
#endif
#ifdef RTCONFIG_KEY_GUARD
	stop_keyguard();
#endif

#ifdef RTCONFIG_CAPTIVE_PORTAL
	stop_uam_srv();	/* stop internal uam server */
#endif
#ifdef RTCONFIG_FREERADIUS
	stop_radiusd();
#endif
#ifdef __CONFIG_WBD__
	stop_wbd();
#endif /* __CONFIG_WBD__ */
#ifdef RTCONFIG_NOTIFICATION_CENTER
	stop_notification_center();
#endif
#ifdef RTCONFIG_SYSSTATE
	stop_sysstate();
#endif
#ifdef RTCONFIG_CFGSYNC
#ifdef RTCONFIG_CONNDIAG
	stop_conn_diag();
#endif
	stop_cfgsync();
#endif
#ifdef RTCONFIG_NEW_USER_LOW_RSSI
	stop_roamast();
#endif
}

#ifdef RTCONFIG_QCA
int stop_wifi_service(void)
{
   	int is_unload;
	int i, unit = -1, sunit = 0;
	unsigned int m;	/* bit0~3: 2G, bit4~7: 5G */
	char wif[256];
	char pid_path[] = "/var/run/hostapd_athXXX.pidYYYYYY";
	char path[] = "/sys/class/net/ath001XXXXXX";

	for (i = 0, unit = 0, sunit = 0, m = 0xFF; m > 0; ++i, ++sunit, m >>= 1) {
		if (i == 4) {
			unit = 1;
			sunit -= 4;
		}
		__get_wlifname(unit, sunit, wif);
		sprintf(path, "/sys/class/net/%s", wif);
		if (d_exists(path))
			ifconfig(wif, 0, NULL, NULL);
		sprintf(pid_path, "/var/run/hostapd_%s.pid", wif);
		if (!f_exists(pid_path))
			continue;

		kill_pidfile_tk(pid_path);
	}

#if defined(RTCONFIG_WIRELESSREPEATER)
#if defined(RTCONFIG_CONCURRENTREPEATER)
	kill_wifi_wpa_supplicant(-1);
#endif
#endif

#if defined(QCA_WIFI_INS_RM)
	if(sw_mode()==SW_MODE_REPEATER)
		is_unload=0;
	else
		is_unload=1;
#else
	is_unload=1;
#endif
	if(is_unload)
	{
		if (module_loaded("umac")) {
			modprobe_r("umac");
			sleep(2);
		}
		if (module_loaded("ath_dev"))
			modprobe_r("ath_dev");

		if (module_loaded("ath_hal"))
			modprobe_r("ath_hal");
	}
	return 0;
}
#endif

void
stop_services_mfg(void)
{
#ifdef RTCONFIG_USB
#ifdef RTCONFIG_DISK_MONITOR
	stop_diskmon();
#endif
#ifdef RTCONFIG_USB_PRINTER
	stop_lpd();
	stop_u2ec();
#endif
#ifdef RTCONFIG_USB_MODEM
#ifdef RTCONFIG_INTERNAL_GOBI
	stop_lteled();
#endif
#endif
#ifndef RTCONFIG_NO_USBPORT
	stop_usbled();
#endif
#endif
	stop_rstats();
#ifdef RTCONFIG_JFFS2USERICON
	stop_lltdc();
#endif
	stop_networkmap();
#if !(defined(HND_ROUTER) && defined(RTCONFIG_HNDMFG))
	stop_dnsmasq();
#endif
#if defined(RTCONFIG_MDNS)
	stop_mdns();
#endif
	stop_upnp();
	stop_lltd();
	stop_snooper();
#if defined (RTCONFIG_AMAS) && (defined(RTCONFIG_BCMWL6) || defined(RTCONFIG_LANTIQ) || defined(RTCONFIG_QCA))
#if defined(RTCONFIG_ETHOBD)
	stop_eth_obd();
#endif
	stop_obd();
#endif
#ifdef RTCONFIG_BCMWL6
#ifdef BCM_ASPMD
	stop_aspmd();
#endif
#ifdef RTCONFIG_DHDAP
	stop_dhd_monitor();
#endif
	stop_acsd();
#ifdef BCM_EVENTD
	stop_eventd();
#endif
#ifdef BCM_SSD
	stop_ssd();
#endif
#ifdef BCM_APPEVENTD
	stop_appeventd();
#endif
#ifdef BCM_BSD
	stop_bsd();
#endif
	stop_igmp_proxy();
#ifdef RTCONFIG_HSPOT
	stop_hspotap();
#endif
#endif
#if defined(RTCONFIG_WLCEVENTD)
	stop_wlceventd();
#endif
#ifdef RTCONFIG_NOTIFICATION_CENTER
	stop_wlc_nt();
#endif
#ifdef RTCONFIG_WPS
	stop_wpsaide();
#endif
	stop_wps();

	stop_wanduck();
	stop_logger();
#if defined(RTCONFIG_BWDPI)
	stop_bwdpi_check();
#endif
#ifdef RTCONFIG_NTPD
	stop_ntpd();
#else
	killall_tk("ntp");
	stop_ntpc();
#endif
	stop_udhcpc(-1);
	platform_start_ate_mode();
#ifdef RTCONFIG_QCA_PLC_UTILS
	ate_ctl_plc_led();
#endif
#ifdef SW_DEVLED
	stop_sw_devled();
#endif
#if defined(RTCONFIG_BT_CONN)
#if defined(RTCONFIG_LP5523)
	lp55xx_leds_proc(LP55XX_ALL_LEDS_OFF, LP55XX_ACT_NONE);
#endif /* RTCONFIG_LP5523 */
	stop_bluetooth_service();
#endif	/* RTCONFIG_BT_CONN */
#if defined(RTCONFIG_CFEZ) && defined(RTCONFIG_BCMARM)
	start_envrams();
#endif

#ifdef RTCONFIG_AMAS
	stop_amas_wlcconnect();
	stop_amas_bhctrl();
	stop_amas_lanctrl();
	stop_amas_lldpd();
#endif
#ifdef RTCONFIG_WIRELESSREPEATER
	stop_wlcconnect();
#endif

#ifdef RTCONFIG_QCA
	stop_wifi_service();
#endif
#ifdef RTCONFIG_SYSSTATE
	stop_sysstate();
#endif
#ifdef RTCONFIG_PROTECTION_SERVER
	stop_ptcsrv();
#endif
#if !(defined(RTCONFIG_QCA) || defined(RTCONFIG_RALINK) || defined(RTCONFIG_REALTEK))
	stop_erp_monitor();
#endif
#ifdef RTCONFIG_NOTIFICATION_CENTER
	stop_notification_center();
#endif
#ifdef RTCONFIG_TUNNEL
	stop_mastiff();
#endif
#ifdef RTCONFIG_NEW_USER_LOW_RSSI
	stop_roamast();
#endif
#ifdef RTCONFIG_GETREALIP
	killall_tk("getrealip.sh");
	killall_tk("ministun");
#endif
}

// 2008.10 magic

int start_wanduck(void)
{
	char *argv[] = {"/sbin/wanduck", NULL};
	pid_t pid;

#if 0
	int sw_mode = sw_mode();
	if(sw_mode != SW_MODE_ROUTER && sw_mode != SW_MODE_REPEATER)
		return -1;
#endif

#if defined(HND_ROUTER) && defined(RTCONFIG_HNDMFG)
	return 0;
#endif

	if(!strcmp(nvram_safe_get("wanduck_down"), "1"))
		return 0;

#ifdef RTCONFIG_MODEM_BRIDGE
	if(sw_mode() == SW_MODE_AP && nvram_get_int("modem_bridge"))
		return 0;
#endif

	return _eval(argv, NULL, 0, &pid);
}

void stop_wanduck(void)
{
	killall("wanduck", SIGTERM);
}

#ifdef RTL_WTDOG
void
stop_rtl_watchdog(void)
{
	// Stop Realtek watchdog
	FILE *file;
#ifdef RTCONFIG_RTL8197F
	file = fopen("/proc/watchdog_kick", "w+");
	if (file)
	{
		fputs("1", file);
		fclose(file);
	}
	file = fopen("/proc/watchdog_cmd", "w+");
	if (file)
	{
		fputs("enable 0 interval 0", file);
		fclose(file);
	}
#else
	file = fopen("/proc/watchdog_kick","w+");
	if(file)
	{
		fputs("111", file);
		fclose(file);
	}

	file = fopen("/proc/watchdog_start","w+");
	if(file)
	{
		fputs("222", file);
		fclose(file);
	}
#endif
}

void
start_rtl_watchdog(void)
{
	stop_rtl_watchdog();
	// Start Realtek watchdog
	FILE *file;
#ifdef RTCONFIG_RTL8197F
	file = fopen("/proc/watchdog_cmd", "w+");
	if (file)
	{
		fputs("enable 1 interval 33", file);
		fclose(file);
	}
	file = fopen("/proc/watchdog_kick", "w+");
	if (file)
	{
		fputs("1", file);
		fclose(file);
	}
#else
	file = fopen("/proc/watchdog_start","w+");
	if(file)
	{
		fputs("111", file);
		fclose(file);
	}

	file = fopen("/proc/watchdog_kick","w+");
	if(file)
	{
		fputs("111", file);
		fclose(file);
	}
#endif
}
#endif

void
stop_watchdog(void)
{
#ifdef RTL_WTDOG
	stop_rtl_watchdog();
#endif
	killall_tk("watchdog");
}

#if ! (defined(RTCONFIG_QCA) || defined(RTCONFIG_RALINK))
void
stop_watchdog02(void)
{
	/* do nothing */
	return;
}
#endif  /* ! (RTCONFIG_QCA || RTCONFIG_RALINK) */

#ifdef SW_DEVLED
void
stop_sw_devled(void)
{
	killall_tk("sw_devled");
	return;
}
#endif

#if defined(RTAC1200G) || defined(RTAC1200GP)
void
stop_wdg_monitor(void)
{
	killall_tk("wdg_monitor");
	return;
}
#endif

#ifdef RTCONFIG_DUALWAN
int restart_dualwan(void)
{
	char *dualwan_argv[] = {"dualwan", NULL};
	pid_t dualpid;

	if(nvram_get_int("dualwan_down") == 1)
		return 0;

	killall("dualwan", SIGTERM);

	return _eval(dualwan_argv, NULL, 0, &dualpid);
}
#endif

int
start_watchdog(void)
{
	char *watchdog_argv[] = {"watchdog", NULL};
	pid_t whpid;

	return _eval(watchdog_argv, NULL, 0, &whpid);
}

#ifdef RTAC87U
int
start_watchdog02(void)
{
	char *watchdog_argv[] = {"watchdog02", NULL};
	pid_t whpid;

	if (pidof("watchdog02") > 0) return -1;

	return _eval(watchdog_argv, NULL, 0, &whpid);
}
#endif

#ifdef RTCONFIG_LANTIQ
int
start_wave_monitor(void)
{
	char *wave_monitor_argv[] = {"wave_monitor", NULL};
	pid_t wavepid;

	if (pidof("wave_monitor") > 0) return -1;

	return _eval(wave_monitor_argv, NULL, 0, &wavepid);
}
#endif
#ifdef SW_DEVLED
int
start_sw_devled(void)
{
	char *sw_devled_argv[] = {"sw_devled", NULL};
	pid_t whpid;

	if (pidof("sw_devled") > 0) return -1;
	if (!nvram_match("x_Setting", "1")) return -1;

	return _eval(sw_devled_argv, NULL, 0, &whpid);
}
#endif

#if defined(RTAC1200G) || defined(RTAC1200GP)
int
start_wdg_monitor(void)
{
	char *wdg_monitor_argv[] = {"wdg_monitor", NULL};
	pid_t whpid;

	if (pidof("wdg_monitor") > 0) return -1;

	return _eval(wdg_monitor_argv, NULL, 0, &whpid);

}
#endif

#ifdef RTCONFIG_DSL
#ifdef RTCONFIG_RALINK
//Ren.B
int check_tc_upgrade(void)
{
	int ret_val_sep = 0;

	TRACE_PT("check_tc_upgrade\n");

	ret_val_sep = separate_tc_fw_from_trx();
	TRACE_PT("check_tc_upgrade, ret_val_sep=%d\n", ret_val_sep);
	if(ret_val_sep)
	{
		if(check_tc_firmware_crc() == 0)
		{
			TRACE_PT("check_tc_upgrade ret=1\n");
			return 1; //success
		}
	}
	TRACE_PT("check_tc_upgrade ret=0\n");
	return 0; //fail
}

//New version will rename downloaded firmware to /tmp/linux.trx as default.
int start_tc_upgrade(void)
{
	int ret_val_trunc = 0;
	int ret_val_comp = 0;

	TRACE_PT("start_tc_upgrade\n");

	if(check_tc_upgrade())
	{
		ret_val_trunc = truncate_trx();
		TRACE_PT("start_tc_upgrade ret_val_trunc=%d\n", ret_val_trunc);
		if(ret_val_trunc)
		{
			do_upgrade_adsldrv();
			ret_val_comp = compare_linux_image();
			TRACE_PT("start_tc_upgrade ret_val_comp=%d\n", ret_val_comp);
			if (ret_val_comp == 0)
			{
				// same trx
				TRACE_PT("same firmware\n");
				unlink("/tmp/linux.trx");
			}
			else
			{
				// different trx
				TRACE_PT("different firmware\n");
			}
		}
	}
	return 0;
}
//Ren.E
#endif
#endif

#ifdef RTCONFIG_FANCTRL
int
stop_phy_tempsense()
{
	if (pids("phy_tempsense")) {
		killall_tk("phy_tempsense");
	}
	return 0;
}

int
start_phy_tempsense()
{
	char *phy_tempsense_argv[] = {"phy_tempsense", NULL};
	pid_t pid;

	return _eval(phy_tempsense_argv, NULL, 0, &pid);
}
#endif

#if defined(RTCONFIG_BCMWL6) && defined(RTCONFIG_PROXYSTA)
int
stop_psta_monitor()
{
	if (pids("psta_monitor")) {
		killall_tk("psta_monitor");
	}
	return 0;
}

int
start_psta_monitor()
{
	char *psta_monitor_argv[] = {"psta_monitor", NULL};
	pid_t pid;

#if defined(RTCONFIG_AMAS)
	if (nvram_get_int("re_mode") == 1) {
		_dprintf("It is RE mode, don't start psta_monitor\n");
		return 0;
	}
#endif

	return _eval(psta_monitor_argv, NULL, 0, &pid);
}
#endif

#if defined(RTCONFIG_AMAS) && (defined(RTCONFIG_BCMWL6) || defined(RTCONFIG_LANTIQ) || defined(RTCONFIG_QCA))
void
stop_obd(void)
{
	if(getpid()!=1) {
		notify_rc("stop_obd");
		return;
	}

	if (pids("obd"))
		killall_tk("obd");
}

void
start_obd(void)
{
#ifndef RTCONFIG_DISABLE_REPEATER_UI
	char *obd_argv[] = {"obd", NULL};
	pid_t pid;

	if (no_need_obd() == -1)
		return;

	stop_obd();

	if(getpid()!=1) {
		notify_rc("start_obd");
		return;
	}

#ifdef CONFIG_BCMWL5
	if (!restore_defaults_g)
#endif
	_eval(obd_argv, NULL, 0, &pid);
#else
	return;
#endif
}
#endif

#if defined(RTCONFIG_AMAS) && defined(RTCONFIG_ETHOBD)
void start_obd_monitor(void)
{
        char *obd_monitor_argv[] = {"obd_monitor", NULL};
        pid_t pid;

        if(getpid()!=1) {
                notify_rc("start_obd_monitor");
                return;
        }

        killall("obd_monitor", SIGTERM);

        _eval(obd_monitor_argv, NULL, 0, &pid);
}

void stop_obd_monitor(void)
{
        if(getpid()!=1) {
                notify_rc("stop_obd_monitor");
                return;
        }

        killall("obd_monitor", SIGTERM);
}

void stop_eth_obd(void)
{
	if (pids("obd_eth"))
		killall_tk("obd_eth");
}

void start_eth_obd(void)
{
#ifndef RTCONFIG_DISABLE_REPEATER_UI
	char *obdeth_argv[] = {"obd_eth", NULL};
	pid_t pid;

	if (no_need_obdeth() == -1)
		return;

	stop_eth_obd();

#ifdef CONFIG_BCMWL5
	if (!restore_defaults_g)
#endif
	_eval(obdeth_argv, NULL, 0, &pid);
#else
	return;
#endif
}
#endif

#ifdef RTCONFIG_IPERF
int
stop_monitor()
{
	if (pids("monitor")) {
		killall_tk("monitor");
	}
	return 0;
}

int
start_monitor()
{
	char *monitor_argv[] = {"monitor", NULL};
	pid_t pid;

	return _eval(monitor_argv, NULL, 0, &pid);
}
#endif

#ifdef RTCONFIG_QTN
int
stop_qtn_monitor()
{
	if (pids("qtn_monitor")) {
		killall_tk("qtn_monitor");
	}
	return 0;
}

int
start_qtn_monitor()
{
	char *qtn_monitor_argv[] = {"qtn_monitor", NULL};
	pid_t pid;

	return _eval(qtn_monitor_argv, NULL, 0, &pid);
}
#endif

#if defined(RTCONFIG_USB) && !defined(RTCONFIG_NO_USBPORT)
int
start_usbled(void)
{
	char *usbled_argv[] = {"usbled", NULL};
	pid_t whpid;

#if defined(HND_ROUTER) && defined(RTCONFIG_HNDMFG)
	return 0;
#endif

#ifdef RTAC68U
	if (!hw_usb_cap())
		return 0;
#endif

	stop_usbled();
	return _eval(usbled_argv, NULL, 0, &whpid);
}

int
stop_usbled(void)
{
	if (pids("usbled"))
		killall("usbled", SIGTERM);

	return 0;
}
#endif

#ifdef RTCONFIG_CROND
void start_cron(void)
{
	stop_cron();
	eval("crond", "-l", "9");
}


void stop_cron(void)
{
	killall_tk("crond");
}
#endif

#ifdef RTCONFIG_QUAGGA
void stop_quagga(void)
{
	if (pids("zebra")){
		killall("zebra", SIGINT);
	}
	if (pids("ripd")){
		killall("ripd", SIGINT);
	}
}

int start_quagga(void)
{
	FILE *fp, *fp2;
	char *zebra_hostname;
	char *zebra_passwd;
	char *zebra_enpasswd;
	char *rip_hostname;
	char *rip_passwd;
/*
	char *wan_ip, *wan_ifname;
	int   unit;
	char tmp[32], prefix[] = "wanXXXXXXXXXX_";
*/

	if (!is_routing_enabled()) {
		_dprintf("return -1\n");
		return -1;
	}
	if (nvram_invmatch("quagga_enable", "1"))
		return -1;

/*
	unit = wan_primary_ifunit();
	snprintf(prefix, sizeof(prefix), "wan%d_", unit);

	wan_ip = nvram_safe_get(strcat_r(prefix, "ipaddr", tmp));
	wan_ifname = get_wan_ifname(unit);

	if (!wan_ip || strcmp(wan_ip, "") == 0 || !inet_addr(wan_ip)) {
		logmessage("quagga", "WAN IP is empty.");
		return -1;
	}
*/

	zebra_passwd = nvram_safe_get("zebra_passwd");
	zebra_enpasswd = nvram_safe_get("zebra_enpasswd");
	rip_passwd = nvram_safe_get("rip_passwd");
	zebra_hostname = nvram_safe_get("productid");
	rip_hostname = nvram_safe_get("productid");
#ifdef RTCONFIG_NVRAM_ENCRYPT
	int declen = pw_dec_len(zebra_passwd);
	char dec_passwd[declen];
	memset(dec_passwd, 0, sizeof(dec_passwd));
	pw_dec(zebra_passwd, dec_passwd);
	zebra_passwd = dec_passwd;

	int declen2 = pw_dec_len(zebra_enpasswd);
	char dec_passwd2[declen2];
	memset(dec_passwd2, 0, sizeof(dec_passwd2));
	pw_dec(zebra_enpasswd, dec_passwd2);
	zebra_enpasswd = dec_passwd2;

	int declen3 = pw_dec_len(rip_passwd);
	char dec_passwd3[declen3];
	memset(dec_passwd3, 0, sizeof(dec_passwd3));
	pw_dec(rip_passwd, dec_passwd3);
	rip_passwd = dec_passwd3;
#endif
	if (pids("zebra")){
		killall("zebra", SIGINT);
		sleep(1);
	}
	if (pids("ripd")){
		killall("ripd", SIGINT);
		sleep(1);
	}
	if ((fp = fopen("/etc/zebra.conf", "w"))){
		fprintf(fp, "hostname %s\n", zebra_hostname);
		fprintf(fp, "password %s\n", zebra_passwd);
		fprintf(fp, "enable password %s\n", zebra_enpasswd);
		fprintf(fp, "log file /etc/zebra.log informational\n");
		append_custom_config("zebra.conf",fp);
		fclose(fp);
		use_custom_config("zebra.conf","/etc/zebra.conf");
		run_postconf("zebra","/etc/zebra.conf");
		eval("zebra", "-d", "-f", "/etc/zebra.conf");
	}
	if ((fp2 = fopen("/etc/ripd.conf", "w"))){
		fprintf(fp2, "hostname %s\n", rip_hostname);
		fprintf(fp2, "password %s\n", rip_passwd);
//		fprintf(fp2, "debug rip events\n");
//		fprintf(fp2, "debug rip packet\n");
		fprintf(fp2, "router rip\n");
		fprintf(fp2, " version 2\n");
#if !defined(BLUECAVE)
		fprintf(fp2, " network vlan2\n");
		fprintf(fp2, " network vlan3\n");
		fprintf(fp2, " passive-interface vlan2\n");
		fprintf(fp2, " passive-interface vlan3\n");
#else
		fprintf(fp2, " network eth1.2\n");
		fprintf(fp2, " network eth1.3\n");
		fprintf(fp2, " passive-interface eth1.2\n");
		fprintf(fp2, " passive-interface eth1.3\n");
#endif
		fprintf(fp2, "log file /etc/ripd.log informational\n");
		fprintf(fp2, "log stdout\n");

		append_custom_config("ripd.conf",fp2);
		fclose(fp2);
		use_custom_config("ripd.conf","/etc/ripd.conf");
		run_postconf("ripd","/etc/ripd.conf");
		eval("ripd", "-d", "-f", "/etc/ripd.conf");
	}
	return 0;
}
#endif

void start_script(int argc, char *argv[])
{
	int pid;

	argv[argc] = NULL;
	_eval(argv, NULL, 0, &pid);

}

// -----------------------------------------------------------------------------

/* -1 = Don't check for this program, it is not expected to be running.
 * Other = This program has been started and should be kept running.  If no
 * process with the name is running, call func to restart it.
 * Note: At startup, dnsmasq forks a short-lived child which forks a
 * long-lived (grand)child.  The parents terminate.
 * Many daemons use this technique.
 */
static void _check(pid_t pid, const char *name, void (*func)(void))
{
	if (pid == -1) return;

	if (pidof(name) > 0) return;

	syslog(LOG_DEBUG, "%s terminated unexpectedly, restarting.\n", name);
	func();

	// Force recheck in 500 msec
	setitimer(ITIMER_REAL, &pop_tv, NULL);
}

static void QOS_CONTROL()
{
#ifdef RTCONFIG_LANTIQ
	char ppa_cmd[255] = {0};
#endif

	add_iQosRules(get_wan_ifname(wan_primary_ifunit()));
#if defined(RTCONFIG_BWDPI)
	start_dpi_engine_service();
#endif
	start_iQos();

#ifdef RTCONFIG_LANTIQ
	if (ppa_support(wan_primary_ifunit()) == 0) {
		disable_ppa_wan(get_wan_ifname(wan_primary_ifunit()));
		_dprintf("%s : remove ppa wan interface: %s\n", __FUNCTION__, ppa_cmd);
	}else{
		enable_ppa_wan(get_wan_ifname(wan_primary_ifunit()));
		_dprintf("%s : add ppa wan interface: %s\n", __FUNCTION__, ppa_cmd);
	}
#endif
}

void check_services(void)
{
//	TRACE_PT("keep alive\n");

	// Periodically reap any zombies
	setitimer(ITIMER_REAL, &zombie_tv, NULL);

#ifdef LINUX26
	_check(pids("hotplug2"), "hotplug2", start_hotplug2);
#endif
#if defined(RTCONFIG_AMAS) && (defined(RTCONFIG_BCMWL6) || defined(RTCONFIG_LANTIQ) || defined(RTCONFIG_QCA))
	_check(no_need_obd(), "obd", start_obd);
#endif
#if defined(RTCONFIG_AMAS) && defined(RTCONFIG_ETHOBD)
	_check(no_need_obdeth(), "obd_eth", start_eth_obd);
#endif
#ifdef RTCONFIG_AMAS
	if(init_x_Setting == 0 && nvram_get_int("x_Setting") == 1) {
		notify_rc("restart_amas_lldpd");
		init_x_Setting = 1;
	}
#endif

}

#define RC_SERVICE_STOP 0x01
#define RC_SERVICE_START 0x02

void factory_reset(void)
{
#ifdef RTCONFIG_CONCURRENTREPEATER
	nvram_set_int("led_status", LED_FACTORY_RESET);
#endif
	g_reboot = 1;
#ifdef RTCONFIG_REALTEK
/* [MUST] : Need to Clarify ... */
	set_led(LED_BLINK_SLOW, LED_BLINK_SLOW);
	nvram_commit();
#endif
#ifdef RTCONFIG_DSL
	eval("adslate", "sysdefault");
#endif
	stop_wan();

#ifdef RTCONFIG_NOTIFICATION_CENTER
#if defined(RTCONFIG_JFFS2) || defined(RTCONFIG_BRCM_NAND_JFFS2) || defined(RTCONFIG_UBIFS)
	eval("rm", "-rf", NOTIFY_DB_FOLDER);
#endif
#endif

#ifdef RTCONFIG_USB
#ifdef RTCONFIG_USB_MODEM
#if defined(RTCONFIG_JFFS2) || defined(RTCONFIG_BRCM_NAND_JFFS2) || defined(RTCONFIG_UBIFS)
	eval("rm", "-rf", "/jffs/sim");
#endif
#endif
#ifdef RTCONFIG_OPENVPN
#if defined(RTCONFIG_UBIFS)
	eval("rm", "-rf", OVPN_DIR_SAVE);
#endif
#endif

	if(get_model() == MODEL_RTN53)
	{
		eval("wlconf", "eth2", "down");
		modprobe_r("wl_high");
	}

#if !defined(RTN56UB1) && !defined(RTN56UB2)
#ifndef RTCONFIG_ERPTEST
	stop_usb();
#else
	stop_usb(0);
#endif
#ifndef RTCONFIG_NO_USBPORT
	stop_usbled();
#endif
#endif
#endif

	sleep(3);
	nvram_set(ASUS_STOP_COMMIT, "1");
#if defined(RTCONFIG_NVRAM_FILE)
	ResetDefault();
#else
	if(nvram_contains_word("rc_support", "nandflash"))	/* RT-AC56S,U/RT-AC68U/RT-N18U */
	{
#if defined(RTCONFIG_ALPINE) || defined(RTCONFIG_LANTIQ)
		system("mtd-erase -d nvram");
#else
#ifdef HND_ROUTER
		eval("hnd-erase", "nvram");
#else
		eval("mtd-erase2", "nvram");
#endif
#endif
	}
	else
	{
#if defined(RTAC1200G) || defined(RTAC1200GP)
		eval("mtd-erase2", "nvram");
#elif defined(RTCONFIG_REALTEK)
		ResetDefault();
#else
		eval("mtd-erase", "-d", "nvram");
#endif
#endif
	}
#ifdef RTCONFIG_QCA_PLC_UTILS
	reset_plc();
	eval("mtd-erase", "-d", "plc");
#endif

	kill(1, SIGTERM);
}

void handle_notifications(void)
{
	char nv[256], nvtmp[32], *cmd[8], *script;
	char *nvp, *b, *nvptr, *actionstr;
	int action = 0;
	int count;
	int i;
	int wan_unit;
#ifdef RTCONFIG_USB_MODEM
	int modem_unit = 0;
	char tmp2[100], prefix2[32];
	char env_unit[32];
#endif

#if defined(RTCONFIG_LANTIQ)
	f_write_string("/proc/sys/vm/drop_caches", "1", 0, 0);
#endif
	// handle command one by one only
	// handle at most 7 parameters only
	// maximum rc_service strlen is 256
	strcpy(nv, nvram_safe_get("rc_service"));
	nvptr = nv;
again:
	nvp = strsep(&nvptr, ";");

	count = 0;
	while ((b = strsep(&nvp, " ")) != NULL)
	{
		_dprintf("cmd[%d]=%s\n", count, b);
		cmd[count] = b;
		count ++;
		if(count == 7) break;
	}
	cmd[count] = 0;

	if(cmd[0]==0 || strlen(cmd[0])==0) {
		nvram_set("rc_service", "");
		return;
	}

	if(strncmp(cmd[0], "start_", 6)==0) {
		action |= RC_SERVICE_START;
		actionstr = "start";
		script = &cmd[0][6];
	}
	else if(strncmp(cmd[0], "stop_", 5)==0) {
		action |= RC_SERVICE_STOP;
		actionstr = "stop";
		script = &cmd[0][5];
	}
	else if(strncmp(cmd[0], "restart_", 8)==0) {
		action |= (RC_SERVICE_START | RC_SERVICE_STOP);
		actionstr = "restart";
		script = &cmd[0][8];
	}
	else {
		action = 0;
		actionstr = "";
		script = cmd[0];
	}

	TRACE_PT("running: %d %s\n", action, script);

	run_custom_script_blocking("service-event", actionstr, script);

#ifdef RTCONFIG_USB_MODEM
	if(!strcmp(script, "simauth")
			|| !strcmp(script, "simpin")
			|| !strcmp(script, "simpuk")
			|| !strcmp(script, "lockpin")
			|| !strcmp(script, "pwdpin")
			|| !strcmp(script, "modemscan")
			){
		if(cmd[1] == NULL)
			modem_unit = 0;
		else
			modem_unit = atoi(cmd[1]);

		snprintf(env_unit, 32, "unit=%d", modem_unit);
		putenv(env_unit);

		usb_modem_prefix(modem_unit, prefix2, sizeof(prefix2));
	}
#endif

	if (strcmp(script, "reboot") == 0 || strcmp(script,"rebootandrestore")==0) {
		g_reboot = 1;

#ifdef RTCONFIG_QCA_PLC_UTILS
		reset_plc();
		sleep(1);
#endif

		stop_wan();
#ifdef RTCONFIG_USB
#if defined(RTCONFIG_USB_MODEM) && (defined(RTCONFIG_JFFS2) || defined(RTCONFIG_BRCM_NAND_JFFS2) || defined(RTCONFIG_UBIFS))
		_dprintf("modem data: save the data during the reboot service\n");
		eval("/usr/sbin/modem_status.sh", "bytes+");
#endif

		if (get_model() == MODEL_RTN53){
			eval("wlconf", "eth2", "down");
			modprobe_r("wl_high");
		}

#if !(defined(RTN56UB1) || defined(RTN56UB2))
#ifndef RTCONFIG_ERPTEST
		stop_usb();
#else
		stop_usb(0);
#endif
#ifndef RTCONFIG_NO_USBPORT
		stop_usbled();
#endif
#endif
#endif
//#if defined(RTCONFIG_JFFS2LOG) && defined(RTCONFIG_JFFS2)
#if defined(RTCONFIG_JFFS2LOG) && (defined(RTCONFIG_JFFS2)||defined(RTCONFIG_BRCM_NAND_JFFS2))
		char prefix[PATH_MAX];

		snprintf(prefix, sizeof(prefix), "%s", nvram_safe_get("log_path"));

		eval("cp", "/tmp/syslog.log", "/tmp/syslog.log-1", prefix);
#endif
		if(strcmp(script,"rebootandrestore")==0) {
			for(i=1;i<count;i++) {
				if(cmd[i]) restore_defaults_module(cmd[i]);
			}
		}

		/* Fall through to signal handler of init process. */
	}
	else if(strcmp(script, "resetdefault_erase") == 0)
	{
		/* remove /jffs/.sys hidden folder */
#if defined(RTCONFIG_JFFS2) || defined(RTCONFIG_BRCM_NAND_JFFS2) || defined(RTCONFIG_UBIFS)
		eval("touch", "/jffs/remove_hidden_flag");
#endif
		factory_reset();
	}
	else if(strcmp(script, "resetdefault") == 0)
	{
		factory_reset();
	}
	else if (strcmp(script, "all") == 0) {
#ifdef RTCONFIG_WIFI_SON
		if(sw_mode() != SW_MODE_REPEATER && nvram_match("wifison_ready", "1")) {
			action |= RC_SERVICE_STOP | RC_SERVICE_START;
			goto script_allnet;
		}
#endif
#ifdef RTCONFIG_QCA_PLC_UTILS
		reset_plc();
#endif
		sleep(2); // wait for all httpd event done
		stop_lan_port();
		start_lan_port(6);
		kill(1, SIGTERM);
	}
	else if(strcmp(script, "upgrade_ate") == 0) {
		FILE *fp;
		int ate_upgrade_reboot;
		int ate_upgrade_reset;
		char upgrade_file[64] = "/tmp/linux.trx";

#ifdef RTCONFIG_SMALL_FW_UPDATE
		snprintf(upgrade_file,sizeof(upgrade_file),"/tmp/mytmpfs/linux.trx");
#endif

		if(cmd[1] == NULL)	ate_upgrade_reboot = 1;
		else			ate_upgrade_reboot = atoi(cmd[1]);
		if(cmd[2] == NULL)	ate_upgrade_reset = 0;
		else			ate_upgrade_reset = atoi(cmd[2]);
		_dprintf("REBOOT = %d, RESET = %d\n", ate_upgrade_reboot, ate_upgrade_reset);
#ifdef CONFIG_BCMWL5
		if (!factory_debug() && !nvram_match(ATE_UPGRADE_MODE_STR(), "1"))
#else
		if (!IS_ATE_FACTORY_MODE() && !nvram_match(ATE_UPGRADE_MODE_STR(), "1"))
#endif
		{
			_dprintf("Only support under ATE test mode, Skip...\n");
			if ((fp = fopen("/tmp/ate_upgrade_state", "w")) != NULL) {
				fprintf(fp, "Not ATE Mode\n");
				fclose(fp);
			}
			else	_dprintf("Fail to open /tmp/ate_upgrade_state\n");

			if (f_exists(upgrade_file))
				unlink(upgrade_file);

			goto skip;
		}

		if(action & RC_SERVICE_STOP) {
			if ((fp = fopen("/tmp/ate_upgrade_state", "w")) != NULL) {
				fprintf(fp, "stop_upgarde_ate\n");
				fclose(fp);
			}
			else	_dprintf("Fail to open /tmp/ate_upgrade_state\n");

#ifdef RTCONFIG_WIRELESSREPEATER
			if(sw_mode() == SW_MODE_REPEATER)
				stop_wlcconnect();
#endif

			stop_hour_monitor_service();

			// what process need to stop to free memory or
			// to avoid affecting upgrade
			//stop_misc();
			stop_logger();
			stop_upnp();
#if defined(RTCONFIG_MDNS)
			stop_mdns();
#endif
			stop_all_webdav();
#ifdef RTCONFIG_CAPTIVE_PORTAL
			stop_uam_srv();
#endif
#if defined(RTN56U)
			stop_if_misc();
#endif
#ifdef RTCONFIG_USB
			/* fix upgrade fail issue : remove wl_high before rmmod ehci_hcd */
			if (get_model() == MODEL_RTAC53U){
				eval("wlconf", "eth1", "down");
				eval("wlconf", "eth2", "down");
				modprobe_r("wl_high");
				modprobe_r("wl");
			}

#if !defined(RTN53) && !defined(RTN56UB1) && !defined(RTN56UB2) && !defined(RTAC1200GA1) && !defined(RTAC1200GU)
#ifndef RTCONFIG_ERPTEST
			stop_usb();
#else
			stop_usb(0);
#endif
#ifndef RTCONFIG_NO_USBPORT
			stop_usbled();
#endif
			remove_storage_main(1);
			remove_usb_module();
#endif

#endif
			remove_conntrack();
			stop_udhcpc(-1);
#ifdef RTCONFIG_IPV6
#ifdef RTCONFIG_6RELAYD
			stop_6relayd();
#endif
			stop_dhcp6c();
#endif

#ifdef RTCONFIG_TR069
			stop_tr();
#endif
			stop_jffs2(1);
#ifdef RTCONFIG_JFFS2USERICON
			stop_lltdc();
#endif
			stop_networkmap();

#ifdef RTCONFIG_QCA_PLC_UTILS
			reset_plc();
#endif
#ifdef RTCONFIG_CFGSYNC
#ifdef RTCONFIG_CONNDIAG
			stop_conn_diag();
#endif
			stop_cfgsync();
#endif
#if defined(RTCONFIG_AMAS) && (defined(RTCONFIG_BCMWL6) || defined(RTCONFIG_LANTIQ) || defined(RTCONFIG_QCA))
			stop_obd();
#endif
#if defined(RTCONFIG_AMAS) && defined(RTCONFIG_ETHOBD)
			stop_eth_obd();
#endif
		}
		if(action & RC_SERVICE_START) {
			int sw = 0, r;

			if ((fp = fopen("/tmp/ate_upgrade_state", "w")) != NULL) {
				fprintf(fp, "start_upgarde_ate\n");
				fclose(fp);
			}
			else	_dprintf("Fail to open /tmp/ate_upgrade_state\n");

#ifdef RTCONFIG_DSL
#ifdef RTCONFIG_RALINK
			_dprintf("to do start_tc_upgrade\n");
			start_tc_upgrade();
#else
			do_upgrade_adsldrv();
#endif
#endif

			limit_page_cache_ratio(90);

			/* flash it if exists */
			if (f_exists(upgrade_file)) {
#ifdef RTCONFIG_CONCURRENTREPEATER
#ifdef RPAC68U
				set_led(LED_BLINK_SLOW, LED_BLINK_SLOW);
#else
				nvram_set_int("led_status", LED_FIRMWARE_UPGRADE);
#endif
#endif
				/* stop wireless here */
#ifdef RTCONFIG_SMALL_FW_UPDATE
/* TODO should not depend on platform, move to stop_lan_wl()?
 * cope with stop_usb() above for BRCM AP dependencies */
#ifdef CONFIG_BCMWL5
/* TODO should not depend on exact interfaces */
				eval("wlconf", "eth1", "down");
				eval("wlconf", "eth2", "down");
/* TODO fix fini_wl() for BCM USBAP */
				modprobe_r("wl_high");
				modprobe_r("wl");
#ifdef RTCONFIG_USB
#if defined(RTN53)
#ifndef RTCONFIG_ERPTEST
				stop_usb();
#else
				stop_usb(0);
#endif
#ifndef RTCONFIG_NO_USBPORT
				stop_usbled();
#endif
				remove_storage_main(1);
				remove_usb_module();
#endif
#endif
#endif
#elif defined(RTCONFIG_TEMPROOTFS)
				stop_lan_wl();
				stop_dnsmasq();
				stop_networkmap();
				stop_wpsaide();
#if defined(RTCONFIG_QCA) || defined(RTCONFIG_RALINK)
#ifdef RTCONFIG_CONCURRENTREPEATER
				stop_wlcconnect();
#endif	//RTCONFIG_CONCURRENTREPEATE
#if defined(RTCONFIG_QCA) || defined(RTCONFIG_LANTIQ)
				stop_wifi_service();
#endif	//RTCONFIG_QCA
#endif
#endif
				if (!(r = build_temp_rootfs(TMP_ROOTFS_MNT_POINT)))
					sw = 1;
#ifdef RTCONFIG_DUAL_TRX
				if (!nvram_match("nflash_swecc", "1"))
				{
					_dprintf(" Write FW to the 2nd partition.\n");
					if (nvram_contains_word("rc_support", "nandflash"))	/* RT-AC56S,U/RT-AC68U/RT-N16UHP */
						eval("mtd-write2", upgrade_file, "linux2");
					else
						eval("mtd-write", "-i", upgrade_file, "-d", "linux2");
				}
#endif
				if (nvram_contains_word("rc_support", "nandflash")) {	/* RT-AC56S,U/RT-AC68U/RT-N16UHP */
#ifdef HND_ROUTER
					eval("hnd-write", upgrade_file);
#elif defined(RTCONFIG_ALPINE) || defined(RTCONFIG_LANTIQ)
					update_trx("/tmp/linux.trx");
#else
					eval("mtd-write2", upgrade_file, "linux");
#endif
				}
				else
				{
#if defined(RTAC1200G) || defined(RTAC1200GP)
					eval("mtd-write2", upgrade_file, "linux");
#else
#ifdef RTCONFIG_REALTEK
#ifndef CONFIG_MTD_NAND
					eval("mtd-write", "-i", "/tmp/linux.trx", "-d", "linux");
#else
#ifdef CONFIG_ASUS_DUAL_IMAGE_ENABLE
					eval("mtd-write", "-i", "/tmp/linux.trx", "-d", "linux");
#else
					eval("mtd-write", "-i", "/tmp/linux.trx", "-d", "linux");
					eval("mtd-write", "-i", "/tmp/root.trx", "-d", "rootfs");
#endif
#endif
#else /* !RTCONFIG_REALTEK */
#if defined(RTCONFIG_QCA) && defined(RTCONFIG_FITFDT)
					{
						char *upgrade_file2 = "/tmp/linux2.trx";
						char command_buf[256];
						sprintf(command_buf,"dd if=%s of=%s bs=%d skip=1", upgrade_file, upgrade_file2, get_imageheader_size());
						system(command_buf);
						unlink(upgrade_file);
						eval("mtd-write", "-i", upgrade_file2, "-d", "linux");
						strcpy(upgrade_file, upgrade_file2);
					}
#else
					eval("mtd-write", "-i", upgrade_file, "-d", "linux");
#endif /* RTCONFIG_QCA && RTCONFIG_FITFDT */
#endif /* RTCONFIG_REALTEK */
#endif // RTAC1200G
				}

				if ((fp = fopen("/tmp/ate_upgrade_state", "w")) != NULL) {
					fprintf(fp, "Upgarde Complete\n");
					fclose(fp);
				}
				else	_dprintf("Fail to open /tmp/ate_upgrade_state\n");

				/* erase trx and free memory on purpose */
				unlink(upgrade_file);

				if(ate_upgrade_reset) {
					_dprintf("[ATE] Reset Default...\n");
#ifndef HND_ROUTER
					nvram_set("restore_defaults", "1");
					nvram_set(ASUS_STOP_COMMIT, "1");
#endif
					ResetDefault();
				}

				if (sw) {
					_dprintf("switch to temp rootfilesystem\n");
					if (!(r = switch_root(TMP_ROOTFS_MNT_POINT))) {
						/* Do nothing. If switch_root() success, never reach here. */
					} else {
						if(ate_upgrade_reboot)	{
							_dprintf("[ATE] REBOOT...\n");
							kill(1, SIGTERM);
						}
					}
				} else {
					if(ate_upgrade_reboot) {
						_dprintf("[ATE] REBOOT...\n");
						kill(1, SIGTERM);
					}
				}
			}
			else {
				// recover? or reboot directly
				//kill(1, SIGTERM);
				if ((fp = fopen("/tmp/ate_upgrade_state", "w")) != NULL) {
						fprintf(fp, "Can't find firmware image\n");
						fclose(fp);
				}
				else	_dprintf("Fail to open /tmp/ate_upgrade_state\n");

				_dprintf("firmware image not found...\n");

			}
		}
	}
	else if(strcmp(script, "upgrade") == 0) {
		if(action&RC_SERVICE_STOP) {
			g_upgrade = 1;
#ifdef RTCONFIG_WIRELESSREPEATER
			if(sw_mode() == SW_MODE_REPEATER)
			stop_wlcconnect();
#endif

			stop_hour_monitor_service();
#if defined(RTCONFIG_USB_MODEM) && (defined(RTCONFIG_JFFS2) || defined(RTCONFIG_BRCM_NAND_JFFS2) || defined(RTCONFIG_UBIFS))
			_dprintf("modem data: save the data during upgrading\n");
			eval("/usr/sbin/modem_status.sh", "bytes+");
#endif

#ifdef RTCONFIG_USB
			eval("/sbin/ejusb", "-1", "0");
			logmessage("usb", "USB is ejected");
#endif
		   if(!(nvram_match("webs_state_flag", "1") && nvram_match("webs_state_upgrade", "0")))
			stop_wanduck();

			// what process need to stop to free memory or
			// to avoid affecting upgrade
#ifdef RTCONFIG_BWDPI
			/* dpi engine needs 40-50MB memory, it will make some platform run out of memory before upgrade, so stop it to release memory */
			stop_dpi_engine_service(1);
#endif
			stop_misc();
			stop_all_webdav();
#ifdef RTCONFIG_CAPTIVE_PORTAL
			stop_uam_srv();
#endif
#if defined(RTN56U)
			stop_if_misc();
#endif
#ifdef RTCONFIG_USB
			/* fix upgrade fail issue : remove wl_high before rmmod ehci_hcd */
			if (get_model() == MODEL_RTAC53U){
				eval("wlconf", "eth1", "down");
				eval("wlconf", "eth2", "down");
				modprobe_r("wl_high");
				modprobe_r("wl");
			}

#if !defined(RTN53) && !defined(RTN56UB1) && !defined(RTN56UB2) && !defined(RTAC1200GA1) && !defined(RTAC1200GU)
#ifndef RTCONFIG_ERPTEST
			stop_usb();
#else
			stop_usb(0);
#endif
#ifndef RTCONFIG_NO_USBPORT
			stop_usbled();
#endif
			remove_storage_main(1);
			remove_usb_module();
#endif
#endif
			remove_conntrack();
			stop_udhcpc(-1);
#ifdef RTCONFIG_IPV6
#ifdef RTCONFIG_6RELAYD
			stop_6relayd();
#endif
			stop_dhcp6c();
#endif
#ifdef RTCONFIG_TR069
			stop_tr();
#endif
			stop_jffs2(1);
#ifdef RTCONFIG_QCA_PLC_UTILS
			reset_plc();
#endif
			// TODO free necessary memory here
			// Free kernel page cache
			system("echo 1 > /proc/sys/vm/drop_caches");
			sleep(2);
		}
		if(action & RC_SERVICE_START) {
			int sw = 0, r;
			char upgrade_file[64] = "/tmp/linux.trx";
			char *webs_state_info = nvram_safe_get("webs_state_info");

#ifdef RTCONFIG_SMALL_FW_UPDATE
			snprintf(upgrade_file,sizeof(upgrade_file),"/tmp/mytmpfs/linux.trx");
#endif

		#ifdef RTCONFIG_DSL
		#ifdef RTCONFIG_RALINK
			_dprintf("to do start_tc_upgrade\n");
			start_tc_upgrade();
		#else
			do_upgrade_adsldrv();
		#endif
		#endif

			limit_page_cache_ratio(90);

			/* /tmp/linux.trx has the priority */
			if (!f_exists(upgrade_file) && strlen(webs_state_info) > 5) {
				snprintf(upgrade_file, sizeof(upgrade_file),
					"/tmp/%s_%c.%c.%c.%c_%s.trx",
					nvram_safe_get("productid"),
					webs_state_info[0],
					webs_state_info[1],
					webs_state_info[2],
					webs_state_info[3],
					webs_state_info+5);
				_dprintf("upgrade file : %s \n", upgrade_file);
			}

			/* flash it if exists */
			if (f_exists(upgrade_file)) {
#ifdef RTCONFIG_CONCURRENTREPEATER
#ifdef RPAC68U
				set_led(LED_BLINK_SLOW, LED_BLINK_SLOW);
#else
				nvram_set_int("led_status", LED_FIRMWARE_UPGRADE);
#endif
#endif
				/* stop wireless here */
#ifdef RTCONFIG_SMALL_FW_UPDATE
/* TODO should not depend on platform, move to stop_lan_wl()?
 * cope with stop_usb() above for BRCM AP dependencies */
#ifdef CONFIG_BCMWL5
/* TODO should not depend on exact interfaces */
				eval("wlconf", "eth1", "down");
				eval("wlconf", "eth2", "down");
/* TODO fix fini_wl() for BCM USBAP */
				modprobe_r("wl_high");
				modprobe_r("wl");
#ifdef RTCONFIG_USB
#if defined(RTN53)
#ifndef RTCONFIG_ERPTEST
				stop_usb();
#else
				stop_usb(0);
#endif
#ifndef RTCONFIG_NO_USBPORT
				stop_usbled();
#endif
				remove_storage_main(1);
				remove_usb_module();
#endif
#endif
#endif
#elif defined(RTCONFIG_TEMPROOTFS)
				stop_lan_wl();
				stop_dnsmasq();
				stop_networkmap();
				stop_wpsaide();
#if defined(RTCONFIG_QCA) || defined(RTCONFIG_RALINK)
#ifdef RTCONFIG_CONCURRENTREPEATER
				stop_wlcconnect();
#endif	//RTCONFIG_CONCURRENTREPEATE
#if defined(RTCONFIG_QCA)
				stop_wifi_service();
#endif	//RTCONFIG_QCA
#ifdef RTCONFIG_AMAS
				stop_amas_lldpd();
#endif
#endif
#endif
				if (!(r = build_temp_rootfs(TMP_ROOTFS_MNT_POINT)))
					sw = 1;
#ifdef RTCONFIG_DUAL_TRX
				if (!nvram_match("nflash_swecc", "1"))
				{
					_dprintf(" Write FW to the 2nd partition.\n");
					if (nvram_contains_word("rc_support", "nandflash"))     /* RT-AC56S,U/RT-AC68U/RT-N16UHP */
						eval("mtd-write2", upgrade_file, "linux2");
					else
						eval("mtd-write", "-i", upgrade_file, "-d", "linux2");
				}
#endif
				if (nvram_contains_word("rc_support", "nandflash")) {	/* RT-AC56S,U/RT-AC68U/RT-N16UHP */
#ifdef HND_ROUTER
					eval("hnd-write", upgrade_file);
#elif defined(RTCONFIG_ALPINE) || defined(RTCONFIG_LANTIQ)
					update_trx("/tmp/linux.trx");
#else
					eval("mtd-write2", upgrade_file, "linux");
#endif
				}
				else
				{
#if defined(RTAC1200G) || defined(RTAC1200GP)
					eval("mtd-write2", upgrade_file, "linux");
#else
#ifdef RTCONFIG_REALTEK
#ifndef CONFIG_MTD_NAND
					eval("mtd-write", "-i", "/tmp/linux.trx", "-d", "linux");
#else
#ifdef CONFIG_ASUS_DUAL_IMAGE_ENABLE
					eval("mtd-write", "-i", "/tmp/linux.trx", "-d", "linux");
#else
					eval("mtd-write", "-i", "/tmp/linux.trx", "-d", "linux");
					eval("mtd-write", "-i", "/tmp/root.trx", "-d", "rootfs");
#endif
#endif
#else /* !RTCONFIG_REALTEK */
#if defined(RTCONFIG_QCA) && defined(RTCONFIG_FITFDT)
					{
						char *upgrade_file2 = "/tmp/linux2.trx";
						char command_buf[256];
						sprintf(command_buf,"dd if=%s of=%s bs=%d skip=1", upgrade_file, upgrade_file2, get_imageheader_size());
						system(command_buf);
						unlink(upgrade_file);
						eval("mtd-write", "-i", upgrade_file2, "-d", "linux");
					}
#else
					eval("mtd-write", "-i", upgrade_file, "-d", "linux");
#endif /* RTCONFIG_QCA && RTCONFIG_FITFDT */
#endif /* RTCONFIG_REALTEK */
#endif // RTAC1200G
				}
				/* erase trx and free memory on purpose */
				unlink(upgrade_file);
				if (sw) {
					_dprintf("switch to temp rootfilesystem\n");
					if (!(r = switch_root(TMP_ROOTFS_MNT_POINT))) {
						/* Do nothing. If switch_root() success, never reach here. */
					} else {
						kill(1, SIGTERM);
					}
				} else {
					kill(1, SIGTERM);
				}
			}
			else {
				// recover? or reboot directly
				kill(1, SIGTERM);
			}
		}
	}
	else if(strcmp(script, "mfgmode") == 0) {
		nvram_set("asus_mfg", "2");
		stop_services_mfg();
	}
	else if(strcmp(script, "wltest") == 0) {
		nvram_set("asus_mfg", "3");
		stop_watchdog();
		stop_infosvr();
		stop_services_mfg();
	}
	else if(strcmp(script, "ethtest") == 0) {
		nvram_set("asus_mfg", "3");
		stop_watchdog();
		stop_infosvr();
		stop_services_mfg();
		modprobe_r("nf_nat_sip");
		modprobe_r("nf_conntrack_sip");
		modprobe_r("nf_nat_h323");
		modprobe_r("nf_conntrack_h323");
		modprobe_r("nf_nat_rtsp");
		modprobe_r("nf_conntrack_rtsp");
		modprobe_r("nf_nat_ftp");
		modprobe_r("nf_conntrack_ftp");
		modprobe_r("ip6table_mangle");
		modprobe_r("ip6t_LOG");
		modprobe_r("usblp");
		modprobe_r("thfsplus");
		modprobe_r("tntfs");
		modprobe_r("ext2");
		modprobe_r("ext4");
		modprobe_r("jbd2");
		modprobe_r("crc16");
		modprobe_r("ext3");
		modprobe_r("jbd");
		modprobe_r("mbcache");
		modprobe_r("cdc_mbim");
		modprobe_r("qmi_wwan");
		modprobe_r("cdc_wdm");
		modprobe_r("cdc_ncm");
		modprobe_r("rndis_host");
		modprobe_r("cdc_ether");
		modprobe_r("asix");
		modprobe_r("cdc_acm");
		modprobe_r("usbnet");
		modprobe_r("mii");
	}
	else if (strcmp(script, "allnet") == 0) {
#ifdef RTCONFIG_WIFI_SON
script_allnet:
#endif
		if(action&RC_SERVICE_STOP) {
			// including switch setting
			// used for system mode change and vlan setting change
			sleep(2); // wait for all httpd event done
#if defined(RTCONFIG_USB) && defined(RTCONFIG_USB_PRINTER)
			stop_lpd();
			stop_u2ec();
#endif
#ifdef RTCONFIG_JFFS2USERICON
			stop_lltdc();
#endif
			stop_networkmap();
			stop_httpd();
			stop_telnetd();
#ifdef RTCONFIG_SSH
			stop_sshd();
#endif
			stop_dnsmasq();
#if defined(RTCONFIG_MDNS)
			stop_mdns();
#endif
			stop_upnp();
			stop_lltd();
			stop_snooper();
#ifdef RTCONFIG_BCMWL6
#ifdef BCM_ASPMD
			stop_aspmd();
#endif
#ifdef RTCONFIG_DHDAP
			stop_dhd_monitor();
#endif
			stop_acsd();
#ifdef BCM_EVENTD
			stop_eventd();
#endif
#ifdef BCM_SSD
			stop_ssd();
#endif
#ifdef BCM_APPEVENTD
			stop_appeventd();
#endif
#ifdef BCM_BSD
			stop_bsd();
#endif
			stop_igmp_proxy();
#ifdef RTCONFIG_HSPOT
			stop_hspotap();
#endif
#endif
#if defined(RTCONFIG_WLCEVENTD)
			stop_wlceventd();
#endif
#ifdef RTCONFIG_NOTIFICATION_CENTER
			stop_wlc_nt();
#endif
			stop_wps();
#ifdef CONFIG_BCMWL5
			stop_nas();
			stop_eapd();
#elif defined RTCONFIG_RALINK
			stop_8021x();
#endif
			stop_wan();
			stop_lan();
#ifdef RTCONFIG_DSL_TCLINUX
			stop_dsl();
#endif
			stop_vlan();
#if defined(RTCONFIG_USB) && defined(RTCONFIG_USB_PRINTER)
			stop_lpd();
			stop_u2ec();
#endif
#ifdef RTCONFIG_CFGSYNC
#ifdef RTCONFIG_CONNDIAG
			stop_conn_diag();
#endif
			stop_cfgsync();
#endif
#ifdef RTCONFIG_CAPTIVE_PORTAL
			stop_chilli();
			stop_CP();
			stop_uam_srv();
#endif
#if defined(RTCONFIG_AMAS)
#if defined(RTCONFIG_WIFI_SON)
		        if(nvram_match("wifison_ready","1"))
			{
                		stop_amas_lib();
#ifdef RTCONFIG_NEW_USER_LOW_RSSI
 			       	stop_roamast();
#endif
			}
#endif
#endif



			// TODO free memory here
		}
		if(action & RC_SERVICE_START) {
#if defined(RTCONFIG_RALINK_MT7628)
			start_vlan();
			config_switch();
#else
#if !defined(HND_ROUTER) && !defined(BLUECAVE)
			config_switch();
			start_vlan();
#endif
#endif
#ifdef RTCONFIG_DSL_TCLINUX
			start_dsl();
#endif
			start_lan();
#if defined(RTCONFIG_RALINK) && defined(RTCONFIG_WLMODULE_MT7615E_AP)
			start_wds_ra();
#endif
			start_dnsmasq();
#if defined(RTCONFIG_MDNS)
			start_mdns();
#endif
#if defined(HND_ROUTER) || defined(BLUECAVE)
			start_vlan();
#endif
			start_wan();
#ifdef HND_ROUTER
			if (is_router_mode()) start_mcpd_proxy();
#endif
#ifdef RTCONFIG_USB_MODEM
			for(wan_unit = WAN_UNIT_FIRST; wan_unit < WAN_UNIT_MAX; ++wan_unit)
				if(dualwan_unit__usbif(wan_unit) &&
						(wan_unit == wan_primary_ifunit()
#ifdef RTCONFIG_DUALWAN
								|| nvram_match("wans_mode", "lb")
#endif
								)
						)
					start_wan_if(wan_unit);
#endif
#ifdef CONFIG_BCMWL5
			start_eapd();
			start_nas();
#elif defined RTCONFIG_RALINK
			start_8021x();
#endif
			start_wps();
#ifdef RTCONFIG_NOTIFICATION_CENTER
			start_wlc_nt();
#endif
#if defined(RTCONFIG_WLCEVENTD)
			start_wlceventd();
#endif
#ifdef RTCONFIG_BCMWL6
			start_igmp_proxy();
#ifdef BCM_BSD
			start_bsd();
#endif
#ifdef BCM_APPEVENTD
			start_appeventd();
#endif
#ifdef BCM_SSD
			start_ssd();
#endif
#ifdef BCM_EVENTD
			start_eventd();
#endif
			start_acsd();
#ifdef RTCONFIG_DHDAP
			start_dhd_monitor();
#endif
#ifdef BCM_ASPMD
			start_aspmd();
#endif
#endif
			start_snooper();
			start_lltd();
			/* Link-up LAN ports after DHCP server ready. */
			start_lan_port(0);

			start_upnp();

			start_httpd();
			start_telnetd();
#ifdef RTCONFIG_SSH
			start_sshd();
#endif
#ifdef RTCONFIG_JFFS2USERICON
			start_lltdc();
#endif
			start_networkmap(0);
#if defined(RTCONFIG_USB) && defined(RTCONFIG_USB_PRINTER)
			start_usblpsrv();
#endif
			start_wl();
			lanaccess_wl();
#ifdef RTCONFIG_CAPTIVE_PORTAL
			start_chilli();
			start_CP();
			setup_passwd();
			start_uam_srv();
#endif
#ifdef RTCONFIG_BCMWL6
#ifdef RTCONFIG_HSPOT
			start_hspotap();
#endif
#endif
#ifdef RTCONFIG_CFGSYNC
			start_cfgsync();
#ifdef RTCONFIG_CONNDIAG
			start_conn_diag();
#endif
#endif
#if defined(RTCONFIG_AMAS)
			start_amas_lib();
#endif
		}
	}
	else if (strcmp(script, "net") == 0) {
		if(action & RC_SERVICE_STOP) {
			sleep(2); // wait for all httpd event done
#if defined(RTCONFIG_USB) && defined(RTCONFIG_USB_PRINTER)
			stop_lpd();
			stop_u2ec();
#endif
#ifdef RTCONFIG_JFFS2USERICON
			stop_lltdc();
#endif
			stop_networkmap();
			stop_httpd();
			stop_telnetd();
#ifdef RTCONFIG_SSH
			stop_sshd();
#endif
			stop_dnsmasq();
#if defined(RTCONFIG_MDNS)
			stop_mdns();
#endif
			stop_upnp();
			stop_lltd();
			stop_snooper();
#ifdef RTCONFIG_BCMWL6
#ifdef BCM_ASPMD
			stop_aspmd();
#endif
#ifdef RTCONFIG_DHDAP
			stop_dhd_monitor();
#endif
			stop_acsd();
#ifdef BCM_EVENTD
			stop_eventd();
#endif
#ifdef BCM_SSD
			stop_ssd();
#endif
#ifdef BCM_APPEVENTD
			stop_appeventd();
#endif
#ifdef BCM_BSD
			stop_bsd();
#endif
			stop_igmp_proxy();
#ifdef RTCONFIG_HSPOT
			stop_hspotap();
#endif
#endif
#if defined(RTCONFIG_WLCEVENTD)
			stop_wlceventd();
#endif
#ifdef RTCONFIG_NOTIFICATION_CENTER
			stop_wlc_nt();
#endif
			stop_wps();
#ifdef CONFIG_BCMWL5
			stop_nas();
			stop_eapd();
#elif defined RTCONFIG_RALINK
			stop_8021x();
#endif
#ifdef RTCONFIG_CFGSYNC
#ifdef RTCONFIG_CONNDIAG
			stop_conn_diag();
#endif
			stop_cfgsync();
#endif
			stop_wan();
			stop_lan();
 			//stop_vlan();

#ifdef RTCONFIG_CAPTIVE_PORTAL
			stop_chilli();
			stop_CP();
			stop_uam_srv();
#endif

			// free memory here
		}
		if(action & RC_SERVICE_START) {
			//start_vlan();
			start_lan();
#if defined(RTCONFIG_RALINK) && defined(RTCONFIG_WLMODULE_MT7615E_AP)
			start_wds_ra();
#endif
			start_dnsmasq();
#if defined(RTCONFIG_MDNS)
			start_mdns();
#endif
			start_wan();
#ifdef HND_ROUTER
			if (is_router_mode()) start_mcpd_proxy();
#endif
#ifndef RTCONFIG_INTERNAL_GOBI
#ifdef RTCONFIG_USB_MODEM
			for(wan_unit = WAN_UNIT_FIRST; wan_unit < WAN_UNIT_MAX; ++wan_unit)
				if(dualwan_unit__usbif(wan_unit) &&
						(wan_unit == wan_primary_ifunit()
#ifdef RTCONFIG_DUALWAN
								|| nvram_match("wans_mode", "lb")
#endif
								)
						)
					start_wan_if(wan_unit);
#endif
#endif
#ifdef CONFIG_BCMWL5
			start_eapd();
			start_nas();
#elif defined RTCONFIG_RALINK
			start_8021x();
#endif
			start_wps();
#ifdef RTCONFIG_NOTIFICATION_CENTER
			start_wlc_nt();
#endif
#if defined(RTCONFIG_WLCEVENTD)
			start_wlceventd();
#endif
#ifdef RTCONFIG_BCMWL6
			start_igmp_proxy();
#ifdef BCM_BSD
			start_bsd();
#endif
#ifdef BCM_APPEVENTD
			start_appeventd();
#endif
#ifdef BCM_SSD
			start_ssd();
#endif
#ifdef BCM_EVENTD
			start_eventd();
#endif
			start_acsd();
#ifdef RTCONFIG_DHDAP
			start_dhd_monitor();
#endif
#ifdef BCM_ASPMD
			start_aspmd();
#endif
#endif
			start_snooper();
			start_lltd();
			/* Link-up LAN ports after DHCP server ready. */
			start_lan_port(0);

			start_upnp();

			start_httpd();
			start_telnetd();
#ifdef RTCONFIG_SSH
			start_sshd();
#endif
#ifdef RTCONFIG_JFFS2USERICON
			start_lltdc();
#endif
			start_networkmap(0);
#if defined(RTCONFIG_USB) && defined(RTCONFIG_USB_PRINTER)
			start_usblpsrv();
#endif
#ifdef RTCONFIG_CAPTIVE_PORTAL
			start_chilli();
			start_CP();
			setup_passwd();
			start_uam_srv();
#endif
			start_wl();
			lanaccess_wl();
#ifdef RTCONFIG_BCMWL6
#ifdef RTCONFIG_HSPOT
			start_hspotap();
#endif
#endif
#ifdef RTCONFIG_CFGSYNC
			start_cfgsync();
#ifdef RTCONFIG_CONNDIAG
			start_conn_diag();
#endif
#endif
#if defined(RTCONFIG_AMAS)
			start_amas_lib();
#endif
		}
	}
	else if (strcmp(script, "net_and_phy") == 0) {
	script_net_and_phy:
		if(action & RC_SERVICE_STOP) {
			sleep(2); // wait for all httpd event done

#ifdef RTCONFIG_QCA_PLC_UTILS
			stop_plchost();
#endif
#ifdef RTCONFIG_MEDIA_SERVER
			force_stop_dms();
			stop_mt_daapd();
#endif
#if defined(RTCONFIG_SAMBASRV) && defined(RTCONFIG_FTP)
			stop_ftpd();
			stop_samba();
#endif
#ifdef RTCONFIG_LANTIQ
#ifdef RTCONFIG_WIRELESSREPEATER
			if(client_mode()){
				nvram_set("restart_wifi", "1");
				stop_wlcconnect();
				kill_pidfile_s("/var/run/wanduck.pid", SIGUSR1);
			}
#endif
#endif
#if defined(RTCONFIG_USB) && defined(RTCONFIG_USB_PRINTER)
			stop_lpd();
			stop_u2ec();
#endif
#ifdef RTCONFIG_JFFS2USERICON
			stop_lltdc();
#endif
			stop_networkmap();
			stop_httpd();
			stop_telnetd();
#ifdef RTCONFIG_SSH
			stop_sshd();
#endif
#ifdef RTCONFIG_DHCP_OVERRIDE
			stop_detectWAN_arp();
#endif
			stop_dnsmasq();
#if defined(RTCONFIG_MDNS)
			stop_mdns();
#endif
			//Andy Chiu, 2015/09/16.
			stop_upnp();
			stop_lltd();
			stop_snooper();
#ifdef RTCONFIG_BCMWL6
#ifdef BCM_ASPMD
			stop_aspmd();
#endif
#ifdef RTCONFIG_DHDAP
			stop_dhd_monitor();
#endif
			stop_acsd();
#ifdef BCM_EVENTD
			stop_eventd();
#endif
#ifdef BCM_SSD
			stop_ssd();
#endif
#ifdef BCM_APPEVENTD
			stop_appeventd();
#endif
#ifdef BCM_BSD
			stop_bsd();
#endif
			stop_igmp_proxy();
#ifdef RTCONFIG_HSPOT
			stop_hspotap();
#endif
#endif
#if defined(RTCONFIG_WLCEVENTD)
			stop_wlceventd();
#endif
#ifdef RTCONFIG_NOTIFICATION_CENTER
			stop_wlc_nt();
#endif
			stop_wps();
#ifdef CONFIG_BCMWL5
			stop_nas();
			stop_eapd();
#elif defined RTCONFIG_RALINK
			stop_8021x();
			stop_lan_wl();
#endif

#ifdef RTCONFIG_CAPTIVE_PORTAL
			stop_chilli();
			stop_CP();
			stop_uam_srv();
#endif
#ifdef RTCONFIG_FREERADIUS
			stop_radiusd();
#endif

#if defined(RTCONFIG_PPTPD) || defined(RTCONFIG_ACCEL_PPTPD)
			//stop_pptpd();
#endif
#ifdef RTCONFIG_CFGSYNC
#ifdef RTCONFIG_CONNDIAG
			stop_conn_diag();
#endif
			stop_cfgsync();
#endif
#if defined(RTCONFIG_AMAS)
			stop_amas_lib();
#endif
			stop_wan();
			stop_lan();
			//stop_vlan();
			stop_lan_port();

			// free memory here
		}
#ifdef RTCONFIG_LANTIQ
		if((action & RC_SERVICE_STOP) && (action & RC_SERVICE_START)) {
			if(client_mode())
				restart_wireless();
		}
#endif
		if(action & RC_SERVICE_START) {
			//start_vlan();
#ifdef RTCONFIG_LACP
			config_lacp();
#endif
			start_lan();
			start_dnsmasq();
#ifdef RTCONFIG_DHCP_OVERRIDE
			start_detectWAN_arp();
#endif
#if defined(RTCONFIG_MDNS)
			start_mdns();
#endif
			start_wan();
#ifdef HND_ROUTER
			if (is_router_mode()) start_mcpd_proxy();
#endif
#ifdef RTCONFIG_USB_MODEM
			for(wan_unit = WAN_UNIT_FIRST; wan_unit < WAN_UNIT_MAX; ++wan_unit)
				if(dualwan_unit__usbif(wan_unit) &&
						(wan_unit == wan_primary_ifunit()
#ifdef RTCONFIG_DUALWAN
								|| nvram_match("wans_mode", "lb")
#endif
								)
						)
					start_wan_if(wan_unit);
#endif
#ifdef CONFIG_BCMWL5
			start_eapd();
			start_nas();
#elif defined RTCONFIG_RALINK
			start_lan_wl();
			start_8021x();
#endif
#if defined(RTCONFIG_PPTPD) || defined(RTCONFIG_ACCEL_PPTPD)
			//start_pptpd();
#endif
			start_wps();
#ifdef RTCONFIG_NOTIFICATION_CENTER
			start_wlc_nt();
#endif
#if defined(RTCONFIG_WLCEVENTD)
			start_wlceventd();
#endif
#ifdef RTCONFIG_BCMWL6
			start_igmp_proxy();
#ifdef BCM_BSD
			start_bsd();
#endif
#ifdef BCM_APPEVENTD
			start_appeventd();
#endif
#ifdef BCM_SSD
			start_ssd();
#endif
#ifdef BCM_EVENTD
			start_eventd();
#endif
			start_acsd();
#ifdef RTCONFIG_DHDAP
			start_dhd_monitor();
#endif
#ifdef BCM_ASPMD
			start_aspmd();
#endif
#endif
			start_snooper();
			start_lltd();
			/* Link-up LAN ports after DHCP server ready. */
			start_lan_port(6);

			//Andy Chiu, 2015/09/16
			start_upnp();

			start_httpd();
			start_telnetd();
#ifdef RTCONFIG_SSH
			start_sshd();
#endif
#ifdef RTCONFIG_JFFS2USERICON
			start_lltdc();
#endif
			start_networkmap(0);
#if defined(RTCONFIG_USB) && defined(RTCONFIG_USB_PRINTER)
			start_usblpsrv();
#endif
#ifdef RTCONFIG_FREERADIUS
			start_radiusd();
#endif

#if defined(RTCONFIG_SAMBASRV) && defined(RTCONFIG_FTP)
			setup_passwd();
			start_samba();
			start_ftpd();
#endif
			start_wl();
			lanaccess_wl();
#ifdef RTCONFIG_CAPTIVE_PORTAL
			start_chilli();
			start_CP();
			setup_passwd();
			start_uam_srv();
#endif
#ifdef RTCONFIG_BCMWL6
#ifdef RTCONFIG_HSPOT
			start_hspotap();
#endif
#endif
#ifdef RTCONFIG_MEDIA_SERVER
			start_dms();
			start_mt_daapd();
#endif
#ifdef RTCONFIG_QCA_PLC_UTILS
			start_plchost();
#endif
#ifdef RTCONFIG_CFGSYNC
			start_cfgsync();
#ifdef RTCONFIG_CONNDIAG
			start_conn_diag();
#endif
#endif
#if defined(RTCONFIG_AMAS)
			start_amas_lib();
#endif
#ifdef RTCONFIG_LANTIQ
			if(client_mode()){
				start_ecoguard(); //for app eco mode

#ifdef RTCONFIG_WIRELESSREPEATER
				start_wlcconnect();
#endif
				nvram_set("restart_wifi", "0");
			}
#endif
		}
	}
	else if (!strcmp(script, "subnet")) {
		struct in_addr addr;
		in_addr_t new_addr;
#if defined(RTCONFIG_TAGGED_BASED_VLAN)
		int r;
		char ip_mask[32], new_ip[sizeof("192.168.100.200XXX")], *p;
		char *lan_netmask;

		lan_netmask = nvram_safe_get("lan_netmask");
		snprintf(ip_mask, sizeof(ip_mask), "%s/%s", nvram_safe_get("lan_ipaddr"), lan_netmask);
		r = test_and_get_free_char_network(7, ip_mask, EXCLUDE_NET_LAN);
		if (r == 1) {
			p = strchr(ip_mask, '/');
			strlcpy(new_ip, ip_mask, min(p - ip_mask, sizeof(new_ip)));
			strlcat(new_ip, "1", sizeof(new_ip));
			inet_aton(new_ip , &addr);
		}
		else
			goto skip;
#else
		char tmp[100], prefix[sizeof("wanXXXXXXXXXX_")];
		/* no multilan support so far *//*
		char prefix_lan[sizeof("lanXXXXXXXXXX_")]; */
		char *lan_ipaddr, *lan_netmask;
		char *wan_ipaddr, *wan_netmask;
		int unit;

		lan_ipaddr = nvram_safe_get("lan_ipaddr");
		lan_netmask = nvram_safe_get("lan_netmask");

		if(nvram_match("wans_mode", "lb")){
			for(unit = WAN_UNIT_FIRST; unit < WAN_UNIT_MAX; ++unit){
				if (!dualwan_unit__usbif(unit)) {
					snprintf(prefix, sizeof(prefix), "wan%d_", unit);
					wan_ipaddr = nvram_safe_get(strcat_r(prefix, "ipaddr", tmp));
					wan_netmask = nvram_safe_get(strcat_r(prefix, "netmask", tmp));
				}
				else{
					/* force conflict per original design */
					wan_ipaddr = lan_ipaddr;
					wan_netmask = lan_netmask;
				}

				if (inet_deconflict(lan_ipaddr, lan_netmask, wan_ipaddr, wan_netmask, &addr))
					lan_ipaddr = inet_ntoa(addr);
			}

			if (!strcmp(lan_ipaddr, nvram_safe_get("lan_ipaddr")))
				goto skip;
		}
		else{
			unit = get_primaryif_dualwan_unit();
			if (unit < 0)
				goto skip;

			/* no multilan support so far *//*
			snprintf(prefix_lan, sizeof(prefix_lan), "lan_");
			lan_ipaddr = nvram_safe_get(strcat_r(prefix_lan, "ipaddr", tmp));
			lan_netmask = nvram_safe_get(strcat_r(prefix_lan, "netmask", tmp)); */
			//lan_ipaddr = nvram_safe_get("lan_ipaddr");
			//lan_netmask = nvram_safe_get("lan_netmask");

			if (!dualwan_unit__usbif(unit)) {
				snprintf(prefix, sizeof(prefix), "wan%d_", unit);
				wan_ipaddr = nvram_safe_get(strcat_r(prefix, "ipaddr", tmp));
				wan_netmask = nvram_safe_get(strcat_r(prefix, "netmask", tmp));
			} else {
				/* force conflict per original design */
				wan_ipaddr = lan_ipaddr;
				wan_netmask = lan_netmask;
			}

			if (!inet_deconflict(lan_ipaddr, lan_netmask, wan_ipaddr, wan_netmask, &addr))
				goto skip;
		}
#endif

		/* no multilan support so far *//*
		nvram_set(strcat_r(prefix_lan, "ipaddr", tmp), inet_ntoa(addr));
		nvram_set(strcat_r(prefix_lan, "ipaddr_rt", tmp), inet_ntoa(addr)); */ // Sync to lan_ipaddr_rt, added by jerry5.
		nvram_set("lan_ipaddr", inet_ntoa(addr));
		nvram_set("lan_ipaddr_rt", inet_ntoa(addr));

		new_addr = ntohl(addr.s_addr);
		addr.s_addr = htonl(new_addr + 1);
		nvram_set("dhcp_start", inet_ntoa(addr));
		addr.s_addr = htonl((new_addr | ~inet_network(lan_netmask)) & 0xfffffffe);
		nvram_set("dhcp_end", inet_ntoa(addr));
		nvram_commit();
		nvram_set("freeze_duck", "15");

		/* direct restart_net_and_phy call */
		action |= RC_SERVICE_STOP | RC_SERVICE_START;
		goto script_net_and_phy;
	}
#ifdef RTCONFIG_DUALWAN
	else if(!strcmp(script, "multipath")){
		char mode[4], if_now[16], if_next[16];
		int unit_now = wan_primary_ifunit();
		int unit_next = (unit_now+1)%WAN_UNIT_MAX;
		int state_now = is_wan_connect(unit_now);
		int state_next = is_wan_connect(unit_next);

		snprintf(mode, 4, "%s", nvram_safe_get("wans_mode"));
		snprintf(if_now, 16, "%s", get_wan_ifname(unit_now));
		snprintf(if_next, 16, "%s", get_wan_ifname(unit_next));
_dprintf("multipath(%s): unit_now: (%d, %d, %s), unit_next: (%d, %d, %s).\n", mode, unit_now, state_now, if_now, unit_next, state_next, if_next);

		if(!strcmp(mode, "lb")){
			if(state_now == 1 && state_next == 1){
				wan_up(if_now);
			}
			else if(state_now == 1 && state_next == 0){
				stop_wan_if(unit_next);
				start_wan_if(unit_next);
			}
			else if(state_now == 0 && state_next == 1){
				wan_up(if_next);
				stop_wan_if(unit_now);
				start_wan_if(unit_now);
			}
			else{ // state_now == 0 && state_next == 0
				for(wan_unit = WAN_UNIT_FIRST; wan_unit < WAN_UNIT_MAX; ++wan_unit){
					stop_wan_if(wan_unit);
					start_wan_if(wan_unit);
				}
			}
		}
		else if(!strcmp(mode, "fb")){
			if(state_now == 1 && state_next == 1){
				if(unit_next == WAN_UNIT_FIRST){
					set_wan_primary_ifunit(unit_next);
					wan_up(if_next);
					stop_wan_if(unit_now);
				}
				else{ // unit_now == WAN_UNIT_FIRST
					wan_up(if_now);
					stop_wan_if(unit_next);
				}
			}
			else if(state_now == 1 && state_next == 0){
				wan_up(if_now);
				if(unit_next == WAN_UNIT_FIRST){
					stop_wan_if(unit_next);
					start_wan_if(unit_next);
				}
			}
			else if(state_now == 0 && state_next == 1){
				set_wan_primary_ifunit(unit_next);
				wan_up(if_next);
				if(unit_now == WAN_UNIT_FIRST){
					stop_wan_if(unit_now);
					start_wan_if(unit_now);
				}
			}
			else{ // state_now == 0 && state_next == 0
				if(unit_next == WAN_UNIT_FIRST){
					set_wan_primary_ifunit(unit_next);
					stop_wan_if(unit_next);
					start_wan_if(unit_next);
				}
				else{
					stop_wan_if(unit_now);
					start_wan_if(unit_now);
				}
			}
		}
		else if(!strcmp(mode, "fo")){
			if(state_now == 1 && state_next == 1){
				wan_up(if_now);
				stop_wan_if(unit_next);
			}
			else if(state_now == 1 && state_next == 0){
				wan_up(if_now);
			}
			else if(state_now == 0 && state_next == 1){
				set_wan_primary_ifunit(unit_next);
				wan_up(if_next);
			}
			else{ // state_now == 0 && state_next == 0
				stop_wan_if(unit_now);
				start_wan_if(unit_now);
			}
		}
	}
#endif
	else if (strcmp(script, "wireless") == 0) {
		nvram_set("restart_wifi", "1");
		if(action&RC_SERVICE_STOP) {
#ifdef RTCONFIG_ADTBW
			stop_adtbw();
#endif

#ifdef RTCONFIG_AMAS
			if (nvram_get_int("re_mode") == 1)
				stop_amas_wlcconnect();
#endif
#ifdef RTCONFIG_WIRELESSREPEATER
			stop_wlcconnect();
#endif

			kill_pidfile_s("/var/run/wanduck.pid", SIGUSR1);

#if defined(RTCONFIG_USB) && defined(RTCONFIG_USB_PRINTER)
			stop_lpd();
			stop_u2ec();
#endif
			stop_networkmap();
		}
		if((action & RC_SERVICE_STOP) && (action & RC_SERVICE_START)) {
			// TODO: free memory here
#if defined(RTCONFIG_QCA) || \
		(defined(RTCONFIG_RALINK) && !defined(RTCONFIG_DSL) && !defined(RTN13U))
			reinit_hwnat(-1);
#endif
			restart_wireless();
		}
		if(action & RC_SERVICE_START) {
			start_networkmap(0);
#if defined(RTCONFIG_USB) && defined(RTCONFIG_USB_PRINTER)
			start_usblpsrv();
#endif

#ifdef RTCONFIG_ADTBW
			start_adtbw();
#endif
			start_ecoguard(); //for app eco mode

#ifdef RTCONFIG_AMAS
			if (nvram_get_int("re_mode") == 1)
				start_amas_wlcconnect();
#endif
#ifdef RTCONFIG_WIRELESSREPEATER
			start_wlcconnect();
#endif
		}
		setup_leds();
		nvram_set("restart_wifi", "0");
	}
#if defined(RTCONFIG_POWER_SAVE)
	else if (!strcmp(script, "pwrsave")) {
		set_power_save_mode();
	}
#endif
#ifdef CONFIG_BCMWL5
#ifdef RTCONFIG_BCMWL6A
	else if (strcmp(script, "clkfreq") == 0) {
		dbG("clkfreq: %s\n", nvram_safe_get("clkfreq"));

		char *string = nvram_safe_get("clkfreq");
		char *cpu, *ddr, buf[100];
		unsigned int cpu_clock = 0, ddr_clock = 0;
		static unsigned int cpu_clock_table[] = {600, 800, 1000, 1200, 1400, 1600};
		static unsigned int ddr_clock_table[] = {333, 389, 400, 533, 666, 775, 800};

		if (strchr(string, ','))
		{
			strncpy(ddr = buf, string, sizeof(buf));
			cpu = strsep(&ddr, ",");
			cpu_clock=atoi(cpu);
			ddr_clock=atoi(ddr);
		}
		else
			cpu_clock=atoi(string);


		for (i = 0; i < (sizeof(cpu_clock_table)/sizeof(cpu_clock_table[0])); i++)
		{
			if (cpu_clock == cpu_clock_table[i])
				goto check_ddr_clock;
		}
		cpu_clock = 800;
check_ddr_clock:
		for (i = 0; i < (sizeof(ddr_clock_table)/sizeof(ddr_clock_table[0])); i++)
		{
			if (ddr_clock == ddr_clock_table[i])
				goto check_ddr_done;
		}
		ddr_clock = 533;
check_ddr_done:
		if (cpu_clock) dbG("target CPU clock: %d\n", cpu_clock);
		if (ddr_clock) dbG("target DDR clock: %d\n", ddr_clock);

		nvram_unset("sdram_ncdl");
		nvram_commit();
	}
#endif
	else if (strcmp(script, "set_wltxpower") == 0) {
		switch (get_model()) {
		case MODEL_RTAC66U:
		case MODEL_RTAC56S:
		case MODEL_RTAC56U:
		case MODEL_RTAC3200:
		case MODEL_RTAC68U:
		case MODEL_DSLAC68U:
		case MODEL_RTAC87U:
		case MODEL_RTN12HP:
		case MODEL_RTN12HP_B1:
		case MODEL_APN12HP:
		case MODEL_RTN66U:
		case MODEL_RTN18U:
		case MODEL_RTAC5300:
		case MODEL_GTAC5300:
		case MODEL_RTAC3100:
		case MODEL_RTAC88U:
		case MODEL_RTAC86U:
			set_wltxpower();
			break;
		default:
			dbG("\n\tDon't do this!\n\n");
			break;
		}
	}
#endif
#ifdef RTCONFIG_FANCTRL
	else if (strcmp(script, "fanctrl") == 0) {
		if((action & RC_SERVICE_STOP)&&(action & RC_SERVICE_START)) restart_fanctrl();
	}
#endif
	else if (strcmp(script, "wan") == 0) {
		if(action & RC_SERVICE_STOP)
		{
			stop_upnp();
			stop_wan();
		}
		if(action & RC_SERVICE_START)
		{
			start_wan();
#ifdef HND_ROUTER
			if (is_router_mode()) start_mcpd_proxy();
#endif
			start_upnp();
		}
	}
	else if (strcmp(script, "wan_if") == 0) {
#ifdef RTCONFIG_IPV6
		int restart_ipv6 = atoi(cmd[1]) == wan_primary_ifunit_ipv6();
#endif
		_dprintf("%s: wan_if: %s.\n", __FUNCTION__, cmd[1]);
		if(cmd[1]) {
			if(action & RC_SERVICE_STOP)
			{
				stop_wan_if(atoi(cmd[1]));
#ifdef RTCONFIG_IPV6
				if (restart_ipv6)
					stop_lan_ipv6();
#endif
			}
			if(action & RC_SERVICE_START)
			{
#if defined(RTCONFIG_DETWAN)
				extern void detwan_set_net_block(int add);
				detwan_set_net_block(0);
#endif	/* RTCONFIG_DETWAN */
#ifdef RTCONFIG_IPV6
				if (restart_ipv6)
					start_lan_ipv6();
#endif
#ifdef DSL_AC68U	//Andy Chiu, 2015/09/15.
				//Check the vlan config of ethernet wan, reset the config by new vlan id.
				check_wan_if(atoi(cmd[1]));

#endif
				start_wan_if(atoi(cmd[1]));
#if defined(RTCONFIG_IPV6) && defined(RTCONFIG_DUALWAN)
				restart_dnsmasq_ipv6();
#endif
			}
		}
	}
#ifdef RTCONFIG_DSL
	else if (strcmp(script, "dslwan_if") == 0) {
		_dprintf("%s: restart_dslwan_if: %s.\n", __FUNCTION__, cmd[1]);
		if(cmd[1]) {
			if(action & RC_SERVICE_STOP)
			{
				stop_wan_if(atoi(cmd[1]));
			}
			if(action & RC_SERVICE_START)
			{
				remove_dsl_autodet();
				dsl_configure(2);
				start_wan_if(atoi(cmd[1]));
			}
		}
	}
	else if (strcmp(script, "dsl_wireless") == 0) {
		if(action&RC_SERVICE_STOP) {
#if defined(RTCONFIG_USB) && defined(RTCONFIG_USB_PRINTER)
			stop_lpd();
			stop_u2ec();
#endif
			stop_networkmap();
		}
		if((action&RC_SERVICE_STOP) && (action & RC_SERVICE_START)) {
// qis
			restart_wireless();
			remove_dsl_autodet();
			stop_wan_if(atoi(cmd[1]));
			dsl_configure(2);
			start_wan_if(atoi(cmd[1]));
		}
		if(action & RC_SERVICE_START) {
			start_networkmap(0);
#if defined(RTCONFIG_USB) && defined(RTCONFIG_USB_PRINTER)
			start_usblpsrv();
#endif
		}
	}
	else if (strcmp(script, "dsl_setting") == 0) {
		if((action & RC_SERVICE_STOP) && (action & RC_SERVICE_START)) {
			eval("req_dsl_drv", "dslsetting");
		}
	}
#ifdef RTCONFIG_DSL_TCLINUX
	else if (strcmp(script, "dsl_autodet") == 0) {
		if(action & RC_SERVICE_STOP) stop_dsl_autodet();
		if(action & RC_SERVICE_START) start_dsl_autodet();
	}
	else if (strcmp(script, "dsl_diag") == 0) {
		if(action & RC_SERVICE_STOP) stop_dsl_diag();
		if(action & RC_SERVICE_START) start_dsl_diag();
	}
#endif
#endif
#ifdef RTCONFIG_PUSH_EMAIL
#ifdef RTCONFIG_DBLOG
	else if (strcmp(script, "dblog") == 0) {
		if(action & RC_SERVICE_STOP) stop_dblog();
		if(action & RC_SERVICE_START) start_dblog(1);
	}
#endif /* RTCONFIG_DBLOG */
#endif /* RTCONFIG_PUSH_EMAIL */
	else if (strcmp(script, "wan_line") == 0) {
		_dprintf("%s: restart_wan_line: %s.\n", __FUNCTION__, cmd[1]);
		if(cmd[1]) {
			wan_unit = atoi(cmd[1]);
			char *current_ifname = get_wan_ifname(wan_unit);

			wan_up(current_ifname);
		}
	}
#ifdef CONFIG_BCMWL5
	else if (strcmp(script, "nas") == 0) {
		if(action & RC_SERVICE_STOP) stop_nas();
		if(action & RC_SERVICE_START) {
			start_eapd();
			start_nas();
			start_wps();
#ifdef RTCONFIG_NOTIFICATION_CENTER
			start_wlc_nt();
#endif
#if defined(RTCONFIG_WLCEVENTD)
			start_wlceventd();
#endif
#ifdef RTCONFIG_BCMWL6
			start_igmp_proxy();
#ifdef BCM_BSD
			start_bsd();
#endif
#ifdef BCM_APPEVENTD
			start_appeventd();
#endif
#ifdef BCM_SSD
			start_ssd();
#endif
#ifdef BCM_EVENTD
			start_eventd();
#endif
			start_acsd();
#ifdef RTCONFIG_DHDAP
			start_dhd_monitor();
#endif
#ifdef BCM_ASPMD
			start_aspmd();
#endif
#endif
			start_wl();
			lanaccess_wl();
#ifdef RTCONFIG_BCMWL6
#ifdef RTCONFIG_HSPOT
			start_hspotap();
#endif
#endif
		}
	}
#endif
#ifdef RTCONFIG_USB
	else if (strcmp(script, "nasapps") == 0)
	{
		if(action&RC_SERVICE_STOP){
//_dprintf("restart_nas_services(%d): test 10.\n", getpid());
			restart_nas_services(1, 0);
		}
		if(action&RC_SERVICE_START){
			int restart_upnp = 0;
			if (pidof("miniupnpd") != -1) {
				stop_upnp();
				restart_upnp = 1;
			}
//_dprintf("restart_nas_services(%d): test 11.\n", getpid());
			restart_nas_services(0, 1);
			if (restart_upnp) start_upnp();
		}
	}
#if defined(RTCONFIG_SAMBASRV) && defined(RTCONFIG_FTP)
	else if (strcmp(script, "ftpsamba") == 0)
	{
		if(action & RC_SERVICE_STOP) {
			stop_ftpd();
			stop_samba();
		}
		if(action & RC_SERVICE_START) {
			start_dnsmasq();	// this includes stop_dnsmasq
			setup_passwd();
			set_hostname();
			start_samba();
			start_ftpd();
		}
	}
#endif
#ifdef RTCONFIG_PERMISSION_MANAGEMENT
	else if (strcmp(script, "pms_account") == 0)
	{
		if(action & RC_SERVICE_STOP) {
#if defined(RTCONFIG_SAMBASRV) && defined(RTCONFIG_FTP)
			stop_ftpd();
			stop_samba();
#endif
		}
		if(action & RC_SERVICE_START) {
#if defined(RTCONFIG_SAMBASRV) && defined(RTCONFIG_FTP)
			start_dnsmasq();	// this includes stop_dnsmasq
			setup_passwd();
			start_samba();
			start_ftpd();
#endif
		}
	}
	else if (strcmp(script, "pms_device") == 0)
	{
		if(action&RC_SERVICE_STOP) {
			stop_iQos();
#if defined(RTCONFIG_BWDPI)
			stop_dpi_engine_service(0);
#endif
			del_iQosRules();
		}
		if(action & RC_SERVICE_START) {
#if defined(RTCONFIG_QCA) || \
		(defined(RTCONFIG_RALINK) && !defined(RTCONFIG_DSL) && !defined(RTN13U))
			reinit_hwnat(-1);
#endif
			QOS_CONTROL();

			// multiple instance is handled, but 0 is used
			start_default_filter(0);
#ifdef RTCONFIG_PARENTALCTRL
			start_pc_block();
#endif
			// TODO handle multiple wan
			start_firewall(wan_primary_ifunit(), 0);
		}
	}
#endif
#ifdef RTCONFIG_FTP
	else if (strcmp(script, "ftpd") == 0)
	{
		if(action & RC_SERVICE_STOP) stop_ftpd();
		if(action & RC_SERVICE_START) start_ftpd();

		/* for security concern, even if you stop ftp daemon, it is better to restart firewall to clean FTP port: 21. */
		start_firewall(wan_primary_ifunit(), 0);
	}
	else if (strcmp(script, "ftpd_force") == 0)
	{
		nvram_set("st_ftp_force_mode", nvram_safe_get("st_ftp_mode"));
		nvram_commit();

		if(action & RC_SERVICE_STOP) stop_ftpd();
		if(action & RC_SERVICE_START) start_ftpd();

		/* for security concern, even if you stop ftp daemon, it is better to restart firewall to clean FTP port: 21. */
		start_firewall(wan_primary_ifunit(), 0);
	}
#endif
#ifdef RTCONFIG_TFTP_SERVER
	else if (strcmp(script, "tftpd") == 0)
	{
		if(action & RC_SERVICE_STOP) stop_tftpd();
		if(action & RC_SERVICE_START) start_tftpd();
	}
#endif
#ifdef RTCONFIG_SAMBASRV
	else if (strcmp(script, "samba") == 0)
	{
		if(action & RC_SERVICE_STOP) stop_samba();
		if(action & RC_SERVICE_START) {
			start_dnsmasq();	// this includes stop_dnsmasq
			start_samba();
		}
	}
	else if (strcmp(script, "samba_force") == 0)
	{
		nvram_set("st_samba_force_mode", nvram_safe_get("st_samba_mode"));
		nvram_commit();

		if(action & RC_SERVICE_STOP) stop_samba();
		if(action & RC_SERVICE_START) {
			start_dnsmasq();	// this includes stop_dnsmasq
			start_samba();
		}
	}
#endif
#ifdef RTCONFIG_CAPTIVE_PORTAL
	else if (strcmp(script, "chilli") == 0)
	{
		if(action&RC_SERVICE_STOP) stop_chilli();
		if(action&RC_SERVICE_START) start_chilli();
		setup_passwd();
	}
	else if (strcmp(script, "CP") == 0)
	{
		if(action&RC_SERVICE_STOP) stop_CP();
		if(action&RC_SERVICE_START) start_CP();
		setup_passwd();
	}

	else if (strcmp(script, "uam_srv") == 0)
	{
		if(action&RC_SERVICE_STOP) stop_uam_srv();
		if(action&RC_SERVICE_START) start_uam_srv();
	}
#endif
#ifdef RTCONFIG_FREERADIUS
	else if (strcmp(script, "radiusd") == 0)
	{
		if(action&RC_SERVICE_STOP) stop_radiusd();
		if(action&RC_SERVICE_START) start_radiusd();
	}
#endif
#ifdef RTCONFIG_WEBDAV
	else if (strcmp(script, "webdav") == 0)
	{
		if(action & RC_SERVICE_STOP){
			stop_webdav();
		}
		if(action & RC_SERVICE_START) {
			stop_upnp();
			start_firewall(wan_primary_ifunit(), 0);
			start_webdav();
			start_upnp();
		}
	}
#else
	else if (strcmp(script, "webdav") == 0){
		if(f_exists("/opt/etc/init.d/S50aicloud"))
			system("sh /opt/etc/init.d/S50aicloud scan");
	}
	else if (strcmp(script, "setting_webdav") == 0){
		if(f_exists("/opt/etc/init.d/S50aicloud"))
			system("sh /opt/etc/init.d/S50aicloud restart");
	}
#endif
	else if (strcmp(script, "enable_webdav") == 0)
	{
		stop_upnp();
		stop_ddns();
#ifdef RTCONFIG_WEBDAV
		stop_webdav();
#endif
		start_firewall(wan_primary_ifunit(), 0);
		start_webdav();
		start_ddns();
		start_upnp();

	}
#ifdef RTCONFIG_TUNNEL
	else if (strcmp(script, "aae") == 0 || strcmp(script, "mastiff") == 0)
	{
		if(action&RC_SERVICE_STOP){
			stop_mastiff();
		}
		if(action&RC_SERVICE_START) {
			start_mastiff();
		}
	}
#endif

//#endif
//#ifdef RTCONFIG_CLOUDSYNC
	else if (strcmp(script, "cloudsync") == 0)
	{
#ifdef RTCONFIG_CLOUDSYNC
		int fromUI = 0;

		if(action & RC_SERVICE_STOP && action & RC_SERVICE_START)
			fromUI = 1;

		if(action&RC_SERVICE_STOP){
			if(cmd[1])
				stop_cloudsync(atoi(cmd[1]));
			else
				stop_cloudsync(-1);
		}
		if(action & RC_SERVICE_START) start_cloudsync(fromUI);
#else
		system("sh /opt/etc/init.d/S50smartsync restart");
#endif
	}
#ifdef RTCONFIG_WTFAST
	else if (strcmp(script, "wtfast") == 0)
	{
		if(action & RC_SERVICE_STOP) stop_wtfast();
		if(action & RC_SERVICE_START) start_wtfast();
	}
	else if(strcmp(script, "wtfast_rule") == 0){
		//_dprintf("send SIGHUP to wtfast_rule SIGHUP = %d\n", SIGHUP);
		killall("wtfslhd", SIGHUP);
	}
#endif
#if defined(RTCONFIG_USB) && defined(RTCONFIG_USB_PRINTER)
	else if (strcmp(script, "lpd") == 0)
	{
		if(action & RC_SERVICE_STOP) stop_lpd();
		if(action & RC_SERVICE_START) start_lpd();
	}
	else if (strcmp(script, "u2ec") == 0)
	{
		if(action & RC_SERVICE_STOP) stop_u2ec();
		if(action & RC_SERVICE_START) start_u2ec();
	}
#endif
#ifdef RTCONFIG_MEDIA_SERVER
	else if (strcmp(script, "media") == 0)
	{
		if(action & RC_SERVICE_STOP) {
			force_stop_dms();
			stop_mt_daapd();
		}
		if(action & RC_SERVICE_START) {
			start_dms();
			start_mt_daapd();
		}
	}
	else if (strcmp(script, "dms") == 0)
	{
		if(action & RC_SERVICE_STOP) force_stop_dms();
		if(action & RC_SERVICE_START) start_dms();
	}
	else if (strcmp(script, "mt_daapd") == 0)
	{
		if(action & RC_SERVICE_STOP) stop_mt_daapd();
		if(action & RC_SERVICE_START) start_mt_daapd();
	}
#endif
#ifdef RTCONFIG_DISK_MONITOR
	else if (strcmp(script, "diskmon")==0)
	{
		if(action & RC_SERVICE_STOP) stop_diskmon();
		if(action & RC_SERVICE_START) start_diskmon();
	}
	else if (strcmp(script, "diskscan")==0)
	{
		if(action & RC_SERVICE_START)
			kill_pidfile_s("/var/run/disk_monitor.pid", SIGUSR2);
	}
	else if (strcmp(script, "diskformat")==0)
	{
		if(action & RC_SERVICE_START)
			kill_pidfile_s("/var/run/disk_monitor.pid", SIGUSR1);
	}
#endif
	else if(!strncmp(script, "apps_", 5))
	{
		if(action & RC_SERVICE_START) {
			if(strcmp(script, "apps_update")==0)
				strcpy(nvtmp, "/usr/sbin/app_update.sh");
			else if(strcmp(script, "apps_stop")==0)
				strcpy(nvtmp, "/usr/sbin/app_stop.sh");
			else if(strcmp(script, "apps_upgrade")==0)
				strcpy(nvtmp, "/usr/sbin/app_upgrade.sh");
			else if(strcmp(script, "apps_install")==0)
				strcpy(nvtmp, "/usr/sbin/app_install.sh");
			else if(strcmp(script, "apps_remove")==0)
				strcpy(nvtmp, "/usr/sbin/app_remove.sh");
			else if(strcmp(script, "apps_enable")==0)
				strcpy(nvtmp, "/usr/sbin/app_set_enabled.sh");
			else if(strcmp(script, "apps_switch")==0)
				strcpy(nvtmp, "/usr/sbin/app_switch.sh");
			else if(strcmp(script, "apps_cancel")==0)
				strcpy(nvtmp, "/usr/sbin/app_cancel.sh");
			else strcpy(nvtmp, "");

			if(strlen(nvtmp) > 0) {
				nvram_set("apps_state_autorun", "");
				nvram_set("apps_state_install", "");
				nvram_set("apps_state_remove", "");
				nvram_set("apps_state_switch", "");
				nvram_set("apps_state_stop", "");
				nvram_set("apps_state_enable", "");
				nvram_set("apps_state_update", "");
				nvram_set("apps_state_upgrade", "");
				nvram_set("apps_state_cancel", "");
				nvram_set("apps_state_error", "");

				free_caches(FREE_MEM_PAGE, 1, 0);

				cmd[0] = nvtmp;
				start_script(count, cmd);
			}
		}
	}
#ifdef RTCONFIG_USB_MODEM
	else if(!strncmp(script, "simauth", 7)){
		if(cmd[1]){
			char *at_cmd[] = {"/usr/sbin/modem_status.sh", "simauth", NULL};

			_eval(at_cmd, NULL, 0, NULL);
		}
	}
	else if(!strncmp(script, "simpin", 6)){
		if(cmd[1] && cmd[2]){
			char pincode[8];
			char *at_cmd[] = {"/usr/sbin/modem_status.sh", "simpin", pincode, NULL};
			char *at_cmd2[] = {"/usr/sbin/modem_status.sh", "simauth", NULL};

			if(nvram_get_int(strcat_r(prefix2, "act_sim", tmp2)) == 2){
				snprintf(pincode, 8, "%s", cmd[2]);

				_eval(at_cmd, ">/tmp/modem_action.ret", 0, NULL);
				_eval(at_cmd2, NULL, 0, NULL);
			}
		}
	}
	else if(!strncmp(script, "simpuk", 6)){
		if(cmd[1] && cmd[2] && cmd[3]){
			char pukcode[10], pincode[8];
			char *at_cmd[] = {"/usr/sbin/modem_status.sh", "simpuk", pukcode, pincode, NULL};
			char *at_cmd2[] = {"/usr/sbin/modem_status.sh", "simauth", NULL};

			if(nvram_get_int(strcat_r(prefix2, "act_sim", tmp2)) == 3){
				snprintf(pukcode, 10, "%s", cmd[2]);
				snprintf(pincode, 8, "%s", cmd[3]);

				_eval(at_cmd, ">/tmp/modem_action.ret", 0, NULL);
				_eval(at_cmd2, NULL, 0, NULL);
			}
		}
	}
	else if(!strncmp(script, "lockpin", 7)){
		if(cmd[1] && cmd[2]){
			char lock[4], pincode[8];
			char *at_cmd[] = {"/usr/sbin/modem_status.sh", "lockpin", lock, pincode, NULL};
			char *at_cmd2[] = {"/usr/sbin/modem_status.sh", "simauth", NULL};

			if(nvram_get_int(strcat_r(prefix2, "act_sim", tmp2)) == 1){
				snprintf(pincode, 8, "%s", cmd[2]);

				if(action & RC_SERVICE_STOP){ // unlock
					snprintf(lock, 4, "%s", "0");
					_eval(at_cmd, ">/tmp/modem_action.ret", 0, NULL);
					_eval(at_cmd2, NULL, 0, NULL);
				}
				else if(action & RC_SERVICE_START){ // lock
					snprintf(lock, 4, "%s", "1");
					_eval(at_cmd, ">/tmp/modem_action.ret", 0, NULL);
					_eval(at_cmd2, NULL, 0, NULL);
				}
			}
		}
	}
	else if(!strncmp(script, "pwdpin", 6)){
		if(cmd[1] && cmd[2] && cmd[3]){
			char pincode[8], pincode_new[8];
			char *at_cmd[] = {"/usr/sbin/modem_status.sh", "pwdpin", pincode, pincode_new, NULL};
			char *at_cmd2[] = {"/usr/sbin/modem_status.sh", "simauth", NULL};

			if(nvram_get_int(strcat_r(prefix2, "act_sim", tmp2)) == 1){
				snprintf(pincode, 8, "%s", cmd[2]);
				snprintf(pincode_new, 8, "%s", cmd[3]);

				_eval(at_cmd, ">/tmp/modem_action.ret", 0, NULL);
				_eval(at_cmd2, NULL, 0, NULL);
			}
		}
	}
	else if(!strncmp(script, "modemscan", 9)){
		if(cmd[1]){
			char *at_cmd[] = {"/usr/sbin/modem_status.sh", "scan", NULL};

			wan_unit = get_wanunit_by_type(get_wantype_by_modemunit(modem_unit));
			if(wan_unit != WAN_UNIT_NONE && wan_unit != WAN_UNIT_MAX){
				nvram_set(strcat_r(prefix2, "act_scanning", tmp2), "3");

				stop_wan_if(wan_unit);

				_eval(at_cmd, ">/tmp/modem_action.ret", 0, NULL);
			}
		}
	}
	else if(!strncmp(script, "modemsta", 8)){
		char isp[32];
		char *at_cmd[] = {"/usr/sbin/modem_status.sh", "station", isp, NULL};

		snprintf(isp, 32, "%s", nvram_safe_get("modem_roaming_isp"));

		if(strlen(isp) > 0)
			_eval(at_cmd, ">/tmp/modem_action.ret", 0, NULL);
	}
	else if(!strncmp(script, "sendSMS", 7)){
		char phone[32], message[PATH_MAX];
		char *at_cmd[] = {"/usr/sbin/modem_status.sh", "send_sms", phone, message, NULL};

		snprintf(phone, 32, "%s", nvram_safe_get("modem_sms_phone"));
		if(!strcmp(cmd[1], "alert"))
			snprintf(message, PATH_MAX, "%s %s bytes.", nvram_safe_get("modem_sms_message1"), nvram_safe_get("modem_bytes_data_warning"));
		else
			snprintf(message, PATH_MAX, "%s %s bytes.", nvram_safe_get("modem_sms_message2"), nvram_safe_get("modem_bytes_data_limit"));

#ifdef RTCONFIG_INTERNAL_GOBI
		stop_lteled();
#endif
		_eval(at_cmd, ">/tmp/modem_action.ret", 0, NULL);
#ifdef RTCONFIG_INTERNAL_GOBI
		start_lteled();
#endif
	}
#ifdef RTCONFIG_USB_SMS_MODEM
	else if(!strncmp(script, "savesms", 7)){
		// cmd[1]: Destination number, cmd[2]: the SMS file
		char ttynode[32], smsc[32];
		char buf[PATH_MAX];
		int sms_index;
		int ret;

		printf("~~~~~~~~~~ Saving the SMS: %s, %s. !!! ~~~~~~~~~~\n", cmd[1], cmd[2]);
		snprintf(ttynode, 32, "%s", nvram_safe_get("usb_modem_act_int"));
		snprintf(smsc, 32, "%s", nvram_safe_get("usb_modem_act_smsc"));

		if((sms_index = saveSMSPDUtoSIM(ttynode, smsc, cmd[1], cmd[2], buf, PATH_MAX)) < 0)
			printf("%s: SMS-SUBMIT: Failed to saveSMS.\n", script);
		else if((ret = getSMSPDUbyIndex(ttynode, sms_index, NULL, 0)) < 0)
			printf("%s: SMS-SUBMIT: Failed to getSMS.\n", script);
		else{
			printf("%s: index=%d.\n", script, sms_index);
			printf("%s: type=%d.\n", script, ret);
			printf("%s: SMS=%s.\n", script, buf);
		}
	}
	else if(!strncmp(script, "sendsmsbyindex", 14)){
		// cmd[1]: SMS index.
		char ttynode[32];
		int sms_index;
#ifdef SAVESMS
		char sms_file[PATH_MAX], sms_file2[PATH_MAX];
#endif
		int ret;

		printf("~~~~~~~~~~ Sending the %sth SMS. !!! ~~~~~~~~~~\n", cmd[1]);
		snprintf(ttynode, 32, "%s", nvram_safe_get("usb_modem_act_int"));
		sms_index = strtod(cmd[1], NULL);

		if((ret = sendSMSPDUfromSIM(ttynode, sms_index)) < 0)
			printf("%s: SMS-SUBMIT: Failed to send the index(%d) SMS.\n", cmd[0], sms_index);
		else{
			printf("%s: done.\n", script);

#ifdef SAVESMS
			if(getSMSFileName(2, sms_index, sms_file, PATH_MAX) > 0 && getSMSFileName(3, sms_index, sms_file2, PATH_MAX) > 0)
				rename(sms_file, sms_file2);
#endif
		}
	}
	else if(!strncmp(script, "sendsmsnow", 10)){
		// cmd[1]: Destination number, cmd[2]: the SMS file
		char ttynode[32], smsc[32];
		char buf[PATH_MAX];
		int sms_index, sms_type;
#ifdef SAVESMS
		char sms_file[PATH_MAX], sms_file2[PATH_MAX];
#endif
		int ret;

		printf("~~~~~~~~~~ Sending the SMS: %s, %s. !!! ~~~~~~~~~~\n", cmd[1], cmd[2]);
		snprintf(ttynode, 32, "%s", nvram_safe_get("usb_modem_act_int"));
		snprintf(smsc, 32, "%s", nvram_safe_get("usb_modem_act_smsc"));

		if((sms_index = saveSMSPDUtoSIM(ttynode, smsc, cmd[1], cmd[2], buf, PATH_MAX)) < 0)
			printf("%s: SMS-SUBMIT: Failed to saveSMS.\n", script);
		else if((sms_type = getSMSPDUbyIndex(ttynode, sms_index, NULL, 0)) < 0)
			printf("%s: SMS-SUBMIT: Failed to getSMS.\n", script);
		else if((ret = sendSMSPDUfromSIM(ttynode, sms_index)) < 0){
			printf("%s: SMS-SUBMIT: Failed to sendSMS.\n", script);
		}
		else{
			printf("%s: SMS-SUBMIT(%d)=%s.\n", script, ret, buf);

#ifdef SAVESMS
			if(getSMSFileName(2, sms_index, sms_file, PATH_MAX) > 0 && getSMSFileName(3, sms_index, sms_file2, PATH_MAX) > 0)
				rename(sms_file, sms_file2);
#endif
		}
	}
	else if(!strncmp(script, "delsms", 6)){
		// cmd[1]: SMS index.
		char ttynode[32];
		int sms_index, sms_type;
#ifdef SAVESMS
		char sms_file[PATH_MAX];
#endif
		int ret;

		printf("~~~~~~~~~~ Deleting the %sth SMS:. !!! ~~~~~~~~~~\n", cmd[1]);
		snprintf(ttynode, 32, "%s", nvram_safe_get("usb_modem_act_int"));
		sms_index = strtod(cmd[1], NULL);

		if((sms_type = getSMSPDUbyIndex(ttynode, sms_index, NULL, 0)) < 0)
			printf("%s: Failed to get the type of index(%d)'s SMS.\n", script, sms_index);
		else if((ret = delSMSPDUbyIndex(ttynode, sms_index)) < 0)
			printf("%s: Failed to delSMS.\n", script);
#ifdef SAVESMS
		else if((ret = getSMSFileName(sms_type, sms_index, sms_file, PATH_MAX)) < 0)
			printf("%s: Failed to getSMSFile.\n", script);
		else{
			unlink(sms_file);
			if(sms_type == 0){
				if(getSMSFileName(1, sms_index, sms_file, PATH_MAX) > 0)
					unlink(sms_file);
			}
			else if(sms_type == 1){
				if(getSMSFileName(0, sms_index, sms_file, PATH_MAX) > 0)
					unlink(sms_file);
			}
		}
#endif
	}
	else if(!strncmp(script, "modsmsdraft", 11)){
		// cmd[1]: SMS index, cmd[2]: Destination number, cmd[3]: the SMS file
		char ttynode[32], smsc[32];
		char buf[PATH_MAX];
		int sms_index, sms_type;
#ifdef SAVESMS
		char sms_file[PATH_MAX];
#endif
		int ret;

		printf("~~~~~~~~~~ Modifying the SMS: %s, %s, %s. !!! ~~~~~~~~~~\n", cmd[1], cmd[2], cmd[3]);
		sms_index = strtod(cmd[1], NULL);
		snprintf(ttynode, 32, "%s", nvram_safe_get("usb_modem_act_int"));
		snprintf(smsc, 32, "%s", nvram_safe_get("usb_modem_act_smsc"));

		if((sms_type = getSMSPDUbyIndex(ttynode, sms_index, NULL, 0)) < 0)
			printf("%s: Failed to get the type of index(%d)'s SMS.\n", script, sms_index);
		else if((ret = delSMSPDUbyIndex(ttynode, sms_index)) < 0)
			printf("%s: Failed to delSMS.\n", script);
#ifdef SAVESMS
		else if((ret = getSMSFileName(sms_type, sms_index, sms_file, PATH_MAX)) < 0)
			printf("%s: Failed to getSMSFile.\n", script);
		else{
			unlink(sms_file);
			if(sms_type == 0){
				if(getSMSFileName(1, sms_index, sms_file, PATH_MAX) > 0)
					unlink(sms_file);
			}
			else if(sms_type == 1){
				if(getSMSFileName(0, sms_index, sms_file, PATH_MAX) > 0)
					unlink(sms_file);
			}
		}
#endif

		if((sms_index = saveSMSPDUtoSIM(ttynode, smsc, cmd[2], cmd[3], buf, PATH_MAX)) < 0)
			printf("%s: SMS-SUBMIT: Failed to saveSMS.\n", script);
		else if((ret = getSMSPDUbyIndex(ttynode, sms_index, NULL, 0)) < 0)
			printf("%s: SMS-SUBMIT: Failed to getSMS.\n", script);
		else{
			printf("%s: index=%d.\n", script, sms_index);
			printf("%s: type=%d.\n", script, ret);
			printf("%s: SMS=%s.\n", script, buf);
		}
	}
	else if(!strncmp(script, "savephonenum", 12)){
		// cmd[1]: Phone number, cmd[2]: Phone name
		char ttynode[32];
		int phone_index;

		printf("~~~~~~~~~~ Saving the Phone: %s, %s. !!! ~~~~~~~~~~\n", cmd[1], cmd[2]);
		snprintf(ttynode, 32, "%s", nvram_safe_get("usb_modem_act_int"));

		if((phone_index = savePhonenum(ttynode, cmd[1], cmd[2])) < 0)
			printf("%s: Failed to savePhonenum.\n", script);
	}
	else if(!strncmp(script, "delphonenum", 11)){
		// cmd[1]: Phone index
		char ttynode[32];
		int phone_index;

		printf("~~~~~~~~~~ Deleting the Phone: %s. !!! ~~~~~~~~~~\n", cmd[1]);
		snprintf(ttynode, 32, "%s", nvram_safe_get("usb_modem_act_int"));
		phone_index = strtod(cmd[1], NULL);

		if((phone_index = delPhonenum(ttynode, phone_index)) < 0)
			printf("%s: Failed to delPhonenum.\n", script);
	}
	else if(!strncmp(script, "modphonenum", 11)){
		// cmd[1]: Phone index, cmd[2]: Phone number, cmd[3]: Phone name
		char ttynode[32];
		int phone_index;

		printf("~~~~~~~~~~ Modifying the Phone: %s, %s, %s. !!! ~~~~~~~~~~\n", cmd[1], cmd[2], cmd[3]);
		snprintf(ttynode, 32, "%s", nvram_safe_get("usb_modem_act_int"));
		phone_index = strtod(cmd[1], NULL);

		if((phone_index = modPhonenum(ttynode, phone_index, cmd[2], cmd[3])) < 0)
			printf("%s: Failed to modPhonenum.\n", script);
	}
#endif // RTCONFIG_USB_SMS_MODEM
#if defined(RTCONFIG_JFFS2) || defined(RTCONFIG_BRCM_NAND_JFFS2) || defined(RTCONFIG_UBIFS)
	else if(!strncmp(script, "datacount", 9)){
		char *at_cmd[] = {"/usr/sbin/modem_status.sh", "bytes", NULL};

		_eval(at_cmd, ">/tmp/modem_action.ret", 0, NULL);
	}
	else if(!strncmp(script, "resetcount", 10)){
		time_t now;
		char timebuf[32];
		char *at_cmd[] = {"/usr/sbin/modem_status.sh", "bytes-", NULL};

		time(&now);
		snprintf(timebuf, 32, "%d", (int)now);
		nvram_set("modem_bytes_data_start", timebuf);

		_eval(at_cmd, ">/tmp/modem_action.ret", 0, NULL);
	}
	else if(!strncmp(script, "sim_del", 7)){
		char sim_order[32];
		char *at_cmd[] = {"/usr/sbin/modem_status.sh", "imsi_del", sim_order, NULL};

		snprintf(sim_order, 32, "%s", cmd[1]);

		_eval(at_cmd, ">/tmp/modem_action.ret", 0, NULL);
	}
	else if(!strncmp(script, "set_dataset", 11)){
		char *at_cmd[] = {"/usr/sbin/modem_status.sh", "set_dataset", NULL};

		_eval(at_cmd, ">/tmp/modem_action.ret", 0, NULL);
	}
#endif
#ifdef RTCONFIG_INTERNAL_GOBI
	else if(!strncmp(script, "simdetect", 9)){
		// Need to reboot after this.
		char buf[4];
		char *at_cmd1[] = {"/usr/sbin/modem_status.sh", "simdetect", NULL};
		char *at_cmd2[] = {"/usr/sbin/modem_status.sh", "simdetect", buf, NULL};

		if(cmd[1]){
			snprintf(buf, 4, "%s", cmd[1]);
			_eval(at_cmd2, ">/tmp/modem_action.ret", 0, NULL);
		}
		else
			_eval(at_cmd1, ">/tmp/modem_action.ret", 0, NULL);
	}
	else if(!strncmp(script, "getband", 7)){
		char *at_cmd[] = {"/usr/sbin/modem_status.sh", "band", NULL};

		_eval(at_cmd, ">/tmp/modem_action.ret", 0, NULL);
	}
	else if(!strncmp(script, "setband", 7)){
		char buf[8];
		char *at_cmd[] = {"/usr/sbin/modem_status.sh", "setband", buf, NULL};

		snprintf(buf, 8, "%s", nvram_safe_get("modem_lte_band"));
		if(strlen(buf) <= 0)
			snprintf(buf, 8, "%s", "auto");

		_eval(at_cmd, ">/tmp/modem_action.ret", 0, NULL);
	}
#endif
#endif // RTCONFIG_USB_MODEM
#endif // RTCONFIG_USB
#if defined(RTCONFIG_BT_CONN)
	else if (strcmp(script, "dbus_daemon") == 0)
	{
		if(action&RC_SERVICE_STOP) stop_dbus_daemon();
		if(action&RC_SERVICE_START) start_dbus_daemon();
	}
	else if (strcmp(script, "bluetooth_service") == 0)
	{
		if((action & RC_SERVICE_STOP) && (action & RC_SERVICE_START))
		{
			stop_bluetooth_service();
			start_bluetooth_service();
		}
		else if(action&RC_SERVICE_STOP) stop_bluetooth_service();
		else if(action&RC_SERVICE_START) start_bluetooth_service();
	}
#endif	/* RTCONFIG_BT_CONN */
#ifdef RTCONFIG_WIFI_SON
	else if (strcmp(script, "hyfi_process") == 0)
	{
		if(action&RC_SERVICE_START) start_hyfi_process();
	}
	else if (strcmp(script, "hyfi_sync") == 0)
	{
		if(action&RC_SERVICE_START) start_hyfi_sync();
	}
	else if (strcmp(script, "chg_swmode") == 0)
	{
		if(action&RC_SERVICE_START) start_chg_swmode();
	}
	else if (strcmp(script, "spcmd") == 0)
	{
		if(action&RC_SERVICE_START) start_spcmd();
	}
#if defined(MAPAC2200) || defined(RTAC92U)
	else if (strcmp(script, "bhblock") == 0)
	{
		if(action&RC_SERVICE_START) start_bhblock();
	}
#endif
#endif
	else if(!strncmp(script, "webs_", 5) || !strncmp(script, "gobi_", 5))
	{
		if(action & RC_SERVICE_START) {
#ifdef DEBUG_RCTEST // Left for UI debug
			char *webscript_dir;
			webscript_dir = nvram_safe_get("webscript_dir");
			if(strlen(webscript_dir))
				sprintf(nvtmp, "%s/%s.sh", webscript_dir, script);
			else
#endif
			sprintf(nvtmp, "%s.sh", script);
			cmd[0] = nvtmp;
			start_script(count, cmd);
		}
	}
#ifdef RTCONFIG_LETSENCRYPT
	else if (strcmp(script, "ddns_le") == 0)
	{
		nvram_set("le_rc_notify", "1");
		if(action & RC_SERVICE_STOP) stop_ddns();
		if(action & RC_SERVICE_START) start_ddns();
	}
#endif
	else if (strcmp(script, "ddns") == 0)
	{
		if(action & RC_SERVICE_STOP) stop_ddns();
		if(action & RC_SERVICE_START) start_ddns();
	}
	else if (strcmp(script, "aidisk_asusddns_register") == 0)
	{
		asusddns_reg_domain(0);
	}
	else if (strcmp(script, "adm_asusddns_register") == 0)
	{
		asusddns_reg_domain(1);
	}
	else if(strcmp(script, "asusddns_unregister") == 0)
	{
		asusddns_unregister();
	}
	else if (strcmp(script, "httpd") == 0)
	{
		if(action & RC_SERVICE_STOP) stop_httpd();
		if(action & RC_SERVICE_START){
			start_httpd();
#if defined(RTCONFIG_BWDPI)
			setup_wrs_conf();
#endif
		}
	}
	else if (strcmp(script, "telnetd") == 0)
	{
		if(action & RC_SERVICE_STOP) stop_telnetd();
		if(action & RC_SERVICE_START) start_telnetd();
	}
#ifdef RTCONFIG_SSH
	else if (strcmp(script, "sshd") == 0)
	{
		if(action & RC_SERVICE_STOP) stop_sshd();
		if(action & RC_SERVICE_START) start_sshd();
	}
#endif
#ifdef RTCONFIG_IPV6
	else if (strcmp(script, "ipv6") == 0) {
		if (action & RC_SERVICE_STOP)
			stop_ipv6();
		if (action & RC_SERVICE_START)
			start_ipv6();
	}
	else if (strcmp(script, "dhcp6c") == 0) {
		if (action & RC_SERVICE_STOP) {
			stop_dhcp6c();
		}
		if (action & RC_SERVICE_START) {
			start_dhcp6c();
		}
	}
	else if (strcmp(script, "wan6") == 0) {
		if (action & RC_SERVICE_STOP) {
			stop_wan6();
			stop_ipv6();
		}
		if (action & RC_SERVICE_START) {
			start_ipv6();
			// when no option from ipv4, restart wan entirely
			if(update_6rd_info()==0)
			{
				stop_wan_if(wan_primary_ifunit_ipv6());
				start_wan_if(wan_primary_ifunit_ipv6());
			}
			else if(dualwan_unit__usbif(wan_primary_ifunit_ipv6())){
				//stop_wan_if(wan_primary_ifunit_ipv6());
				//start_wan_if(wan_primary_ifunit_ipv6());
				stop_wan6();
				start_wan6();
			}
			else
			{
				start_wan6();
			}
		}
	}
#endif
	else if (strcmp(script, "dns") == 0)
	{
		if(action & RC_SERVICE_START) reload_dnsmasq();
	}
	else if (strcmp(script, "dnsmasq") == 0)
	{
		if(action & RC_SERVICE_STOP) stop_dnsmasq();
		if(action & RC_SERVICE_START) start_dnsmasq();
	}
#ifdef RTCONFIG_DNSPRIVACY
	else if (strcmp(script, "stubby") == 0)
	{
		if(action & RC_SERVICE_STOP) stop_stubby();
		if(action & RC_SERVICE_START) start_stubby();
	}
#endif
#ifdef RTCONFIG_DHCP_OVERRIDE
	else if (strcmp(script, "dhcpd") == 0)
	{
		if (nvram_match("dhcp_enable_x", "0")) {
			// disable dhcp server
			if (nvram_match("dnsqmode", "2")) {
				nvram_set("dnsqmode", "1");
				restart_dnsmasq(0);
			}
		}
		else {
			// enable dhcp server
			if (nvram_match("dnsqmode", "1")) {
				nvram_set("dnsqmode", "2");
				restart_dnsmasq(0);
			}
		}

	}
#endif
	else if (strcmp(script, "upnp") == 0)
	{
		if(action & RC_SERVICE_STOP) stop_upnp();
		if(action & RC_SERVICE_START) start_upnp();
	}
	else if (strcmp(script, "qos") == 0)
	{
		nvram_set("restart_qo", "1");
		if(action&RC_SERVICE_STOP) {
			stop_iQos();
#if defined(RTCONFIG_BWDPI)
			stop_dpi_engine_service(0);
#endif
			del_iQosRules();
		}
		if(action & RC_SERVICE_START) {
#ifdef HND_ROUTER
			hnd_nat_ac_init(0);
#endif
			if (nvram_match("qos_enable", "1") &&
			   !nvram_match("qos_type", "2")) {
				ForceDisableWLan_bw();
			} else if (nvram_match("qos_enable", "0")) {
				ForceDisableWLan_bw();
			}
#if defined(RTCONFIG_QCA) || \
		(defined(RTCONFIG_RALINK) && !defined(RTCONFIG_DSL) && !defined(RTN13U))
			reinit_hwnat(-1);
#endif
// TODO: check if I must reapply my codel patch differently since 18991?
			QOS_CONTROL();
		}
		nvram_set("restart_qo", "0");
	}
#if defined(RTCONFIG_BWDPI)
	else if (strcmp(script, "wrs") == 0)
	{
		if(action & RC_SERVICE_STOP) stop_dpi_engine_service(0);
		if(action & RC_SERVICE_START) start_dpi_engine_service();
	}
	else if (strcmp(script, "wrs_force") == 0)
	{
		if(action & RC_SERVICE_STOP) stop_dpi_engine_service(1);
	}
	else if (strcmp(script, "sig_check") == 0)
	{
		if(action & RC_SERVICE_START){
			char *sig_update_argv[] = {"sig_update.sh", NULL};
			pid_t pid;
			_eval(sig_update_argv, NULL, 0, &pid);
			if(nvram_get_int("sig_state_flag")){
				char *sig_upgrade_argv[] = {"sig_upgrade.sh", NULL};
				pid_t pid1;
				_eval(sig_upgrade_argv, NULL, 0, &pid1);
			}
			stop_dpi_engine_service(0);
			start_dpi_engine_service();
		}
	}
	else if (strcmp(script, "dpi_disable") == 0)
	{
		disable_dpi_engine_setting();
	}
	else if (strcmp(script, "reset_cc_db") == 0)
	{
		eval("AiProtectionMonitor", "-z", "-t", "1");
	}
	else if (strcmp(script, "reset_mals_db") == 0)
	{
		eval("AiProtectionMonitor", "-z", "-t", "2");
	}
	else if (strcmp(script, "reset_vp_db") == 0)
	{
		eval("AiProtectionMonitor", "-z", "-t", "3");
	}
#endif
	else if (strcmp(script, "traffic_analyzer") == 0)
	{
		// only stop service need to save database
		if(action & RC_SERVICE_STOP) hm_traffic_analyzer_save();
	}
#ifdef RTCONFIG_TRAFFIC_LIMITER
	else if (strcmp(script, "reset_traffic_limiter") == 0)
	{
		hm_traffic_limiter_save();
		reset_traffic_limiter_counter(0);
	}
	else if (strcmp(script, "reset_traffic_limiter_force") == 0)
	{
		reset_traffic_limiter_counter(1);
	}
	else if (strcmp(script, "reset_tl_count") == 0)
	{
		f_write_string(traffic_limtier_count_path(), "0", 0, 0);
	}
#endif
#ifdef RTCONFIG_NOTIFICATION_CENTER
	else if (strcmp(script, "send_confirm_mail") == 0)
	{
		char str[32];
		snprintf(str, 32, "0x%x", RESERVATION_MAIL_CONFIRM_EVENT);
		eval("Notify_Event2NC", str, "");
	}
	else if (strcmp(script, "email_conf") == 0)
	{
		am_setup_email_conf();
	}
	else if (strcmp(script, "email_info") == 0)
	{
		am_setup_email_info();
		char buf[8];
		if (f_read_string(NOTIFY_ACTION_MAIL_PID_PATH, buf, sizeof(buf)) > 0) {
			kill(atoi(buf), SIGUSR2);
		}
	}
	else if (strcmp(script, "update_nc_setting_conf") == 0)
	{
		update_nc_setting_conf();
	}
	else if (strcmp(script, "oauth_google_gen_token_email") == 0)
	{
		oauth_google_gen_token_email();
#ifdef RTCONFIG_CFGSYNC
		// trigger cfg_server do sync
		const char config[] =
		{
			"{"\
			"\"oauth_google_refresh_token\":\"\","\
			"\"oauth_google_user_email\":\"\","\
			"\"fb_email_provider\":\"\""\
			"}\0"
		};
		char event_msg[133] = {0};
		memset(event_msg, 0, sizeof(event_msg));
		snprintf(event_msg, sizeof(event_msg)-1, RC_CONFIG_CHANGED_MSG, EID_RC_CONFIG_CHANGED, config);
		(void)send_cfgmnt_event(event_msg);
		//  WEVENT_GENERIC_MSG	 "{\""WEVENT_PREFIX"\":{\""EVENT_ID"\":\"%d\"}}"
#endif	// RTCONFIG_CFGSYNC
	}
#endif
	else if (strcmp(script, "logger") == 0)
	{
		if(action & RC_SERVICE_STOP) stop_logger();
		if(action & RC_SERVICE_START) start_logger();
	}
#ifdef RTCONFIG_CROND
	else if (strcmp(script, "crond") == 0)
	{
		if(action & RC_SERVICE_STOP) stop_cron();
		if(action & RC_SERVICE_START) start_cron();
	}
#endif
	else if (strcmp(script, "firewall") == 0)
	{
		nvram_set("restart_fwl", "1");
		if(action & RC_SERVICE_START)
		{
#if defined(RTCONFIG_QCA) || \
		(defined(RTCONFIG_RALINK) && !defined(RTCONFIG_DSL) && !defined(RTN13U))
			reinit_hwnat(-1);
#endif
			// multiple instance is handled, but 0 is used
			start_default_filter(0);
#ifdef RTCONFIG_PARENTALCTRL
			start_pc_block();
#endif
			// TODO handle multiple wan
			start_firewall(wan_primary_ifunit(), 0);
		}
		nvram_set("restart_fwl", "0");
	}
	else if (strcmp(script, "iptrestore") == 0)
	{
		// center control for iptable restore, called by process out side of rc
		_dprintf("%s: restart_iptrestore: %s.\n", __FUNCTION__, cmd[1]);
		if(cmd[1]) {
			if(action&RC_SERVICE_START){
				for ( i = 1; i <= 5; i++ ) {
					if (eval("iptables-restore", cmd[1])) {
						_dprintf("iptables-restore failed - attempt: %d ...\n", i);
						sleep(1);
					} else {
						i = 6;
					}
				}
			}
		}
	}
	else if (strcmp(script, "pppoe_relay") == 0)
	{
		int pppoerelay_unit = wan_primary_ifunit(), unit = nvram_get_int("pppoerelay_unit");

		if (nvram_match("wans_mode", "lb") && get_nr_wan_unit() > 1 &&
		    unit >= WAN_UNIT_FIRST && unit < WAN_UNIT_MAX)
			pppoerelay_unit = unit;
		if(action & RC_SERVICE_STOP) stop_pppoe_relay();
		if(action & RC_SERVICE_START) start_pppoe_relay(get_wanx_ifname(pppoerelay_unit));
	}
	else if (strcmp(script, "ntpc") == 0)
	{
		if(action & RC_SERVICE_STOP) stop_ntpc();
		if(action & RC_SERVICE_START) start_ntpc();
	}
#ifdef RTCONFIG_NTPD
	else if (strcmp(script, "ntpd") == 0)
	{
		if(action & RC_SERVICE_STOP) stop_ntpd();
		if(action & RC_SERVICE_START) start_ntpd();
	}
#endif
	else if (strcmp(script, "rebuild_cifs_config_and_password") ==0)
	{
		fprintf(stderr, "rc rebuilding CIFS config and password databases.\n");
//		regen_passwd_files(); /* Must be called before regen_cifs_config_file(). */
//		regen_cifs_config_file();
	}
	else if (strcmp(script, "time") == 0)
	{
		if(action & RC_SERVICE_STOP) {
#ifdef RTCONFIG_NTPD
			stop_ntpd();
#endif
			stop_hour_monitor_service();
			stop_telnetd();
#ifdef RTCONFIG_SSH
			stop_sshd();
#endif
			stop_logger();
			//stop_httpd();
		}
		if(action & RC_SERVICE_START) {
			setup_timezone();
			refresh_ntpc();
			start_logger();
			start_telnetd();
#ifdef RTCONFIG_SSH
			start_sshd();
#endif
			//start_httpd();
			start_firewall(wan_primary_ifunit(), 0);
			start_hour_monitor_service();
		}
	}
	else if (strcmp(script, "wps_method")==0)
	{
		if(action & RC_SERVICE_STOP) {
			stop_wps_method();
			if (!nvram_match("wps_ign_btn", "1"))
				kill_pidfile_s("/var/run/watchdog.pid", SIGUSR2);
		}
		if(action & RC_SERVICE_START) {
			if (!wps_band_radio_off(get_radio_band(nvram_get_int("wps_band_x"))) &&
			    !wps_band_ssid_broadcast_off(get_radio_band(nvram_get_int("wps_band_x")))) {
				start_wps_method();
				if (!nvram_match("wps_ign_btn", "1"))
					kill_pidfile_s("/var/run/watchdog.pid", SIGUSR1);
				else
					kill_pidfile_s("/var/run/watchdog.pid", SIGTSTP);
			}
			nvram_unset("wps_ign_btn");
		}
	}
#if defined(RTCONFIG_AMAS) && defined(CONFIG_BCMWL5)
	else if (strcmp(script, "wps_enr")==0)
	{
		if (is_router_mode()
#ifdef RTCONFIG_DPSTA
			|| (dpsta_mode() && nvram_get_int("re_mode") == 0)
#endif
		) {
			if (is_router_mode()) {
				int unit = nvram_get_int("wps_band_x");
				char tmp[100], prefix[] = "wlXXXXXXXXXX_";
				char *ifname;

				snprintf(prefix, sizeof(prefix), "wl%d_", unit);
				nvram_set(strcat_r(prefix, "mode", tmp), "psta");
				nvram_set(strcat_r(prefix, "dwds", tmp), "0");
				ifname = nvram_safe_get(strcat_r(prefix, "ifname", tmp));
				eval("wlconf", ifname, "down");
				eval("wlconf", ifname, "up");
				eval("wlconf", ifname, "start");
				eval("wl", "-i", ifname, "disassoc");
				start_wps();
				sleep(1);
			}

			stop_wps_method();
			count = 3;
retry_wps_enr:
			start_wps_enr();
			sleep(1);
			if (!nvram_get_int("wps_proc_status") && (count-- > 0))
				goto retry_wps_enr;
			kill_pidfile_s("/var/run/watchdog.pid", SIGTSTP);
			nvram_unset("wps_ign_btn");
		}
	}
#endif
	else if (strcmp(script, "reset_wps")==0)
	{
		reset_wps();
		kill_pidfile_s("/var/run/watchdog.pid", SIGUSR2);
	}
	else if (strcmp(script, "wps")==0)
	{
		if(action & RC_SERVICE_STOP) stop_wps();
		if(action & RC_SERVICE_START) start_wps();
		kill_pidfile_s("/var/run/watchdog.pid", SIGUSR2);
	}
	else if (strcmp(script, "autodet")==0)
	{
		if(action & RC_SERVICE_STOP) stop_autodet();
		if(action & RC_SERVICE_START) start_autodet();
	}
#ifdef RTCONFIG_QCA_PLC_UTILS
	else if (strcmp(script, "plcdet")==0)
	{
		if(action & RC_SERVICE_STOP) stop_plcdet();
		if(action & RC_SERVICE_START) start_plcdet();
	}
#endif
#if defined(CONFIG_BCMWL5) \
		|| (defined(RTCONFIG_RALINK) && defined(RTCONFIG_WIRELESSREPEATER)) \
		|| defined(RTCONFIG_QCA) || defined(RTCONFIG_REALTEK) \
		|| defined(RTCONFIG_QSR10G) || defined(RTCONFIG_LANTIQ)
	else if (strcmp(script, "wlcscan")==0)
	{
		if(action & RC_SERVICE_STOP) stop_wlcscan();
		if(action & RC_SERVICE_START) start_wlcscan();
	}
#endif
#ifdef RTCONFIG_WIRELESSREPEATER
	else if (strcmp(script, "wlcconnect")==0)
	{
		if(action & RC_SERVICE_STOP) stop_wlcconnect();

#ifdef WEB_REDIRECT
		_dprintf("%s: notify wanduck: wlc_state=%d.\n", __FUNCTION__, nvram_get_int("wlc_state"));
		// notify the change to wanduck.
		kill_pidfile_s("/var/run/wanduck.pid", SIGUSR1);
#endif

		if(action & RC_SERVICE_START) {
			restart_wireless();
			sleep(1);
#if defined(RTCONFIG_AMAS)
			start_amas_wlcconnect();
			start_amas_bhctrl();
#endif
			start_wlcconnect();

		}
	}
	else if (strcmp(script, "wlcmode")==0)
	{
		if(cmd[1]&& (atoi(cmd[1]) != nvram_get_int("wlc_mode"))) {
			nvram_set_int("wlc_mode", atoi(cmd[1]));
			if(nvram_match("lan_proto", "dhcp") && atoi(cmd[1])==0) {
				nvram_set("lan_ipaddr", nvram_default_get("lan_ipaddr"));
			}

#if defined(RTCONFIG_SAMBASRV) && defined(RTCONFIG_FTP)
			stop_ftpd();
			stop_samba();
#endif
#if defined(RTCONFIG_USB) && defined(RTCONFIG_USB_PRINTER)
			stop_lpd();
			stop_u2ec();
#endif
#ifdef RTCONFIG_JFFS2USERICON
			stop_lltdc();
#endif
			stop_networkmap();
			stop_httpd();
			stop_telnetd();
#ifdef RTCONFIG_SSH
			stop_sshd();
#endif
#ifdef RTCONFIG_NEW_USER_LOW_RSSI
			stop_roamast();
#endif
#ifdef RTCONFIG_CFGSYNC
#ifdef RTCONFIG_CONNDIAG
			stop_conn_diag();
#endif
			stop_cfgsync();
#endif
#if defined(RTCONFIG_AMAS)
			stop_amas_lib();
#endif
			stop_dnsmasq();
			stop_lan_wlc();
			stop_lan_port();
			stop_lan_wlport();
			start_lan_wlport();
			start_lan_port(8);
			start_lan_wlc();
			start_dnsmasq();
			start_httpd();
			start_telnetd();
#ifdef RTCONFIG_NEW_USER_LOW_RSSI
			start_roamast();
#endif

#ifdef RTCONFIG_SSH
			start_sshd();
#endif
#ifdef RTCONFIG_JFFS2USERICON
			start_lltdc();
#endif
			start_networkmap(0);
#if defined(RTCONFIG_USB) && defined(RTCONFIG_USB_PRINTER)
			start_usblpsrv();
#endif
#if defined(RTCONFIG_SAMBASRV) && defined(RTCONFIG_FTP)
			setup_passwd();
			start_samba();
			start_ftpd();
#endif
		}
	}
#endif
	else if (strcmp(script, "restore") == 0) {
		if(cmd[1]) restore_defaults_module(cmd[1]);
	}
	else if (strcmp(script, "chpass") == 0) {
			setup_passwd();
	}
#if RTCONFIG_SPEEDTEST
	else if (strcmp(script, "speedtest") == 0) {
		wan_bandwidth_detect();
	}
#endif
	// handle button action
	else if (strcmp(script, "wan_disconnect")==0) {
		logmessage("wan", "disconnected manually");
		stop_upnp();
		stop_wan();
	}
	else if (strcmp(script,"wan_connect")==0)
	{
		logmessage("wan", "connected manually");

		rename("/tmp/ppp/log", "/tmp/ppp/log.~");
		start_wan();
#ifdef HND_ROUTER
		if (is_router_mode()) start_mcpd_proxy();
#endif
		sleep(2);
		// TODO: function to force ppp connection
		start_upnp();
	}
#ifdef RTCONFIG_SNMPD
	else if (strcmp(script, "snmpd") == 0)
	{
		if(action & RC_SERVICE_STOP) stop_snmpd();
		if(action & RC_SERVICE_START) {
			start_snmpd();
			start_firewall(wan_primary_ifunit(), 0);
		}
	}
#endif

#ifdef RTCONFIG_OPENVPN
	else if (strncmp(script, "vpnclient", 9) == 0) {
		if (action & RC_SERVICE_STOP) stop_ovpn_client(atoi(&script[9]));
		if (action & RC_SERVICE_START) start_ovpn_client(atoi(&script[9]));
	}
	else if (strncmp(script, "vpnserver" ,9) == 0) {
		if (action & RC_SERVICE_STOP) stop_ovpn_server(atoi(&script[9]));
		if (action & RC_SERVICE_START) start_ovpn_server(atoi(&script[9]));
	}
	else if (strncmp(script, "vpnrouting" ,10) == 0) {
		if (action & RC_SERVICE_START) update_ovpn_routing(atoi(&script[10]));
	}
#endif
#if defined(RTCONFIG_PPTPD) || defined(RTCONFIG_ACCEL_PPTPD)
	else if (strcmp(script, "vpnd") == 0 || strcmp(script, "pptpd") == 0) {
		if (action & RC_SERVICE_STOP){
			stop_pptpd();
		}
		if (action & RC_SERVICE_START){
			start_pptpd();
			start_firewall(wan_primary_ifunit(), 0);
		}
	}
#endif
#if defined(RTCONFIG_OPENVPN)
	else if (strcmp(script, "openvpnd") == 0)
	{
		int openvpn_unit = nvram_get_int("vpn_server_unit");
		if (action & RC_SERVICE_STOP){
			stop_ovpn_server(openvpn_unit);
		}
		if (action & RC_SERVICE_START){
 			start_ovpn_server(openvpn_unit);
 		}
 	}
	else if (strncmp(script, "clearvpnserver", 14) == 0)
	{
		reset_ovpn_setting(OVPN_TYPE_SERVER, nvram_get_int("vpn_server_unit"), 1);
	}
        else if (strncmp(script, "clearvpnclient", 14) == 0)
	{
                reset_ovpn_setting(OVPN_TYPE_CLIENT, nvram_get_int("vpn_client_unit"), 1);
	}
#endif
#ifdef RTCONFIG_YANDEXDNS
	else if (strcmp(script, "yadns") == 0)
	{
		if (action & RC_SERVICE_STOP)
			stop_dnsmasq();
		if (action & RC_SERVICE_START) {
			update_resolvconf();
 			start_dnsmasq();
 		}
		start_firewall(wan_primary_ifunit(), 0);
	}
#endif
#ifdef RTCONFIG_DNSFILTER
	else if (strcmp(script, "dnsfilter") == 0)
	{
		if(action & RC_SERVICE_START) {
			start_dnsmasq();
			start_firewall(wan_primary_ifunit(), 0);
		}
	}
#endif
#ifdef RTCONFIG_ISP_METER
	else if (strcmp(script, "isp_meter") == 0) {
		_dprintf("%s: isp_meter: %s\n", __FUNCTION__, cmd[1]);
		if(strcmp(cmd[1], "down")==0) {
			stop_wan_if(0);
			update_wan_state("wan0_", WAN_STATE_STOPPED, WAN_STOPPED_REASON_METER_LIMIT);
		}
		else if(strcmp(cmd[1], "up")==0) {
			_dprintf("notify wan up!\n");
			start_wan_if(0);
		}
	}
#endif

#ifdef RTCONFIG_TIMEMACHINE
	else if (strcmp(script, "timemachine") == 0)
	{
		if(action & RC_SERVICE_STOP) stop_timemachine();
		if(action & RC_SERVICE_START) start_timemachine();
	}
	else if (strcmp(script, "afpd") == 0)
	{
		if(action & RC_SERVICE_STOP) stop_afpd();
		if(action & RC_SERVICE_START) start_afpd();
	}
	else if (strcmp(script, "cnid_metad") == 0)
	{
		if(action & RC_SERVICE_STOP) stop_cnid_metad();
		if(action & RC_SERVICE_START) start_cnid_metad();
	}
#endif
#if defined(RTCONFIG_MDNS)
	else if (strcmp(script, "mdns") == 0)
	{
		if(action & RC_SERVICE_STOP) stop_mdns();
		if(action & RC_SERVICE_START) start_mdns();
	}
#endif

#ifdef RTCONFIG_PUSH_EMAIL
	else if (strcmp(script, "sendmail") == 0)
	{
		start_DSLsendmail();
	}
#ifdef RTCONFIG_DBLOG
	else if (strcmp(script, "senddblog") == 0)
	{
		if(cmd[1])
		{
			start_senddblog(cmd[1]);
		}
		else
		{
			printf("Usage: rc rc_service start_senddblog log_file\n");
		}
	}
#endif /* RTCONFIG_DBLOG */
#ifdef RTCONFIG_DSL_TCLINUX
	else if (strcmp(script, "DSLsenddiagmail") == 0)
	{
		start_DSLsenddiagmail();
	}
#endif
#endif

#ifdef RTCONFIG_VPNC
#if defined(RTCONFIG_VPN_FUSION)
	else if (strcmp(script, "vpnc") == 0)	//Activate/inactivate a VPN profile
	{
		int vpnc_unit = nvram_get_int("vpnc_unit");

		_dprintf("[%s, %d]vpnc_unit=%d\n", __FUNCTION__, __LINE__, vpnc_unit);
		//init
		vpnc_init();

		if(action & RC_SERVICE_STOP)
		{
			_dprintf("[%s, %d]stop vpnc %d\n", __FUNCTION__, __LINE__, vpnc_unit);
			stop_vpnc_by_unit(vpnc_unit);
		}

		if(action & RC_SERVICE_START)
		{
			_dprintf("[%s, %d]start vpnc %d\n", __FUNCTION__, __LINE__, vpnc_unit);
			start_vpnc_by_unit(vpnc_unit);
		}
	}
	else if (strcmp(script, "default_wan") == 0)	//change default WAN
	{
		_dprintf("[%s, %d]change default wan\n", __FUNCTION__, __LINE__);

		//init vpnc profile list
		vpnc_init();

		change_default_wan();
	}
	else if (strcmp(script, "vpnc_dev_policy") == 0)
	{
		vpnc_set_dev_policy_rule();
	}
#endif	//endif defined(RTCONFIG_VPN_FUSION)
	else if (strcmp(script, "vpncall") == 0)
	{
#if defined(RTCONFIG_OPENVPN)
		char buf[32] = {0};
		int i;
		int openvpnc_unit = nvram_get_int("vpn_client_unit");
#endif
		if (action & RC_SERVICE_STOP){
			stop_vpnc();
#if defined(RTCONFIG_OPENVPN)
			for( i = 1; i <= OVPN_CLIENT_MAX; i++ )
			{
				sprintf(buf, "vpnclient%d", i);
				if ( pidof(buf) >= 0 )
				{
					stop_ovpn_client(i);
				}
			}
#endif
		}

		if (action & RC_SERVICE_START){
#ifdef RTCONFIG_DUALWAN
			set_load_balance();
#endif
#if defined(RTCONFIG_OPENVPN)
			if(nvram_match("vpnc_proto", "openvpn")){
				if (check_ovpn_client_enabled(openvpnc_unit)) {
					start_ovpn_client(openvpnc_unit);
				}
				stop_vpnc();
			}
			else{
				for( i = 1; i <= OVPN_CLIENT_MAX; i++ )
				{
					sprintf(buf, "vpnclient%d", i);
					if ( pidof(buf) >= 0 )
					{
						stop_ovpn_client(i);
					}
				}
#endif
				start_vpnc();
#if defined(RTCONFIG_OPENVPN)
			}
#endif
		}
	}
#endif
#ifdef RTCONFIG_TR069
	else if (strncmp(script, "tr", 2) == 0) {
		if (action & RC_SERVICE_STOP) stop_tr();
		if (action & RC_SERVICE_START) start_tr();
	}
#endif
	else if (strcmp(script, "sh") == 0) {
		_dprintf("%s: shell: %s\n", __FUNCTION__, cmd[1]);
		if(cmd[1]) system(cmd[1]);
	}

	else if (strcmp(script, "rstats") == 0)
	{
		if(action & RC_SERVICE_STOP) stop_rstats();
		if(action & RC_SERVICE_START) restart_rstats();
	}
#if !defined(HND_ROUTER)
        else if (strcmp(script, "cstats") == 0)
        {
                if(action & RC_SERVICE_STOP) stop_cstats();
                if(action & RC_SERVICE_START) restart_cstats();
        }
#endif
	else if (strcmp(script, "conntrack") == 0)
	{
		setup_conntrack();
		setup_udp_timeout(TRUE);
//            start_firewall(wan_primary_ifunit(), 0);
	}
	else if (strcmp(script, "leds") == 0) {
		setup_leds();
	}
	else if (strcmp(script, "updateresolv") == 0) {
		update_resolvconf();
	}
	else if (strcmp(script, "app") == 0) {
#if defined(RTCONFIG_APP_PREINSTALLED) || defined(RTCONFIG_APP_NETINSTALLED)
		if(action & RC_SERVICE_STOP)
			stop_app();
#endif
	}
#ifdef RTCONFIG_USBRESET
	else if (strcmp(script, "usbreset") == 0) {
#define MAX_USBRESET_NUM 5
		char reset_seconds[] = {2, 4, 6, 8, 10};
		char *usbreset_active = nvram_safe_get("usbreset_active");
		char *usbreset_num = nvram_safe_get("usbreset_num");
		char buf[4];
		int reset_num = 0;
_dprintf("test 1. usbreset_active=%s, usbreset_num=%s.\n", usbreset_active, usbreset_num);

		if(strlen(usbreset_num) > 0 && strlen(usbreset_active) > 0 && strcmp(usbreset_active, "0")){
			reset_num = atoi(usbreset_num);
			if(reset_num < MAX_USBRESET_NUM){
				stop_usb_program(1);

_dprintf("test 2. turn off the USB power during %d seconds.\n", reset_seconds[reset_num]);
				set_pwr_usb(0);
				sleep(reset_seconds[reset_num]);

				++reset_num;
				memset(buf, 0, 4);
				sprintf(buf, "%d", reset_num);
				nvram_set("usbreset_num", buf);
				nvram_set("usbreset_active", "0");

				set_pwr_usb(1);
			}
		}
	}
#endif
#if defined (RTCONFIG_USB_XHCI)
#ifdef RTCONFIG_XHCIMODE
	else if(!strcmp(script, "xhcimode")){
		char param[32];
		int usb2enable = nvram_get_int("usb_usb2");
		int uhcienable = nvram_get_int("usb_uhci");
		int ohcienable = nvram_get_int("usb_ohci");
		int i;

#ifdef RTAC68U
		if (!hw_usb_cap())
			return;
#endif

		_dprintf("xhcimode: stop_usb_program...\n");
		stop_usb_program(1);

		_dprintf("xhcimode: remove xhci...\n");
#if defined(RTCONFIG_SOC_IPQ8064)
		modprobe_r("dwc3-ipq");
		modprobe_r("udc-core");
#endif
		modprobe_r(USB30_MOD);

		if(usb2enable){
			_dprintf("xhcimode: remove ehci...\n");
			modprobe_r(USB20_MOD);
		}

		if(ohcienable){
			_dprintf("xhcimode: remove ohci...\n");
			modprobe_r(USBOHCI_MOD);
		}

		if(uhcienable){
			_dprintf("xhcimode: remove uhci...\n");
			modprobe_r(USBUHCI_MOD);
		}

		// It's necessary to wait the device being ready.
		int sec = nvram_get_int("xhcimode_waitsec");
		_dprintf("xhcimode: sleep %d second...\n", sec);
		sleep(sec);

		memset(param, 0, 32);
		sprintf(param, "usb2mode=%s", cmd[1]);
		_dprintf("xhcimode: insert xhci %s...\n", param);
		modprobe(USB30_MOD, param);
#if defined(RTCONFIG_SOC_IPQ8064)
		modprobe("udc-core");
		modprobe("dwc3-ipq");
#endif

		if(usb2enable){
			i = nvram_get_int("usb_irq_thresh");
			if(i < 0 || i > 6)
				i = 0;
			memset(param, 0, 32);
			sprintf(param, "log2_irq_thresh=%d", i);
			_dprintf("xhcimode: insert ehci %s...\n", param);
			modprobe(USB20_MOD, param);
		}

		if(ohcienable){
			_dprintf("xhcimode: insert ohci...\n");
			modprobe(USBOHCI_MOD);
		}

		if(uhcienable){
			_dprintf("xhcimode: insert uhci...\n");
			modprobe(USBUHCI_MOD);
		}
	}
#endif
#endif
	else if (strcmp(script, "lltd") == 0) {
		if(action&RC_SERVICE_STOP) stop_lltd();
		if(action&RC_SERVICE_START) start_lltd();
	}
#ifdef RTCONFIG_JFFS2USERICON
	else if (strcmp(script, "lltdc") == 0) {
		if(action&RC_SERVICE_START) start_lltdc();
	}
#endif
#ifdef RTCONFIG_UPNPC
	else if (strcmp(script, "miniupnpc") == 0) {
		if(action&RC_SERVICE_STOP) stop_miniupnpc();
		if(action&RC_SERVICE_START) start_miniupnpc();
	}
#endif
#ifdef RTCONFIG_TOR
	else if (strcmp(script, "tor") == 0)
	{
		if(action & RC_SERVICE_STOP) stop_Tor_proxy();
		if(action & RC_SERVICE_START) start_Tor_proxy();
		start_firewall(wan_primary_ifunit(), 0);
	}
#endif
#ifdef RTCONFIG_CLOUDCHECK
	else if(!strcmp(script, "cloudcheck")){
		if(action & RC_SERVICE_STOP) stop_cloudcheck();
		if(action & RC_SERVICE_START) start_cloudcheck();
	}
#endif
#ifdef RTCONFIG_GETREALIP
	else if(!strcmp(script, "getrealip")){
		char tmp[128], prefix[] = "wlXXXXXXXXXX_";
		wan_unit = atoi(cmd[1]);
		char *getip[] = {"getrealip.sh", NULL};
		pid_t pid;

		snprintf(prefix, sizeof(prefix), "wan%d_", wan_unit);

		if(action & RC_SERVICE_STOP){
			nvram_set(strcat_r(prefix, "realip_state", tmp), "0");
			nvram_set(strcat_r(prefix, "realip_ip", tmp), "");
		}
		if(action & RC_SERVICE_START){
			_eval(getip, ">>/dev/null", 0, &pid);
		}
	}
#endif
#ifdef RTCONFIG_QCA_PLC_UTILS
	else if (!strcmp(script, "plc_upgrade")) {
		if (nvram_match("asus_mfg", "0"))
			save_plc_setting();
	}
#endif
#ifdef RTCONFIG_KEY_GUARD
	else if (!strcmp(script, "key_guard")) {
		start_keyguard();
	}
#endif
	else if (!strcmp(script, "eco_guard")) {
		start_ecoguard();
	}
#if defined(RTCONFIG_IPSEC)
        else if(0 == strcmp(script, "ipsec_set")){
            rc_ipsec_set(IPSEC_SET,PROF_SVR);
			start_dnsmasq();
        } else if(0 == strcmp(script, "ipsec_start")){
            rc_ipsec_set(IPSEC_START,PROF_SVR);
			start_dnsmasq();
        } else if(0 == strcmp(script, "ipsec_stop")){
            rc_ipsec_set(IPSEC_STOP,PROF_SVR);
        } else if(0 == strcmp(script, "ipsec_set_cli")){
            rc_ipsec_set(IPSEC_SET,PROF_CLI);
        } else if(0 == strcmp(script, "ipsec_start_cli")){
            rc_ipsec_set(IPSEC_START,PROF_CLI);
        } else if(0 == strcmp(script, "ipsec_stop_cli")){
            rc_ipsec_set(IPSEC_STOP,PROF_CLI);
        } else if(strcmp(script, "generate_ca") == 0) {
		char mode[SZ_4BUF];
		char profile[SZ_TMP];
		char upload_type[SZ_BUF];
		char upload_value[SZ_MAX];
		char filename[SZ_64BUF];
		char file_path[SZ_128BUF];
                int idx = 0;
		memset(mode, '\0', sizeof(char) * SZ_4BUF);
		memset(profile, '\0', sizeof(char) * SZ_TMP);
		memset(upload_type, '\0', sizeof(char) * SZ_BUF);
		memset(upload_value, '\0', sizeof(char) * SZ_MAX);
		memset(filename, '\0', sizeof(char) * SZ_64BUF);
		memset(file_path, '\0', sizeof(char) * SZ_128BUF);

		sprintf(mode, "%s", nvram_safe_get("ca_manage_mode"));
		switch (atoi(mode)) {
                    case CA_MANUAL_GEN :
                        idx = rc_ipsec_ca_gen();
                        rc_ipsec_pki_gen_exec(idx);
                    break;
                    case CA_IMPORT :
                        DBG(("Import CA\n"));
                        sprintf(upload_type, "%s",
                            nvram_safe_get("ca_manage_upload_type"));
                        FILE *fp;
                        switch (atoi(upload_type)) {
                            case CERT_PRIVATEKEY :
                                sprintf(filename, "%s",
                                      nvram_safe_get("ca_manage_file_name_ca"));
                                sprintf(file_path, "/jffs/ca_files/%s",
                                        filename);
			        sprintf(upload_value, "%s",
                                      nvram_safe_get("ca_manage_upload_ca"));

                                if((fp = fopen(file_path, "w")) != NULL) {
                                    fprintf(fp, "%s", upload_value);
                                    fclose(fp);
                                }
                                rc_ipsec_cert_import(filename, filename,
                                                     NULL, NULL);
                                memset(filename, '\0', sizeof(char) * SZ_64BUF);
                                memset(file_path, '\0',
                                       sizeof(char) * SZ_128BUF);
                                memset(upload_value, '\0',
                                       sizeof(char) * SZ_MAX);
                                sprintf(filename, "%s",
                                        nvram_safe_get(
                                            "ca_manage_file_name_private_key")
                                       );
                                sprintf(file_path, "/jffs/ca_files/%s",
                                        filename);
                                sprintf(upload_value, "%s",
                                nvram_safe_get("ca_manage_upload_private_key"));
                                if((fp = fopen(file_path, "w")) != NULL) {
                                    fprintf(fp, "%s", upload_value);
                                    fclose(fp);
                                }
                                rc_ipsec_cert_import(NULL, NULL,
                                                     filename, NULL);
                            break;
                            case P12 :
                                sprintf(filename, "%s",
                                     nvram_safe_get("ca_manage_file_name_p12"));
                                sprintf(file_path, "/jffs/ca_files/%s",
                                        filename);
                                memcpy(upload_value,
                                       nvram_safe_get("ca_manage_upload_p12"),
                                       sizeof(char) * SZ_MAX);
                                DBG(("file_path: %s\n", file_path));
                                DBG(("verify code: %s\n",
                                     nvram_safe_get("ca_manage_profile")));
                                if((fp = fopen(file_path, "w")) != NULL) {
                                    //fprintf(fp, "%s", upload_value);
                                    fwrite(upload_value, sizeof(char),
                                           sizeof(char) * SZ_MAX, fp);
                                    fclose(fp);
				}
                                rc_ipsec_cert_import(NULL, NULL,
                                                     NULL, filename);
                            break;
			}
                    break;
                    case CA_AUTO_GEN :
                        idx = rc_ipsec_ca_gen();
                        rc_ipsec_pki_gen_exec(idx);
                    break;
                }

                nvram_set("ca_manage_mode", "");
                nvram_set("ca_manage_profile", "");
                nvram_unset("ca_manage_file_name_ca");
                nvram_unset("ca_manage_file_name_private_key");
                nvram_unset("ca_manage_file_name_p12");
                nvram_unset("ca_manage_upload_ca");
                nvram_unset("ca_manage_upload_private_key");
                nvram_unset("ca_manage_upload_p12");
                nvram_commit();
	}
#endif /*the end of #if defined(RTCONFIG_IPSEC)*/
#ifdef RTCONFIG_QUAGGA
	else if (strcmp(script, "quagga") == 0)
	{
		if(action & RC_SERVICE_STOP) stop_quagga();
		if(action & RC_SERVICE_START) start_quagga();
	}
#endif
#ifdef RTCONFIG_CAPTIVE_PORTAL
	else if (strcmp(script, "uam_srv") == 0)
	{
		if(action&RC_SERVICE_STOP) stop_uam_srv();
		if(action&RC_SERVICE_START) start_uam_srv();
	}
	else if (strcmp(script, "set_captive_portal_wl") == 0)
	{
		_dprintf("set_captive_portal_wl: start\n");
		set_captive_portal_wl();
		_dprintf("set_captive_portal_wl: end\n");
	}
	else if (strcmp(script, "set_captive_portal_adv_wl") == 0)
	{
		_dprintf("set_captive_portal_adv_wl: start\n");
		set_captive_portal_adv_wl();
		_dprintf("set_captive_portal_adv_wl: end\n");
	}
	else if (strcmp(script, "overwrite_captive_portal_ssid") == 0)
	{
		_dprintf("overwrite_captive_portal_ssid: start\n");
		overwrite_captive_portal_ssid();
		_dprintf("overwrite_captive_portal_ssid: end\n");
	}
	else if (strcmp(script, "overwrite_captive_portal_adv_ssid") == 0)
	{
		_dprintf("overwrite_captive_portal_adv_ssid: start\n");
		overwrite_captive_portal_adv_ssid();
		_dprintf("overwrite_captive_portal_adv_ssid: end\n");
	}
#endif
#ifdef RTCONFIG_FBWIFI
	else if (strcmp(script, "set_fbwifi_profile") == 0)
	{
		_dprintf("set_fbwifi_profile: start\n");
		set_fbwifi_profile();
		_dprintf("set_fbwifi_profile: end\n");
	}
	else if (strcmp(script, "overwrite_fbwifi_ssid") == 0)
	{
		_dprintf("overwrite_fbwifi_ssid: start\n");
		overwrite_fbwifi_ssid();
		_dprintf("overwrite_fbwifi_ssid: end\n");
	}
#endif
#ifdef RTCONFIG_LETSENCRYPT
	else if (strcmp(script, "letsencrypt") == 0)
	{
		if(action & RC_SERVICE_STOP) stop_letsencrypt();
		if(action & RC_SERVICE_START) start_letsencrypt();
	}
#endif
#ifdef RTCONFIG_DISABLE_NETWORKMAP
	else if(!strcmp(script, "networkmap")){
		if(action & RC_SERVICE_STOP) stop_networkmap();
		if(action & RC_SERVICE_START) start_networkmap(0);;
	}
#endif
#ifdef RTCONFIG_FBWIFI
	else if (strcmp(script, "fbwifi")==0)
	{
		if(action&RC_SERVICE_STOP) stop_fbwifi();
		if(action&RC_SERVICE_START) start_fbwifi();
	}
	else if (strcmp(script, "set_fbwifi_profile") == 0)
	{
		_dprintf("set_fbwifi_profile: start\n");
		set_fbwifi_profile();
		_dprintf("set_fbwifi_profile: end\n");
	}
	else if (strcmp(script, "overwrite_fbwifi_ssid") == 0)
	{
		_dprintf("overwrite_fbwifi_ssid: start\n");
		overwrite_fbwifi_ssid();
		_dprintf("overwrite_fbwifi_ssid: end\n");
	}
#endif
#ifdef RTCONFIG_CFGSYNC
	else if (strcmp(script, "cfgsync")==0)
	{
		if(action&RC_SERVICE_STOP) stop_cfgsync();
		if(action&RC_SERVICE_START) start_cfgsync();
	}
	else if (strcmp(script, "release_note")==0)
	{
		snprintf(nvtmp, sizeof(nvtmp), "webs_note.sh");
		cmd[0] = nvtmp;
		start_script(count, cmd);
	}
#endif
#ifdef RTCONFIG_AMAS
	else if (strcmp(script,"amas_bhctrl") == 0)
	{
		if(action&RC_SERVICE_STOP) stop_amas_bhctrl();
		if(action&RC_SERVICE_START) start_amas_bhctrl();
	}
	else if (strcmp(script,"amas_wlcconnect") == 0)
	{
		if(action&RC_SERVICE_STOP) stop_amas_wlcconnect();
		if(action&RC_SERVICE_START) start_amas_wlcconnect();
	}
	else if (strcmp(script,"amas_lanctrl") == 0)
	{
		if(action&RC_SERVICE_STOP) stop_amas_lanctrl();
		if(action&RC_SERVICE_START) start_amas_lanctrl();
	}
	else if (strcmp(script,"amas_lldpd") == 0)
	{
		if(action&RC_SERVICE_STOP) stop_amas_lldpd();
		if(action&RC_SERVICE_START) start_amas_lldpd();
	}
	else if (strcmp(script,"obd") == 0)
	{
		if(action&RC_SERVICE_STOP) stop_obd();
		if(action&RC_SERVICE_START) start_obd();
	}
#ifdef RTCONFIG_ETHOBD
	else if (strcmp(script,"obd_monitor") == 0)
	{
		if(action&RC_SERVICE_STOP) stop_obd_monitor();
		if(action&RC_SERVICE_START) start_obd_monitor();
	}
#endif
#ifdef RTCONFIG_NEW_USER_LOW_RSSI
	else if (strcmp(script,"roamast") == 0){
		if(action&RC_SERVICE_STOP) stop_roamast();
		if(action&RC_SERVICE_START) start_roamast();
	}
#endif
#ifdef RTCONFIG_CONNDIAG
	else if (strcmp(script,"conn_diag") == 0){
		if(action&RC_SERVICE_STOP) stop_conn_diag();
		if(action&RC_SERVICE_START) start_conn_diag();
	}
#endif
#endif
#ifdef RTCONFIG_HD_SPINDOWN
#ifdef LINUX26
	else if (strcmp(script, "usb_idle") == 0)
	{
		if(action & RC_SERVICE_STOP) stop_usb_idle();
		if(action & RC_SERVICE_START) start_usb_idle();
	}
#endif
#endif
#ifdef BLUECAVE
	else if (strcmp(script, "reset_led") == 0)
	{
		reset_led();
	}
#endif
#if defined(BCM_BSD) || defined(LANTIQ_BSD)
	else if (strcmp(script,"bsd") == 0)
	{
		if(action&RC_SERVICE_STOP) stop_bsd();
		if(action&RC_SERVICE_START) start_bsd();
	}
#endif
	else if (strcmp(script, "clean_web_history") == 0)
	{
		remove("/jffs/.sys/WebHistory/WebHistory.db");
	}
	else if (strcmp(script, "clean_traffic_analyzer") == 0)
	{
		remove("/jffs/.sys/TrafficAnalyzer/TrafficAnalyzer.db");
	}
	else if (strcmp(script, "clean_backup_log") == 0)
	{
		// TODO : add path here
	}
 	else
	{
		fprintf(stderr,
			"WARNING: rc notified of unrecognized event `%s'.\n",
					script);
	}

skip:
	if(nvptr){
_dprintf("goto again(%d)...\n", getpid());
		goto again;
	}

#ifdef RTCONFIG_USB_MODEM
	if(!strcmp(script, "simauth")
			|| !strcmp(script, "simpin")
			|| !strcmp(script, "simpuk")
			|| !strcmp(script, "lockpin")
			|| !strcmp(script, "pwdpin")
			|| !strcmp(script, "modemscan")
			){
		unsetenv("unit");
	}
#endif

	nvram_set("rc_service", "");
	nvram_set("rc_service_pid", "");
_dprintf("handle_notifications() end\n");
}

#if defined(CONFIG_BCMWL5) \
		|| (defined(RTCONFIG_RALINK) && defined(RTCONFIG_WIRELESSREPEATER)) \
		|| defined(RTCONFIG_QCA) || defined(RTCONFIG_REALTEK) \
		|| defined(RTCONFIG_QSR10G) || defined(RTCONFIG_LANTIQ)
void
start_wlcscan(void)
{
#ifdef RTCONFIG_REALTEK
	char *wlcscan_argv[] = {"wlcscan", NULL};
	pid_t pid;
#endif

	if(getpid()!=1) {
		notify_rc("start_wlcscan");
		return;
	}

	killall("wlcscan", SIGTERM);
#ifdef RTCONFIG_REALTEK
	_eval(wlcscan_argv, NULL, 0, &pid);
#else
	system("wlcscan");
#endif
}

void
stop_wlcscan(void)
{
	if(getpid()!=1) {
		notify_rc("stop_wlcscan");
		return;
	}

	killall("wlcscan", SIGTERM);
}
#endif
#ifdef RTCONFIG_WIRELESSREPEATER
void
start_wlcconnect(void)
{
	char *wlcconnect_argv[] = {"wlcconnect", NULL};
	pid_t pid;

	if(sw_mode()!=SW_MODE_REPEATER
#ifdef RTCONFIG_REALTEK
		&& !mediabridge_mode()
#endif
#ifdef RTCONFIG_LANTIQ
		&& !mediabridge_mode()
#endif
	)
	{
		_dprintf("Not repeater mode, do not start_wlcconnect\n");
		return;
	}

	if(getpid()!=1) {
		notify_rc("start_wlcconnect");
		return;
	}

	killall("wlcconnect", SIGTERM);

	_eval(wlcconnect_argv, NULL, 0, &pid);
}

void
stop_wlcconnect(void)
{
	if(getpid()!=1) {
		notify_rc("stop_wlcconnect");
		return;
	}

	killall("wlcconnect", SIGTERM);
}
#endif

#ifdef RTCONFIG_AMAS
void start_amas_wlcconnect(void)
{
#ifdef RTCONFIG_SW_HW_AUTH
	char *amas_wlcconnect_argv[] = {"amas_wlcconnect", NULL};
	pid_t pid;

	if (!(getAmasSupportMode() & AMAS_RE)) {
		_dprintf("not support RE, don't start_amas_wlcconnect\n");
		return;
	}

	if (nvram_get_int("re_mode") != 1)
	{
		_dprintf("Not AMAS RE mode, do not start_amas_wlcconnect\n");
		return;
	}

	if(getpid()!=1) {
		notify_rc("start_amas_wlcconnect");
		return;
	}

	killall("amas_wlcconnect", SIGTERM);

	_eval(amas_wlcconnect_argv, NULL, 0, &pid);
#endif /* RTCONFIG_SW_HW_AUTH */
}

void stop_amas_wlcconnect(void)
{
	if(getpid()!=1) {
		notify_rc("stop_amas_wlcconnect");
		return;
	}

	killall("amas_wlcconnect", SIGTERM);
}

void start_amas_bhctrl(void)
{
#ifdef RTCONFIG_SW_HW_AUTH
	char *amas_bhctrl_argv[] = {"amas_bhctrl", NULL};
	pid_t pid;

	if (!(getAmasSupportMode() & AMAS_RE)) {
		_dprintf("not support RE, don't start_amas_bhctrl\n");
		return;
	}

	if (nvram_get_int("re_mode") != 1)
	{
		_dprintf("Not AMAS RE mode, do not start_amas_bhctrl\n");
		return;
	}

	if(getpid()!=1) {
		notify_rc("start_amas_bhctrl");
		return;
	}

	killall("amas_bhctrl", SIGTERM);

	_eval(amas_bhctrl_argv, NULL, 0, &pid);
#endif /* RTCONFIG_SW_HW_AUTH */
}

void stop_amas_bhctrl(void)
{
	if(getpid()!=1) {
		notify_rc("stop_amas_bhctrl");
		return;
	}

	killall("amas_bhctrl", SIGTERM);
}
void start_amas_lanctrl(void)
{
#ifdef RTCONFIG_SW_HW_AUTH
	char *amas_lanctrl_argv[] = {"amas_lanctrl", NULL};
	pid_t pid;

	if (!(getAmasSupportMode() & AMAS_RE)) {
		_dprintf("not support RE, don't start_amas_lanctrl\n");
		return;
	}

	if (nvram_get_int("re_mode") != 1)
	{
		_dprintf("Not AMAS RE mode, do not start_amas_lanctrl.\n");
		return;
	}

	if(getpid()!=1) {
		notify_rc("start_amas_lanctrl");
		return;
	}
	_dprintf("stop_amas_lanctrl %s %d\n",__FUNCTION__,__LINE__);
	killall("amas_lanctrl", SIGTERM);

	_eval(amas_lanctrl_argv, NULL, 0, &pid);
#endif /* RTCONFIG_SW_HW_AUTH */
}

void stop_amas_lanctrl(void)
{
	if(getpid()!=1) {
		notify_rc("stop_amas_lanctrl");
		return;
	}

	killall("amas_lanctrl", SIGTERM);
}

void gen_lldpd_if(char *bind_ifnames)
{
	char word[64], *next = NULL;
	int i = 0;
#ifdef HND_ROUTER
	char *lacp_ifs = nvram_get_int("lacp_enabled")?nvram_safe_get("lacp_ifnames"):NULL;
#endif
	char *wan_ifname =nvram_safe_get("wan0_ifname");
	char *eth_ifnames =nvram_safe_get("eth_ifnames");
	/* prepare binding interface list */

	if (nvram_get_int("re_mode") == 1)
	{
		/* for lan_ifnames */
		foreach (word, nvram_safe_get("lan_ifnames"), next) {

#ifdef HND_ROUTER
			if(lacp_ifs && strstr(lacp_ifs, word))
				continue;
#endif
#ifdef RTCONFIG_QCA
			/* only use Ethernet interface for QCA platform */
			if (strncmp(word, "eth", 3) && strncmp(word, "vlan", 4))
				continue;
#endif

			if (i == 0)
				i = 1;
			else
				bind_ifnames += sprintf(bind_ifnames, ",");

			bind_ifnames += sprintf(bind_ifnames, "%s", word);
		}

#ifndef RTCONFIG_QCA
		/* for sta_phy_ifnames */
		foreach (word, nvram_safe_get("sta_phy_ifnames"), next) {
			if (i == 0)
				i = 1;
			else
				bind_ifnames += sprintf(bind_ifnames, ",");

			bind_ifnames += sprintf(bind_ifnames, "%s", word);
		}
	}
#endif
	else
	{
		/* for lan_ifnames */
		foreach (word, nvram_safe_get("lan_ifnames"), next) {
#ifdef HND_ROUTER
			if(lacp_ifs && strstr(lacp_ifs, word))
				continue;
#endif
#ifdef RTCONFIG_QCA
			/* only use Ethernet interface for QCA platform */
			if (strncmp(word, "eth", 3) && strncmp(word, "vlan", 4))
				continue;
#endif
			if (i == 0)
				i = 1;
			else
				bind_ifnames += sprintf(bind_ifnames, ",");
			bind_ifnames += sprintf(bind_ifnames, "%s", word);
		}
	}

	if (nvram_get_int("x_Setting") == 0)
	{
		if(wan_ifname != NULL) {
			if (i == 1)
				bind_ifnames += sprintf(bind_ifnames, ",");
			bind_ifnames += sprintf(bind_ifnames, "%s", wan_ifname);
		}

		if (wan_ifname != NULL && eth_ifnames != NULL && strcmp(wan_ifname, eth_ifnames)) {
			if (i == 1)
				bind_ifnames += sprintf(bind_ifnames, ",");
			bind_ifnames += sprintf(bind_ifnames, "%s", eth_ifnames);
		}
	}

#if defined(RTCONFIG_BCMARM) && defined(RTCONFIG_PROXYSTA) && defined(RTCONFIG_DPSTA)
	if (i == 1)
		bind_ifnames += sprintf(bind_ifnames, ",");
#if defined(HND_ROUTER)
	bind_ifnames += sprintf(bind_ifnames, "wds0.*.*,wds1.*.*,wds2.*.*");
#else
	bind_ifnames += sprintf(bind_ifnames, "wds0.*,wds1.*,wds2.*");
#endif
#endif
}

void gen_lldpd_desc(char *bind_desc)
{
	int i = 0;
	char word[64], *next = NULL;

	/* for sta_ifnames */
	foreach (word, nvram_safe_get("sta_ifnames"), next) {
		if (i == 0)
			bind_desc += sprintf(bind_desc,"%d:%s,wds%d,wl%d", i, word, i, i);
		else {
			if(nvram_get_int("lldpd_dbg") == 1)
				bind_desc += sprintf(bind_desc,"\\;%d:%s,wds%d,wl%d", i, word, i, i);
			else
				bind_desc += sprintf(bind_desc,";%d:%s,wds%d,wl%d", i, word, i, i);
		}
		i++;
	}
}

void start_amas_lldpd(void)
{
	char bind_ifnames[128] = {0};
	char *productid = nvram_safe_get("productid");
	memset(bind_ifnames, 0x00, sizeof(bind_ifnames));

	init_x_Setting = nvram_get_int("x_Setting");

#if defined(RTCONFIG_WIFI_SON)
	if (nvram_match("wifison_ready", "1"))
		return;
#endif

	if (repeater_mode() || mediabridge_mode())
		return;

#if defined(RTCONFIG_BCMWL6) && defined(RTCONFIG_PROXYSTA)
	if (psr_mode())
		return;
#endif

#ifdef RTCONFIG_SW_HW_AUTH
	if (!(getAmasSupportMode() & (AMAS_CAP | AMAS_RE))) {
		_dprintf("not support CAP/RE, don't start amas lldpd\n");
		return;
	}
#endif

#if defined(RTCONFIG_AMAS) && defined(RTCONFIG_DPSTA)
	if (dpsta_mode() && !nvram_get_int("re_mode") && nvram_get_int("x_Setting"))
		return;
#endif

	if(nvram_match("stop_amas_lldpd", "1")) {
		_dprintf("stop_amas_lldpd = 1, don't start amas lldpd.\n");
		return;
	}

	gen_lldpd_if(&bind_ifnames[0]);

	if (strlen(bind_ifnames) == 0) {
		_dprintf("rc: ==> not binding interface for lldpd\n");
		return;
	}

	_dprintf("rc: ==> binding interface(%s) for lldpd\n", bind_ifnames);

	stop_amas_lldpd();

	FILE *fp = NULL;
	fp = fopen("/tmp/run_lldpd.sh", "w+");
	if (!fp) {
		_dprintf("Open run_lldpd.sh fail.\n");
		return;
	}
	fprintf(fp, "#!/bin/sh\n");

	if(nvram_get_int("lldpd_dbg") == 1) {
		char exec_lldpd[1024] = {0};
		sprintf(exec_lldpd, "lldpd -L /usr/sbin/lldpcli -I %s -s %s -dddd &", bind_ifnames, productid);
		dbG("exec lldpd debug mode(%s)\n", exec_lldpd);
		system(exec_lldpd);
	}
	else
		fprintf(fp, "lldpd -L /usr/sbin/lldpcli -I %s -s %s\n", bind_ifnames, productid);

	fprintf(fp, "sleep 2\n");
	fprintf(fp, "lldpcli configure lldp tx-interval 10\n");
	fprintf(fp, "lldpcli configure lldp tx-hold 2\n");
#if 0
	if (strcmp(productid, "") != 0) {
		fprintf(fp, "lldpcli configure system hostname %s\n", productid);
	}
	else
		fprintf(fp, "lldpcli configure system hostname Ai-Mesh\n");
#endif
	fprintf(fp, "lldpcli resume\n");

	if (nvram_get_int("re_mode") == 1)
	{
		if(nvram_get_int("cfg_cost") == 0 && strstr(nvram_safe_get("sta_phy_ifnames"), nvram_safe_get("amas_ifname")))
			fprintf(fp, "amas-utils-cli set cost -v -1\n");
		else
			fprintf(fp, "amas-utils-cli set cost -v %d\n", nvram_get_int("cfg_cost"));
	} else
		fprintf(fp, "amas-utils-cli set cost -v %d\n", nvram_get_int("cfg_cost"));

	if (fp)
		fclose(fp);

	eval("sh", "/tmp/run_lldpd.sh");
}

void stop_amas_lldpd(void)
{

	if (repeater_mode() || mediabridge_mode())
		return;

	if(getpid()!=1) {
		notify_rc("stop_amas_lldpd");
		return;
	}

	killall_tk("lldpcli");
	killall_tk("lldpd");
}

#endif

#ifdef RTCONFIG_QCA_PLC_UTILS
void
start_plcdet(void)
{
	char *autodet_argv[] = {"autodet_plc", NULL};
	pid_t pid;

	if(getpid()!=1) {
		notify_rc("start_plcdet");
		return;
	}

	killall_tk("autodet_plc");

	_eval(autodet_argv, NULL, 0, &pid);

	_dprintf("rc: ==> start_plcdet!!!\n");
	return;
}

void
stop_plcdet(void)
{
	if(getpid()!=1) {
		notify_rc("stop_plcdet");
		return;
	}

	killall_tk("autodet_plc");
	_dprintf("rc: ==> stop_plcdet!!!\n");
}
#endif

void
start_autodet(void)
{
	char *autodet_argv[] = {"autodet", NULL};
	pid_t pid;

	if(getpid()!=1) {
		notify_rc("start_autodet");
		return;
	}

	killall_tk("autodet");

	_eval(autodet_argv, NULL, 0, &pid);
}

void
stop_autodet(void)
{
	if(getpid()!=1) {
		notify_rc("stop_autodet");
		return;
	}

	killall_tk("autodet");
}

// string = S20transmission -> return value = transmission.
int get_apps_name(const char *string)
{
	char *ptr;

	if(string == NULL)
		return 0;

	if((ptr = rindex(string, '/')) != NULL)
		++ptr;
	else
		ptr = (char*) string;
	if(ptr[0] != 'S')
		return 0;
	++ptr; // S.

	while(ptr != NULL){
		if(isdigit(ptr[0]))
			++ptr;
		else
			break;
	}

	printf("%s", ptr);

	return 1;
}

int run_app_script(const char *pkg_name, const char *pkg_action)
{
	char app_name[128];
	int restart_upnp = 0;

	if(pkg_action == NULL || strlen(pkg_action) <= 0)
		return -1;

	if (pidof("miniupnpd") != -1) {
		stop_upnp();
		restart_upnp = 1;
	}

	memset(app_name, 0, 128);
	if(pkg_name == NULL)
		strcpy(app_name, "allpkg");
	else
		strcpy(app_name, pkg_name);

	doSystem("/usr/sbin/app_init_run.sh %s %s", app_name, pkg_action);

	sleep(5);
	if (restart_upnp) start_upnp();

	return 0;
}

int start_nat_rules(void)
{
	char *fn = NAT_RULES, ln[PATH_MAX];
	struct stat s;
	int ret, retry, nat_state;

	// all rules applied directly according to currently status, wanduck help to triger those not cover by normal flow
#if defined(RTAC58U)
	if (!strncmp(nvram_safe_get("territory_code"), "CX", 2))
		;
	else
#endif
 	if (nvram_match("x_Setting", "0"))
		return stop_nat_rules();

	nat_state = nvram_get_int("nat_state");
	if (nat_state == NAT_STATE_NORMAL)
		return nat_state;

	retry = 6;
	while (lstat(NAT_RULES, &s) || (ret = S_ISLNK(s.st_mode) ? readlink(NAT_RULES, ln, sizeof(ln) - 1) : s.st_size) <= 0) {
		if (retry <= 0) {
_dprintf("nat_rule: the nat rule file was gone.\n");
			return nvram_get_int("nat_state");
		}

_dprintf("nat_rule: the nat rule file was not ready. wait %d seconds...\n", retry);
		sleep(2);
		retry--;
	}
	if (S_ISLNK(s.st_mode)) {
		ln[ret] = '\0';
		fn = ln;
	}

	ret = eval("iptables-restore", NAT_RULES);

	_dprintf("%s: apply the nat_rules (%s) state %d ret %d\n", __FUNCTION__, fn, nat_state, ret);
	logmessage("nat", "apply nat rules (%s)%s", fn, ret ? " error!" : "");

	if (ret != 0)
		return nvram_get_int("nat_state");

	nvram_set_int("nat_state", NAT_STATE_NORMAL);

	setup_ct_timeout(TRUE);
	setup_udp_timeout(TRUE);

	run_custom_script("nat-start", NULL);

	return NAT_STATE_NORMAL;
}

int stop_nat_rules(void)
{
	int ret, nat_state;

	nat_state = nvram_get_int("nat_state");
	if (nat_state == NAT_STATE_REDIRECT)
		return nat_state;

	if (!nvram_get_int("nat_redirect_enable"))
		return nat_state;

	ret = eval("iptables-restore", REDIRECT_RULES);

	_dprintf("%s: apply the redirect_rules state %d ret %d\n", __FUNCTION__, nat_state, ret);
	logmessage("nat", "apply redirect rules%s", ret ? " error!" : "");

	if (ret != 0)
		return nvram_get_int("nat_state");

	nvram_set_int("nat_state", NAT_STATE_REDIRECT);

	setup_ct_timeout(FALSE);
	setup_udp_timeout(FALSE);

	return NAT_STATE_REDIRECT;
}

#ifdef RTCONFIG_TOAD
static void
start_toads(void)
{
	char toad_ifname[16];
	char *next;

	stop_toads();

	foreach(toad_ifname, nvram_safe_get("toad_ifnames"), next) {
		eval("/usr/sbin/toad", "-i", toad_ifname);
	}
}

static void
stop_toads(void)
{
	killall_tk("toad");
}
#endif

#if defined(BCM_BSD)
int start_bsd(void)
{
	int ret = 0;

	stop_bsd();

	if (!nvram_get_int("smart_connect_x"))
		ret = -1;
	else {
#if 0
		nvram_unset("bsd_ifnames");
#endif
		ret = eval("/usr/sbin/bsd");
	}

	return ret;
}

void stop_bsd(void)
{
	killall_tk("bsd");
}
#endif /* BCM_BSD */

#if defined(LANTIQ_BSD)
int start_bsd(void)
{
	int ret = 0;
	pid_t bsd_pid = 0;
	char bsd_argv[64] = {"/usr/lib/fapi_wlan_beerock_cli"};
	stop_bsd();

	if (!nvram_get_int("smart_connect_x"))
		ret = -1;
	else{
		system("taskset -c 2 /usr/lib/fapi_wlan_beerock_cli BAND_STEERING -50 -70 3 10 10&");
	}

	return ret;
}

void stop_bsd(void)
{
	system("kill -9 `pidof fapi_wlan_beerock_cli`");
}
#endif /* LANTIQ_BSD */

#ifdef BCM_APPEVENTD
int start_appeventd(void)
{
	int ret = 0;
	char *appeventd_argv[] = {"/usr/sbin/appeventd", NULL};
	pid_t pid;

	if (nvram_match("appeventd_enable", "1"))
		ret = _eval(appeventd_argv, NULL, 0, &pid);

	return ret;
}

void stop_appeventd(void)
{
	killall_tk("appeventd");
}
#endif /* BCM_APPEVENTD */

#if defined(BCM_SSD)
int start_ssd(void)
{
	int ret = 0;
	char *ssd_argv[] = {"/usr/sbin/ssd", NULL};
	pid_t pid;

	stop_ssd();

	if (nvram_match("ssd_enable", "1"))
		ret = _eval(ssd_argv, NULL, 0, &pid);

	return ret;
}

void stop_ssd(void)
{
	killall_tk("ssd");
}
#endif /* BCM_SSD */

#if defined(RTCONFIG_DHDAP)
int start_dhd_monitor(void)
{
	int ret = 0;

#if defined(RTCONFIG_BCM7)
	return ret;
#endif
	killall_tk("dhd_monitor");

	nvram_set("fast_restart", "1");
	ret = eval("/usr/sbin/dhd_monitor");

	return ret;
}

int stop_dhd_monitor(void)
{
	/* Don't kill dhd_monitor here */
	return 0;
}
#endif /* RTCONFIG_DHDAP */

#ifdef RTCONFIG_INTERNAL_GOBI
// Only one modem can activate the modem's LEDs.
int start_lteled(void)
{
	char str_unit[8];
	char *lteled_argv[] = {"lteled", str_unit, NULL};
	pid_t pid;
	int modem_unit;
	int ret = 0;

	stop_lteled();

	if(nvram_get_int("lteled_down")){
#if defined(RT4GAC55U) || defined(RT4GAC68U)
		led_control(LED_LTE, LED_ON);
#elif defined(RT4GAC53U)
		led_control(LED_LTE_OFF, LED_OFF);
#endif
		led_control(LED_SIG1, LED_ON);
		led_control(LED_SIG2, LED_ON);
		led_control(LED_SIG3, LED_ON);
#if defined(RT4GAC53U)
		led_control(LED_SIG4, LED_ON);
#endif
#ifdef RT4GAC68U
		led_control(LED_3G, LED_ON);
#endif
		return 0;
	}

	for(modem_unit = MODEM_UNIT_FIRST; modem_unit < MODEM_UNIT_MAX; ++modem_unit){
#if 0
		char tmp2[100], prefix2[32];

		usb_modem_prefix(modem_unit, prefix2, sizeof(prefix2));

		if(!strcmp(nvram_safe_get(strcat_r(prefix2, "act_type", tmp2)), "gobi"))
#endif
		{
			snprintf(str_unit, 8, "%d", modem_unit);
			ret = _eval(lteled_argv, NULL, 0, &pid);
			break;
		}
	}

	return ret;
}

void stop_lteled(void)
{
	int modem_unit;
	char tmp2[100], prefix2[32];

	for(modem_unit = MODEM_UNIT_FIRST; modem_unit < MODEM_UNIT_MAX; ++modem_unit){
		usb_modem_prefix(modem_unit, prefix2, sizeof(prefix2));

		if(!strcmp(nvram_safe_get(strcat_r(prefix2, "act_type", tmp2)), "gobi")){
			killall_tk("lteled");
			break;
		}
	}
}
#endif	/* RTCONFIG_INTERNAL_GOBI */

int
firmware_check_main(int argc, char *argv[])
{
	if(argc!=2)
		return -1;

	_dprintf("FW: %s\n", argv[1]);

#ifdef RTCONFIG_DSL
#ifdef RTCONFIG_RALINK
#else
	int isTcFwExist = 0;
	isTcFwExist = separate_tc_fw_from_trx(argv[1]);
#endif
#endif

#ifdef CONFIG_BCMWL5
#if !defined(RTAC3200) && !defined(RTAC56U) && !defined(RTAC87U)	// Kludge
	fw_check_pre();
#endif
#endif

	if(!check_imagefile(argv[1])) {
		_dprintf("FW OK\n");
		nvram_set("firmware_check", "1");
	}
	else {
		_dprintf("FW Fail\n");
		nvram_set("firmware_check", "0");
	}

#ifdef RTCONFIG_DSL
#ifdef RTCONFIG_RALINK
#else
	if(isTcFwExist) {
		if(check_tc_firmware_crc()) // return 0 when pass
		{
			_dprintf("FW Fail\n");
			nvram_set("firmware_check", "0");
		}
	}
#endif
#endif

	return 0;

}

#ifdef RTCONFIG_HTTPS
int
rsasign_check_main(int argc, char *argv[])
{
	if(argc!=2)
		return -1;

	_dprintf("rsa fw: %s\n", argv[1]);

	if(check_rsasign(argv[1])) {
		_dprintf("rsasign check FW OK\n");
		nvram_set("rsasign_check", "1");
	}
	else {
		_dprintf("rsasign check FW Fail\n");
		nvram_set("rsasign_check", "0");
	}
	return 0;
}

int
rsarootca_check_main(int argc, char *argv[])
{
	if(argc!=2)
		return -1;

	_dprintf("rsa RooCA: %s\n", argv[1]);

	if(check_rsasign(argv[1])) {
		_dprintf("rsasign check RooCA OK\n");
		nvram_set("rootca_check", "1");
	}
	else {
		_dprintf("rsasign check RootCA Fail\n");
		nvram_set("rootca_check", "0");
	}
	return 0;
}
#endif

#if defined(RTCONFIG_BWDPI)
int
rsasign_sig_check_main(int argc, char *argv[])
{
	if(argc!=2)
		return -1;

	_dprintf("rsa fw: %s\n", argv[1]);

#ifdef RTCONFIG_HTTPS
	if(check_rsasign(argv[1])) {
		_dprintf("rsasign check sig OK\n");
		nvram_set("bwdpi_rsa_check", "1");
	}
	else
#endif
	{
		_dprintf("rsasign check sig Fail\n");
		nvram_set("bwdpi_rsa_check", "0");
	}
	return 0;
}
#endif

#ifdef RTCONFIG_DSL_TCLINUX
void
start_dsl_autodet(void)
{
	char *autodet_argv[] = {"auto_det", NULL};
	pid_t pid;

	if(getpid()!=1) {
		notify_rc("start_dsl_autodet");
		return;
	}

	killall_tk("auto_det");
	nvram_set("dsltmp_adslatequit", "0");
	nvram_set("dsltmp_autodet_state", "Detecting");
	sleep(1);
	_eval(autodet_argv, NULL, 0, &pid);

	return;
}

void
stop_dsl_autodet(void)
{
	if(getpid()!=1) {
		notify_rc("stop_dsl_autodet");
		return;
	}

	killall_tk("auto_det");
}
#endif

#ifdef RTCONFIG_HTTPS
int check_rsasign(char *fname)
{
	RSA *rsa_pkey = NULL;
	EVP_PKEY *pkey = NULL;
	EVP_MD_CTX ctx;
	unsigned char buffer[16*1024];
	size_t len;
	unsigned char *sig = NULL;
	unsigned int siglen;
	struct stat stat_buf;

	FILE *publicKeyFP = NULL;
	FILE *dataFileFP = NULL;
	FILE *sigFileFP = NULL;

	/* check public key */
	if ((publicKeyFP = fopen( "/usr/sbin/public.pem", "r")) == NULL) {
		_dprintf("Open publicKeyFP failure\n");
		return 0;
	}

	if (!PEM_read_RSA_PUBKEY(publicKeyFP, &rsa_pkey, NULL, NULL)) {
		_dprintf("Error loading RSA public Key File.\n");
		goto exit;
	}
	if (publicKeyFP) fclose(publicKeyFP);

	pkey = EVP_PKEY_new();
	if (!EVP_PKEY_assign_RSA(pkey, rsa_pkey)) {
		_dprintf("EVP_PKEY_assign_RSA: failed.\n");
		return 0;
	}

	/* check signature file */
	if ((sigFileFP = fopen( "/tmp/rsasign.bin", "r")) == NULL) {
		_dprintf("Open sigFileFP failure\n");
		return 0;
	}

	/* Read the signature */
	if (fstat(fileno(sigFileFP), &stat_buf) == -1) {
		_dprintf("Unable to read signature \n");
		goto exit;
	}

	siglen = stat_buf.st_size;
	sig = (unsigned char *)malloc(siglen);
	if (sig == NULL) {
		_dprintf("Unable to allocated %d bytes for signature\n", siglen);
		goto exit;
	}

	if ((fread(sig, 1, siglen, sigFileFP)) != siglen) {
		_dprintf("Unable to read %d bytes for signature\n", siglen);
		goto exit;
	}
	if (sigFileFP) fclose(sigFileFP);

	EVP_MD_CTX_init(&ctx);
	if (!EVP_VerifyInit(&ctx, EVP_sha1())) {
		_dprintf("EVP_SignInit: failed.\n");
		EVP_PKEY_free(pkey);
		return 0;
	}

	/* check file */
	if ((dataFileFP = fopen(fname, "r")) == NULL) {
		_dprintf("Open dataFileFP failure\n");
		return 0;
	}

	while ((len = fread(buffer, 1, sizeof(buffer), dataFileFP)) > 0) {
		if (!EVP_VerifyUpdate(&ctx, buffer, len)) {
			_dprintf("EVP_SignUpdate: failed.\n");
			goto exit;
		}
	}

	if (ferror(dataFileFP)) {
		_dprintf("input file");
		goto exit;
	}
	if (dataFileFP) fclose(dataFileFP);

	if (!EVP_VerifyFinal(&ctx, sig, siglen, pkey)) {
		_dprintf("EVP_VerifyFinal: failed.\n");
		goto exit;
	}
	else {
		_dprintf("EVP_VerifyFinal: ok.\n");
	}

	if (pkey) EVP_PKEY_free(pkey);
	if (sig) free(sig);
	return 1;

exit:
	/* safe to leave */
	if (pkey) EVP_PKEY_free(pkey);
	if (dataFileFP) fclose(dataFileFP);
	if (sig) free(sig);
	if (sigFileFP) fclose(sigFileFP);
	if (publicKeyFP) fclose(publicKeyFP);
	return 0;
}
#endif

#ifdef RTCONFIG_PARENTALCTRL
void stop_pc_block(void)
{
	if (pids("pc_block"))
		killall("pc_block", SIGTERM);
}

void start_pc_block(void)
{
	char *pc_block_argv[] = {"pc_block", NULL};
	pid_t pid;
	pc_s *pc_list = NULL;

	stop_pc_block();

	get_all_pc_list(&pc_list);

	if(nvram_get_int("MULTIFILTER_ALL") != 0 && count_pc_rules(pc_list, 1) > 0)
		_eval(pc_block_argv, NULL, 0, &pid);

	free_pc_list(&pc_list);
}
#endif

#ifdef RTCONFIG_TOR
void stop_Tor_proxy(void)
{
	if (pids("Tor"))
		killall("Tor", SIGTERM);
	sleep(1);
	remove("/tmp/torlog");

#if (defined(RTCONFIG_JFFS2)||defined(RTCONFIG_BRCM_NAND_JFFS2))
	if (f_exists("/tmp/.tordb/cached-microdesc-consensus") &&
	    !f_exists("/jffs/.tordb/cached-microdesc-consensus"))
	{
		//logmessage("Tor", "Backing up database");
		eval("cp", "-fa", "/tmp/.tordb", "/jffs/.tordb");
	}
#endif
}

void start_Tor_proxy(void)
{
	FILE *fp;
	pid_t pid;
	char *Tor_argv[] = { "Tor",
		"-f", "/tmp/torrc", "--quiet", NULL};
	char *Socksport;
	char *Transport;
	char *Dnsport;
	struct stat mdstat_jffs;
	struct passwd *pw;

	stop_Tor_proxy();

	if(!nvram_get_int("Tor_enable"))
		return;

	if ((fp = fopen("/tmp/torrc", "w")) == NULL)
		return;

#if (defined(RTCONFIG_JFFS2)||defined(RTCONFIG_BRCM_NAND_JFFS2))
	if (stat("/jffs/.tordb/cached-microdesc-consensus", &mdstat_jffs) != -1) {
		if(difftime(time(NULL), mdstat_jffs.st_mtime) > 60*60*24*7) {
			logmessage("Tor", "Removing stale DB backup");
			eval("rm", "-rf", "/jffs/.tordb");
		} else if (!f_exists("/tmp/.tordb/cached-microdesc-consensus")) {
			_dprintf("Tor: restore microdescriptor directory\n");
			pw = getpwuid(mdstat_jffs.st_uid);
			if ((pw) && (strcmp(pw->pw_name, "tor"))){
				eval("chown", "-R", "tor.tor","/jffs/.tordb");
			}
			eval("cp", "-fa", "/jffs/.tordb", "/tmp/.tordb");
			sleep(1);
		}
	}
#endif
	if ((Socksport = nvram_get("Tor_socksport")) == NULL)	Socksport = "9050";
	if ((Transport = nvram_get("Tor_transport")) == NULL)   Transport = "9040";
	if ((Dnsport = nvram_get("Tor_dnsport")) == NULL)   	Dnsport = "9053";

	fprintf(fp, "SocksPort %s\n", Socksport);
	fprintf(fp, "Log notice file /tmp/torlog\n");
	fprintf(fp, "VirtualAddrNetwork 10.192.0.0/10\n");
	fprintf(fp, "AutomapHostsOnResolve 1\n");
	fprintf(fp, "TransPort %s:%s\n", nvram_safe_get( "lan_ipaddr" ), Transport);
	fprintf(fp, "DNSPort %s:%s\n", nvram_safe_get( "lan_ipaddr" ), Dnsport);
	fprintf(fp, "RunAsDaemon 1\n");
	fprintf(fp, "DataDirectory /tmp/.tordb\n");
	fprintf(fp, "AvoidDiskWrites 1\n");
	fprintf(fp, "User tor\n");

	append_custom_config("torrc", fp);
	fclose(fp);
	use_custom_config("torrc", "/tmp/torrc");
	run_postconf("torrc", "/tmp/torrc");

	_eval(Tor_argv, NULL, 0, &pid);
}
#endif

#ifdef RTCONFIG_CLOUDCHECK
void stop_cloudcheck(void){
	if(getpid() != 1){
		notify_rc("stop_cloudcheck");
		return;
	}

	killall("booster_watchdo", SIGTERM); // only 15 characters can be identified.
}

void start_cloudcheck(void){
	char *cmd[] = {"/bin/booster_watchdog", NULL};
	pid_t pid;

	if(getpid() != 1){
		notify_rc("start_cloudcheck");
		return;
	}

	if(nvram_get_int("enable_cloudcheck") != 1)
		return;

	_eval(cmd, NULL, 0, &pid);
}
#endif

#ifdef RTCONFIG_NEW_USER_LOW_RSSI
void stop_roamast(void){
	if (pids("roamast"))
		killall_tk("roamast");
}

void start_roamast(void){
	char *cmd[] = {"roamast", NULL};
	char prefix[] = "wl_XXXXX";
	char tmp[32];
	pid_t pid;
	int i;

	stop_roamast();
#if defined(RTCONFIG_CONCURRENTREPEATER) || defined(RTCONFIG_BCMWL6)
	if (mediabridge_mode())
		return;
#endif

#if defined(RTCONFIG_WIFI_SON)
	if (nvram_match("wifison_ready", "1"))
		return;
#endif
	for (i = 0; i <= DEV_NUMIFS; i++) {
		sprintf(prefix, "wl%d_", i);
		if( nvram_get_int(strcat_r(prefix, "user_rssi", tmp)) != 0 ) {
			_eval(cmd, NULL, 0, &pid);
			break;
		}
	}
}
#endif

#if defined(RTCONFIG_KEY_GUARD)
void stop_keyguard(void){
	if(pids("keyguard"))
		killall("keyguard", SIGTERM);
}

void start_keyguard(void){
	char *cmd[] = {"keyguard", NULL};
	pid_t pid;

	if(!nvram_get_int("kg_enable")) {
		stop_keyguard();
		return;
	}
	else {
		if(pids("keyguard"))
			killall("keyguard", SIGUSR1);
		else
			_eval(cmd, NULL, 0, &pid);
	}
}
#endif

/* for APP ECO mode changing RF to 1x1 */
void start_ecoguard(void)
{
	char *next = NULL;
	char ifname[32];

	if (!nvram_get_int("wlready") || nvram_get_int("guard_mode") != 1)	// guard_mode 0:default 1:eco mode
		return;
	else {
		foreach(ifname, nvram_safe_get("wl_ifnames"), next) {
#if defined(RTCONFIG_RALINK)
#elif defined(RTCONFIG_QCA)
#else /* BCM */

#if defined(RTCONFIG_QTN)
#else
		eval("wl", "-i", ifname, "txchain", "1");
		eval("wl", "-i", ifname, "rxchain", "1");
		eval("wl", "-i", ifname, "down");
		eval("wl", "-i", ifname, "up");
#endif
#endif
		}
	}
}

int service_main(int argc, char *argv[])
{
	if (argc != 2) usage_exit(argv[0], "<action_service>");
	notify_rc(argv[1]);
	printf("\nDone.\n");
	return 0;
}

void setup_leds()
{
	int model;

	model = get_model();

	if (nvram_get_int("led_disable") == 1) {
		if ((model == MODEL_RTAC56U) || (model == MODEL_RTAC56S) ||
		    (model == MODEL_RTAC68U) || (model == MODEL_RTAC87U) ||
		    (model == MODEL_RTAC3200) || (model == MODEL_RTAC88U) ||
		    (model == MODEL_RTAC3100) || (model == MODEL_RTAC5300) ||
		    (model == MODEL_RTAC86U)) {
			setAllLedOff();
			if (model == MODEL_RTAC87U)
				led_control_atomic(LED_5G, LED_OFF);
		} else {        // TODO: Can other routers also use the same code?
			led_control_atomic(LED_2G, LED_OFF);
			led_control_atomic(LED_5G, LED_OFF);
			led_control_atomic(LED_POWER, LED_OFF);
			led_control_atomic(LED_SWITCH, LED_OFF);
			led_control_atomic(LED_LAN, LED_OFF);
			led_control_atomic(LED_WAN, LED_OFF);
		}
#ifdef RTCONFIG_USB
		stop_usbled();
		led_control_atomic(LED_USB, LED_OFF);
#endif

	} else {
#ifdef RTCONFIG_USB
		start_usbled();
#endif
#ifdef RTCONFIG_LED_ALL
		led_control_atomic(LED_ALL, LED_ON);
#endif

/* LAN */
#if defined(HND_ROUTER) && defined(RTCONFIG_LAN4WAN_LED)
		setLANLedOn();
#endif

/* WAN */
#if defined(RTAC3200) || defined(RTCONFIG_BCM_7114) || defined(HND_ROUTER)
#ifndef HND_ROUTER
		eval("et", "-i", "eth0", "robowr", "0", "0x18", "0x01ff");
		eval("et", "-i", "eth0", "robowr", "0", "0x1a", "0x01ff");
#else
		led_control(LED_WAN_NORMAL, LED_ON);
#endif
#else
		eval("et", "robowr", "0", "0x18", "0x01ff");
		eval("et", "robowr", "0", "0x1a", "0x01ff");
#endif

/* Wifi */
		if (nvram_match("wl1_radio", "1")
#if defined(RTAC3200) || defined(RTAC5300)
		    || nvram_match("wl2_radio", "1")
#endif
		   ) {
			led_control_atomic(LED_5G_FORCED, LED_ON);
		}
		if (nvram_match("wl0_radio", "1")) {
			led_control_atomic(LED_2G, LED_ON);
		}
#ifdef RTCONFIG_QTN
		setAllLedOn_qtn();
#endif
		led_control_atomic(LED_SWITCH, LED_ON);
		led_control_atomic(LED_POWER, LED_ON);

#if defined(RTAC3200) || defined(RTAC88U) || defined(RTAC3100) || defined(RTAC5300)
		kill_pidfile_s("/var/run/wanduck.pid", SIGUSR2);
#endif
	}
}

#if !defined(HND_ROUTER)
void stop_cstats(void)
{
	int n, m;
	int pid;
	int pidz;
	int ppidz;
	int w = 0;

	n = 60;
	m = 15;
	while ((n-- > 0) && ((pid = pidof("cstats")) > 0)) {
		w = 1;
		pidz = pidof("gzip");
		if (pidz < 1) pidz = pidof("cp");
		ppidz = ppid(ppid(pidz));
		if ((m > 0) && (pidz > 0) && (pid == ppidz)) {
			syslog(LOG_DEBUG, "cstats(PID %d) shutting down, waiting for helper process to complete(PID %d, PPID %d).\n", pid, pidz, ppidz);
			--m;
		} else {
			kill(pid, SIGTERM);
		}
		sleep(1);
	}
	if ((w == 1) && (n > 0))
		syslog(LOG_DEBUG, "cstats stopped.\n");
}

void start_cstats(int new)
{
	if (nvram_match("cstats_enable", "1")) {
		stop_cstats();
		if (new) {
			syslog(LOG_DEBUG, "starting cstats (new datafile).\n");
			xstart("cstats", "--new");
		} else {
			syslog(LOG_DEBUG, "starting cstats.\n");
			xstart("cstats");
		}
	}
}

void restart_cstats(void)
{
        if (nvram_match("cstats_new", "1"))
        {
                start_cstats(1);
                nvram_set("cstats_new", "0");
		nvram_commit();		// Otherwise it doesn't get written back to mtd
        }
        else
        {
                start_cstats(0);
        }
}
#endif


// Takes one argument:  0 = update failure
//                      1 (or missing argument) = update success
int
ddns_custom_updated_main(int argc, char *argv[])
{
	if ((argc == 2 && !strcmp(argv[1], "1")) || (argc == 1)) {
		nvram_set("ddns_status", "1");
		nvram_set("ddns_updated", "1");
		nvram_set("ddns_return_code", "200");
		nvram_set("ddns_return_code_chk", "200");
		nvram_set("ddns_server_x_old", nvram_safe_get("ddns_server_x"));
		nvram_set("ddns_hostname_old", nvram_safe_get("ddns_hostname_x"));
		logmessage("ddns", "Completed custom ddns update");
	} else {
		nvram_set("ddns_return_code", "unknown_error");
		nvram_set("ddns_return_code_chk", "unknown_error");
		logmessage("ddns", "Custom ddns update failed");
	}

        return 0;
}

#ifdef RTCONFIG_CAPTIVE_PORTAL
void
set_captive_portal_wl(void) {
	char wl_unit[10];
	char wl_unit_temp[10];
	char wl_item[30];

	memset(wl_unit, 0, sizeof(wl_unit));
	memset(wl_unit_temp, 0, sizeof(wl_unit_temp));

	//setting 2.4G to wl0.X
	sprintf(wl_unit, "%s", nvram_safe_get("captive_portal_2g_if"));
	sprintf(wl_unit_temp, "%s", nvram_safe_get("captive_portal_2g_if_temp"));
	if(strcmp(wl_unit, "off")) {
		_dprintf("Set captive portal 2.4G\n");

		//ssid
		memset(wl_item, 0, sizeof(wl_item));
		(void)strcat_r(wl_unit, "_ssid", wl_item);
		if(strcmp(nvram_safe_get(wl_item), nvram_safe_get("captive_portal_2g"))) {
			nvram_set(wl_item, nvram_safe_get("captive_portal_2g"));
			_dprintf("set %s : %s\n", wl_item, nvram_safe_get("captive_portal_2g"));
		}

		//auth_mode_x
		memset(wl_item, 0, sizeof(wl_item));
		(void)strcat_r(wl_unit, "_auth_mode_x", wl_item);
		if(strcmp(nvram_safe_get(wl_item), "open")) {
			nvram_set(wl_item, "open");
			_dprintf("set %s : %s\n", wl_item, "open");
		}

		//crypto
		memset(wl_item, 0, sizeof(wl_item));
		(void)strcat_r(wl_unit, "_crypto", wl_item);
		if(strcmp(nvram_safe_get(wl_item), "aes")) {
			nvram_set(wl_item, "aes");
			_dprintf("set %s : %s\n", wl_item, "aes");
		}

		//wpa_psk
		memset(wl_item, 0, sizeof(wl_item));
		(void)strcat_r(wl_unit, "_wpa_psk", wl_item);
		if(strcmp(nvram_safe_get(wl_item), "")) {
			nvram_set(wl_item, "");
			_dprintf("set %s : %s\n", wl_item, "");
		}

		//macmode
		memset(wl_item, 0, sizeof(wl_item));
		(void)strcat_r(wl_unit, "_macmode", wl_item);
		if(strcmp(nvram_safe_get(wl_item), "disabled")) {
			nvram_set(wl_item, "disabled");
			_dprintf("set %s : %s\n", wl_item, "disabled");
		}

		//lanaccess
		memset(wl_item, 0, sizeof(wl_item));
		(void)strcat_r(wl_unit, "_lanaccess", wl_item);
		if(strcmp(nvram_safe_get(wl_item), "off")) {
			nvram_set(wl_item, "off");
			_dprintf("set %s : %s\n", wl_item, "off");
		}

		//expire
		memset(wl_item, 0, sizeof(wl_item));
		(void)strcat_r(wl_unit, "_expire", wl_item);
		if(strcmp(nvram_safe_get(wl_item), "0")) {
			nvram_set(wl_item, "0");
			_dprintf("set %s : %s\n", wl_item, "0");
		}

		//bss_enable
		memset(wl_item, 0, sizeof(wl_item));
		(void)strcat_r(wl_unit, "_bss_enabled", wl_item);
		if(strcmp(nvram_safe_get(wl_item), "1")) {
			nvram_set(wl_item, "1");
			_dprintf("set %s : %s\n", wl_item, "1");
		}

		//guest_num
		memset(wl_item, 0, sizeof(wl_item));
		(void)strcat_r(wl_unit, "_guest_num", wl_item);
		if(strcmp(nvram_safe_get(wl_item), "10")) {
			nvram_set(wl_item, "10");
			_dprintf("set %s : %s\n", wl_item, "10");
		}

		//bw_enabled
		memset(wl_item, 0, sizeof(wl_item));
		(void)strcat_r(wl_unit, "_bw_enabled", wl_item);
		if(strcmp(nvram_safe_get(wl_item), "0")) {
			nvram_set(wl_item, "0");
			_dprintf("set %s : %s\n", wl_item, "0");
		}

		//bw_dl
		memset(wl_item, 0, sizeof(wl_item));
		(void)strcat_r(wl_unit, "_bw_dl", wl_item);
		if(strcmp(nvram_safe_get(wl_item), "")) {
			nvram_set(wl_item, "");
			_dprintf("set %s : %s\n", wl_item, "");
		}

		//bw_ul
		memset(wl_item, 0, sizeof(wl_item));
		(void)strcat_r(wl_unit, "_bw_ul", wl_item);
		if(strcmp(nvram_safe_get(wl_item), "")) {
			nvram_set(wl_item, "");
			_dprintf("set %s : %s\n", wl_item, "");
		}

		//captive_portal_2g_if_temp
		if(strcmp(nvram_safe_get("captive_portal_2g_if_temp"),wl_unit)) {
			nvram_set("captive_portal_2g_if_temp", wl_unit);
			_dprintf("set captive_portal_2g_if_temp : %s\n",wl_unit);
		}

	}
	else {
		_dprintf("Reset 2G profile\n");
		//reset 2.4G profile
		memset(wl_unit, 0, sizeof(wl_unit));
		sprintf(wl_unit, "%s", nvram_safe_get("captive_portal_2g_if_temp"));
		if(strcmp(wl_unit, "off")) {
			//captive_portal_2g_if_temp
			nvram_set("captive_portal_2g_if_temp", "off");
			_dprintf("set captive_portal_2g_if_temp : %s\n", "off");

			//bss_enable
			memset(wl_item, 0, sizeof(wl_item));
			(void)strcat_r(wl_unit, "_bss_enabled", wl_item);
			nvram_set(wl_item, "0");
			_dprintf("set %s : %s\n", wl_item, "0");
		}
	}

	//setting 5G to wl1.X
	sprintf(wl_unit, "%s", nvram_safe_get("captive_portal_5g_if"));
	sprintf(wl_unit_temp, "%s", nvram_safe_get("captive_portal_5g_if_temp"));
	if(strcmp(wl_unit, "off")) {
		_dprintf("Set captive portal 5G\n");

		//ssid
		memset(wl_item, 0, sizeof(wl_item));
		(void)strcat_r(wl_unit, "_ssid", wl_item);
		if(strcmp(nvram_safe_get(wl_item), nvram_safe_get("captive_portal_5g"))) {
			nvram_set(wl_item, nvram_safe_get("captive_portal_5g"));
			_dprintf("set %s : %s\n", wl_item, nvram_safe_get("captive_portal_5g"));
		}

		//auth_mode_x
		memset(wl_item, 0, sizeof(wl_item));
		(void)strcat_r(wl_unit, "_auth_mode_x", wl_item);
		if(strcmp(nvram_safe_get(wl_item), "open")) {
			nvram_set(wl_item, "open");
			_dprintf("set %s : %s\n", wl_item, "open");
		}

		//crypto
		memset(wl_item, 0, sizeof(wl_item));
		(void)strcat_r(wl_unit, "_crypto", wl_item);
		if(strcmp(nvram_safe_get(wl_item), "aes")) {
			nvram_set(wl_item, "aes");
			_dprintf("set %s : %s\n", wl_item, "aes");
		}

		//wpa_psk
		memset(wl_item, 0, sizeof(wl_item));
		(void)strcat_r(wl_unit, "_wpa_psk", wl_item);
		if(strcmp(nvram_safe_get(wl_item), "")) {
			nvram_set(wl_item, "");
			_dprintf("set %s : %s\n", wl_item, "");
		}

		//macmode
		memset(wl_item, 0, sizeof(wl_item));
		(void)strcat_r(wl_unit, "_macmode", wl_item);
		if(strcmp(nvram_safe_get(wl_item), "disabled")) {
			nvram_set(wl_item, "disabled");
			_dprintf("set %s : %s\n", wl_item, "disabled");
		}

		//lanaccess
		memset(wl_item, 0, sizeof(wl_item));
		(void)strcat_r(wl_unit, "_lanaccess", wl_item);
		if(strcmp(nvram_safe_get(wl_item), "off")) {
			nvram_set(wl_item, "off");
			_dprintf("set %s : %s\n", wl_item, "off");
		}

		//expire
		memset(wl_item, 0, sizeof(wl_item));
		(void)strcat_r(wl_unit, "_expire", wl_item);
		if(strcmp(nvram_safe_get(wl_item), "0")) {
			nvram_set(wl_item, "0");
			_dprintf("set %s : %s\n", wl_item, "0");
		}

		//bss_enable
		memset(wl_item, 0, sizeof(wl_item));
		(void)strcat_r(wl_unit, "_bss_enabled", wl_item);
		if(strcmp(nvram_safe_get(wl_item), "1")) {
			nvram_set(wl_item, "1");
			_dprintf("set %s : %s\n", wl_item, "1");
		}

		//guest_num
		memset(wl_item, 0, sizeof(wl_item));
		(void)strcat_r(wl_unit, "_guest_num", wl_item);
		if(strcmp(nvram_safe_get(wl_item), "10")) {
			nvram_set(wl_item, "10");
			_dprintf("set %s : %s\n", wl_item, "10");
		}

		//bw_enabled
		memset(wl_item, 0, sizeof(wl_item));
		(void)strcat_r(wl_unit, "_bw_enabled", wl_item);
		if(strcmp(nvram_safe_get(wl_item), "0")) {
			nvram_set(wl_item, "0");
			_dprintf("set %s : %s\n", wl_item, "0");
		}

		//bw_dl
		memset(wl_item, 0, sizeof(wl_item));
		(void)strcat_r(wl_unit, "_bw_dl", wl_item);
		if(strcmp(nvram_safe_get(wl_item), "")) {
			nvram_set(wl_item, "");
			_dprintf("set %s : %s\n", wl_item, "");
		}

		//bw_ul
		memset(wl_item, 0, sizeof(wl_item));
		(void)strcat_r(wl_unit, "_bw_ul", wl_item);
		if(strcmp(nvram_safe_get(wl_item), "")) {
			nvram_set(wl_item, "");
			_dprintf("set %s : %s\n", wl_item, "");
		}

		//captive_portal_2g_if_temp
		if(strcmp(nvram_safe_get("captive_portal_5g_if_temp"),wl_unit)) {
			nvram_set("captive_portal_5g_if_temp", wl_unit);
			_dprintf("set captive_portal_5g_if_temp : %s\n",wl_unit);
		}

	}
	else {
		_dprintf("Reset 5G profile\n");
		//reset 2.4G profile
		memset(wl_unit, 0, sizeof(wl_unit));
		sprintf(wl_unit, "%s", nvram_safe_get("captive_portal_5g_if_temp"));
		if(strcmp(wl_unit, "off")) {
			//captive_portal_2g_if_temp
			nvram_set("captive_portal_5g_if_temp", "off");
			_dprintf("set captive_portal_5g_if_temp : %s\n", "off");

			//bss_enable
			memset(wl_item, 0, sizeof(wl_item));
			(void)strcat_r(wl_unit, "_bss_enabled", wl_item);
			nvram_set(wl_item, "0");
			_dprintf("set %s : %s\n", wl_item, "0");
		}
	}

	//setting 5G-2 to wl2.X
	sprintf(wl_unit, "%s", nvram_safe_get("captive_portal_5g_2_if"));
	sprintf(wl_unit_temp, "%s", nvram_safe_get("captive_portal_5g_2_if_temp"));
	if(strcmp(wl_unit, "off")) {
		_dprintf("Set captive portal 5G-2\n");

		//ssid
		memset(wl_item, 0, sizeof(wl_item));
		(void)strcat_r(wl_unit, "_ssid", wl_item);
		if(strcmp(nvram_safe_get(wl_item), nvram_safe_get("captive_portal_5g_2"))) {
			nvram_set(wl_item, nvram_safe_get("captive_portal_5g_2"));
			_dprintf("set %s : %s\n", wl_item, nvram_safe_get("captive_portal_5g_2"));
		}

		//auth_mode_x
		memset(wl_item, 0, sizeof(wl_item));
		(void)strcat_r(wl_unit, "_auth_mode_x", wl_item);
		if(strcmp(nvram_safe_get(wl_item), "open")) {
			nvram_set(wl_item, "open");
			_dprintf("set %s : %s\n", wl_item, "open");
		}

		//crypto
		memset(wl_item, 0, sizeof(wl_item));
		(void)strcat_r(wl_unit, "_crypto", wl_item);
		if(strcmp(nvram_safe_get(wl_item), "aes")) {
			nvram_set(wl_item, "aes");
			_dprintf("set %s : %s\n", wl_item, "aes");
		}

		//wpa_psk
		memset(wl_item, 0, sizeof(wl_item));
		(void)strcat_r(wl_unit, "_wpa_psk", wl_item);
		if(strcmp(nvram_safe_get(wl_item), "")) {
			nvram_set(wl_item, "");
			_dprintf("set %s : %s\n", wl_item, "");
		}

		//macmode
		memset(wl_item, 0, sizeof(wl_item));
		(void)strcat_r(wl_unit, "_macmode", wl_item);
		if(strcmp(nvram_safe_get(wl_item), "disabled")) {
			nvram_set(wl_item, "disabled");
			_dprintf("set %s : %s\n", wl_item, "disabled");
		}

		//lanaccess
		memset(wl_item, 0, sizeof(wl_item));
		(void)strcat_r(wl_unit, "_lanaccess", wl_item);
		if(strcmp(nvram_safe_get(wl_item), "off")) {
			nvram_set(wl_item, "off");
			_dprintf("set %s : %s\n", wl_item, "off");
		}

		//expire
		memset(wl_item, 0, sizeof(wl_item));
		(void)strcat_r(wl_unit, "_expire", wl_item);
		if(strcmp(nvram_safe_get(wl_item), "0")) {
			nvram_set(wl_item, "0");
			_dprintf("set %s : %s\n", wl_item, "0");
		}

		//bss_enable
		memset(wl_item, 0, sizeof(wl_item));
		(void)strcat_r(wl_unit, "_bss_enabled", wl_item);
		if(strcmp(nvram_safe_get(wl_item), "1")) {
			nvram_set(wl_item, "1");
			_dprintf("set %s : %s\n", wl_item, "1");
		}

		//guest_num
		memset(wl_item, 0, sizeof(wl_item));
		(void)strcat_r(wl_unit, "_guest_num", wl_item);
		if(strcmp(nvram_safe_get(wl_item), "10")) {
			nvram_set(wl_item, "10");
			_dprintf("set %s : %s\n", wl_item, "10");
		}

		//bw_enabled
		memset(wl_item, 0, sizeof(wl_item));
		(void)strcat_r(wl_unit, "_bw_enabled", wl_item);
		if(strcmp(nvram_safe_get(wl_item), "0")) {
			nvram_set(wl_item, "0");
			_dprintf("set %s : %s\n", wl_item, "0");
		}

		//bw_dl
		memset(wl_item, 0, sizeof(wl_item));
		(void)strcat_r(wl_unit, "_bw_dl", wl_item);
		if(strcmp(nvram_safe_get(wl_item), "")) {
			nvram_set(wl_item, "");
			_dprintf("set %s : %s\n", wl_item, "");
		}

		//bw_ul
		memset(wl_item, 0, sizeof(wl_item));
		(void)strcat_r(wl_unit, "_bw_ul", wl_item);
		if(strcmp(nvram_safe_get(wl_item), "")) {
			nvram_set(wl_item, "");
			_dprintf("set %s : %s\n", wl_item, "");
		}

		//captive_portal_2g_if_temp
		if(strcmp(nvram_safe_get("captive_portal_5g_2_if_temp"),wl_unit)) {
			nvram_set("captive_portal_5g_2_if_temp", wl_unit);
			_dprintf("set captive_portal_5g_2_if_temp : %s\n",wl_unit);
		}

	}
	else {
		_dprintf("Reset 5G-2 profile\n");
		//reset 2.4G profile
		memset(wl_unit, 0, sizeof(wl_unit));
		sprintf(wl_unit, "%s", nvram_safe_get("captive_portal_5g_2_if_temp"));
		if(strcmp(wl_unit, "off")) {
			//captive_portal_2g_if_temp
			nvram_set("captive_portal_5g_2_if_temp", "off");
			_dprintf("set captive_portal_5g_2_if_temp : %s\n", "off");

			//bss_enable
			memset(wl_item, 0, sizeof(wl_item));
			(void)strcat_r(wl_unit, "_bss_enabled", wl_item);
			nvram_set(wl_item, "0");
			_dprintf("set %s : %s\n", wl_item, "0");
		}
	}
}

void
set_captive_portal_adv_wl(void) {
	char *buf_en_p, *buf_dis_p, *buf_en, *buf_dis, *wl_if_en, *wl_if_dis;
	char wl_item[30];

	buf_dis = buf_dis_p = strdup(nvram_safe_get("captive_portal_adv_wl_dis"));
	while (buf_dis_p) {
		if ((wl_if_dis = strsep(&buf_dis, ">")) == NULL) break;
		if(strcmp(wl_if_dis, "")) {
			//bss_enable
			memset(wl_item, 0, sizeof(wl_item));
			(void)strcat_r(wl_if_dis, "_bss_enabled", wl_item);
			if(strcmp(nvram_safe_get(wl_item), "0")) {
				nvram_set(wl_item, "0");
				_dprintf("set %s : %s\n", wl_item, "0");
			}
		}
	}
	nvram_set("captive_portal_adv_wl_dis", "");
	free(buf_dis_p);
	buf_en = buf_en_p = strdup(nvram_safe_get("captive_portal_adv_wl_en"));
	while (buf_en_p) {
		if ((wl_if_en = strsep(&buf_en, ">")) == NULL) break;
		if(strcmp(wl_if_en, "")) {
			//ssid
			switch(wl_if_en[2]) {
				case '0' :
					if(strcmp(nvram_safe_get("captive_portal_adv_2g_ssid"), "")) {
						memset(wl_item, 0, sizeof(wl_item));
						(void)strcat_r(wl_if_en, "_ssid", wl_item);
						if(strcmp(nvram_safe_get(wl_item), nvram_safe_get("captive_portal_adv_2g_ssid"))) {
							nvram_set(wl_item, nvram_safe_get("captive_portal_adv_2g_ssid"));
							_dprintf("set %s : %s\n", wl_item, nvram_safe_get("captive_portal_adv_2g_ssid"));
						}
					}
					break;
				case '1' :
					if(strcmp(nvram_safe_get("captive_portal_adv_5g_ssid"), "")) {
						memset(wl_item, 0, sizeof(wl_item));
						(void)strcat_r(wl_if_en, "_ssid", wl_item);
						if(strcmp(nvram_safe_get(wl_item), nvram_safe_get("captive_portal_adv_5g_ssid"))) {
							nvram_set(wl_item, nvram_safe_get("captive_portal_adv_5g_ssid"));
							_dprintf("set %s : %s\n", wl_item, nvram_safe_get("captive_portal_adv_5g_ssid"));
						}
					}
					break;
				case '2' :
					if(strcmp(nvram_safe_get("captive_portal_adv_5g_2_ssid"), "")) {
						memset(wl_item, 0, sizeof(wl_item));
						(void)strcat_r(wl_if_en, "_ssid", wl_item);
						if(strcmp(nvram_safe_get(wl_item), nvram_safe_get("captive_portal_adv_5g_2_ssid"))) {
							nvram_set(wl_item, nvram_safe_get("captive_portal_adv_5g_2_ssid"));
							_dprintf("set %s : %s\n", wl_item, nvram_safe_get("captive_portal_adv_5g_2_ssid"));
						}
					}
					break;
			}

			//bss_enable
			memset(wl_item, 0, sizeof(wl_item));
			(void)strcat_r(wl_if_en, "_bss_enabled", wl_item);
			if(strcmp(nvram_safe_get(wl_item), "1")) {
				nvram_set(wl_item, "1");
				_dprintf("set %s : %s\n", wl_item, "1");
			}

			//auth_mode_x
			memset(wl_item, 0, sizeof(wl_item));
			(void)strcat_r(wl_if_en, "_auth_mode_x", wl_item);
			if(strcmp(nvram_safe_get(wl_item), "open")) {
				nvram_set(wl_item, "open");
				_dprintf("set %s : %s\n", wl_item, "open");
			}

			//crypto
			memset(wl_item, 0, sizeof(wl_item));
			(void)strcat_r(wl_if_en, "_crypto", wl_item);
			if(strcmp(nvram_safe_get(wl_item), "aes")) {
				nvram_set(wl_item, "aes");
				_dprintf("set %s : %s\n", wl_item, "aes");
			}

			//wpa_psk
			memset(wl_item, 0, sizeof(wl_item));
			(void)strcat_r(wl_if_en, "_wpa_psk", wl_item);
			if(strcmp(nvram_safe_get(wl_item), "")) {
				nvram_set(wl_item, "");
				_dprintf("set %s : %s\n", wl_item, "");
			}

			//macmode
			memset(wl_item, 0, sizeof(wl_item));
			(void)strcat_r(wl_if_en, "_macmode", wl_item);
			if(strcmp(nvram_safe_get(wl_item), "disabled")) {
				nvram_set(wl_item, "disabled");
				_dprintf("set %s : %s\n", wl_item, "disabled");
			}

			//lanaccess
			memset(wl_item, 0, sizeof(wl_item));
			(void)strcat_r(wl_if_en, "_lanaccess", wl_item);
			if(strcmp(nvram_safe_get(wl_item), "off")) {
				nvram_set(wl_item, "off");
				_dprintf("set %s : %s\n", wl_item, "off");
			}

			//expire
			memset(wl_item, 0, sizeof(wl_item));
			(void)strcat_r(wl_if_en, "_expire", wl_item);
			if(strcmp(nvram_safe_get(wl_item), "0")) {
				nvram_set(wl_item, "0");
				_dprintf("set %s : %s\n", wl_item, "0");
			}

			//guest_num
			memset(wl_item, 0, sizeof(wl_item));
			(void)strcat_r(wl_if_en, "_guest_num", wl_item);
			if(strcmp(nvram_safe_get(wl_item), "10")) {
				nvram_set(wl_item, "10");
				_dprintf("set %s : %s\n", wl_item, "10");
			}

			//bw_enabled
			memset(wl_item, 0, sizeof(wl_item));
			(void)strcat_r(wl_if_en, "_bw_enabled", wl_item);
			if(strcmp(nvram_safe_get(wl_item), "0")) {
				nvram_set(wl_item, "0");
				_dprintf("set %s : %s\n", wl_item, "0");
			}

			//bw_dl
			memset(wl_item, 0, sizeof(wl_item));
			(void)strcat_r(wl_if_en, "_bw_dl", wl_item);
			if(strcmp(nvram_safe_get(wl_item), "")) {
				nvram_set(wl_item, "");
				_dprintf("set %s : %s\n", wl_item, "");
			}

			//bw_ul
			memset(wl_item, 0, sizeof(wl_item));
			(void)strcat_r(wl_if_en, "_bw_ul", wl_item);
			if(strcmp(nvram_safe_get(wl_item), "")) {
				nvram_set(wl_item, "");
				_dprintf("set %s : %s\n", wl_item, "");
			}
		}
	}
	nvram_set("captive_portal_adv_wl_en", "");
	free(buf_en_p);
}
void
overwrite_captive_portal_ssid(void) {
	char wl_item[30];
	char wl_if[5];
	memset(wl_item, 0, sizeof(wl_item));
	memset(wl_if, 0, sizeof(wl_if));

	sprintf(wl_if, "wl%s.%s", nvram_safe_get("wl_unit"), nvram_safe_get("wl_subunit"));

	//ssid
	(void)strcat_r(wl_if, "_ssid", wl_item);
	switch(nvram_get_int("wl_unit")) {
		case 0 :
			nvram_set("captive_portal_2g", nvram_safe_get(wl_item));
			_dprintf("set captive_portal_2g : %s\n", nvram_safe_get(wl_item));
			break;
		case 1 :
			nvram_set("captive_portal_5g", nvram_safe_get(wl_item));
			_dprintf("set captive_portal_5g : %s\n", nvram_safe_get(wl_item));
			break;
		case 2 :
			nvram_set("captive_portal_5g_2", nvram_safe_get(wl_item));
			_dprintf("set captive_portal_5g_2 : %s\n", nvram_safe_get(wl_item));
			break;
	}
}
void
overwrite_captive_portal_adv_ssid(void) {
	char wl_item[30];
	char wl_if[5];
	memset(wl_item, 0, sizeof(wl_item));
	memset(wl_if, 0, sizeof(wl_if));

	sprintf(wl_if, "wl%s.%s", nvram_safe_get("wl_unit"), nvram_safe_get("wl_subunit"));

	//ssid
	(void)strcat_r(wl_if, "_ssid", wl_item);
	switch(nvram_get_int("wl_unit")) {
		case 0 :
			nvram_set("captive_portal_adv_2g_ssid", nvram_safe_get(wl_item));
			_dprintf("set captive_portal_adv_2g_ssid : %s\n", nvram_safe_get(wl_item));
			break;
		case 1 :
			nvram_set("captive_portal_adv_5g_ssid", nvram_safe_get(wl_item));
			_dprintf("set captive_portal_adv_5g_ssid : %s\n", nvram_safe_get(wl_item));
			break;
		case 2 :
			nvram_set("captive_portal_adv_5g_2_ssid", nvram_safe_get(wl_item));
			_dprintf("set captive_portal_adv_5g_2_ssid : %s\n", nvram_safe_get(wl_item));
			break;
	}
}

/**
 * Restart Free Wi-Fi and Captive Portal,
 * if @wan_ip/@wan_mask conflicts with Free Wi-Fi/Captive Portal's network.
 * @wan_ip:	WAN IP address of a WAN unit.
 * @wan_mask:	WAN netmask of a WAN unit.
 */
int restart_coovachilli_if_conflicts(char *wan_ip, char *wan_mask)
{
	int r;
	pid_t pid;
	char ip_mask[sizeof("192.168.100.200/255.255.255.255XXX")];
	char *restart_chilli[] = { "rc", "rc_service", "restart_chilli", NULL };
	char *restart_cp[] = { "rc", "rc_service", "restart_CP", NULL };

	if (!wan_ip || !wan_mask)
		return -1;
	/* If WAN IP conflicts with Free Wi-Fi/Captive Portal,
	 * restart Free Wi-Fi/Captive Portal in background.
	 * They will find new networks instead.
	 */
	snprintf(ip_mask, sizeof(ip_mask), "%s/%s", wan_ip, wan_mask);

	r = test_and_get_free_char_network(7, ip_mask, EXCLUDE_NET_ALL_EXCEPT_COOVACHILLI);
	if (r != 1)
		return r;
	//kill_pidfile_s("/var/run/chilli-cp.pid", SIGUSR2);
	//kill_pidfile_s("/var/run/chilli.pid", SIGUSR2);
	_eval(restart_chilli, NULL, 0, &pid);
	_eval(restart_cp, NULL, 0, &pid);

	return r;
}

#endif

#ifdef RTCONFIG_FBWIFI
void start_httpd_uam()
{
	char *httpd_argv[] = {"httpd_uam", NULL};
	pid_t pid;

	chdir("/www/fbwifi");


	_eval(httpd_argv, NULL, 0, &pid);
	logmessage(LOGNAME, "start httpd_uam");

	chdir("/");

	return;
}

void stop_httpd_uam()
{

	if (pids("httpd_uam"))
		killall_tk("httpd_uam");
}

void stop_fbwifi_register()
{

	if (pids("fb_wifi_register"))
		killall_tk("fb_wifi_register");
}

void clean_certificaion_rules()
{
	int count = nvram_get_int("fbwifi_user_conut");

    char name[128] = {0};
    int i = 0;
    for (i=0 ; i< count ; i++)
    {
        memset(name, 0x0, sizeof(name));
        sprintf(name, "fbwifi_user_%d", i);
        nvram_unset(name);
    }
    nvram_set_int("fbwifi_user_conut", 0);

    nvram_commit();
}

void stop_fbwifi()
{
	stop_fbwifi_check();
	clean_certificaion_rules();
	stop_httpd_uam();
	start_firewall(wan_primary_ifunit(), 0);
}

void my_mkdir(char *path)
{
    DIR *pDir;
    pDir=opendir(path);
    if(NULL == pDir)
    {
        if(-1 == mkdir(path,0777))
        {
            return ;
        }
    }
    else
        closedir(pDir);
}

void start_fbwifi()
{
	my_mkdir("/tmp/fbwifi");
	if(nvram_match("fbwifi_enable","on"))
	{
		char *gw_id = nvram_safe_get("fbwifi_id");
		_dprintf("gw_id = %s\n",gw_id);
//		if(gw_id == NULL || gw_id == "")
		if(nvram_match("fbwifi_id","off"))
		{
			_dprintf("restart_fbwifi_register\n");
			restart_fbwifi_register();
		}
		char *fbwifi_2g = nvram_safe_get("fbwifi_2g");
		char *fbwifi_5g = nvram_safe_get("fbwifi_5g");
		char *fbwifi_5g_2 = nvram_safe_get("fbwifi_5g_2");
		if(strcmp(fbwifi_2g,"off") || strcmp(fbwifi_5g,"off") || strcmp(fbwifi_5g_2,"off") )
		{
			start_fbwifi_check();
			start_httpd_uam();
		}
	}
	start_firewall(wan_primary_ifunit(), 0);
}

void restart_fbwifi()
{
	if(nvram_match("fbwifi_enable","on"))
	{
		char *gw_id = nvram_safe_get("fbwifi_id");
		_dprintf("gw_id = %s\n",gw_id);
//		if(gw_id == NULL || gw_id == "")
		if(nvram_match("fbwifi_id","off"))
		{
			stop_fbwifi_register();
			_dprintf("restart_fbwifi_register\n");

			restart_fbwifi_register();
		}

	}

}

void
set_fbwifi_profile(void) {
	char wl_unit[10];
	char wl_unit_temp[10];
	char wl_item[30];

	//backup 2.4G profile and set fbwifi profile to wl0.X
	memset(wl_unit, 0, sizeof(wl_unit));
	memset(wl_unit_temp, 0, sizeof(wl_unit_temp));

	sprintf(wl_unit, "%s", nvram_safe_get("fbwifi_2g"));
	sprintf(wl_unit_temp, "%s", nvram_safe_get("fbwifi_2g_temp"));
	if(strcmp(wl_unit, "off") && !strcmp(nvram_safe_get("fbwifi_enable"), "on")) {
		_dprintf("Backup 2G profile and set fbwifi profile\n");

		//ssid
		memset(wl_item, 0, sizeof(wl_item));
		(void)strcat_r(wl_unit, "_ssid", wl_item);
		if(!strcmp(wl_unit_temp, "off")) { //first time enable fbwifi need backup wl0.x value
			nvram_set("fbwifi_ssid_0_temp", nvram_safe_get(wl_item));
			_dprintf("set fbwifi_ssid_0_temp : %s\n", nvram_safe_get(wl_item));
		}
		if(strcmp(nvram_safe_get(wl_item), nvram_safe_get("fbwifi_ssid"))) { //set fbwifi value to wl0.x
			nvram_set(wl_item, nvram_safe_get("fbwifi_ssid"));
			_dprintf("set %s : %s\n", wl_item, nvram_safe_get("fbwifi_ssid"));
		}

		//auth_mode_x
		memset(wl_item, 0, sizeof(wl_item));
		(void)strcat_r(wl_unit, "_auth_mode_x", wl_item);
		if(!strcmp(wl_unit_temp, "off")) {
			nvram_set("fbwifi_auth_mode_x_0_temp", nvram_safe_get(wl_item));
			_dprintf("set fbwifi_auth_mode_x_0_temp : %s\n", nvram_safe_get(wl_item));
		}
		if(strcmp(nvram_safe_get(wl_item), nvram_safe_get("fbwifi_auth_mode_x"))) {
			nvram_set(wl_item, nvram_safe_get("fbwifi_auth_mode_x"));
			_dprintf("set %s : %s\n", wl_item, nvram_safe_get("fbwifi_auth_mode_x"));
		}

		//crypto
		memset(wl_item, 0, sizeof(wl_item));
		(void)strcat_r(wl_unit, "_crypto", wl_item);
		if(!strcmp(wl_unit_temp, "off")) {
			nvram_set("fbwifi_crypto_0_temp", nvram_safe_get(wl_item));
			_dprintf("set fbwifi_crypto_0_temp : %s\n", nvram_safe_get(wl_item));
		}
		if(strcmp(nvram_safe_get(wl_item), nvram_safe_get("fbwifi_crypto"))) {
			nvram_set(wl_item, nvram_safe_get("fbwifi_crypto"));
			_dprintf("set %s : %s\n", wl_item, nvram_safe_get("fbwifi_crypto"));
		}

		//wpa_psk
		memset(wl_item, 0, sizeof(wl_item));
		(void)strcat_r(wl_unit, "_wpa_psk", wl_item);
		if(!strcmp(wl_unit_temp, "off")) {
			nvram_set("fbwifi_wpa_psk_0_temp", nvram_safe_get(wl_item));
			_dprintf("set fbwifi_wpa_psk_0_temp : %s\n", nvram_safe_get(wl_item));
		}
		if(strcmp(nvram_safe_get(wl_item), nvram_safe_get("fbwifi_wpa_psk"))) {
			nvram_set(wl_item, nvram_safe_get("fbwifi_wpa_psk"));
			_dprintf("set %s : %s\n", wl_item, nvram_safe_get("fbwifi_wpa_psk"));
		}

		//macmode
		memset(wl_item, 0, sizeof(wl_item));
		(void)strcat_r(wl_unit, "_macmode", wl_item);
		if(!strcmp(wl_unit_temp, "off")) {
			nvram_set("fbwifi_macmode_0_temp", nvram_safe_get(wl_item));
			_dprintf("set fbwifi_macmode_0_temp : %s\n", nvram_safe_get(wl_item));
		}
		if(strcmp(nvram_safe_get(wl_item), "disabled")) {
			nvram_set(wl_item, "disabled");
			_dprintf("set %s : %s\n", wl_item, "disabled");
		}

		//lanaccess
		memset(wl_item, 0, sizeof(wl_item));
		(void)strcat_r(wl_unit, "_lanaccess", wl_item);
		if(!strcmp(wl_unit_temp, "off")) {
			nvram_set("fbwifi_lanaccess_0_temp", nvram_safe_get(wl_item));
			_dprintf("set fbwifi_lanaccess_0_temp : %s\n", nvram_safe_get(wl_item));
		}
		if(strcmp(nvram_safe_get(wl_item), "off")) {
			nvram_set(wl_item, "off");
			_dprintf("set %s : %s\n", wl_item, "off");
		}

		//expire
		memset(wl_item, 0, sizeof(wl_item));
		(void)strcat_r(wl_unit, "_expire", wl_item);
		if(!strcmp(wl_unit_temp, "off")) {
			nvram_set("fbwifi_expire_0_temp", nvram_safe_get(wl_item));
			_dprintf("set fbwifi_expire_0_temp : %s\n", nvram_safe_get(wl_item));
		}
		if(strcmp(nvram_safe_get(wl_item), "0")) {
			nvram_set(wl_item, "0");
			_dprintf("set %s : %s\n", wl_item, "0");
		}

		//bss_enable
		memset(wl_item, 0, sizeof(wl_item));
		(void)strcat_r(wl_unit, "_bss_enabled", wl_item);
		if(strcmp(nvram_safe_get(wl_item), "1")) {
			nvram_set(wl_item, "1");
			_dprintf("set %s : %s\n", wl_item, "1");
		}

		//bw_enabled
		memset(wl_item, 0, sizeof(wl_item));
		(void)strcat_r(wl_unit, "_bw_enabled", wl_item);
		if(strcmp(nvram_safe_get(wl_item), "0")) {
			nvram_set(wl_item, "0");
			_dprintf("set %s : %s\n", wl_item, "0");
		}

		//bw_dl
		memset(wl_item, 0, sizeof(wl_item));
		(void)strcat_r(wl_unit, "_bw_dl", wl_item);
		if(strcmp(nvram_safe_get(wl_item), "")) {
			nvram_set(wl_item, "");
			_dprintf("set %s : %s\n", wl_item, "");
		}

		//bw_ul
		memset(wl_item, 0, sizeof(wl_item));
		(void)strcat_r(wl_unit, "_bw_ul", wl_item);
		if(strcmp(nvram_safe_get(wl_item), "")) {
			nvram_set(wl_item, "");
			_dprintf("set %s : %s\n", wl_item, "");
		}

		//fbwifi_2g
		if(strcmp(nvram_safe_get("fbwifi_2g_temp"),wl_unit)) {
			nvram_set("fbwifi_2g_temp", wl_unit);
			_dprintf("set fbwifi_2g_temp : %s\n",wl_unit);
		}

	}
	else {
		_dprintf("Reset 2G profile\n");
		//reset 2.4G profile
		memset(wl_unit, 0, sizeof(wl_unit));
		sprintf(wl_unit, "%s", nvram_safe_get("fbwifi_2g_temp"));
		if(strcmp(wl_unit, "off")) {
			//fbwifi_2g
			nvram_set("fbwifi_2g_temp", "off");
			_dprintf("set fbwifi_2g_temp : %s\n", "off");

			//ssid
			memset(wl_item, 0, sizeof(wl_item));
			(void)strcat_r(wl_unit, "_ssid", wl_item);
			nvram_set(wl_item, nvram_safe_get("fbwifi_ssid_0_temp"));
			_dprintf("set %s : %s\n", wl_item, nvram_safe_get("fbwifi_ssid_0_temp"));

			//auth_mode_x
			 memset(wl_item, 0, sizeof(wl_item));
			(void)strcat_r(wl_unit, "_auth_mode_x", wl_item);
			nvram_set(wl_item, nvram_safe_get("fbwifi_auth_mode_x_0_temp"));
			_dprintf("set %s : %s\n", wl_item, nvram_safe_get("fbwifi_auth_mode_x_0_temp"));

			//crypto
			memset(wl_item, 0, sizeof(wl_item));
			(void)strcat_r(wl_unit, "_crypto", wl_item);
			nvram_set(wl_item, nvram_safe_get("fbwifi_crypto_0_temp"));
			_dprintf("set %s : %s\n", wl_item, nvram_safe_get("fbwifi_crypto_0_temp"));

			//wpa_psk
			memset(wl_item, 0, sizeof(wl_item));
			(void)strcat_r(wl_unit, "_wpa_psk", wl_item);
			nvram_set(wl_item, nvram_safe_get("fbwifi_wpa_psk_0_temp"));
			_dprintf("set %s : %s\n", wl_item, nvram_safe_get("fbwifi_wpa_psk_0_temp"));

			//macmode
			memset(wl_item, 0, sizeof(wl_item));
			(void)strcat_r(wl_unit, "_macmode", wl_item);
			nvram_set(wl_item, nvram_safe_get("fbwifi_macmode_0_temp"));
			_dprintf("set %s : %s\n", wl_item, nvram_safe_get("fbwifi_macmode_0_temp"));

			//lanaccess
			memset(wl_item, 0, sizeof(wl_item));
			(void)strcat_r(wl_unit, "_lanaccess", wl_item);
			nvram_set(wl_item, nvram_safe_get("fbwifi_lanaccess_0_temp"));
			_dprintf("set %s : %s\n", wl_item, nvram_safe_get("fbwifi_lanaccess_0_temp"));

			//expire
			memset(wl_item, 0, sizeof(wl_item));
			(void)strcat_r(wl_unit, "_expire", wl_item);
			nvram_set(wl_item, nvram_safe_get("fbwifi_expire_0_temp"));
			_dprintf("set %s : %s\n", wl_item, nvram_safe_get("fbwifi_expire_0_temp"));

			//bss_enable
			memset(wl_item, 0, sizeof(wl_item));
			(void)strcat_r(wl_unit, "_bss_enabled", wl_item);
			nvram_set(wl_item, "0");
			_dprintf("set %s : %s\n", wl_item, "0");
		}
	}

	//backup 5G profile and set fbwifi profile to wl1.X
	memset(wl_unit, 0, sizeof(wl_unit));
	memset(wl_unit_temp, 0, sizeof(wl_unit_temp));

	sprintf(wl_unit, "%s", nvram_safe_get("fbwifi_5g"));
	sprintf(wl_unit_temp, "%s", nvram_safe_get("fbwifi_5g_temp"));
	if(strcmp(wl_unit, "off") && !strcmp(nvram_safe_get("fbwifi_enable"), "on")) {
		_dprintf("Backup 5G profile and set fbwifi profile\n");

		//ssid
		memset(wl_item, 0, sizeof(wl_item));
		(void)strcat_r(wl_unit, "_ssid", wl_item);
		if(!strcmp(wl_unit_temp, "off")) {
			nvram_set("fbwifi_ssid_1_temp", nvram_safe_get(wl_item));
			_dprintf("set fbwifi_ssid_1_temp : %s\n", nvram_safe_get(wl_item));
		}
		if(strcmp(nvram_safe_get(wl_item), nvram_safe_get("fbwifi_ssid"))) {
			nvram_set(wl_item, nvram_safe_get("fbwifi_ssid"));
			_dprintf("set %s : %s\n", wl_item, nvram_safe_get("fbwifi_ssid"));
		}

		//auth_mode_x
		memset(wl_item, 0, sizeof(wl_item));
		(void)strcat_r(wl_unit, "_auth_mode_x", wl_item);
		if(!strcmp(wl_unit_temp, "off")) {
			nvram_set("fbwifi_auth_mode_x_1_temp", nvram_safe_get(wl_item));
			_dprintf("set fbwifi_auth_mode_x_1_temp : %s\n", nvram_safe_get(wl_item));
		}
		if(strcmp(nvram_safe_get(wl_item), nvram_safe_get("fbwifi_auth_mode_x"))) {
			nvram_set(wl_item, nvram_safe_get("fbwifi_auth_mode_x"));
			_dprintf("set %s : %s\n", wl_item, nvram_safe_get("fbwifi_auth_mode_x"));
		}

		//crypto
		memset(wl_item, 0, sizeof(wl_item));
		(void)strcat_r(wl_unit, "_crypto", wl_item);
		if(!strcmp(wl_unit_temp, "off")) {
			nvram_set("fbwifi_crypto_1_temp", nvram_safe_get(wl_item));
			_dprintf("set fbwifi_crypto_1_temp : %s\n", nvram_safe_get(wl_item));
		}
		if(strcmp(nvram_safe_get(wl_item), nvram_safe_get("fbwifi_crypto"))) {
			nvram_set(wl_item, nvram_safe_get("fbwifi_crypto"));
			_dprintf("set %s : %s\n", wl_item, nvram_safe_get("fbwifi_crypto"));
		}

		//wpa_psk
		memset(wl_item, 0, sizeof(wl_item));
		(void)strcat_r(wl_unit, "_wpa_psk", wl_item);
		if(!strcmp(wl_unit_temp, "off")) {
			nvram_set("fbwifi_wpa_psk_1_temp", nvram_safe_get(wl_item));
			_dprintf("set fbwifi_wpa_psk_1_temp : %s\n", nvram_safe_get(wl_item));
		}
		if(strcmp(nvram_safe_get(wl_item), nvram_safe_get("fbwifi_wpa_psk"))) {
			nvram_set(wl_item, nvram_safe_get("fbwifi_wpa_psk"));
			_dprintf("set %s : %s\n", wl_item, nvram_safe_get("fbwifi_wpa_psk"));
		}

		//macmode
		memset(wl_item, 0, sizeof(wl_item));
		(void)strcat_r(wl_unit, "_macmode", wl_item);
		if(!strcmp(wl_unit_temp, "off")) {
			nvram_set("fbwifi_macmode_1_temp", nvram_safe_get(wl_item));
			_dprintf("set fbwifi_macmode_1_temp : %s\n", nvram_safe_get(wl_item));
		}
		if(strcmp(nvram_safe_get(wl_item), "disabled")) {
			nvram_set(wl_item, "disabled");
			_dprintf("set %s : %s\n", wl_item, "disabled");
		}

		//lanaccess
		memset(wl_item, 0, sizeof(wl_item));
		(void)strcat_r(wl_unit, "_lanaccess", wl_item);
		if(!strcmp(wl_unit_temp, "off")) {
			nvram_set("fbwifi_lanaccess_1_temp", nvram_safe_get(wl_item));
			_dprintf("set fbwifi_lanaccess_1_temp : %s\n", nvram_safe_get(wl_item));
		}
		if(strcmp(nvram_safe_get(wl_item), "off")) {
			nvram_set(wl_item, "off");
			_dprintf("set %s : %s\n", wl_item, "off");
		}

		//expire
		memset(wl_item, 0, sizeof(wl_item));
		(void)strcat_r(wl_unit, "_expire", wl_item);
		if(!strcmp(wl_unit_temp, "off")) {
			nvram_set("fbwifi_expire_1_temp", nvram_safe_get(wl_item));
			_dprintf("set fbwifi_expire_1_temp : %s\n", nvram_safe_get(wl_item));
		}
		if(strcmp(nvram_safe_get(wl_item), "0")) {
			nvram_set(wl_item, "0");
			_dprintf("set %s : %s\n", wl_item, "0");
		}

		//bss_enable
		memset(wl_item, 0, sizeof(wl_item));
		(void)strcat_r(wl_unit, "_bss_enabled", wl_item);
		if(strcmp(nvram_safe_get(wl_item), "1")) {
			nvram_set(wl_item, "1");
			_dprintf("set %s : %s\n", wl_item, "1");
		}

		//bw_enabled
		memset(wl_item, 0, sizeof(wl_item));
		(void)strcat_r(wl_unit, "_bw_enabled", wl_item);
		if(strcmp(nvram_safe_get(wl_item), "0")) {
			nvram_set(wl_item, "0");
			_dprintf("set %s : %s\n", wl_item, "0");
		}

		//bw_dl
		memset(wl_item, 0, sizeof(wl_item));
		(void)strcat_r(wl_unit, "_bw_dl", wl_item);
		if(strcmp(nvram_safe_get(wl_item), "")) {
			nvram_set(wl_item, "");
			_dprintf("set %s : %s\n", wl_item, "");
		}

		//bw_ul
		memset(wl_item, 0, sizeof(wl_item));
		(void)strcat_r(wl_unit, "_bw_ul", wl_item);
		if(strcmp(nvram_safe_get(wl_item), "")) {
			nvram_set(wl_item, "");
			_dprintf("set %s : %s\n", wl_item, "");
		}

		//fbwifi_5g
		if(strcmp(nvram_safe_get("fbwifi_5g_temp"), wl_unit)) {
			nvram_set("fbwifi_5g_temp", wl_unit);
			_dprintf("set fbwifi_5g_temp : %s\n",wl_unit);
		}

	}
	else {
		 _dprintf("Reset 5G profile\n");
		//reset 5G profile
		memset(wl_unit, 0, sizeof(wl_unit));
		sprintf(wl_unit, "%s", nvram_safe_get("fbwifi_5g_temp"));
		if(strcmp(wl_unit, "off")) {
			//fbwifi_5g
			nvram_set("fbwifi_5g_temp", "off");
			_dprintf("set fbwifi_5g_temp : %s\n", "off");

			//ssid
			memset(wl_item, 0, sizeof(wl_item));
			(void)strcat_r(wl_unit, "_ssid", wl_item);
			nvram_set(wl_item, nvram_safe_get("fbwifi_ssid_1_temp"));
			_dprintf("set %s : %s\n", wl_item, nvram_safe_get("fbwifi_ssid_1_temp"));

			//auth_mode_x
			 memset(wl_item, 0, sizeof(wl_item));
			(void)strcat_r(wl_unit, "_auth_mode_x", wl_item);
			nvram_set(wl_item, nvram_safe_get("fbwifi_auth_mode_x_1_temp"));
			_dprintf("set %s : %s\n", wl_item, nvram_safe_get("fbwifi_auth_mode_x_1_temp"));

			//crypto
			memset(wl_item, 0, sizeof(wl_item));
			(void)strcat_r(wl_unit, "_crypto", wl_item);
			nvram_set(wl_item, nvram_safe_get("fbwifi_crypto_1_temp"));
			_dprintf("set %s : %s\n", wl_item, nvram_safe_get("fbwifi_crypto_1_temp"));

			//wpa_psk
			memset(wl_item, 0, sizeof(wl_item));
			(void)strcat_r(wl_unit, "_wpa_psk", wl_item);
			nvram_set(wl_item, nvram_safe_get("fbwifi_wpa_psk_1_temp"));
			_dprintf("set %s : %s\n", wl_item, nvram_safe_get("fbwifi_wpa_psk_1_temp"));

			//macmode
			memset(wl_item, 0, sizeof(wl_item));
			(void)strcat_r(wl_unit, "_macmode", wl_item);
			nvram_set(wl_item, nvram_safe_get("fbwifi_macmode_1_temp"));
			_dprintf("set %s : %s\n", wl_item, nvram_safe_get("fbwifi_macmode_1_temp"));

			//lanaccess
			memset(wl_item, 0, sizeof(wl_item));
			(void)strcat_r(wl_unit, "_lanaccess", wl_item);
			nvram_set(wl_item, nvram_safe_get("fbwifi_lanaccess_1_temp"));
			_dprintf("set %s : %s\n", wl_item, nvram_safe_get("fbwifi_lanaccess_1_temp"));

			//expire
			memset(wl_item, 0, sizeof(wl_item));
			(void)strcat_r(wl_unit, "_expire", wl_item);
			nvram_set(wl_item, nvram_safe_get("fbwifi_expire_1_temp"));
			_dprintf("set %s : %s\n", wl_item, nvram_safe_get("fbwifi_expire_1_temp"));

			//bss_enable
			memset(wl_item, 0, sizeof(wl_item));
			(void)strcat_r(wl_unit, "_bss_enabled", wl_item);
			nvram_set(wl_item, "0");
			_dprintf("set %s : %s\n", wl_item, "0");
		}
	}

#ifdef RTAC3200
//backup 5G-2 profile and set fbwifi profile to wl2.X
	memset(wl_unit, 0, sizeof(wl_unit));
	memset(wl_unit_temp, 0, sizeof(wl_unit_temp));

	sprintf(wl_unit, "%s", nvram_safe_get("fbwifi_5g_2"));
	sprintf(wl_unit_temp, "%s", nvram_safe_get("fbwifi_5g_2_temp"));
	if(strcmp(wl_unit, "off") && !strcmp(nvram_safe_get("fbwifi_enable"), "on")) {
		_dprintf("Backup 5G-2 profile and set fbwifi profile\n");

		//ssid
		memset(wl_item, 0, sizeof(wl_item));
		(void)strcat_r(wl_unit, "_ssid", wl_item);
		if(!strcmp(wl_unit_temp, "off")) {
			nvram_set("fbwifi_ssid_2_temp", nvram_safe_get(wl_item));
			_dprintf("set fbwifi_ssid_2_temp : %s\n", nvram_safe_get(wl_item));
		}
		if(strcmp(nvram_safe_get(wl_item), nvram_safe_get("fbwifi_ssid"))) {
			nvram_set(wl_item, nvram_safe_get("fbwifi_ssid"));
			_dprintf("set %s : %s\n", wl_item, nvram_safe_get("fbwifi_ssid"));
		}

		//auth_mode_x
		memset(wl_item, 0, sizeof(wl_item));
		(void)strcat_r(wl_unit, "_auth_mode_x", wl_item);
		if(!strcmp(wl_unit_temp, "off")) {
			nvram_set("fbwifi_auth_mode_x_2_temp", nvram_safe_get(wl_item));
			_dprintf("set fbwifi_auth_mode_x_2_temp : %s\n", nvram_safe_get(wl_item));
		}
		if(strcmp(nvram_safe_get(wl_item), nvram_safe_get("fbwifi_auth_mode_x"))) {
			nvram_set(wl_item, nvram_safe_get("fbwifi_auth_mode_x"));
			_dprintf("set %s : %s\n", wl_item, nvram_safe_get("fbwifi_auth_mode_x"));
		}

		//crypto
		memset(wl_item, 0, sizeof(wl_item));
		(void)strcat_r(wl_unit, "_crypto", wl_item);
		if(!strcmp(wl_unit_temp, "off")) {
			nvram_set("fbwifi_crypto_2_temp", nvram_safe_get(wl_item));
			_dprintf("set fbwifi_crypto_2_temp : %s\n", nvram_safe_get(wl_item));
		}
		if(strcmp(nvram_safe_get(wl_item), nvram_safe_get("fbwifi_crypto"))) {
			nvram_set(wl_item, nvram_safe_get("fbwifi_crypto"));
			_dprintf("set %s : %s\n", wl_item, nvram_safe_get("fbwifi_crypto"));
		}

		//wpa_psk
		memset(wl_item, 0, sizeof(wl_item));
		(void)strcat_r(wl_unit, "_wpa_psk", wl_item);
		if(!strcmp(wl_unit_temp, "off")) {
			nvram_set("fbwifi_wpa_psk_2_temp", nvram_safe_get(wl_item));
			_dprintf("set fbwifi_wpa_psk_2_temp : %s\n", nvram_safe_get(wl_item));
		}
		if(strcmp(nvram_safe_get(wl_item), nvram_safe_get("fbwifi_wpa_psk"))) {
			nvram_set(wl_item, nvram_safe_get("fbwifi_wpa_psk"));
			_dprintf("set %s : %s\n", wl_item, nvram_safe_get("fbwifi_wpa_psk"));
		}

		//macmode
		memset(wl_item, 0, sizeof(wl_item));
		(void)strcat_r(wl_unit, "_macmode", wl_item);
		if(!strcmp(wl_unit_temp, "off")) {
			nvram_set("fbwifi_macmode_2_temp", nvram_safe_get(wl_item));
			_dprintf("set fbwifi_macmode_2_temp : %s\n", nvram_safe_get(wl_item));
		}
		if(strcmp(nvram_safe_get(wl_item), "disabled")) {
			nvram_set(wl_item, "disabled");
			_dprintf("set %s : %s\n", wl_item, "disabled");
		}

		//lanaccess
		memset(wl_item, 0, sizeof(wl_item));
		(void)strcat_r(wl_unit, "_lanaccess", wl_item);
		if(!strcmp(wl_unit_temp, "off")) {
			nvram_set("fbwifi_lanaccess_2_temp", nvram_safe_get(wl_item));
			_dprintf("set fbwifi_lanaccess_2_temp : %s\n", nvram_safe_get(wl_item));
		}
		if(strcmp(nvram_safe_get(wl_item), "off")) {
			nvram_set(wl_item, "off");
			_dprintf("set %s : %s\n", wl_item, "off");
		}

		//expire
		memset(wl_item, 0, sizeof(wl_item));
		(void)strcat_r(wl_unit, "_expire", wl_item);
		if(!strcmp(wl_unit_temp, "off")) {
			nvram_set("fbwifi_expire_2_temp", nvram_safe_get(wl_item));
			_dprintf("set fbwifi_expire_2_temp : %s\n", nvram_safe_get(wl_item));
		}
		if(strcmp(nvram_safe_get(wl_item), "0")) {
			nvram_set(wl_item, "0");
			_dprintf("set %s : %s\n", wl_item, "0");
		}

		//bss_enable
		memset(wl_item, 0, sizeof(wl_item));
		(void)strcat_r(wl_unit, "_bss_enabled", wl_item);
		if(strcmp(nvram_safe_get(wl_item), "1")) {
			nvram_set(wl_item, "1");
			_dprintf("set %s : %s\n", wl_item, "1");
		}

		//bw_enabled
		memset(wl_item, 0, sizeof(wl_item));
		(void)strcat_r(wl_unit, "_bw_enabled", wl_item);
		if(strcmp(nvram_safe_get(wl_item), "0")) {
			nvram_set(wl_item, "0");
			_dprintf("set %s : %s\n", wl_item, "0");
		}

		//bw_dl
		memset(wl_item, 0, sizeof(wl_item));
		(void)strcat_r(wl_unit, "_bw_dl", wl_item);
		if(strcmp(nvram_safe_get(wl_item), "")) {
			nvram_set(wl_item, "");
			_dprintf("set %s : %s\n", wl_item, "");
		}

		//bw_ul
		memset(wl_item, 0, sizeof(wl_item));
		(void)strcat_r(wl_unit, "_bw_ul", wl_item);
		if(strcmp(nvram_safe_get(wl_item), "")) {
			nvram_set(wl_item, "");
			_dprintf("set %s : %s\n", wl_item, "");
		}

		//fbwifi_5g_2
		if(strcmp(nvram_safe_get("fbwifi_5g_2_temp"), wl_unit)) {
			nvram_set("fbwifi_5g_2_temp", wl_unit);
			_dprintf("set fbwifi_5g_2_temp : %s\n",wl_unit);
		}

	}
	else {
		 _dprintf("Reset 5G-2 profile\n");
		//reset 5G-2 profile
		memset(wl_unit, 0, sizeof(wl_unit));
		sprintf(wl_unit, "%s", nvram_safe_get("fbwifi_5g_2_temp"));
		if(strcmp(wl_unit, "off")) {
			//fbwifi_5g_2
			nvram_set("fbwifi_5g_2_temp", "off");
			_dprintf("set fbwifi_5g_2_temp : %s\n", "off");

			//ssid
			memset(wl_item, 0, sizeof(wl_item));
			(void)strcat_r(wl_unit, "_ssid", wl_item);
			nvram_set(wl_item, nvram_safe_get("fbwifi_ssid_2_temp"));
			_dprintf("set %s : %s\n", wl_item, nvram_safe_get("fbwifi_ssid_2_temp"));

			//auth_mode_x
			 memset(wl_item, 0, sizeof(wl_item));
			(void)strcat_r(wl_unit, "_auth_mode_x", wl_item);
			nvram_set(wl_item, nvram_safe_get("fbwifi_auth_mode_x_2_temp"));
			_dprintf("set %s : %s\n", wl_item, nvram_safe_get("fbwifi_auth_mode_x_2_temp"));

			//crypto
			memset(wl_item, 0, sizeof(wl_item));
			(void)strcat_r(wl_unit, "_crypto", wl_item);
			nvram_set(wl_item, nvram_safe_get("fbwifi_crypto_2_temp"));
			_dprintf("set %s : %s\n", wl_item, nvram_safe_get("fbwifi_crypto_2_temp"));

			//wpa_psk
			memset(wl_item, 0, sizeof(wl_item));
			(void)strcat_r(wl_unit, "_wpa_psk", wl_item);
			nvram_set(wl_item, nvram_safe_get("fbwifi_wpa_psk_2_temp"));
			_dprintf("set %s : %s\n", wl_item, nvram_safe_get("fbwifi_wpa_psk_2_temp"));

			//macmode
			memset(wl_item, 0, sizeof(wl_item));
			(void)strcat_r(wl_unit, "_macmode", wl_item);
			nvram_set(wl_item, nvram_safe_get("fbwifi_macmode_2_temp"));
			_dprintf("set %s : %s\n", wl_item, nvram_safe_get("fbwifi_macmode_2_temp"));

			//lanaccess
			memset(wl_item, 0, sizeof(wl_item));
			(void)strcat_r(wl_unit, "_lanaccess", wl_item);
			nvram_set(wl_item, nvram_safe_get("fbwifi_lanaccess_2_temp"));
			_dprintf("set %s : %s\n", wl_item, nvram_safe_get("fbwifi_lanaccess_2_temp"));

			//expire
			memset(wl_item, 0, sizeof(wl_item));
			(void)strcat_r(wl_unit, "_expire", wl_item);
			nvram_set(wl_item, nvram_safe_get("fbwifi_expire_2_temp"));
			_dprintf("set %s : %s\n", wl_item, nvram_safe_get("fbwifi_expire_2_temp"));

			//bss_enable
			memset(wl_item, 0, sizeof(wl_item));
			(void)strcat_r(wl_unit, "_bss_enabled", wl_item);
			nvram_set(wl_item, "0");
			_dprintf("set %s : %s\n", wl_item, "0");
		}
	}
#endif
}
void
overwrite_fbwifi_ssid(void) {
	char wl_item[30];
	char wl_if[5];
	memset(wl_item, 0, sizeof(wl_item));
	memset(wl_if, 0, sizeof(wl_if));

	sprintf(wl_if, "wl%s.%s", nvram_safe_get("wl_unit"), nvram_safe_get("wl_subunit"));

	//ssid
	(void)strcat_r(wl_if, "_ssid", wl_item);
	switch(nvram_get_int("wl_unit")) {
		case 0 :
			nvram_set("fbwifi_ssid", nvram_safe_get(wl_item));
			_dprintf("set fbwifi_ssid : %s\n", nvram_safe_get(wl_item));
			break;
		case 1 :
			nvram_set("fbwifi_ssid", nvram_safe_get(wl_item));
			_dprintf("set fbwifi_ssid : %s\n", nvram_safe_get(wl_item));
			break;
#ifdef RTAC3200
		case 2 :
			nvram_set("fbwifi_ssid", nvram_safe_get(wl_item));
			_dprintf("set fbwifi_ssid : %s\n", nvram_safe_get(wl_item));
			break;
#endif
	}

	//sync ssid to other interface
	memset(wl_item, 0, sizeof(wl_item));
	memset(wl_if, 0, sizeof(wl_if));
	sprintf(wl_if, "%s", nvram_safe_get("fbwifi_2g"));
	if(strcmp(wl_if, "off") && strcmp(wl_if, "")) {
		(void)strcat_r(wl_if, "_ssid", wl_item);
		if(strcmp(nvram_safe_get(wl_item), nvram_safe_get("fbwifi_ssid"))) {
			nvram_set(wl_item,  nvram_safe_get("fbwifi_ssid"));
			_dprintf("set %s : %s\n", wl_item, nvram_safe_get(wl_item));
		}
	}
	memset(wl_item, 0, sizeof(wl_item));
	memset(wl_if, 0, sizeof(wl_if));
	sprintf(wl_if, "%s", nvram_safe_get("fbwifi_5g"));
	if(strcmp(wl_if, "off") && strcmp(wl_if, "")) {
		(void)strcat_r(wl_if, "_ssid", wl_item);
		if(strcmp(nvram_safe_get(wl_item), nvram_safe_get("fbwifi_ssid"))) {
			nvram_set(wl_item,  nvram_safe_get("fbwifi_ssid"));
			_dprintf("set %s : %s\n", wl_item, nvram_safe_get(wl_item));
		}
	}
#ifdef RTAC3200
	memset(wl_item, 0, sizeof(wl_item));
	memset(wl_if, 0, sizeof(wl_if));
	sprintf(wl_if, "%s", nvram_safe_get("fbwifi_5g_2"));
	if(strcmp(wl_if, "off") && strcmp(wl_if, "")) {
		(void)strcat_r(wl_if, "_ssid", wl_item);
		if(strcmp(nvram_safe_get(wl_item), nvram_safe_get("fbwifi_ssid"))) {
			nvram_set(wl_item,  nvram_safe_get("fbwifi_ssid"));
			_dprintf("set %s : %s\n", wl_item, nvram_safe_get(wl_item));
		}
	}
#endif
}
#endif

#ifdef RTCONFIG_CFGSYNC
int start_cfgsync(void)
{

	char *cfg_server_argv[] = {"cfg_server", NULL};
	char *cfg_client_argv[] = {"cfg_client", NULL};
	pid_t pid;
	int ret = 0;

#ifdef RTCONFIG_MASTER_DET
	if (nvram_match("cfg_master", "1") && (is_router_mode() || access_point_mode()))
#else
	if (is_router_mode())
#endif	/* RTCONFIG_MASTER_DET */
	{

#ifdef RTCONFIG_AMAS
#if defined(RTCONFIG_WIFI_SON)
		if(!nvram_match("wifison_ready", "1")) {
			/* stop bluetoothd after first time amesh setting(for CAP only, RE will reboot) */
			if (nvram_match("x_Setting", "1") && pids("bluetoothd")) killall_tk("bluetoothd");
#endif
		if (!(getAmasSupportMode() & AMAS_CAP)) {
			_dprintf("not support CAP, don't start cfg_server\n");
			return 0;
		}
#if defined(RTCONFIG_WIFI_SON)
		}
#endif
#endif

		stop_cfgsync();
		ret = _eval(cfg_server_argv, NULL, 0, &pid);
	}
#ifdef RTCONFIG_MASTER_DET
	else if (nvram_match("x_Setting", "1") &&
		strlen(nvram_safe_get("cfg_group")) == 0 &&
		(is_router_mode() || (access_point_mode()
#if defined(RTCONFIG_WIFI_SON)
		&& !nvram_match("wifison_ready","1")
#endif
		)))
	{
#ifdef RTCONFIG_AMAS
#if defined(RTCONFIG_WIFI_SON)
		if(!nvram_match("wifison_ready", "1"))
#endif
		if (!(getAmasSupportMode() & AMAS_CAP)) {
			_dprintf("not support CAP, don't start cfg_server\n");
			return 0;
		}
#endif

		stop_cfgsync();
		nvram_set("cfg_master", "1");
		nvram_commit();
		ret = _eval(cfg_server_argv, NULL, 0, &pid);
	}
#endif

#if defined(RTCONFIG_AMAS) || defined(RTCONFIG_WIFI_SON)
	else if ((nvram_get_int("re_mode") == 1 
#if defined(RTCONFIG_WIFI_SON)
		 || (access_point_mode() && nvram_match("wifison_ready", "1"))
#endif
		 )&& nvram_get_int("lan_state_t") == LAN_STATE_CONNECTED)
	{
#if defined(RTCONFIG_AMAS)
#if defined(RTCONFIG_WIFI_SON)
		if(!nvram_match("wifison_ready", "1"))
#endif
		if (!(getAmasSupportMode() & AMAS_RE)) {
			_dprintf("not support RE, don't start cfg_client\n");
			return 0;
		}
#endif
		stop_cfgsync();
		ret = _eval(cfg_client_argv, NULL, 0, &pid);
	}
#endif
	return ret;
}

void stop_cfgsync(void)
{
	unlink("/var/run/cfg_server.pid");
	if (pids("cfg_server"))
		killall_tk("cfg_server");
	if (pids("cfg_client"))
		killall_tk("cfg_client");
}

void send_event_to_cfgmnt(int event_id)
{
	char msg[64] = {0};

	if(nvram_get_int("x_Setting") == 1) {
		snprintf(msg, sizeof(msg), RC_GENERIC_MSG, event_id);
		send_cfgmnt_event(msg);
	}
}

#ifdef RTCONFIG_CONNDIAG
void stop_conn_diag(void){
	if(pids("conn_diag"))
		killall_tk("conn_diag");
}

void start_conn_diag(void){
	char *cmd[] = {"conn_diag", NULL};
	pid_t pid;

	stop_conn_diag();

	_eval(cmd, NULL, 0, &pid);
}
#endif
#endif

#ifdef RTCONFIG_USB_SWAP
int start_usb_swap(char *path)
{
	int ret;
	ret = eval("/usr/sbin/usb_swap.sh", path);
	return ret;
}

int stop_usb_swap(char *path)
{
	int ret;
	ret = eval("/usr/sbin/usb_swap.sh", path, "0");
	return ret;
}
#endif

#ifdef RTCONFIG_HD_SPINDOWN
#ifdef LINUX26
void start_usb_idle(void)
{
	char usb_idle_timeout[10], exclude2[20];
	char *exclude = nvram_get("usb_idle_exclude");
	if((nvram_match("usb_idle_enable", "0")) || (nvram_match("usb_idle_timeout", "0")))
		return;

	memset(exclude2, 0, sizeof(exclude2));
	snprintf(usb_idle_timeout, sizeof(usb_idle_timeout), "%d", nvram_get_int("usb_idle_timeout"));
	if(*exclude)
		snprintf(exclude2, sizeof(exclude2), "!%s",nvram_safe_get("usb_idle_exclude"));
	eval("/usr/sbin/sd-idle-2.6" , "-i" , usb_idle_timeout, *exclude ? "-d" : NULL,  exclude2, NULL);
}

void stop_usb_idle(void)
{
	killall_tk("sd-idle-2.6");
}
#endif
#endif
#ifdef BLUECAVE
void reset_led(void)
{
	int brightness_level = nvram_get_int("bc_ledLv");
	if(brightness_level < 0 || brightness_level > 3)
		brightness_level = 2;
	setCentralLedLv(brightness_level);
}
#endif
<|MERGE_RESOLUTION|>--- conflicted
+++ resolved
@@ -1784,15 +1784,9 @@
 	/* Create resolv.dnsmasq with empty server list */
 	f_write(dmservers, NULL, 0, FW_APPEND, 0644);
 
-<<<<<<< HEAD
-=======
 #ifdef RTCONFIG_DNSPRIVACY
 	start_stubby();
 #endif
-#if (defined(RTCONFIG_TR069) && !defined(RTCONFIG_TR181))
-	eval("dnsmasq", "--log-async", "-6", "/sbin/dhcpc_lease");
-#else
->>>>>>> 4881446e
 	eval("dnsmasq", "--log-async");
 
 	/* Update local resolving mode */
@@ -1851,7 +1845,6 @@
 	kill_pidfile_s("/var/run/dnsmasq.pid", SIGHUP);
 }
 
-<<<<<<< HEAD
 #if defined(RTCONFIG_TR069) ||  defined(RTCONFIG_AMAS)
 int dnsmasq_script_main(int argc, char **argv)
 {
@@ -1864,7 +1857,9 @@
 	amaslib_lease_main(argc, argv);
 #endif
 	return 0;
-=======
+}
+#endif
+
 #ifdef RTCONFIG_DNSPRIVACY
 void start_stubby(void)
 {
@@ -2027,7 +2022,6 @@
 	}
 
 	TRACE_PT("end\n");
->>>>>>> 4881446e
 }
 #endif
 
@@ -8415,14 +8409,11 @@
 {
 	run_custom_script("services-stop", NULL);
 
-<<<<<<< HEAD
 #if defined(RTCONFIG_AMAS)
 	stop_amas_lib();
 #endif
 	stop_ntpd();
 
-=======
->>>>>>> 4881446e
 #ifdef RTCONFIG_ADTBW
 	stop_adtbw();
 #endif
