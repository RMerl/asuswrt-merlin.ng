--- conflicted
+++ resolved
@@ -1895,14 +1895,10 @@
 #ifdef CONFIG_BCMWL5
 	// ctf should be disabled when some functions are enabled
 	if ((nvram_get_int("qos_enable") == 1 && nvram_get_int("qos_type") == 0) ||
-<<<<<<< HEAD
-	    (check_wl_guest_bw_enable()  && (nvram_get_int("qos_enable") && nvram_get_int("qos_type") == 2)) ||
+	    (check_wl_guest_bw_enable()  || (nvram_get_int("qos_enable") && nvram_get_int("qos_type") == 2)) ||
 #if defined(RTCONFIG_AMAS) && defined(RTCONFIG_BCM_7114)
 	(sw_mode() == SW_MODE_AP && nvram_match("re_mode", "1")) ||
 #endif
-=======
-	    (check_wl_guest_bw_enable()  || (nvram_get_int("qos_enable") && nvram_get_int("qos_type") == 2)) ||
->>>>>>> 50fff4bf
 	    nvram_get_int("ctf_disable_force")
 #ifndef RTCONFIG_BCMARM
 	|| sw_mode() == SW_MODE_REPEATER
