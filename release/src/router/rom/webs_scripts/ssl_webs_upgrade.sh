#!/bin/sh

wget_timeout=`nvram get apps_wget_timeout`
#wget_options="-nv -t 2 -T $wget_timeout --dns-timeout=120"
wget_options="-q -t 2 -T $wget_timeout"

dl_path_MR="https://dlcdnets.asus.com/pub/ASUS/LiveUpdate/Release/Wireless_SQ/MR"
dl_path_SQ="https://dlcdnets.asus.com/pub/ASUS/LiveUpdate/Release/Wireless_SQ"
dl_path_file="https://dlcdnets.asus.com/pub/ASUS/wireless/ASUSWRT"

nvram set webs_state_upgrade=0 # INITIALIZING
nvram set webs_state_error=0

# get specific model
fw_check=`nvram get fw_check`
model=`nvram get productid`
if [ "$model" == "RT-AC68U" ] && [ "$fw_check" == "1" ]; then
	fw_check
else

#openssl support rsa check
rsa_enabled=`nvram show | grep rc_support | grep HTTPS`

touch /tmp/update_url
update_url=`cat /tmp/update_url`
#update_url="http://192.168.123.198"

# current firmware information
productid=`nvram get productid`
if [ "$productid" == "BLUECAVE" ]; then
       rc rc_service stop_wrs_force
fi

get_productid=`echo $productid | sed s/+/plus/;`    #replace 'plus' to '+' for one time
odmpid_support=`nvram get webs_state_odm`
if [ "$odmpid_support" == "1" ]; then
	get_productid=`nvram get odmpid`
fi

firmware_file=`echo $get_productid`_`nvram get webs_state_info`_un.zip

if [ "$rsa_enabled" != "" ]; then
	firmware_rsasign=`echo $get_productid`_`nvram get webs_state_info`_rsa.zip
fi

small_fw_update=`nvram show | grep rc_support | grep small_fw`

if [ "$small_fw_update" != "" ]; then
	mkdir /tmp/mytmpfs
	mount -t tmpfs -o size=16M,nr_inodes=10k,mode=700 tmpfs /tmp/mytmpfs
	firmware_path="/tmp/mytmpfs/linux.trx"
	rc rc_service stop_upgrade
else
	firmware_path="/tmp/linux.trx"
fi

# get firmware zip file
formr=`nvram get MRFLAG`
forsq=`nvram get apps_sq`
urlpath=`nvram get webs_state_url`
echo 3 > /proc/sys/vm/drop_caches
if [ "$update_url" != "" ]; then
	echo "---- wget fw nvram webs_state_url ----" > /tmp/webs_upgrade.log
	wget -t 2 -T $wget_timeout --output-file=/tmp/fwget_log ${update_url}/$firmware_file -O $firmware_path
	if [ "$rsa_enabled" != "" ]; then
		wget $wget_options ${update_url}/$firmware_rsasign -O /tmp/rsasign.bin
	fi
elif [ "$formr" == "1" ]; then
	echo "---- wget fw MR1 ${dl_path_MR}1/$firmware_file ----" >> /tmp/webs_upgrade.log
	wget -t 2 -T $wget_timeout --no-check-certificate --output-file=/tmp/fwget_log ${dl_path_MR}1/$firmware_file -O $firmware_path
	if [ "$rsa_enabled" != "" ]; then
		echo "---- wget fw MR1 ${dl_path_MR}1/$firmware_rsasign ----" >> /tmp/webs_upgrade.log
		wget $wget_options ${dl_path_MR}1/$firmware_rsasign -O /tmp/rsasign.bin
	fi
elif [ "$forsq" == "1" ]; then
<<<<<<< HEAD
	echo "---- wget fw sq ${dl_path_SQ}/$firmware_file ----" >> /tmp/webs_upgrade.log
	wget -t 2 -T $wget_timeout --no-check-certificate --output-file=/tmp/fwget_log https://dlcdnets.asus.com/pub/ASUS/LiveUpdate/Release/Wireless_SQ/$firmware_file -O $firmware_path
=======
	echo "---- wget fw sq ----" > /tmp/webs_upgrade.log
	wget -t 2 -T $wget_timeout --output-file=/tmp/fwget_log https://dlcdnets.asus.com/pub/ASUS/LiveUpdate/Release/Wireless_SQ/$firmware_file -O $firmware_path
>>>>>>> 2abc3b8b
	if [ "$rsa_enabled" != "" ]; then
		echo "---- wget fw sq ${dl_path_SQ}/$firmware_rsasign ----" >> /tmp/webs_upgrade.log
		wget $wget_options https://dlcdnets.asus.com/pub/ASUS/LiveUpdate/Release/Wireless_SQ/$firmware_rsasign -O /tmp/rsasign.bin
	fi
elif [ "$urlpath" == "" ]; then
<<<<<<< HEAD
	echo "---- wget fw Real ${dl_path_file}/$firmware_file ----" >> /tmp/webs_upgrade.log
	wget -t 2 -T $wget_timeout --no-check-certificate --output-file=/tmp/fwget_log https://dlcdnets.asus.com/pub/ASUS/wireless/ASUSWRT/$firmware_file -O $firmware_path
=======
	echo "---- wget fw Real ----" > /tmp/webs_upgrade.log
	wget -t 2 -T $wget_timeout --output-file=/tmp/fwget_log https://dlcdnets.asus.com/pub/ASUS/wireless/ASUSWRT/$firmware_file -O $firmware_path
>>>>>>> 2abc3b8b
	if [ "$rsa_enabled" != "" ]; then
		echo "---- wget fw Real ${dl_path_file}/$firmware_rsasign ----" >> /tmp/webs_upgrade.log
		wget $wget_options https://dlcdnets.asus.com/pub/ASUS/wireless/ASUSWRT/$firmware_rsasign -O /tmp/rsasign.bin
	fi
else
<<<<<<< HEAD
	echo "---- wget fw URL ----" >> /tmp/webs_upgrade.log
	wget -t 2 -T $wget_timeout --no-check-certificate --output-file=/tmp/fwget_log $urlpath/$firmware_file -O $firmware_path
=======
	echo "---- wget fw URL ----" > /tmp/webs_upgrade.log
	wget -t 2 -T $wget_timeout --output-file=/tmp/fwget_log $urlpath/$firmware_file -O $firmware_path
>>>>>>> 2abc3b8b
	if [ "$rsa_enabled" != "" ]; then
		wget $wget_options $urlpath/$firmware_rsasign -O /tmp/rsasign.bin
	fi
fi	

if [ "$?" != "0" ]; then	#download failure
	nvram set webs_state_error=1
else
	nvram set webs_state_upgrade=2	
	echo "---- mv trx OK ----" >> /tmp/webs_upgrade.log
	nvram set firmware_check=0
	firmware_check $firmware_path
	sleep 1

	if [ "$rsa_enabled" != "" ]; then
		nvram set rsasign_check=0
		rsasign_check $firmware_path
		sleep 1
	fi

	firmware_check_ret=`nvram get firmware_check`
	if [ "$rsa_enabled" != "" ]; then
		rsasign_check_ret=`nvram get rsasign_check`
	else
		rsasign_check_ret="1"
	fi


	if [ "$firmware_check_ret" == "1" ] && [ "$rsasign_check_ret" == "1" ]; then
		echo "---- fw check OK ----" >> /tmp/webs_upgrade.log
		/sbin/ejusb -1 0
		nvram set fwpath=2
		nvram commit
		rc rc_service restart_upgrade
	else
		echo "---- fw check error ----" >> /tmp/webs_upgrade.log
		nvram set webs_state_error=3	# wrong fw
		if [ "$productid" == "BLUECAVE" ]; then
			rc rc_service start_wrs
		fi
	fi
fi

rm -f /tmp/rsasign.bin

fi

nvram set webs_state_upgrade=1<|MERGE_RESOLUTION|>--- conflicted
+++ resolved
@@ -73,37 +73,22 @@
 		wget $wget_options ${dl_path_MR}1/$firmware_rsasign -O /tmp/rsasign.bin
 	fi
 elif [ "$forsq" == "1" ]; then
-<<<<<<< HEAD
 	echo "---- wget fw sq ${dl_path_SQ}/$firmware_file ----" >> /tmp/webs_upgrade.log
-	wget -t 2 -T $wget_timeout --no-check-certificate --output-file=/tmp/fwget_log https://dlcdnets.asus.com/pub/ASUS/LiveUpdate/Release/Wireless_SQ/$firmware_file -O $firmware_path
-=======
-	echo "---- wget fw sq ----" > /tmp/webs_upgrade.log
 	wget -t 2 -T $wget_timeout --output-file=/tmp/fwget_log https://dlcdnets.asus.com/pub/ASUS/LiveUpdate/Release/Wireless_SQ/$firmware_file -O $firmware_path
->>>>>>> 2abc3b8b
 	if [ "$rsa_enabled" != "" ]; then
 		echo "---- wget fw sq ${dl_path_SQ}/$firmware_rsasign ----" >> /tmp/webs_upgrade.log
 		wget $wget_options https://dlcdnets.asus.com/pub/ASUS/LiveUpdate/Release/Wireless_SQ/$firmware_rsasign -O /tmp/rsasign.bin
 	fi
 elif [ "$urlpath" == "" ]; then
-<<<<<<< HEAD
 	echo "---- wget fw Real ${dl_path_file}/$firmware_file ----" >> /tmp/webs_upgrade.log
-	wget -t 2 -T $wget_timeout --no-check-certificate --output-file=/tmp/fwget_log https://dlcdnets.asus.com/pub/ASUS/wireless/ASUSWRT/$firmware_file -O $firmware_path
-=======
-	echo "---- wget fw Real ----" > /tmp/webs_upgrade.log
 	wget -t 2 -T $wget_timeout --output-file=/tmp/fwget_log https://dlcdnets.asus.com/pub/ASUS/wireless/ASUSWRT/$firmware_file -O $firmware_path
->>>>>>> 2abc3b8b
 	if [ "$rsa_enabled" != "" ]; then
 		echo "---- wget fw Real ${dl_path_file}/$firmware_rsasign ----" >> /tmp/webs_upgrade.log
 		wget $wget_options https://dlcdnets.asus.com/pub/ASUS/wireless/ASUSWRT/$firmware_rsasign -O /tmp/rsasign.bin
 	fi
 else
-<<<<<<< HEAD
 	echo "---- wget fw URL ----" >> /tmp/webs_upgrade.log
-	wget -t 2 -T $wget_timeout --no-check-certificate --output-file=/tmp/fwget_log $urlpath/$firmware_file -O $firmware_path
-=======
-	echo "---- wget fw URL ----" > /tmp/webs_upgrade.log
 	wget -t 2 -T $wget_timeout --output-file=/tmp/fwget_log $urlpath/$firmware_file -O $firmware_path
->>>>>>> 2abc3b8b
 	if [ "$rsa_enabled" != "" ]; then
 		wget $wget_options $urlpath/$firmware_rsasign -O /tmp/rsasign.bin
 	fi
