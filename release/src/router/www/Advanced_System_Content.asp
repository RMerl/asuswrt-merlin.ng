<!DOCTYPE html PUBLIC "-//W3C//DTD XHTML 1.0 Transitional//EN" "http://www.w3.org/TR/xhtml1/DTD/xhtml1-transitional.dtd">
<html xmlns="http://www.w3.org/1999/xhtml">
<html xmlns:v>
<head>
<meta http-equiv="X-UA-Compatible" content="IE=Edge"/>
<meta http-equiv="Content-Type" content="text/html; charset=utf-8" />
<meta HTTP-EQUIV="Pragma" CONTENT="no-cache">
<meta HTTP-EQUIV="Expires" CONTENT="-1">
<link rel="shortcut icon" href="images/favicon.png">
<link rel="icon" href="images/favicon.png">
<title><#Web_Title#> - <#menu5_6_2#></title>
<link rel="stylesheet" type="text/css" href="index_style.css"> 
<link rel="stylesheet" type="text/css" href="form_style.css">
<link rel="stylesheet" type="text/css" href="pwdmeter.css">
<link rel="stylesheet" type="text/css" href="device-map/device-map.css">
<link rel="stylesheet" type="text/css" href="css/icon.css">
<script language="JavaScript" type="text/javascript" src="/state.js"></script>
<script language="JavaScript" type="text/javascript" src="/general.js"></script>
<script language="JavaScript" type="text/javascript" src="/popup.js"></script>
<script language="JavaScript" type="text/javascript" src="/help.js"></script>
<script language="JavaScript" type="text/javascript" src="/client_function.js"></script>
<script language="JavaScript" type="text/javascript" src="/validator.js"></script>
<script language="JavaScript" type="text/javascript" src="/js/jquery.js"></script>
<script type="text/javascript" src="/js/httpApi.js"></script>
<style>
.cancel{
	border: 2px solid #898989;
	border-radius:50%;
	background-color: #898989;
}
.check{
	border: 2px solid #093;
	border-radius:50%;
	background-color: #093;
}
.cancel, .check{
	width: 22px;
	height: 22px;
	margin:0 auto;
	transition: .35s;
}
.cancel:active, .check:active{
	transform: scale(1.5,1.5);
	opacity: 0.5;
	transition: 0;
}
.all_enable{
	border: 1px solid #393;
	color: #393;
}
.all_disable{
	border: 1px solid #999;
	color: #999;
}
.contentM_upload{
	position:absolute;
	-webkit-border-radius: 5px;
	-moz-border-radius: 5px;
	border-radius: 5px;
	z-index:500;
	background-color:#2B373B;
	display:none;
	margin-left: 30%;
	top: 1400px;
	width:650px;
}


.Upload_item{
	font-family: Arial, Helvetica, sans-serif;
	font-size: 13px;
	font-weight: bolder;
	color: #FFFFFF;
	margin-left: 15px;
	margin-bottom: 15px;
	margin-top: 15px;
}

.Upload_file{
	background-color:#2B373B;
	color:#FC0;
	*color:#000;
	border:0px;
}
</style>
<script>
time_day = uptimeStr.substring(5,7);//Mon, 01 Aug 2011 16:25:44 +0800(1467 secs since boot....
time_mon = uptimeStr.substring(9,12);
time_time = uptimeStr.substring(18,20);
dstoffset = '<% nvram_get("time_zone_dstoff"); %>';

var orig_shell_timeout_x = Math.floor(parseInt("<% nvram_get("shell_timeout"); %>")/60);
var orig_enable_acc_restriction = '<% nvram_get("enable_acc_restriction"); %>';
var orig_restrict_rulelist_array = [];
var restrict_rulelist_array = [];
var accounts = [<% get_all_accounts(); %>][0];
for(var i=0; i<accounts.length; i++){
	accounts[i] = decodeURIComponent(accounts[i]);
}
if(accounts.length == 0)
	accounts = ['<% nvram_get("http_username"); %>'];

var header_info = [<% get_header_info(); %>];
var host_name = header_info[0].host;
if(tmo_support)
	var theUrl = "cellspot.router";	
else
	var theUrl = host_name;

if(sw_mode == 3 || (sw_mode == 4))
	theUrl = location.hostname;

var ddns_enable_x = '<% nvram_get("ddns_enable_x"); %>';
var ddns_hostname_x_t = '<% nvram_get("ddns_hostname_x"); %>';
var wan_unit = '<% get_wan_unit(); %>';
if(wan_unit == "0")
	var wan_ipaddr = '<% nvram_get("wan0_ipaddr"); %>';
else
	var wan_ipaddr = '<% nvram_get("wan1_ipaddr"); %>';

var httpd_cert_info = [<% httpd_cert_info(); %>][0];
var uploaded_cert = false;

function initial(){	
	//parse nvram to array
	var parseNvramToArray = function(oriNvram) {
		var parseArray = [];
		var oriNvramRow = decodeURIComponent(oriNvram).split('<');
		for(var i = 0; i < oriNvramRow.length; i += 1) {
			if(oriNvramRow[i] != "") {
				var oriNvramCol = oriNvramRow[i].split('>');
				var eachRuleArray = new Array();
				for(var j = 0; j < oriNvramCol.length; j += 1) {
					eachRuleArray.push(oriNvramCol[j]);
				}
				parseArray.push(eachRuleArray);
			}
		}
		return parseArray;
	};
	orig_restrict_rulelist_array = parseNvramToArray('<% nvram_char_to_ascii("","restrict_rulelist"); %>');
	restrict_rulelist_array = JSON.parse(JSON.stringify(orig_restrict_rulelist_array));

	show_menu();
	httpApi.faqURL("1034294", function(url){document.getElementById("faq").href=url;});
	httpApi.faqURL("1037370", function(url){document.getElementById("ntp_faq").href=url;});
	show_http_clientlist();
	display_spec_IP(document.form.http_client.value);

	if(reboot_schedule_support){
		document.form.reboot_date_x_Sun.checked = getDateCheck(document.form.reboot_schedule.value, 0);
		document.form.reboot_date_x_Mon.checked = getDateCheck(document.form.reboot_schedule.value, 1);
		document.form.reboot_date_x_Tue.checked = getDateCheck(document.form.reboot_schedule.value, 2);
		document.form.reboot_date_x_Wed.checked = getDateCheck(document.form.reboot_schedule.value, 3);
		document.form.reboot_date_x_Thu.checked = getDateCheck(document.form.reboot_schedule.value, 4);
		document.form.reboot_date_x_Fri.checked = getDateCheck(document.form.reboot_schedule.value, 5);
		document.form.reboot_date_x_Sat.checked = getDateCheck(document.form.reboot_schedule.value, 6);
		document.form.reboot_time_x_hour.value = getrebootTimeRange(document.form.reboot_schedule.value, 0);
		document.form.reboot_time_x_min.value = getrebootTimeRange(document.form.reboot_schedule.value, 1);
		document.getElementById('reboot_schedule_enable_tr').style.display = "";
		hide_reboot_option('<% nvram_get("reboot_schedule_enable"); %>');
	}
	else{
		document.getElementById('reboot_schedule_enable_tr').style.display = "none";
		document.getElementById('reboot_schedule_date_tr').style.display = "none";
		document.getElementById('reboot_schedule_time_tr').style.display = "none";
	}

	setInterval("corrected_timezone();", 5000);
	load_timezones();
	parse_dstoffset();
	document.form.http_passwd2.value = "";
	
	if(svc_ready == "0")
		document.getElementById('svc_hint_div').style.display = "";

	show_network_monitoring();

	if(!HTTPS_support){
		document.getElementById("http_auth_table").style.display = "none";
	}
	else{
		hide_https_lanport(document.form.http_enable.value);
		hide_https_crt();
		show_cert_details();
	}
	var lanport = '<% nvram_get("http_lanport"); %>';
	if (lanport == '') lanport = '80';
	change_url(lanport, 'http_lan')

	if(wifi_tog_btn_support || wifi_hw_sw_support || sw_mode == 2 || sw_mode == 4){		// wifi_tog_btn && wifi_hw_sw && hide WPS button behavior under repeater mode
			if(cfg_wps_btn_support){
				document.getElementById('turn_WPS').style.display = "";
				document.form.btn_ez_radiotoggle[1].disabled = true;
				document.getElementById('turn_WiFi').style.display = "none";
				document.getElementById('turn_WiFi_str').style.display = "none";
				document.getElementById('turn_LED').style.display = "";
				if(document.form.btn_ez_radiotoggle[2].checked == false)
					document.form.btn_ez_radiotoggle[0].checked = true;
			}
			else{
				document.form.btn_ez_radiotoggle[0].disabled = true;
				document.form.btn_ez_radiotoggle[1].disabled = true;
				document.form.btn_ez_radiotoggle[2].disabled = true;
				document.getElementById('btn_ez_radiotoggle_tr').style.display = "none";
			}
	}
	else{
			
			document.getElementById('btn_ez_radiotoggle_tr').style.display = "";
			if(cfg_wps_btn_support){
				document.getElementById('turn_WPS').style.display = "";
				document.getElementById('turn_WiFi').style.display = "";
				document.getElementById('turn_LED').style.display = "";
				if(document.form.btn_ez_radiotoggle[1].checked == false && document.form.btn_ez_radiotoggle[2].checked == false)
					document.form.btn_ez_radiotoggle[0].checked = true;
			}
			else{
				document.getElementById('turn_WPS').style.display = "";
				document.getElementById('turn_WiFi').style.display = "";
				document.getElementById('turn_LED').disabled = true;
				document.getElementById('turn_LED').style.display = "none";
				document.getElementById('turn_LED_str').style.display = "none";
				if(document.form.btn_ez_radiotoggle[1].checked == false)
					document.form.btn_ez_radiotoggle[0].checked = true;
			}
	}

	/* MODELDEP */
	if(based_modelid == "AC2900"){	//MODELDEP: AC2900(RT-AC86U)
		document.form.btn_ez_radiotoggle[0].disabled = true;
		document.form.btn_ez_radiotoggle[1].disabled = true;
		document.form.btn_ez_radiotoggle[2].disabled = true;
		document.getElementById('btn_ez_radiotoggle_tr').style.display = "none";
	}
	
	if(sw_mode != 1){
		document.getElementById('misc_http_x_tr').style.display = "none";
		hideport(0);
		document.form.misc_http_x.disabled = true;
		document.form.misc_httpsport_x.disabled = true;
		document.form.misc_httpport_x.disabled = true;
		document.getElementById("nat_redirect_enable_tr").style.display = "none";

		if ("<% nvram_get("le_enable"); %>" == "1")
			document.form.le_enable[2].checked = true;
	}
	else
		hideport(document.form.misc_http_x[0].checked);

	document.form.http_username.value = '<% nvram_get("http_username"); %>';
	
	if(ssh_support){
		check_sshd_enable('<% nvram_get("sshd_enable"); %>');
		document.form.sshd_authkeys.value = document.form.sshd_authkeys.value.replace(/>/gm,"\r\n");
	}
	else{
		document.getElementById('sshd_enable_tr').style.display = "none";
		document.getElementById('sshd_port_tr').style.display = "none";
                document.getElementById('sshd_password_tr').style.display = "none";
                document.getElementById('auth_keys_tr').style.display = "none";
	}

	/* MODELDEP */
//	if(tmo_support || based_modelid == "AC2900"){	//MODELDEP: AC2900(RT-AC86U)
	if(1){
		document.getElementById("telnet_tr").style.display = "none";
		document.form.telnetd_enable[0].disabled = true;
		document.form.telnetd_enable[1].disabled = true;
	}
	else{
		document.getElementById("telnet_tr").style.display = "";
		document.form.telnetd_enable[0].disabled = false;
		document.form.telnetd_enable[1].disabled = false;
	}
	// load shell_timeout_x
	document.form.shell_timeout_x.value = orig_shell_timeout_x;

	if(pwrsave_support){
		document.getElementById("pwrsave_tr").style.display = "";
		document.form.pwrsave_mode[0].disabled = false;
		document.form.pwrsave_mode[1].disabled = false;
	}
	else{
		document.getElementById("pwrsave_tr").style.display = "none";
		document.form.pwrsave_mode[0].disabled = false;
		document.form.pwrsave_mode[1].disabled = false;
	}

	if(hdspindown_support) {
		$("#hdd_spindown_table").css("display", "");
		change_hddSpinDown($('select[name="usb_idle_enable"]').val());
		$('select[name="usb_idle_enable"]').prop("disabled", false);
		$('input[name="usb_idle_timeout"]').prop("disabled", false);

		if (document.form.usb_idle_exclude.value.indexOf("a") != -1)
			document.form.usb_idle_exclude_a.checked = true;
		if (document.form.usb_idle_exclude.value.indexOf("b") != -1)
			document.form.usb_idle_exclude_b.checked = true;
		if (document.form.usb_idle_exclude.value.indexOf("c") != -1)
			document.form.usb_idle_exclude_c.checked = true;
		if (document.form.usb_idle_exclude.value.indexOf("d") != -1)
			document.form.usb_idle_exclude_d.checked = true;
		if (document.form.usb_idle_exclude.value.indexOf("e") != -1)
			document.form.usb_idle_exclude_e.checked = true;
		if (document.form.usb_idle_exclude.value.indexOf("f") != -1)
			document.form.usb_idle_exclude_f.checked = true;
		if (document.form.usb_idle_exclude.value.indexOf("g") != -1)
			document.form.usb_idle_exclude_g.checked = true;
		if (document.form.usb_idle_exclude.value.indexOf("h") != -1)
			document.form.usb_idle_exclude_h.checked = true;
		if (document.form.usb_idle_exclude.value.indexOf("i") != -1)
			document.form.usb_idle_exclude_i.checked = true;
	}
}

var time_zone_tmp="";
var time_zone_s_tmp="";
var time_zone_e_tmp="";
var time_zone_withdst="";

function applyRule(){
	if(validForm()){
		var isFromHTTPS = (function(){
			if(location.protocol.toLowerCase() == "https:") return true;
			else return false;
		})();

		var isFromWAN = (function(){
			var lanIpAddr = '<% nvram_get("lan_ipaddr"); %>';
			if(location.hostname == lanIpAddr) return false;
			else if(location.hostname == "router.asus.com") return false;
			else if(location.hostname == "repeater.asus.com") return false;
			else if(location.hostname == "cellspot.asus.com") return false;
			else return true;
		})();

		var restart_firewall_flag = false;
		var restart_httpd_flag = false;
	
		//parse array to nvram
		var old_fw_tmp_value = ""; //for old version fw
		var tmp_value = "";
		for(var i = 0; i < restrict_rulelist_array.length; i += 1) {
			if(restrict_rulelist_array[i].length != 0) {
				old_fw_tmp_value += "<";
				tmp_value += "<";
				for(var j = 0; j < restrict_rulelist_array[i].length; j += 1) {
					tmp_value += restrict_rulelist_array[i][j];
					if( (j + 1) != restrict_rulelist_array[i].length)
						tmp_value += ">";

					if(j == 1) //IP, for old version fw
						old_fw_tmp_value += restrict_rulelist_array[i][j];
				}
			}
		}

		var getRadioItemCheck = function(obj) {
			var checkValue = "";
			var radioLength = obj.length;
			for(var i = 0; i < radioLength; i += 1) {
				if(obj[i].checked) {
					checkValue = obj[i].value;
					break;
				}
			}
			return 	checkValue;
		};
		document.form.http_client.value = getRadioItemCheck(document.form.http_client_radio); //for old version fw
		document.form.http_clientlist.value = old_fw_tmp_value; //for old version fw
		document.form.enable_acc_restriction.value = getRadioItemCheck(document.form.http_client_radio);
		document.form.restrict_rulelist.value = tmp_value;
	
		if(document.form.restrict_rulelist.value == "" && document.form.http_client_radio[0].checked == 1){
			alert("<#JS_fieldblank#>");
			document.form.http_client_ip_x_0.focus();
			return false;
		}

		if((document.form.enable_acc_restriction.value != orig_enable_acc_restriction) || (restrict_rulelist_array.toString() != orig_restrict_rulelist_array.toString()))
			restart_firewall_flag = true;

		if(document.form.http_passwd2.value.length > 0){
			document.form.http_passwd.value = document.form.http_passwd2.value;
			document.form.http_passwd.disabled = false;
		}
		
		if(document.form.time_zone_select.value.search("DST") >= 0 || document.form.time_zone_select.value.search("TDT") >= 0){		// DST area

				time_zone_tmp = document.form.time_zone_select.value.split("_");	//0:time_zone 1:serial number
				time_zone_s_tmp = "M"+document.form.dst_start_m.value+"."+document.form.dst_start_w.value+"."+document.form.dst_start_d.value+"/"+document.form.dst_start_h.value;
				time_zone_e_tmp = "M"+document.form.dst_end_m.value+"."+document.form.dst_end_w.value+"."+document.form.dst_end_d.value+"/"+document.form.dst_end_h.value;
				document.form.time_zone_dstoff.value=time_zone_s_tmp+","+time_zone_e_tmp;
				document.form.time_zone.value = document.form.time_zone_select.value;
		}else{
				//document.form.time_zone_dstoff.value="";	//Don't change time_zone_dstoff vale
				document.form.time_zone.value = document.form.time_zone_select.value;
		}

		// shell_timeout save min to sec
		document.form.shell_timeout.value = parseInt(document.form.shell_timeout_x.value)*60;
		
		if(document.form.misc_http_x[1].checked == true){
				document.form.misc_httpport_x.disabled = true;
				document.form.misc_httpsport_x.disabled = true;
		}		
		if(document.form.misc_http_x[0].checked == true 
				&& document.form.http_enable[0].selected == true){
				document.form.misc_httpsport_x.disabled = true;
		}	
		if(document.form.misc_http_x[0].checked == true 
				&& document.form.http_enable[1].selected == true){
				document.form.misc_httpport_x.disabled = true;
		}

		if(document.form.http_lanport.value != '<% nvram_get("http_lanport"); %>'
				|| document.form.https_lanport.value != '<% nvram_get("https_lanport"); %>'
				|| document.form.http_enable.value != '<% nvram_get("http_enable"); %>'
				|| document.form.misc_httpport_x.value != '<% nvram_get("misc_httpport_x"); %>'
				|| document.form.misc_httpsport_x.value != '<% nvram_get("misc_httpsport_x"); %>'
				|| getRadioItemCheck(document.form.https_crt_gen) == "1"
		                || uploaded_cert
				|| document.form.https_crt_cn.value != '<% nvram_get("https_crt_cn"); %>'
			){
			restart_httpd_flag = true;
			if(document.form.https_crt_cn.value != '<% nvram_get("https_crt_cn"); %>'){
				document.form.https_crt_gen.value = "1";
			}
			if(document.form.http_enable.value == "0"){	//HTTP
				if(isFromWAN)
					document.form.flag.value = "http://" + location.hostname + ":" + document.form.misc_httpport_x.value;
				else if (document.form.http_lanport.value)
					document.form.flag.value = "http://" + location.hostname + ":" + document.form.http_lanport.value;
				else
					document.form.flag.value = "http://" + location.hostname;
			}
			else if(document.form.http_enable.value == "1"){	//HTTPS
				if(isFromWAN)
					document.form.flag.value = "https://" + location.hostname + ":" + document.form.misc_httpsport_x.value;
				else
					document.form.flag.value = "https://" + location.hostname + ":" + document.form.https_lanport.value;
			}
			else{	//BOTH
				if(isFromHTTPS){
					if(isFromWAN)
						document.form.flag.value = "https://" + location.hostname + ":" + document.form.misc_httpsport_x.value;
					else
						document.form.flag.value = "https://" + location.hostname + ":" + document.form.https_lanport.value;
				}else{
					if(isFromWAN)
						document.form.flag.value = "http://" + location.hostname + ":" + document.form.misc_httpport_x.value;
					else if (document.form.http_lanport.value)
						document.form.flag.value = "http://" + location.hostname + ":" + document.form.http_lanport.value;
					else
						document.form.flag.value = "http://" + location.hostname;
				}
			}
		}
		
		if(document.form.btn_ez_radiotoggle[1].disabled == false && document.form.btn_ez_radiotoggle[1].checked == true){
				document.form.btn_ez_radiotoggle.value=1;
				document.form.btn_ez_mode.value=0;
		}
		else if(document.form.btn_ez_radiotoggle[2].disabled == false && document.form.btn_ez_radiotoggle[2].checked == true){
				document.form.btn_ez_radiotoggle.value=0;
				document.form.btn_ez_mode.value=1;
		}
		else{
				document.form.btn_ez_radiotoggle.value=0;
				document.form.btn_ez_mode.value=0;
		}
		
		if(reboot_schedule_support){
			updateDateTime();
		}

		showLoading();

		var action_script_tmp = "restart_time;restart_upnp;";

		if(hdspindown_support) {
			var excluded = "";
			if (document.form.usb_idle_exclude_a.checked)
				excluded += "a";
		        if (document.form.usb_idle_exclude_b.checked)
		                excluded += "b";
		        if (document.form.usb_idle_exclude_c.checked)
		                excluded += "c";
			if (document.form.usb_idle_exclude_d.checked)
				excluded += "d";
			if (document.form.usb_idle_exclude_e.checked)
				excluded += "e";
			if (document.form.usb_idle_exclude_f.checked)
				excluded += "f";
			if (document.form.usb_idle_exclude_g.checked)
				excluded += "g";
			if (document.form.usb_idle_exclude_h.checked)
				excluded += "h";
			if (document.form.usb_idle_exclude_i.checked)
				excluded += "i";

			document.form.usb_idle_exclude.value = excluded;

			action_script_tmp += "restart_usb_idle;";
		}

<<<<<<< HEAD
		if(document.form.wandog_enable_chk.checked)
			document.form.wandog_enable.value = "1";
		else
			document.form.wandog_enable.value = "0";

		if(document.form.dns_probe_chk.checked)
			document.form.dns_probe.value = "1";
		else
			document.form.dns_probe.value = "0";

		showLoading();

		var action_script_tmp = "restart_time;restart_upnp;";

=======
>>>>>>> 66f82ee5
		if(restart_httpd_flag) {
			action_script_tmp += "restart_httpd;";

			if ((getRadioItemCheck(document.form.https_crt_gen) == "1"
				|| uploaded_cert
				|| document.form.https_crt_cn.value != '<% nvram_get("https_crt_cn"); %>')
				&& ('<% nvram_get("enable_ftp"); %>' == "1")
				&& ('<% nvram_get("ftp_tls"); %>' == "1")) {
					action_script_tmp += ";restart_ftpd";
			}
		}

		if(restart_firewall_flag)
			action_script_tmp += "restart_firewall;";

		if(needReboot){
			action_script_tmp = "reboot";
			document.form.action_wait.value = httpApi.hookGet("get_default_reboot_time");
		}

		document.form.action_script.value = action_script_tmp;
		document.form.submit();
	}
}

function validForm(){
	showtext(document.getElementById("alert_msg1"), "");
	showtext(document.getElementById("alert_msg2"), "");

	if(document.form.http_username.value.length == 0){
		showtext(document.getElementById("alert_msg1"), "<#File_Pop_content_alert_desc1#>");
		document.form.http_username.focus();
		document.form.http_username.select();
		return false;
	}
	else{
		var alert_str = validator.hostName(document.form.http_username);

		if(alert_str != ""){
			showtext(document.getElementById("alert_msg1"), alert_str);
			document.getElementById("alert_msg1").style.display = "";
			document.form.http_username.focus();
			document.form.http_username.select();
			return false;
		}else{
			document.getElementById("alert_msg1").style.display = "none";
		}

		document.form.http_username.value = trim(document.form.http_username.value);

		if(document.form.http_username.value == "root"
				|| document.form.http_username.value == "guest"
				|| document.form.http_username.value == "anonymous"
		){
				showtext(document.getElementById("alert_msg1"), "<#USB_Application_account_alert#>");
				document.getElementById("alert_msg1").style.display = "";
				document.form.http_username.focus();
				document.form.http_username.select();
				return false;
		}
		else if(accounts.getIndexByValue(document.form.http_username.value) > 0
				&& document.form.http_username.value != accounts[0]){
				showtext(document.getElementById("alert_msg1"), "<#File_Pop_content_alert_desc5#>");
				document.getElementById("alert_msg1").style.display = "";
				document.form.http_username.focus();
				document.form.http_username.select();
				return false;
		}else{
				document.getElementById("alert_msg1").style.display = "none";
		}
	}

	if(document.form.http_passwd2.value.length > 0 && document.form.http_passwd2.value.length < 5){
		showtext(document.getElementById("alert_msg2"),"* <#JS_short_password#>");
		document.form.http_passwd2.focus();
		document.form.http_passwd2.select();
		return false;
	}	

	if(document.form.http_passwd2.value != document.form.v_password2.value){
		showtext(document.getElementById("alert_msg2"),"* <#File_Pop_content_alert_desc7#>");
		if(document.form.http_passwd2.value.length <= 0){
			document.form.http_passwd2.focus();
			document.form.http_passwd2.select();
		}else{
			document.form.v_password2.focus();
			document.form.v_password2.select();
		}
		return false;
	}

	if(is_KR_sku){		/* MODELDEP by Territory Code */
		if(document.form.http_passwd2.value.length > 0 || document.form.http_passwd2.value.length > 0){
			if(!validator.string_KR(document.form.http_passwd2)){
				document.form.http_passwd2.focus();
				document.form.http_passwd2.select();
				return false;
			}
		}
	}
	else{
		if(!validator.string(document.form.http_passwd2)){
			document.form.http_passwd2.focus();
			document.form.http_passwd2.select();
			return false;
		}
	}

	if(document.form.http_passwd2.value == '<% nvram_default_get("http_passwd"); %>'){
		showtext(document.getElementById("alert_msg2"),"* <#QIS_adminpass_confirm0#>");
		document.form.http_passwd2.focus();
		document.form.http_passwd2.select();
		return false;
	}	
	
	//confirm common string combination	#JS_common_passwd#
	var is_common_string = check_common_string(document.form.http_passwd2.value, "httpd_password");
	if(document.form.http_passwd2.value.length > 0 && is_common_string){
			if(!confirm("<#JS_common_passwd#>")){
				document.form.http_passwd2.focus();
				document.form.http_passwd2.select();
				return false;
			}
	}

	if(hdspindown_support) {
		if($('select[name="usb_idle_enable"]').val() == 1) {
			$('input[name="usb_idle_timeout"]').prop("disabled", false);
			if (!validator.range($('input[name="usb_idle_timeout"]')[0], 60, 3600))
				return false;
		}
		else {
			$('input[name="usb_idle_timeout"]').prop("disabled", true);
		}
	}
	
	if((document.form.time_zone_select.value.search("DST") >= 0 || document.form.time_zone_select.value.search("TDT") >= 0)			// DST area
			&& document.form.dst_start_m.value == document.form.dst_end_m.value
			&& document.form.dst_start_w.value == document.form.dst_end_w.value
			&& document.form.dst_start_d.value == document.form.dst_end_d.value){
		alert("<#FirewallConfig_URLActiveTime_itemhint4#>");	//At same day
		document.form.dst_start_m.focus();
		return false;
	}

	if(document.form.sshd_enable.value != "0" && document.form.sshd_pass[1].checked && document.form.sshd_authkeys.value == ""){		
		alert("<#JS_fieldblank#>");
		document.form.sshd_authkeys.focus();
		return false;
	}

	if (!validator.range(document.form.http_lanport, 1, 65535))
		return false;
	if (HTTPS_support && !validator.range(document.form.https_lanport, 1, 65535) && !tmo_support)
		return false;

	if (document.form.misc_http_x[0].checked) {
		if (!validator.range(document.form.misc_httpport_x, 1, 65535))
			return false;
		if (HTTPS_support && !validator.range(document.form.misc_httpsport_x, 1, 65535))
			return false;
	}
	else{
		document.form.misc_httpport_x.value = '<% nvram_get("misc_httpport_x"); %>';
		document.form.misc_httpsport_x.value = '<% nvram_get("misc_httpsport_x"); %>';
	}	

	if(document.form.sshd_enable.value != 0){
		if (!validator.range(document.form.sshd_port, 1, 65535))
			return false;
	}
	else{
		document.form.sshd_port.disabled = true;
	}

	if(!validator.rangeAllowZero(document.form.shell_timeout_x, 10, 999, orig_shell_timeout_x))
		return false;

	if((document.form.sshd_enable.value != 0) && (document.form.sshd_authkeys.value.length == 0) && (!document.form.sshd_pass[0].checked)){
		alert("You must configure at least one SSH authentication method!");
		return false;
	}
/*
	if(!document.form.misc_httpport_x.disabled &&
			isPortConflict(document.form.misc_httpport_x.value)){
		alert(isPortConflict(document.form.misc_httpport_x.value));
		document.form.misc_httpport_x.focus();
		return false;
	}
*/
	else if(!document.form.misc_httpsport_x.disabled &&
			isPortConflict(document.form.misc_httpsport_x.value) && HTTPS_support){
		alert(isPortConflict(document.form.misc_httpsport_x.value));
		document.form.misc_httpsport_x.focus();
		return false;
	}
	else if(isPortConflict(document.form.https_lanport.value) && HTTPS_support && !tmo_support){
		alert(isPortConflict(document.form.https_lanport.value));
		document.form.https_lanport.focus();
		return false;
	}
/*
	else if(document.form.misc_httpsport_x.value == document.form.misc_httpport_x.value && HTTPS_support){
		alert("<#https_port_conflict#>");
		document.form.misc_httpsport_x.focus();
		return false;
	}
*/
	else if(!validator.rangeAllowZero(document.form.http_autologout, 10, 999, '<% nvram_get("http_autologout"); %>'))
		return false;

	if(reboot_schedule_support){
		if(!document.form.reboot_date_x_Sun.checked && !document.form.reboot_date_x_Mon.checked &&
		!document.form.reboot_date_x_Tue.checked && !document.form.reboot_date_x_Wed.checked &&
		!document.form.reboot_date_x_Thu.checked && !document.form.reboot_date_x_Fri.checked &&
		!document.form.reboot_date_x_Sat.checked && document.form.reboot_schedule_enable_x[0].checked)
		{
			alert(Untranslated.filter_lw_date_valid);
			document.form.reboot_date_x_Sun.focus();
			return false;
		}
	}

	if(document.form.http_passwd2.value.length > 0)	//password setting changed
		alert("<#File_Pop_content_alert_desc10#>");
	
	//Not allowed no Web UI in restrict_rulelist_array
	var WebUI_selected=0
	if(document.form.http_client_radio[0].checked && restrict_rulelist_array.length >0){  //Allow only specified IP address
		for(var x=0;x<restrict_rulelist_array.length;x++){
			if(restrict_rulelist_array[x][0] == 1 &&        //enabled rule && Web UI included
				(restrict_rulelist_array[x][2] == 1 || restrict_rulelist_array[x][2] == 3 || restrict_rulelist_array[x][2] == 5 || restrict_rulelist_array[x][2] == 7)){
				WebUI_selected++;
			}
		}

		if(WebUI_selected <= 0){
			alert("Please select at least one Web UI of Access Type and enable it in [Allow only specified IP address]");   //Untranslated 2017/08
			document.form.http_client_ip_x_0.focus();
			return false;
		}
	}
	
	return true;
}

function done_validating(action){
	refreshpage();
}

function corrected_timezone(){
	var today = new Date();
	var StrIndex;
	var timezone = uptimeStr_update.substring(26,31);

	if(today.toString().lastIndexOf("-") > 0)
		StrIndex = today.toString().lastIndexOf("-");
	else if(today.toString().lastIndexOf("+") > 0)
		StrIndex = today.toString().lastIndexOf("+");

	if(StrIndex > 0){
		//alert('dstoffset='+dstoffset+', 設定時區='+timezone+' , 當地時區='+today.toString().substring(StrIndex, StrIndex+5))
		if(timezone != today.toString().substring(StrIndex, StrIndex+5)){
			document.getElementById("timezone_hint").style.display = "block";
			document.getElementById("timezone_hint").innerHTML = "* <#LANHostConfig_x_TimeZone_itemhint#>";
		}
		else
			return;
	}
	else
		return;
}

var timezones = [
	["UTC12",	"(GMT-12:00) <#TZ01#>"],
	["UTC11",	"(GMT-11:00) <#TZ02#>"],
	["UTC10",	"(GMT-10:00) <#TZ03#>"],
	["NAST9DST",	"(GMT-09:00) <#TZ04#>"],
	["PST8DST",	"(GMT-08:00) <#TZ05#>"],
	["MST7DST_1",	"(GMT-07:00) <#TZ06#>"],
	["MST7_2",	"(GMT-07:00) <#TZ07#>"],
	["MST7DST_3",	"(GMT-07:00) <#TZ08#>"],
	["CST6_2",	"(GMT-06:00) <#TZ10#>"],
	["CST6DST_3",	"(GMT-06:00) <#TZ11#>"],
	["CST6DST_3_1",	"(GMT-06:00) <#TZ12#>"],
	["UTC6DST",	"(GMT-06:00) <#TZ13#>"],
	["EST5DST",	"(GMT-05:00) <#TZ14#>"],
	["UTC5_1",	"(GMT-05:00) <#TZ15#>"],
	["UTC5_2",	"(GMT-05:00) <#TZ16#>"],
	["AST4DST",	"(GMT-04:00) <#TZ17#>"],
	["UTC4_1",	"(GMT-04:00) <#TZ18#>"],
	["UTC4_2",	"(GMT-04:00) <#TZ18_1#>"],
	["UTC4DST_2",	"(GMT-04:00) <#TZ19#>"],
	["NST3.30DST",	"(GMT-03:30) <#TZ20#>"],
	["EBST3DST_1",	"(GMT-03:00) <#TZ21#>"],
	["UTC3",	"(GMT-03:00) <#TZ22#>"],
	["EBST3DST_2",	"(GMT-03:00) <#TZ23#>"],
	["UTC2",	"(GMT-02:00) <#TZ24#>"],
	["EUT1DST",	"(GMT-01:00) <#TZ25#>"],
	["UTC1",	"(GMT-01:00) <#TZ26#>"],
	["GMT0",	"(GMT) <#TZ27#>"],
	["GMT0DST_1",	"(GMT) <#TZ27_2#>"],
	["GMT0DST_2",	"(GMT) <#TZ28#>"],
	["GMT0_2",	"(GMT) <#TZ28_1#>"],
	["UTC-1DST_1",	"(GMT+01:00) <#TZ29#>"],
	["UTC-1DST_1_1","(GMT+01:00) <#TZ30#>"],
	["UTC-1DST_1_2",	"(GMT+01:00) <#TZ31#>"],
	["UTC-1DST_2",	"(GMT+01:00) <#TZ32#>"],
	["MET-1DST",	"(GMT+01:00) <#TZ33#>"],
	["MET-1DST_1",	"(GMT+01:00) <#TZ34#>"],
	["MEZ-1DST",	"(GMT+01:00) <#TZ35#>"],
	["MEZ-1DST_1",	"(GMT+01:00) <#TZ36#>"],
	["UTC-1_3",	"(GMT+01:00) <#TZ37#>"],
	["UTC-2DST",	"(GMT+02:00) <#TZ38#>"],
	["UTC-2DST_3",	"(GMT+02:00) <#TZ33_1#>"],
	["EST-2",	"(GMT+02:00) <#TZ39#>"],
	["UTC-2DST_4",	"(GMT+02:00) <#TZ40#>"],
	["UTC-2DST_2",	"(GMT+02:00) <#TZ41#>"],
	["IST-2DST",	"(GMT+02:00) <#TZ42#>"],
	["EET-2DST",	"(GMT+02:00) <#TZ43_2#>"],
	["UTC-2_1",	"(GMT+02:00) <#TZ40_2#>"],
	["SAST-2",	"(GMT+02:00) <#TZ43#>"],
	["UTC-3_1",	"(GMT+03:00) <#TZ46#>"],
	["UTC-3_2",	"(GMT+03:00) <#TZ47#>"],
	["UTC-3_3",	"(GMT+03:00) <#TZ40_1#>"],
	["UTC-3_4",	"(GMT+03:00) <#TZ44#>"],
	["UTC-3_5",	"(GMT+03:00) <#TZ45#>"],
	["IST-3",	"(GMT+03:00) <#TZ48#>"],
	["UTC-3_6",	"(GMT+03:00) <#TZ48_1#>"],
	["UTC-3.30DST",	"(GMT+03:30) <#TZ49#>"],	
	["UTC-4_1",	"(GMT+04:00) <#TZ50#>"],
	["UTC-4_5",	"(GMT+04:00) <#TZ50_2#>"],
	["UTC-4_4",	"(GMT+04:00) <#TZ50_1#>"],
	["UTC-4_6",	"(GMT+04:00) <#TZ51#>"],
	["UTC-4.30",	"(GMT+04:30) <#TZ52#>"],
	["UTC-5",	"(GMT+05:00) <#TZ54#>"],
	["UTC-5_1",	"(GMT+05:00) <#TZ53#>"],
	["UTC-5.30_2",	"(GMT+05:30) <#TZ55#>"],
	["UTC-5.30_1",	"(GMT+05:30) <#TZ56#>"],
	["UTC-5.30",	"(GMT+05:30) <#TZ59#>"],
	["UTC-5.45",	"(GMT+05:45) <#TZ57#>"],
	["RFT-6",	"(GMT+06:00) <#TZ60#>"],
	["UTC-6",	"(GMT+06:00) <#TZ58#>"],
	["UTC-6_2",	"(GMT+06:00) <#TZ62_1#>"],
	["UTC-6.30",	"(GMT+06:30) <#TZ61#>"],
	["UTC-7",	"(GMT+07:00) <#TZ62#>"],
	["UTC-7_2",	"(GMT+07:00) <#TZ63#>"],
	["CST-8",	"(GMT+08:00) <#TZ64#>"],
	["CST-8_1",	"(GMT+08:00) <#TZ65#>"],
	["SST-8",	"(GMT+08:00) <#TZ66#>"],
	["CCT-8",	"(GMT+08:00) <#TZ67#>"],
	["WAS-8",	"(GMT+08:00) <#TZ68#>"],
	["UTC-8",	"(GMT+08:00) <#TZ69#>"],
	["UTC-8_1",     "(GMT+08:00) <#TZ70#>"],
	["UTC-9_1",	"(GMT+09:00) <#TZ70_1#>"],
	["UTC-9_3",	"(GMT+09:00) <#TZ72#>"],
	["JST",		"(GMT+09:00) <#TZ71#>"],
	["CST-9.30",	"(GMT+09:30) <#TZ73#>"],
	["UTC-9.30DST",	"(GMT+09:30) <#TZ74#>"],
	["UTC-10DST_1",	"(GMT+10:00) <#TZ75#>"],
	["UTC-10_2",	"(GMT+10:00) <#TZ76#>"],
	["UTC-10_4",	"(GMT+10:00) <#TZ78#>"],	
	["TST-10TDT",	"(GMT+10:00) <#TZ77#>"],
	["UTC-10_6",	"(GMT+10:00) <#TZ79#>"],
	["UTC-11",	"(GMT+11:00) <#TZ80#>"],
	["UTC-11_1",	"(GMT+11:00) <#TZ81#>"],
	["UTC-11_3",	"(GMT+11:00) <#TZ86#>"],
	["UTC-11_4",	"(GMT+11:00) <#TZ82_1#>"],
	["UTC-12",      "(GMT+12:00) <#TZ82#>"],
	["UTC-12_2",      "(GMT+12:00) <#TZ85#>"],
	["NZST-12DST",	"(GMT+12:00) <#TZ83#>"],
	["UTC-13",	"(GMT+13:00) <#TZ84#>"]];

function load_timezones(){
	free_options(document.form.time_zone_select);
	for(var i = 0; i < timezones.length; i++){
		add_option(document.form.time_zone_select,
			timezones[i][1], timezones[i][0],
			(document.form.time_zone.value == timezones[i][0]));
	}
	select_time_zone();	
}

var timezone_dst_changes = {
	"NAST9DST":	[ 3,2,0,2,  11,1,0,2 ],
	"PST8DST":	[ 3,2,0,2,  11,1,0,2 ],
	"MST7DST_1":	[ 3,2,0,2,  11,1,0,2 ],
	"MST7DST_3":	[ 4,1,0,2,  10,5,0,2 ],
	"CST6DST_3":	[ 4,1,0,2,  10,5,0,2 ],
	"CST6DST_3_1":	[ 4,1,0,2,  10,5,0,2 ],
	"UTC6DST":	[ 3,2,0,2,  11,1,0,2 ],
	"EST5DST":	[ 3,2,0,2,  11,1,0,2 ],
	"AST4DST":	[ 3,2,0,2,  11,1,0,2 ],
	"UTC4DST_2":	[ 8,2,0,0,   5,2,0,0 ],
	"NST3.30DST":	[ 3,2,0,2,  11,1,0,2 ],
	"EBST3DST_1":	[11,1,0,0,   2,3,0,0 ],
	"EBST3DST_2":	[ 3,5,6,22, 10,5,6,23],
	"EUT1DST":	[ 3,5,0,0,  10,5,0,1 ],
	"GMT0DST_1":	[ 3,5,0,1,  10,5,0,2 ],
	"GMT0DST_2":	[ 3,5,0,2,  10,5,0,3 ],
	"UTC-1DST_1":	[ 3,5,0,2,  10,5,0,3 ],
	"UTC-1DST_1_1":	[ 3,5,0,2,  10,5,0,3 ],
	"UTC-1DST_1_2":	[ 3,5,0,2,  10,5,0,3 ],
	"UTC-1DST_2":	[ 3,5,0,2,  10,5,0,3 ],
	"MET-1DST":	[ 3,5,0,2,  10,5,0,3 ],
	"MET-1DST_1":	[ 3,5,0,2,  10,5,0,3 ],
	"MEZ-1DST":	[ 3,5,0,2,  10,5,0,3 ],
	"MEZ-1DST_1":	[ 3,5,0,2,  10,5,0,3 ],
	"UTC-2DST":	[ 3,5,0,3,  10,5,0,4 ],
	"UTC-2DST_3":	[ 3,5,0,3,  10,5,0,4 ],
	"UTC-2DST_4":	[ 3,5,0,3,  10,5,0,4 ],
	"UTC-2DST_2":	[ 3,5,0,3,  10,5,0,4 ],
	"IST-2DST":	[ 3,5,5,2,  10,5,0,2 ],
	"EET-2DST":	[ 3,5,0,3,  10,5,0,4 ],
	"UTC-9.30DST":	[10,1,0,2,   4,1,0,3 ],
	"UTC-10DST_1":	[10,1,0,2,   4,1,0,3 ],
	"TST-10TDT":	[10,1,0,2,   4,1,0,3 ],
	"NZST-12DST":	[ 9,5,0,2,   4,1,0,3 ]
};

function autofill_dst(){
	if (document.form.time_zone_select.value.search("DST") >= 0 || document.form.time_zone_select.value.search("TDT") >= 0) {
		if (timezone_dst_changes[document.form.time_zone_select.value]) {
			document.form.dst_start_m.value = timezone_dst_changes[document.form.time_zone_select.value][0];
			document.form.dst_start_w.value = timezone_dst_changes[document.form.time_zone_select.value][1];
			document.form.dst_start_d.value = timezone_dst_changes[document.form.time_zone_select.value][2];
			document.form.dst_start_h.value = timezone_dst_changes[document.form.time_zone_select.value][3];
			document.form.dst_end_m.value = timezone_dst_changes[document.form.time_zone_select.value][4];
			document.form.dst_end_w.value = timezone_dst_changes[document.form.time_zone_select.value][5];
			document.form.dst_end_d.value = timezone_dst_changes[document.form.time_zone_select.value][6];
			document.form.dst_end_h.value = timezone_dst_changes[document.form.time_zone_select.value][7];
		}
	}
}

var dst_month = new Array("", "1", "2", "3", "4", "5", "6", "7", "8", "9", "10", "11", "12");
var dst_week = new Array("", "1st", "2nd", "3rd", "4th", "5th");
var dst_day = new Array("<#date_Sun_itemdesc#>", "<#date_Mon_itemdesc#>", "<#date_Tue_itemdesc#>", "<#date_Wed_itemdesc#>", "<#date_Thu_itemdesc#>", "<#date_Fri_itemdesc#>", "<#date_Sat_itemdesc#>");
var dst_hour = new Array("0", "1", "2", "3", "4", "5", "6", "7", "8", "9", "10", "11", "12",
													"13", "14", "15", "16", "17", "18", "19", "20", "21", "22", "23");
var dstoff_start_m,dstoff_start_w,dstoff_start_d,dstoff_start_h;
var dstoff_end_m,dstoff_end_w,dstoff_end_d,dstoff_end_h;

function parse_dstoffset(){     //Mm.w.d/h,Mm.w.d/h
	if(dstoffset){
		var dstoffset_startend = dstoffset.split(",");
    			
		if(dstoffset_startend[0] != "" && dstoffset_startend[0] != undefined){
			var dstoffset_start = trim(dstoffset_startend[0]);
			var dstoff_start = dstoffset_start.split(".");
			
			dstoff_start_m = parseInt(dstoff_start[0].substring(1));
			if(check_range(dstoff_start_m,1,12)){
				document.form.dst_start_m.value = dstoff_start_m;
			}

			if(dstoff_start[1] != "" && dstoff_start[1] != undefined){
				dstoff_start_w = parseInt(dstoff_start[1]);
				if(check_range(dstoff_start_w,1,5)){
					document.form.dst_start_w.value = dstoff_start_w;
				}
			}

			if(dstoff_start[2] != "" && dstoff_start[2] != undefined){
				dstoff_start_d = parseInt(dstoff_start[2].split("/")[0]);
				if(check_range(dstoff_start_d,0,6)){
					document.form.dst_start_d.value = dstoff_start_d;
				}

				dstoff_start_h = parseInt(dstoff_start[2].split("/")[1]);
				if(check_range(dstoff_start_h,0,23)){
					document.form.dst_start_h.value = dstoff_start_h;
				}
			}
		}
		
		if(dstoffset_startend[1] != "" && dstoffset_startend[1] != undefined){
			var dstoffset_end = trim(dstoffset_startend[1]);
			var dstoff_end = dstoffset_end.split(".");

			dstoff_end_m = parseInt(dstoff_end[0].substring(1));
			if(check_range(dstoff_end_m,1,12)){
				document.form.dst_end_m.value = dstoff_end_m;
			}

			if(dstoff_end[1] != "" && dstoff_end[1] != undefined){
				dstoff_end_w = parseInt(dstoff_end[1]);
				if(check_range(dstoff_end_w,1,5)){
					document.form.dst_end_w.value = dstoff_end_w;
				}
			}

			if(dstoff_end[2] != "" && dstoff_end[2] != undefined){
				dstoff_end_d = parseInt(dstoff_end[2].split("/")[0]);
				if(check_range(dstoff_end_d,0,6)){
					document.form.dst_end_d.value = dstoff_end_d;
				}

				dstoff_end_h = parseInt(dstoff_end[2].split("/")[1]);
				if(check_range(dstoff_end_h,0,23)){
					document.form.dst_end_h.value = dstoff_end_h;
				}
			}
		}
	}
}

function check_range(obj, first, last){
	if(obj != "NaN" && first <= obj && obj <= last)
		return true;
	else
		return false;
}

function hide_https_lanport(_value){
	if(tmo_support){
		document.getElementById("https_lanport").style.display = "none";
		return false;
	}

	if(sw_mode == '1' || sw_mode == '2'){
		var https_lanport_num = "<% nvram_get("https_lanport"); %>";
		document.getElementById("https_lanport").style.display = (_value == "0") ? "none" : "";
		document.form.https_lanport.value = "<% nvram_get("https_lanport"); %>";
		document.getElementById("https_access_page").innerHTML = "<#https_access_url#> ";
		document.getElementById("https_access_page").innerHTML += "<a href=\"https://"+theUrl+":"+https_lanport_num+"\" target=\"_blank\" style=\"color:#FC0;text-decoration: underline; font-family:Lucida Console;\">http<span>s</span>://"+theUrl+"<span>:"+https_lanport_num+"</span></a>";
		document.getElementById("https_access_page").style.display = (_value == "0") ? "none" : "";
	}
	else{
		document.getElementById("https_access_page").style.display = 'none';
	}
}

function hide_https_crt(){
	var protos = document.form.http_enable.value;

	showhide("cert_details", (protos != "0" ? 1 : 0));

	if ((!letsencrypt_support) || (sw_mode != 1)) {
		showhide("https_crt_san", (protos != "0" ? 1 : 0));
		showhide("https_crt_gen", (protos != "0" ? 1 : 0));
		showhide("https_cert", (protos != "0" ? 1 : 0));
		showhide("cert_manage_link", 0);
	}
}

// show clientlist
function show_http_clientlist(){
	var code = "";
	code +='<table width="100%" border="1" cellspacing="0" cellpadding="4" align="center" class="list_table" id="http_clientlist_table">';
	if(restrict_rulelist_array.length == 0) {
		code +='<tr><td style="color:#FFCC00;"><#IPConnection_VSList_Norule#></td></tr>';
	}
	else {
		var transformNumToText = function(restrict_type) {
			var bit_text_array = ["", "<#System_WebUI#>", "<#System_SSH#>", "<#System_Telnet#>"];
			var type_text = "";
			for(var i = 1; restrict_type != 0 && i <= 4; i += 1) {
				if(restrict_type & 1) {
					if(type_text == "")
						type_text += bit_text_array[i];
					else 
						type_text += ", " + bit_text_array[i];
				}
				restrict_type = restrict_type >> 1;
			}
			return type_text;
		};
		for(var i = 0; i < restrict_rulelist_array.length; i += 1) {
			if(restrict_rulelist_array[i][0] == "1")
				code += '<tr style="color:#FFFFFF;">';
			else
				code += '<tr style="color:#A0A0A0;">';
			code += '<td width="10%">';
			if(restrict_rulelist_array[i][0] == "1")
				code += '<div class="check" onclick="control_rule_status(this);"><div style="width:16px;height:16px;margin: 3px auto" class="icon_check"></div></div>';
			else
				code += '<div class="cancel" style="" onclick="control_rule_status(this);"><div style="width:16px;height:16px;margin: 3px auto" class="icon_cancel"></div></div>';
			code += '</td>';
			code += '<td width="40%">';
			code += restrict_rulelist_array[i][1];
			code += "</td>";
			code += '<td width="40%">';
			code += transformNumToText(restrict_rulelist_array[i][2]);
			code += "</td>";
			code += '<td width="10%">';
			code += '<div class="remove" style="margin:0 auto" onclick="deleteRow(this);">';
			code += "</td>";
			code += '</tr>';
		}
	}
	code +='</table>';
	document.getElementById("http_clientlist_Block").innerHTML = code;
}

function check_Timefield_checkbox(){	// To check Date checkbox checked or not and control Time field disabled or not
	if( document.form.reboot_date_x_Sun.checked == true 
		|| document.form.reboot_date_x_Mon.checked == true 
		|| document.form.reboot_date_x_Tue.checked == true
		|| document.form.reboot_date_x_Wed.checked == true
		|| document.form.reboot_date_x_Thu.checked == true
		|| document.form.reboot_date_x_Fri.checked == true
		|| document.form.reboot_date_x_Sat.checked == true	){
			inputCtrl(document.form.reboot_time_x_hour,1);
			inputCtrl(document.form.reboot_time_x_min,1);
			document.form.reboot_schedule.disabled = false;
	}
	else{
			inputCtrl(document.form.reboot_time_x_hour,0);
			inputCtrl(document.form.reboot_time_x_min,0);
			document.form.reboot_schedule.disabled = true;
			document.getElementById('reboot_schedule_time_tr').style.display ="";
	}
}

function deleteRow(r){
	var i=r.parentNode.parentNode.rowIndex;
	document.getElementById('http_clientlist_table').deleteRow(i);

 	restrict_rulelist_array.splice(i,1);

	if(restrict_rulelist_array.length == 0)
		show_http_clientlist();
}

function addRow(obj, upper){
	if('<% nvram_get("http_client"); %>' != "1")
		document.form.http_client_radio[0].checked = true;
		
	//Viz check max-limit 
	var rule_num = restrict_rulelist_array.length;
	if(rule_num >= upper){
		alert("<#JS_itemlimit1#> " + upper + " <#JS_itemlimit2#>");
		return false;
	}
			
	if(obj.value == ""){
		alert("<#JS_fieldblank#>");
		obj.focus();
		obj.select();
		return false;
	}
	else if(validator.validIPForm(obj, 2) != true){
		return false;
	}
	var access_type_value = 0;
	$(".access_type").each(function() {
		if(this.checked)
			access_type_value += parseInt($(this).val());
	});	
	if(access_type_value == 0) {
		alert("Please select at least one Access Type.");/*untranslated*/
		return false;
	}
	else{
		var newRuleArray = new Array();
		newRuleArray.push("1");
		newRuleArray.push(obj.value.trim());
		newRuleArray.push(access_type_value.toString());
		var newRuleArray_tmp = new Array();
		newRuleArray_tmp = newRuleArray.slice();
		newRuleArray_tmp.splice(0, 1);
		newRuleArray_tmp.splice(1, 1);
		if(restrict_rulelist_array.length > 0) {
			for(var i = 0; i < restrict_rulelist_array.length; i += 1) {
				var restrict_rulelist_array_tmp = restrict_rulelist_array[i].slice();
				restrict_rulelist_array_tmp.splice(0, 1);
				restrict_rulelist_array_tmp.splice(1, 1);
				if(newRuleArray_tmp.toString() == restrict_rulelist_array_tmp.toString()) { //compare IP
					alert("<#JS_duplicate#>");
					return false;
				}
			}
		}
		restrict_rulelist_array.push(newRuleArray);
		
		obj.value = "";
		$(".access_type").each(function() {
			if(this.checked)
				$(this).prop('checked', false);
		});	
		
		show_http_clientlist();
		
		if($("#selAll").hasClass("all_enable"))
			$("#selAll").removeClass("all_enable").addClass("all_disable");
	}	
}

function keyBoardListener(evt){
	var nbr = (window.evt)?event.keyCode:event.which;
	if(nbr == 13)
		addRow(document.form.http_client_ip_x_0, 4);
}

function setClientIP(ipaddr){
	document.form.http_client_ip_x_0.value = ipaddr;
	hideClients_Block();
}

function hideClients_Block(){
	document.getElementById("pull_arrow").src = "/images/arrow-down.gif";
	document.getElementById('ClientList_Block_PC').style.display='none';
}

function pullLANIPList(obj){
	var element = document.getElementById('ClientList_Block_PC');
	var isMenuopen = element.offsetWidth > 0 || element.offsetHeight > 0;
	if(isMenuopen == 0){
		obj.src = "/images/arrow-top.gif"
		element.style.display = 'block';
		document.form.http_client_ip_x_0.focus();
	}
	else
		hideClients_Block();
}
//Viz add 2012.02 LAN client ip } end 

function hideport(flag){
	document.getElementById("accessfromwan_port").style.display = (flag == 1) ? "" : "none";
	if(!HTTPS_support){
		document.getElementById("NSlookup_help_for_WAN_access").style.display = (flag == 1) ? "" : "none";
		var orig_str = document.getElementById("access_port_title").innerHTML;
		document.getElementById("access_port_title").innerHTML = orig_str.replace(/HTTPS/, "HTTP");
		document.getElementById("http_port").style.display = (flag == 1) ? "" : "none";
	}
	else{
		document.getElementById("WAN_access_hint").style.display = (flag == 1) ? "" : "none";
		document.getElementById("wan_access_url").style.display = (flag == 1) ? "" : "none";
		change_url(document.form.misc_httpsport_x.value, "https_wan");
		document.getElementById("https_port").style.display = (flag == 1) ? "" : "none";
	}
}

var autoChange = false;
function enable_wan_access(flag){
	if(HTTPS_support){
		if(flag == 1){
			if(document.form.http_enable.value == "0"){
				document.form.http_enable.selectedIndex = 2;
				autoChange = true;
				hide_https_lanport(document.form.http_enable.value);
			}
			alert("Note that enabling WAN access to the web interface is strongly discouraged as it's a security risk.  Please consider using a VPN instead.");
		}
		else{
			var effectApps = [];
			if(app_support) effectApps.push("<#RemoteAccessHint_RouterApp#>");
			if(alexa_support) effectApps.push("<#RemoteAccessHint_AlexaIFTTT#>");

			var original_misc_http_x = httpApi.nvramGet(["misc_http_x"]).misc_http_x;
			var RemoteAccessHint = "<#RemoteAccessHint#>".replace("$Apps$", effectApps.join(", "));

			if(original_misc_http_x == '1' && effectApps.length != 0){
				if(!confirm(RemoteAccessHint)){
					document.form.misc_http_x[0].checked = true;
					hideport(1);
					enable_wan_access(1);			
					return false;
				}
			}

			if(autoChange){
				document.form.http_enable.selectedIndex = 0;
				autoChange = false;
				hide_https_lanport(document.form.http_enable.value);
			}
		}
	}
}

function check_wan_access(http_enable){
	if(http_enable == "0" && document.form.misc_http_x[0].checked == true){	//While Accesss from WAN enabled, not allow to set HTTP only
		alert("When \"Web Access from WAN\" is enabled, HTTPS must be enabled.");
		document.form.http_enable.selectedIndex = 2;
		hide_https_lanport(document.form.http_enable.value);
	}
}

function change_url(num, flag){
	if(flag == 'https_lan'){
		var https_lanport_num_new = num;
		document.getElementById("https_access_page").innerHTML = "<#https_access_url#> ";
		document.getElementById("https_access_page").innerHTML += "<a href=\"https://"+theUrl+":"+https_lanport_num_new+"\" target=\"_blank\" style=\"color:#FC0;text-decoration: underline; font-family:Lucida Console;\">http<span>s</span>://"+theUrl+"<span>:"+https_lanport_num_new+"</span></a>";
	}
	else if(flag == 'https_wan'){
		var https_wanport = num;
		var host_addr = "";
		if(ddns_enable_x == "1" && ddns_hostname_x_t.length != 0)
				host_addr = ddns_hostname_x_t;
		else
			host_addr = wan_ipaddr;

		document.getElementById("wan_access_url").innerHTML = "<#https_access_url#> ";
		document.getElementById("wan_access_url").innerHTML += "<a href=\"https://"+host_addr+":"+https_wanport+"\" target=\"_blank\" style=\"color:#FC0;text-decoration: underline; font-family:Lucida Console;\">http<span>s</span>://"+host_addr+"<span>:"+https_wanport+"</span></a>";		
	}
	else if(flag = 'http_lan'){
		var http_lanport_num_new = num;
		if (http_lanport_num_new != 80)
			var lanport_str = ":"+http_lanport_num_new;
		else
			var lanport_str = "";

		document.getElementById("http_access_page").innerHTML = "<#https_access_url#> ";
                document.getElementById("http_access_page").innerHTML += "<a href=\"http://"+theUrl+lanport_str+"\" target=\"_blank\" style=\"color:#FC0;text-decoration: underline; font-family:Lucida Console;\">http://"+theUrl+lanport_str+"</a>";
	}
}

/* password item show or not */
function pass_checked(obj){
	switchType(obj, document.form.show_pass_1.checked, true);
}

function select_time_zone(){
		
	if(document.form.time_zone_select.value.search("DST") >= 0 || document.form.time_zone_select.value.search("TDT") >= 0){	//DST area
			document.form.time_zone_dst.value=1;
			document.getElementById("dst_changes_start").style.display="";
			document.getElementById("dst_changes_end").style.display="";
			document.getElementById("dst_start").style.display="";
			document.getElementById("dst_end").style.display="";
		
	}
	else{
			document.form.time_zone_dst.value=0;
			document.getElementById("dst_changes_start").style.display="none";
			document.getElementById("dst_changes_end").style.display="none";
			document.getElementById("dst_start").style.display="none";
			document.getElementById("dst_end").style.display="none";
	}
}

function clean_scorebar(obj){
	if(obj.value == "")
		document.getElementById("scorebarBorder").style.display = "none";
}

function check_sshd_enable(obj_value){
	var state;

	if (obj_value != 0)
		state = "";
	else
		state = "none";

	document.getElementById("remote_forwarding_tr").style.display = state;
	document.getElementById("auth_keys_tr").style.display = state;
	document.getElementById("sshd_bfp_field").style.display = state;
	document.getElementById("sshd_password_tr").style.display = state;
	document.getElementById("sshd_port_tr").style.display = state;
}

/*function sshd_remote_access(obj_value){
	if(obj_value == 1){
		document.getElementById('remote_access_port_tr').style.display = "";
	}
	else{
		document.getElementById('remote_access_port_tr').style.display = "none";
	}
}*/

/*function sshd_forward(obj_value){
	if(obj_value == 1){
		document.getElementById('remote_forwarding_port_tr').style.display = "";
	}
	else{
		document.getElementById('remote_forwarding_port_tr').style.display = "none";
	}

}*/

function display_spec_IP(flag){
	if(flag == 0){
		document.getElementById("http_client_table").style.display = "none";
		document.getElementById("http_clientlist_Block").style.display = "none";
	}
	else{
		document.getElementById("http_client_table").style.display = "";
		document.getElementById("http_clientlist_Block").style.display = "";
		setTimeout("showDropdownClientList('setClientIP', 'ip', 'all', 'ClientList_Block_PC', 'pull_arrow', 'online');", 1000);
	}
}


function hide_reboot_option(flag){
	document.getElementById("reboot_schedule_date_tr").style.display = (flag == 1) ? "" : "none";
	document.getElementById("reboot_schedule_time_tr").style.display = (flag == 1) ? "" : "none";
	if(flag==1)
		check_Timefield_checkbox();
}


function getrebootTimeRange(str, pos)
{
	if (pos == 0)
		return str.substring(7,9);
	else if (pos == 1)
		return str.substring(9,11);
}

function setrebootTimeRange(rd, rh, rm)
{
	return(rd.value+rh.value+rm.value);
}

function updateDateTime()
{
	if(document.form.reboot_schedule_enable_x[0].checked){
		document.form.reboot_schedule_enable.value = "1";
		document.form.reboot_schedule.disabled = false;
		document.form.reboot_schedule.value = setDateCheck(
		document.form.reboot_date_x_Sun,
		document.form.reboot_date_x_Mon,
		document.form.reboot_date_x_Tue,
		document.form.reboot_date_x_Wed,
		document.form.reboot_date_x_Thu,
		document.form.reboot_date_x_Fri,
		document.form.reboot_date_x_Sat);
		document.form.reboot_schedule.value = setrebootTimeRange(
		document.form.reboot_schedule,
		document.form.reboot_time_x_hour,
		document.form.reboot_time_x_min);
	}
	else
		document.form.reboot_schedule_enable.value = "0";
}

function paste_password(){
	document.form.show_pass_1.checked = true;
	pass_checked(document.form.http_passwd2);
	pass_checked(document.form.v_password2);
}
function control_rule_status(obj) {
	var $itemObj = $(obj);
	var $trObj = $itemObj.closest('tr');
	var row_idx = $trObj.index();
	if($itemObj.hasClass("cancel")) {
		$itemObj.removeClass("cancel").addClass("check");
		$itemObj.children().removeClass("icon_cancel").addClass("icon_check");
		restrict_rulelist_array[row_idx][0] = "1";
		$trObj.css({"color" : "#FFFFFF"});
	}
	else {
		$itemObj.removeClass("check").addClass("cancel");
		$itemObj.children().removeClass("icon_check").addClass("icon_cancel");
		restrict_rulelist_array[row_idx][0] = "0";
		$trObj.css({"color" : "#A0A0A0"});
	}

	if($("#selAll").hasClass("all_enable"))
		$("#selAll").removeClass("all_enable").addClass("all_disable");
}
function control_all_rule_status(obj) {
	var set_all_rule_status = function(stauts) {
		for(var i = 0; i < restrict_rulelist_array.length; i += 1) {
			restrict_rulelist_array[i][0] = stauts;
		}
	};

	var $itemObj = $(obj);
	if($itemObj.hasClass("all_enable")) {
		$itemObj.removeClass("all_enable").addClass("all_disable");
		set_all_rule_status("1");
	}
	else {
		$itemObj.removeClass("all_disable").addClass("all_enable");
		set_all_rule_status("0");
	}

	show_http_clientlist();
}
function change_hddSpinDown(obj_value) {
	if(obj_value == "0") {
		$("#usb_idle_timeout_tr").css("display", "none");
		$("#usb_idle_exclude_tr").css("display", "none");
	}
	else {
		$("#usb_idle_timeout_tr").css("display", "");
		$("#usb_idle_exclude_tr").css("display", "");
	}
}

function open_upload_window(){
	$("#upload_cert_window").fadeIn(300);
}

function hide_upload_window(){
	$("#upload_cert_window").fadeOut(300);
}

function get_cert_info(){
	$.ajax({
		url: '/ajax_certinfo.asp',
		dataType: 'script',
		error: function(xhr){
			setTimeout("get_cert_info();", 1000);
		},
		success: function(response){
			show_cert_details();
	   }
	});
}

function show_cert_details(){
	document.getElementById("SAN").innerHTML = httpd_cert_info.SAN;
	document.getElementById("issueTo").innerHTML = httpd_cert_info.issueTo;
	document.getElementById("issueBy").innerHTML = httpd_cert_info.issueBy;
	document.getElementById("expireOn").innerHTML = httpd_cert_info.expire;
}

function check_filename(){
	var key_file = document.upload_form.file_key.value;
	var cert_file = document.upload_form.file_cert.value;
	var key_subname = key_file.substring(key_file.lastIndexOf('.') + 1);
	var cert_subname = cert_file.substring(cert_file.lastIndexOf('.') + 1);

	if(key_subname != 'pem' && key_subname != 'key'){
		alert("Please select correct private key file.");
		document.upload_form.file_key.value = "";
		document.upload_form.file_key.focus();
		return false;
	}

	if(cert_subname != 'pem' && cert_subname != 'crt' && cert_subname != 'cer'){
		alert("Please select correct SSL certificate file.");
		document.upload_form.file_cert.value = "";
		document.upload_form.file_cert.focus();
		return false;
	}

	return true;
}

function upload_cert_key(){
	if(check_filename()){
		document.upload_form.submit();
		hide_upload_window();
		setTimeout("get_cert_info();", 3000);
		uploaded_cert = true;
	}
}

function warn_jffs_format(){
	var msg = "WARNING: Erasing the JFFS partition will also wipe out some configuration elements such as OpenVPN certificates";
	if (hnd_support)
		msg += ", and various router settings"
	msg += ".\n\nMake sure you are certain you wish to proceed with this operation.";
	alert(msg);
}

function show_network_monitoring(){
	var orig_dns_probe = httpApi.nvramGet(["dns_probe"]).dns_probe;
	var orig_wandog_enable = httpApi.nvramGet(["wandog_enable"]).wandog_enable;

	appendMonitorOption(document.form.dns_probe_chk);
	appendMonitorOption(document.form.wandog_enable_chk);
	setTimeout("showPingTargetList();", 500);
}

function appendMonitorOption(obj){
	if(obj.name == "wandog_enable_chk"){
		if(obj.checked){
			document.getElementById("ping_tr").style.display = "";
			inputCtrl(document.form.wandog_target, 1);
		}
		else{
			document.getElementById("ping_tr").style.display = "none";
			inputCtrl(document.form.wandog_target, 0);
		}
	}
	else if(obj.name == "dns_probe_chk"){
		if(obj.checked){
			document.getElementById("probe_host_tr").style.display = "";
			document.getElementById("probe_content_tr").style.display = "";
			inputCtrl(document.form.dns_probe_host, 1);
			inputCtrl(document.form.dns_probe_content, 1);
		}
		else{
			document.getElementById("probe_host_tr").style.display = "none";
			document.getElementById("probe_content_tr").style.display = "none";
			inputCtrl(document.form.dns_probe_host, 0);
			inputCtrl(document.form.dns_probe_content, 0);
		}
	}
}

var isPingListOpen = 0;
function showPingTargetList(){
	var ttc = httpApi.nvramGet(["territory_code"]).territory_code;
	if(ttc.search("CN") >= 0){
		var APPListArray = [
			["Baidu", "www.baidu.com"], ["QQ", "www.qq.com"], ["Taobao", "www.taobao.com"]
		];
	}
	else{
		var APPListArray = [
			["Google ", "www.google.com"], ["Facebook", "www.facebook.com"], ["Youtube", "www.youtube.com"], ["Yahoo", "www.yahoo.com"],
			["Baidu", "www.baidu.com"], ["Wikipedia", "www.wikipedia.org"], ["Windows Live", "www.live.com"], ["QQ", "www.qq.com"],
			["Amazon", "www.amazon.com"], ["Twitter", "www.twitter.com"], ["Taobao", "www.taobao.com"], ["Blogspot", "www.blogspot.com"],
			["Linkedin", "www.linkedin.com"], ["Sina", "www.sina.com"], ["eBay", "www.ebay.com"], ["MSN", "msn.com"], ["Bing", "www.bing.com"],
			["Яндекс", "www.yandex.ru"], ["WordPress", "www.wordpress.com"], ["ВКонтакте", "www.vk.com"]
		];
	}

	var code = "";
	for(var i = 0; i < APPListArray.length; i++){
		code += '<a><div onclick="setPingTarget(\''+APPListArray[i][1]+'\');"><strong>'+APPListArray[i][0]+'</strong></div></a>';
	}
	code +='<!--[if lte IE 6.5]><iframe class="hackiframe2"></iframe><![endif]-->';
	document.getElementById("TargetList_Block_PC").innerHTML = code;
}

function setPingTarget(ipaddr){
	document.form.wandog_target.value = ipaddr;
	hidePingTargetList();
}

function hidePingTargetList(){
	document.getElementById("ping_pull_arrow").src = "/images/arrow-down.gif";
	document.getElementById('TargetList_Block_PC').style.display='none';
	isPingListOpen = 0;
}

function pullPingTargetList(obj){
	if(isPingListOpen == 0){
		obj.src = "/images/arrow-top.gif"
		document.getElementById("TargetList_Block_PC").style.display = 'block';
		document.form.wandog_target.focus();
		isPingListOpen = 1;
	}
	else
		hidePingTargetList();
}

</script>
</head>

<body onload="initial();" onunLoad="return unload_body();">
<div id="TopBanner"></div>

<div id="Loading" class="popup_bg"></div>

<iframe name="hidden_frame" id="hidden_frame" src="" width="0" height="0" frameborder="0"></iframe>
<form method="post" name="form" id="ruleForm" action="/start_apply.htm" target="hidden_frame">
<input type="hidden" name="productid" value="<% nvram_get("productid"); %>">
<input type="hidden" name="current_page" value="Advanced_System_Content.asp">
<input type="hidden" name="next_page" value="Advanced_System_Content.asp">
<input type="hidden" name="modified" value="0">
<input type="hidden" name="flag" value="">
<input type="hidden" name="action_mode" value="apply">
<input type="hidden" name="action_wait" value="5">
<input type="hidden" name="action_script" value="restart_time;restart_httpd;restart_upnp">
<input type="hidden" name="first_time" value="">
<input type="hidden" name="preferred_lang" id="preferred_lang" value="<% nvram_get("preferred_lang"); %>">
<input type="hidden" name="firmver" value="<% nvram_get("firmver"); %>">
<input type="hidden" name="time_zone_dst" value="<% nvram_get("time_zone_dst"); %>">
<input type="hidden" name="time_zone" value="<% nvram_get("time_zone"); %>">
<input type="hidden" name="time_zone_dstoff" value="<% nvram_get("time_zone_dstoff"); %>">
<input type="hidden" name="http_passwd" value="" disabled>
<input type="hidden" name="http_client" value="<% nvram_get("http_client"); %>"><!--for old fw-->
<input type="hidden" name="http_clientlist" value="<% nvram_get("http_clientlist"); %>"><!--for old fw-->
<input type="hidden" name="enable_acc_restriction" value="<% nvram_get("enable_acc_restriction"); %>">
<input type="hidden" name="restrict_rulelist" value="<% nvram_get("restrict_rulelist"); %>">
<input type="hidden" name="btn_ez_mode" value="<% nvram_get("btn_ez_mode"); %>">
<input type="hidden" name="reboot_schedule" value="<% nvram_get("reboot_schedule"); %>" disabled>
<input type="hidden" name="reboot_schedule_enable" value="<% nvram_get("reboot_schedule_enable"); %>">
<input type="hidden" name="usb_idle_exclude" value="<% nvram_get("usb_idle_exclude"); %>">
<input type="hidden" name="shell_timeout" value="<% nvram_get("shell_timeout"); %>">
<input type="hidden" name="dns_probe" value="<% nvram_get("dns_probe"); %>">
<input type="hidden" name="wandog_enable" value="<% nvram_get("wandog_enable"); %>">

<table class="content" align="center" cellpadding="0" cellspacing="0">
  <tr>
	<td width="17">&nbsp;</td>
	
	<!--=====Beginning of Main Menu=====-->
	<td valign="top" width="202">
	  <div id="mainMenu"></div>
	  <div id="subMenu"></div>
	</td>
		
    <td valign="top">
	<div id="tabMenu" class="submenuBlock"></div>
		<!--===================================Beginning of Main Content===========================================-->
<table width="98%" border="0" align="left" cellpadding="0" cellspacing="0">
	<tr>
		<td valign="top">
<table width="760px" border="0" cellpadding="4" cellspacing="0" class="FormTitle" id="FormTitle">
	<tbody>
	<tr>
		<td bgcolor="#4D595D" valign="top">
			<div>&nbsp;</div>
			<div class="formfonttitle"><#menu5_6#> - <#menu5_6_2#></div>
			<div style="margin:10px 0 10px 5px;" class="splitLine"></div>
			<div class="formfontdesc"><#System_title#></div>

			<table width="100%" border="1" align="center" cellpadding="4" cellspacing="0" bordercolor="#6b8fa3"  class="FormTable">
			<thead>
				<tr>
					<td colspan="2"><#PASS_changepasswd#></td>
				</tr>
			</thead>
				<tr>
				  <th width="40%"><#Router_Login_Name#></th>
					<td>
						<div><input type="text" id="http_username" name="http_username" tabindex="1" autocomplete="off" style="height:25px;" class="input_18_table" maxlength="20" autocorrect="off" autocapitalize="off"><br/><span id="alert_msg1" style="color:#FC0;margin-left:8px;display:inline-block;"></span></div>
					</td>
				</tr>

				<tr>
					<th width="40%"><a class="hintstyle" href="javascript:void(0);" onClick="openHint(11,4)"><#PASS_new#></a></th>
					<td>
						<input type="password" autocomplete="new-password" name="http_passwd2" tabindex="2" onKeyPress="return validator.isString(this, event);" onkeyup="chkPass(this.value, 'http_passwd');" onpaste="setTimeout('paste_password();', 10)" class="input_18_table" maxlength="16" onBlur="clean_scorebar(this);" autocorrect="off" autocapitalize="off"/>
						&nbsp;&nbsp;
						<div id="scorebarBorder" style="margin-left:180px; margin-top:-25px; display:none;" title="<#LANHostConfig_x_Password_itemSecur#>">
							<div id="score"></div>
							<div id="scorebar">&nbsp;</div>
						</div>            
					</td>
				</tr>
				<tr>
					<th><a class="hintstyle" href="javascript:void(0);" onClick="openHint(11,4)"><#PASS_retype#></a></th>
					<td>
						<input type="password" autocomplete="new-password" name="v_password2" tabindex="3" onKeyPress="return validator.isString(this, event);" onpaste="setTimeout('paste_password();', 10)" class="input_18_table" maxlength="16" autocorrect="off" autocapitalize="off"/>
						<div style="margin:-25px 0px 5px 175px;"><input type="checkbox" name="show_pass_1" onclick="pass_checked(document.form.http_passwd2);pass_checked(document.form.v_password2);"><#QIS_show_pass#></div>
						<span id="alert_msg2" style="color:#FC0;margin-left:8px;display:inline-block;"></span>
					
					</td>
				</tr>
			</table>
			<table width="100%" border="1" align="center" cellpadding="4" cellspacing="0" bordercolor="#6b8fa3"  class="FormTable">
				<thead>
					<tr>
						<td colspan="2">Persistent JFFS2 partition</td>
					</tr>
				</thead>
				<tr>
					<th>Format JFFS partition at next boot</th>
					<td>
						<input type="radio" name="jffs2_format" value="1" onclick="warn_jffs_format();" <% nvram_match("jffs2_format", "1", "checked"); %>><#checkbox_Yes#>
						<input type="radio" name="jffs2_format" value="0" <% nvram_match("jffs2_format", "0", "checked"); %>><#checkbox_No#>
					</td>
				</tr>
				<tr>
					<th>Enable JFFS custom scripts and configs</th>
					<td>
						<input type="radio" name="jffs2_scripts" value="1" <% nvram_match("jffs2_scripts", "1", "checked"); %>><#checkbox_Yes#>
						<input type="radio" name="jffs2_scripts" value="0" <% nvram_match("jffs2_scripts", "0", "checked"); %>><#checkbox_No#>
					</td>
				</tr>
			</table>

			<table id="hdd_spindown_table" width="100%" border="1" align="center" cellpadding="4" cellspacing="0" bordercolor="#6b8fa3"  class="FormTable" style="margin-top:8px;display:none;">
				<thead>
					<tr>
					  <td colspan="2"><#USB_Setting#></td>
					</tr>
				</thead>

				<tr>
					<th width="40%"><a class="hintstyle" href="javascript:void(0);" onClick="openHint(11,11)"><#usb_HDD_Hibernation#></a></th>
					<td>
						<select name="usb_idle_enable" class="input_option" onchange="change_hddSpinDown(this.value);" disabled>
							<option value="0" <% nvram_match("usb_idle_enable", "0", "selected"); %>><#checkbox_No#></option>
							<option value="1" <% nvram_match("usb_idle_enable", "1", "selected"); %>><#checkbox_Yes#></option>
						</select>
					</td>
				</tr>
				<tr id="usb_idle_timeout_tr">
					<th width="40%"><#TimePeriod#></th>
					<td>
						<input type="text" class="input_6_table" maxlength="4" name="usb_idle_timeout" onKeyPress="return validator.isNumber(this,event);" value='<% nvram_get("usb_idle_timeout"); %>' autocorrect="off" autocapitalize="off" disabled><#Second#>
						<span>(<#Setting_factorydefault_value#> : 300) </span>
					</td>
				</tr>
				<tr id="usb_idle_exclude_tr">
					<th>Exclude the following drives from spinning down</th>
					<td>
						<input type="checkbox" name="usb_idle_exclude_a">sda</input>
						<input type="checkbox" name="usb_idle_exclude_b">sdb</input>
						<input type="checkbox" name="usb_idle_exclude_c">sdc</input>
						<input type="checkbox" name="usb_idle_exclude_d">sdd</input>
						<input type="checkbox" name="usb_idle_exclude_e">sde</input>
						<input type="checkbox" name="usb_idle_exclude_f">sdf</input>
						<input type="checkbox" name="usb_idle_exclude_g">sdg</input>
						<input type="checkbox" name="usb_idle_exclude_h">sdh</input>
						<input type="checkbox" name="usb_idle_exclude_i">sdi</input>
					</td>
				</tr>
				<tr id="reduce_usb3_tr" style="display:none">
					<th width="40%"><a class="hintstyle" href="javascript:void(0);" onclick="openHint(3, 29)">USB Mode</a></th>
					<td>
						<select class="input_option" name="usb_usb3" onchange="enableUsbMode(this.value);">
							<option value="0" <% nvram_match("usb_usb3", "0", "selected"); %>>USB 2.0</option>
							<option value="1" <% nvram_match("usb_usb3", "1", "selected"); %>>USB 3.0</option>
						</select>
						<script>
							var needReboot = false;

							if( based_modelid == "DSL-AC68U" 
							 || based_modelid == "RT-AC3200" || based_modelid == "RT-AC87U" 
							 || based_modelid == "RT-AC68U" || based_modelid == "RT-AC68A" 
							 || based_modelid == "RT-AC56S" || based_modelid == "RT-AC56U" 
							 || based_modelid == "RT-AC55U" || based_modelid == "RT-AC55UHP" 
							 || based_modelid == "RT-N18U" 
							 || based_modelid == "RT-AC88U" || based_modelid == "RT-AC3100" || based_modelid == "RT-AC5300" 
							 || based_modelid == "RT-AC86U" || based_modelid == "GT-AC2900" 
							 || based_modelid == "RP-AC68U" || based_modelid == "RT-AC58U" || based_modelid == "RT-AC82U" 
							 || based_modelid == "MAP-AC3000" || based_modelid == "RT-AC85U" || based_modelid == "RT-AC65U" 
							 || based_modelid == "4G-AC68U" || based_modelid == "BLUECAVE" 
							 || based_modelid == "RT-AC88Q" || based_modelid == "RT-AD7200" 
							 || based_modelid == "RT-N65U" || based_modelid == "BRT-AC828" 
							 || based_modelid == "RT-AX88U" || based_modelid == "RT-AX92U" 
							 || based_modelid == "GT-AC5300"  || based_modelid == "GT-AX11000" || based_modelid == "GX-AX6000" || based_modelid == "GX-AC5400"
							){
								$("#reduce_usb3_tr").show();
							}

							function enableUsbMode(v){
								httpApi.nvramGetAsync({
									data: ["usb_usb3"],
									success: function(nvram){
										needReboot = (nvram.usb_usb3 != v);
									}
								})
							}
						</script>
					</td>
				</tr>
			</table>

			<table width="100%" border="1" align="center" cellpadding="4" cellspacing="0" bordercolor="#6b8fa3"  class="FormTable" style="margin-top:8px;">
				<thead>
					<tr>
					  <td colspan="2"><#t2BC#></td>
					</tr>
				</thead>
				<tr>
					<th><a class="hintstyle"  href="javascript:void(0);" onClick="openHint(11,2)"><#LANHostConfig_x_TimeZone_itemname#></a></th>
					<td>
						<select name="time_zone_select" class="input_option" onchange="select_time_zone();autofill_dst();"></select>
						<div>
							<span id="timezone_hint" style="display:none;"></span>
						</div>
					</td>
				</tr>
				<tr id="dst_changes_start" style="display:none;">
					<th><a class="hintstyle"  href="javascript:void(0);" onClick="openHint(11,7)"><#LANHostConfig_x_TimeZone_DSTStart#></a></th>
					<td>
								<div id="dst_start" style="color:white;display:none;">
									<div>
										<select name="dst_start_m" class="input_option"></select>&nbsp;<#month#> &nbsp;
										<select name="dst_start_w" class="input_option"></select>&nbsp;
										<select name="dst_start_d" class="input_option"></select>&nbsp;<#diskUtility_week#> & <#Day#> &nbsp;
										<select name="dst_start_h" class="input_option"></select>&nbsp;<#Hour#> &nbsp;
										<script>
											for(var i = 1; i < dst_month.length; i++){
												add_option(document.form.dst_start_m, dst_month[i], i, 0);
											}
											for(var i = 1; i < dst_week.length; i++){
												add_option(document.form.dst_start_w, dst_week[i], i, 0);
											}	
											for(var i = 0; i < dst_day.length; i++){
												add_option(document.form.dst_start_d, dst_day[i], i, 0);
											}
											for(var i = 0; i < dst_hour.length; i++){
												add_option(document.form.dst_start_h, dst_hour[i], i, 0);
											}
										</script>
									</div>
								</div>
					</td>
				</tr>
				<tr id="dst_changes_end" style="display:none;">
					<th><a class="hintstyle"  href="javascript:void(0);" onClick="openHint(11,8)"><#LANHostConfig_x_TimeZone_DSTEnd#></a></th>
					<td>
								<div id="dst_end" style="color:white;display:none;">
									<div>
										<select name="dst_end_m" class="input_option"></select>&nbsp;<#month#> &nbsp;
										<select name="dst_end_w" class="input_option"></select>&nbsp;
										<select name="dst_end_d" class="input_option"></select>&nbsp;<#diskUtility_week#> & <#Day#> &nbsp;
										<select name="dst_end_h" class="input_option"></select>&nbsp;<#Hour#> &nbsp;
										<script>
											for(var i = 1; i < dst_month.length; i++){
												add_option(document.form.dst_end_m, dst_month[i], i, 0);
											}
											for(var i = 1; i < dst_week.length; i++){
												add_option(document.form.dst_end_w, dst_week[i], i, 0);
											}
											for(var i = 0; i < dst_day.length; i++){
												add_option(document.form.dst_end_d, dst_day[i], i, 0);
											}
											for(var i = 0; i < dst_hour.length; i++){
												add_option(document.form.dst_end_h, dst_hour[i], i, 0);
											}
										</script>
									</div>
								</div>
					</td>
				</tr>
				<tr>
					<th><a class="hintstyle"  href="javascript:void(0);" onClick="openHint(11,3)"><#LANHostConfig_x_NTPServer_itemname#></a></th>
					<td>
						<input type="text" maxlength="256" class="input_32_table" name="ntp_server0" value="<% nvram_get("ntp_server0"); %>" onKeyPress="return validator.isString(this, event);" autocorrect="off" autocapitalize="off">
						<a href="javascript:openLink('x_NTPServer1')"  name="x_NTPServer1_link" style=" margin-left:5px; text-decoration: underline;"><#LANHostConfig_x_NTPServer1_linkname#></a>
						<div id="svc_hint_div" style="display:none;">
							<span style="color:#FFCC00;"><#General_x_SystemTime_syncNTP#></span>
							<a id="ntp_faq" href="" target="_blank" style="margin-left:5px; color: #FFCC00; text-decoration: underline;">FAQ</a>
						</div>
					</td>
				</tr>
				<tr id="network_monitor_tr">
					<th><#Network_Monitoring#></th>
					<td>
						<input type="checkbox" name="dns_probe_chk" value="" <% nvram_match("dns_probe", "1", "checked"); %> onClick="appendMonitorOption(this);"><div style="display: inline-block; vertical-align: middle; margin-bottom: 2px;" ><#DNS_Query#></div>
						<input type="checkbox" name="wandog_enable_chk" value="" <% nvram_match("wandog_enable", "1", "checked"); %>  onClick="appendMonitorOption(this);"><div style="display: inline-block; vertical-align: middle; margin-bottom: 2px;"><#Ping#></div>
					</td>
				</tr>
				<tr id="probe_host_tr" style="display: none;">
					<th><#Resolved_Target#></th>
					<td>
							<input type="text" class="input_32_table" name="dns_probe_host" maxlength="255" autocorrect="off" autocapitalize="off" value="<% nvram_get("dns_probe_host"); %>">
					</td>
				</tr>
				<tr id="probe_content_tr" style="display: none;">
					<th><#Respond_IP#></th>
					<td>
							<input type="text" class="input_32_table" name="dns_probe_content" maxlength="1024" autocorrect="off" autocapitalize="off" value="<% nvram_get("dns_probe_content"); %>">
					</td>
				</tr>
				<tr id="ping_tr" style="display: none;">
					<th><a class="hintstyle" href="javascript:void(0);" onClick="openHint(26,2);"><#Ping_Target#></a></th>
					<td>
							<input type="text" class="input_32_table" name="wandog_target" maxlength="100" value="<% nvram_get("wandog_target"); %>" placeholder="ex: www.google.com" autocorrect="off" autocapitalize="off">
							<img id="ping_pull_arrow" class="pull_arrow" height="14px;" src="/images/arrow-down.gif" style="position:absolute;*margin-left:-3px;*margin-top:1px;" onclick="pullPingTargetList(this);" title="<#select_network_host#>">
							<div id="TargetList_Block_PC" name="TargetList_Block_PC" class="clientlist_dropdown" style="margin-left: 2px; width: 348px;display: none;"></div>
					</td>
				</tr>
				<tr>
					<th><#System_AutoLogout#></th>
					<td>
						<input type="text" class="input_3_table" maxlength="3" name="http_autologout" value='<% nvram_get("http_autologout"); %>' onKeyPress="return validator.isNumber(this,event);" autocorrect="off" autocapitalize="off"> <#Minute#>
						<span>(<#zero_disable#>)</span>
					</td>
				</tr>
				<tr id="nat_redirect_enable_tr">
					<th align="right"><a class="hintstyle" href="javascript:void(0);" onClick="openHint(11,6);"><#Enable_redirect_notice#></a></th>
					<td>
						<input type="radio" name="nat_redirect_enable" class="input" value="1" <% nvram_match_x("","nat_redirect_enable","1", "checked"); %> ><#checkbox_Yes#>
						<input type="radio" name="nat_redirect_enable" class="input" value="0" <% nvram_match_x("","nat_redirect_enable","0", "checked"); %> ><#checkbox_No#>
					</td>
				</tr>
				<tr>
					<th>Redirect webui access to router.asus.com</th>
					<td>
						<input type="radio" name="http_dut_redir" value="1" <% nvram_match_x("","http_dut_redir","1", "checked"); %> ><#checkbox_Yes#>
						<input type="radio" name="http_dut_redir" value="0" <% nvram_match_x("","http_dut_redir","0", "checked"); %> ><#checkbox_No#>
					</td>
				</tr>

				<tr id="btn_ez_radiotoggle_tr">
					<th><#WPS_btn_behavior#></th>
					<td>
						<input type="radio" name="btn_ez_radiotoggle" id="turn_WPS" class="input" style="display:none;" value="0"><label for="turn_WPS"><#WPS_btn_actWPS#></label>
						<input type="radio" name="btn_ez_radiotoggle" id="turn_WiFi" class="input" style="display:none;" value="1" <% nvram_match_x("", "btn_ez_radiotoggle", "1", "checked"); %>><label for="turn_WiFi" id="turn_WiFi_str"><#WPS_btn_toggle#></label>
						<input type="radio" name="btn_ez_radiotoggle" id="turn_LED" class="input" style="display:none;" value="0" <% nvram_match_x("", "btn_ez_mode", "1", "checked"); %>><label for="turn_LED" id="turn_LED_str">Turn LED On/Off</label>
					</td>
				</tr>
				<tr id="pwrsave_tr">
					<th align="right"><#usb_Power_Save_Mode#></th>
					<td>
						<select name="pwrsave_mode" class="input_option">
							<option value="0" <% nvram_match("pwrsave_mode", "0","selected"); %> ><#usb_Performance#></option>
							<option value="1" <% nvram_match("pwrsave_mode", "1","selected"); %> ><#Auto#></option>
							<option value="2" <% nvram_match("pwrsave_mode", "2","selected"); %> ><#usb_Power_Save#></option>
						</select>
					</td>
				</tr>
				<tr id="reboot_schedule_enable_tr">
					<th><#Enable_reboot_scheduler#></th>
					<td>
						<input type="radio" value="1" name="reboot_schedule_enable_x" onClick="hide_reboot_option(1);" <% nvram_match_x("LANHostConfig","reboot_schedule_enable", "1", "checked"); %>><#checkbox_Yes#>
						<input type="radio" value="0" name="reboot_schedule_enable_x" onClick="hide_reboot_option(0);" <% nvram_match_x("LANHostConfig","reboot_schedule_enable", "0", "checked"); %>><#checkbox_No#>
					</td>
				</tr>
				<tr id="reboot_schedule_date_tr">
					<th><#Reboot_Date#></th>
					<td>
						<input type="checkbox" name="reboot_date_x_Sun" class="input" onclick="check_Timefield_checkbox();"><#date_Sun_itemdesc#>
						<input type="checkbox" name="reboot_date_x_Mon" class="input" onclick="check_Timefield_checkbox();"><#date_Mon_itemdesc#>
						<input type="checkbox" name="reboot_date_x_Tue" class="input" onclick="check_Timefield_checkbox();"><#date_Tue_itemdesc#>
						<input type="checkbox" name="reboot_date_x_Wed" class="input" onclick="check_Timefield_checkbox();"><#date_Wed_itemdesc#>
						<input type="checkbox" name="reboot_date_x_Thu" class="input" onclick="check_Timefield_checkbox();"><#date_Thu_itemdesc#>
						<input type="checkbox" name="reboot_date_x_Fri" class="input" onclick="check_Timefield_checkbox();"><#date_Fri_itemdesc#>
						<input type="checkbox" name="reboot_date_x_Sat" class="input" onclick="check_Timefield_checkbox();"><#date_Sat_itemdesc#>
					</td>
				</tr>
				<tr id="reboot_schedule_time_tr">
					<th><#Reboot_Time#></th>
					<td>
						<input type="text" maxlength="2" class="input_3_table" name="reboot_time_x_hour" onKeyPress="return validator.isNumber(this,event);" onblur="validator.timeRange(this, 0);" autocorrect="off" autocapitalize="off"> :
						<input type="text" maxlength="2" class="input_3_table" name="reboot_time_x_min" onKeyPress="return validator.isNumber(this,event);" onblur="validator.timeRange(this, 1);" autocorrect="off" autocapitalize="off">
					</td>
				</tr>
			</table>

			<table width="100%" border="1" align="center" cellpadding="4" cellspacing="0" bordercolor="#6b8fa3"  class="FormTable" style="margin-top:8px;">
				<thead>
					<tr>
					  <td colspan="2"><#qis_service#></td>
					</tr>
				</thead>
				<tr id="telnet_tr">
					<th><#Enable_Telnet#></th>
					<td>
						<input type="radio" name="telnetd_enable" class="input" value="1" <% nvram_match_x("LANHostConfig", "telnetd_enable", "1", "checked"); %>><#checkbox_Yes#>
						<input type="radio" name="telnetd_enable" class="input" value="0" <% nvram_match_x("LANHostConfig", "telnetd_enable", "0", "checked"); %>><#checkbox_No#>
					</td>
				</tr>
				<tr id="sshd_enable_tr">
					<th width="40%"><#Enable_SSH#></th>
					<td>
						<select name="sshd_enable" class="input_option" onchange="check_sshd_enable(this.value);">
							<option value="0" <% nvram_match("sshd_enable", "0", "selected"); %>><#checkbox_No#></option>
							<option value="1" <% nvram_match("sshd_enable", "1", "selected"); %>>LAN + WAN</option>
							<option value="2" <% nvram_match("sshd_enable", "2", "selected"); %>>LAN only</option>
						</select>
					</td>
				</tr>
				<tr id="remote_forwarding_tr">
					<th><a class="hintstyle" href="javascript:void(0);" onClick="openHint(50,10);">Allow SSH Port Forwarding</a></th>
					<td>
						<input type="radio" name="sshd_forwarding" value="1" <% nvram_match("sshd_forwarding", "1", "checked"); %>><#checkbox_Yes#>
						<input type="radio" name="sshd_forwarding" value="0" <% nvram_match("sshd_forwarding", "0", "checked"); %>><#checkbox_No#>
					</td>
				</tr>
				<tr id="sshd_port_tr">
					<th><#Port_SSH#></th>
					<td>
						<input type="text" class="input_6_table" maxlength="5" name="sshd_port" onKeyPress="return validator.isNumber(this,event);" onblur="validator.numberRange(this, 1, 65535);" value='<% nvram_get("sshd_port"); %>' autocorrect="off" autocapitalize="off">
					</td>
				</tr>
				<tr id="sshd_password_tr">
					<th><#Allow_PWLogin#></th>
					<td>
						<input type="radio" name="sshd_pass" class="input" value="1" <% nvram_match("sshd_pass", "1", "checked"); %>><#checkbox_Yes#>
						<input type="radio" name="sshd_pass" class="input" value="0" <% nvram_match("sshd_pass", "0", "checked"); %>><#checkbox_No#>
					</td>
				</tr>
				<tr id="sshd_bfp_field">
					<th>Enable SSH Brute Force Protection</th>
					<td>
						<input type="radio" name="sshd_bfp" value="1" <% nvram_match("sshd_bfp", "1", "checked"); %>><#checkbox_Yes#>
						<input type="radio" name="sshd_bfp" value="0" <% nvram_match("sshd_bfp", "0", "checked"); %>><#checkbox_No#>
					</td>
				</tr>
				<tr id="auth_keys_tr">
					<th><#Authorized_Keys#></th>
					<td>
						<textarea rows="8" class="textarea_ssh_table" name="sshd_authkeys" style="width:95%;" spellcheck="false" maxlength="2999"><% nvram_clean_get("sshd_authkeys"); %></textarea>
						<span id="ssh_alert_msg"></span>
					</td>
				</tr>
				<tr>
					<th width="40%"><#FreeWiFi_Idle#></th>
					<td>
						<input type="text" class="input_3_table" maxlength="3" name="shell_timeout_x" value="" onKeyPress="return validator.isNumber(this,event);" autocorrect="off" autocapitalize="off"> <#Minute#>
						<span>(<#zero_disable#>)</span>
					</td>
				</tr>
			</table>

			<table id ="http_auth_table" width="100%" border="1" align="center" cellpadding="4" cellspacing="0" bordercolor="#6b8fa3"  class="FormTable" style="margin-top:8px;">
				<thead>
					<tr>
					  <td colspan="2"><#Local_access_config#></td>
					</tr>
				</thead>
				<tr id="https_tr">
					<th><#WLANConfig11b_AuthenticationMethod_itemname#></th>
					<td>
						<select name="http_enable" class="input_option" onchange="hide_https_lanport(this.value);check_wan_access(this.value);">
							<option value="0" <% nvram_match("http_enable", "0", "selected"); %>>HTTP</option>
							<option value="1" <% nvram_match("http_enable", "1", "selected"); %>>HTTPS</option>
							<option value="2" <% nvram_match("http_enable", "2", "selected"); %>>BOTH</option>
						</select>
					</td>
				</tr>
				<tr id="http_lanport">
					<th>HTTP LAN port</th>
					<td>
						<input type="text" maxlength="5" class="input_6_table" name="http_lanport" value="<% nvram_get("http_lanport"); %>" onKeyPress="return validator.isNumber(this,event);" onBlur="change_url(this.value, 'http_lan');" autocorrect="off" autocapitalize="off">
						<span id="http_access_page"></span>
					</td>
				</tr>
				<tr id="https_lanport">
					<th><#System_HTTPS_LAN_Port#></th>
					<td>
						<input type="text" maxlength="5" class="input_6_table" name="https_lanport" value="<% nvram_get("https_lanport"); %>" onKeyPress="return validator.isNumber(this,event);" onBlur="change_url(this.value, 'https_lan');" autocorrect="off" autocapitalize="off">
						<span id="https_access_page"></span>
					</td>
				</tr>
                                <tr id="https_crt_gen" style="display:none;">
                                        <th>Generate a new certificate</th>
                                        <td>
						<input type="radio" name="https_crt_gen" class="input" value="1" onClick="hide_https_crt();" <% nvram_match_x("", "https_crt_gen", "1", "checked"); %>><#checkbox_Yes#>
						<input type="radio" name="https_crt_gen" class="input" value="0" onClick="hide_https_crt();" <% nvram_match_x("", "https_crt_gen", "0", "checked"); %>><#checkbox_No#>
                                        </td>
                                </tr>
				<tr id="https_crt_san" style="display:none;">
					<th><a class="hintstyle" href="javascript:void(0);" onClick="openHint(50,22)">Additional Certificate SANs</a></th>
					<td>
						<input type="text" name="https_crt_cn" value="<% nvram_get("https_crt_cn"); %>" autocomplete="off" class="input_32_table" maxlength="64" autocorrect="off" autocapitalize="off">
					</td>
				</tr>

				<tr id="https_cert" style="display:none;">
					<th>Provide your own certificate</th>
					<td>
						<input type="radio" value="2" name="le_enable" <% nvram_match("le_enable", "2", "checked"); %>>Import or Persistent Auto-generated
						<input type="radio" value="0" name="le_enable" <% nvram_match("le_enable", "0", "checked"); %>>Non-persistent auto-generated
						<div id="cert_act" style="margin-top: 5px;"><div style="display:table-cell"><input class="button_gen" onclick="open_upload_window();" type="button" value="<#CTL_upload#>"/><img id="loadingicon" style="margin-left:5px;display:none;" src="/images/InternetScan.gif"></div></div>
					</td>
				</tr>
				<tr id="cert_details" style="display:none;">
					<th>Installed Server Certificate</th>
					<td>
						<div style="display:table-row;">
							<div style="display:table-cell;white-space: nowrap;">Issued to :</div>
							<div id="issueTo" style="display:table-cell; padding-left:10px;"></div>
						</div>
						<div style="display:table-row;">
							<div style="display:table-cell;white-space: nowrap">SAN :</div>
							<div id="SAN" style="display:table-cell; padding-left:10px;"></div>
						</div>
						<div style="display:table-row;">
							<div style="display:table-cell;white-space: nowrap">Issued by :</div>
							<div id="issueBy" style="display:table-cell; padding-left:10px;"></div>
						</div>
						<div style="display:table-row;">
							<div style="display:table-cell;white-space: nowrap">Expires on :</div>
							<div id="expireOn" style="display:table-cell; padding-left:10px;"></div>
						</div>
						<div id="cert_manage_link" style="padding-top:10px;"><span>Click <a style="color:#FC0;text-decoration: underline;" href="Advanced_ASUSDDNS_Content.asp">here</a> to manage.</span></div>
					</td>
				</tr>

			</table>

			<table width="100%" border="1" align="center" cellpadding="4" cellspacing="0" bordercolor="#6b8fa3"  class="FormTable" style="margin-top:8px;">
				<thead>
					<tr>
					  <td colspan="2"><#Remote_access_config#></td>
					</tr>
				</thead>
				<tr id="misc_http_x_tr">
					<th><a class="hintstyle" href="javascript:void(0);" onClick="openHint(8,2);"><#FirewallConfig_x_WanWebEnable_itemname#></a></th>
					<td>
						<input type="radio" value="1" name="misc_http_x" class="input" onClick="hideport(1);enable_wan_access(1);" <% nvram_match("misc_http_x", "1", "checked"); %>><#checkbox_Yes#>
						<input type="radio" value="0" name="misc_http_x" class="input" onClick="hideport(0);enable_wan_access(0);" <% nvram_match("misc_http_x", "0", "checked"); %>><#checkbox_No#><br>
						<span class="formfontdesc" id="WAN_access_hint" style="color:#FFCC00; display:none;"><#FirewallConfig_x_WanWebEnable_HTTPS_only#> 
							<a id="faq" href="" target="_blank" style="margin-left: 5px; color:#FFCC00; text-decoration: underline;">FAQ</a>
						</span>
						<div class="formfontdesc" id="NSlookup_help_for_WAN_access" style="color:#FFCC00; display:none;"><#NSlookup_help#></div>
					</td>
				</tr>
				<tr id="accessfromwan_port">
					<th align="right"><a id="access_port_title" class="hintstyle" href="javascript:void(0);" onClick="openHint(8,3);">HTTPS <#FirewallConfig_x_WanWebPort_itemname#></a></th>
					<td>
						<span style="margin-left:5px; display:none;" id="http_port"><input type="text" maxlength="5" name="misc_httpport_x" class="input_6_table" value="<% nvram_get("misc_httpport_x"); %>" onKeyPress="return validator.isNumber(this,event);" autocorrect="off" autocapitalize="off"/>&nbsp;&nbsp;</span>
						<span style="margin-left:5px; display:none;" id="https_port"><input type="text" maxlength="5" name="misc_httpsport_x" class="input_6_table" value="<% nvram_get("misc_httpsport_x"); %>" onKeyPress="return validator.isNumber(this,event);" onBlur="change_url(this.value, 'https_wan');" autocorrect="off" autocapitalize="off"/></span>
						<span id="wan_access_url"></span>
					</td>
				</tr>
				<tr>
					<th><a class="hintstyle" href="javascript:void(0);" onClick="openHint(11,10);"><#System_login_specified_IP#></a></th>
					<td>
						<input type="radio" name="http_client_radio" value="1" onclick="display_spec_IP(1);" <% nvram_match_x("", "http_client", "1", "checked"); %>><#checkbox_Yes#>
						<input type="radio" name="http_client_radio" value="0" onclick="display_spec_IP(0);" <% nvram_match_x("", "http_client", "0", "checked"); %>><#checkbox_No#>
					</td>
				</tr>
			</table>

			<table width="100%" border="1" align="center" cellpadding="4" cellspacing="0" class="FormTable_table" id="http_client_table">
				<thead>
					<tr>
						<td colspan="4"><#System_login_specified_Iplist#>&nbsp;(<#List_limit#>&nbsp;4)</td>
					</tr>
				</thead>
				
				<tr>
					<th width="10%"><div id="selAll" class="all_disable" style="margin: auto;width:40px;" onclick="control_all_rule_status(this);"><#All#></div></th>
					<th width="40%"><a class="hintstyle" href="javascript:void(0);" onClick="openHint(11,9);"><#FirewallConfig_LanWanDstIP_itemname#></a></th>
					<th width="40%"><#Access_Type#></th>
					<th width="10%"><#list_add_delete#></th>
				</tr>

				<tr>
					<!-- client info -->
					<td width="10%">-</td>
					<td width="40%">
						<input type="text" class="input_25_table" maxlength="18" name="http_client_ip_x_0"  onKeyPress="" onClick="hideClients_Block();" autocorrect="off" autocapitalize="off">
						<img id="pull_arrow" height="14px;" src="/images/arrow-down.gif" style="position:absolute;*margin-left:-3px;*margin-top:1px;" onclick="pullLANIPList(this);" title="<#select_client#>">	
						<div id="ClientList_Block_PC" class="clientlist_dropdown" style="margin-left:27px;width:235px;"></div>	
					</td>
					<td width="40%">
						<input type="checkbox" name="access_webui" class="input access_type" value="1"><#System_WebUI#>
						<input type="checkbox" name="access_ssh" class="input access_type" value="2"><#System_SSH#>
						<!-- input type="checkbox" name="access_telnet" class="input access_type" value="4"><#System_Telnet#> -->
					</td>
					<td width="10%">
						<div id="add_delete" class="add_enable" style="margin:0 auto" onclick="addRow(document.form.http_client_ip_x_0, 4);"></div>
					</td>
				</tr>
			</table>
			<div id="http_clientlist_Block"></div>
			<div class="apply_gen">
				<input name="button" type="button" class="button_gen" onclick="applyRule();" value="<#CTL_apply#>"/>
			</div>   
		</td>
	</tr>
</tbody>

</table></td>
</form>
        </tr>
    </table>
		<!--===================================Ending of Main Content===========================================-->		
	</td>
		
    <td width="10" align="center" valign="top">&nbsp;</td>
	</tr>
</table>

<div id="footer"></div>
<form method="post" name="upload_form" action="upload_cert_key.cgi" target="hidden_frame" enctype="multipart/form-data">
<input type="hidden" name="action_mode" value="">
<input type="hidden" name="action_script" value="">
<input type="hidden" name="action_wait" value="">
<div id="upload_cert_window"  class="contentM_upload" style="box-shadow: 1px 5px 10px #000;">
	<div class="formfonttitle" style="margin-top: 15px; margin-left: 15px;">Import your own certificate</div>
	<div class="formfontdesc" style="margin-left: 15px;">Upload a certificate issued by a certification authority here. Your private key and SSL certificate is necessary.</div>
	<div class="Upload_item">
		<div style="display:table-cell; width: 45%;">Private Key :</div>
		<div style="display:table-cell;"><input type="file" name="file_key" class="input Upload_file"></div>
	</div>
	<div class="Upload_item">
		<div style="display:table-cell; width: 45%;">SSL Certificate :</div>
		<div style="display:table-cell;"><input type="file" name="file_cert" class="input Upload_file"></div>
	</div>
	<div align="center" style="margin-top:30px; padding-bottom:15px;">
		<div style="display:table-cell;"><input class="button_gen" type="button" onclick="hide_upload_window();" id="cancelBtn" value="<#CTL_Cancel#>"></div>
		<div style="display:table-cell; padding-left: 5px;"><input class="button_gen" type="button" onclick="upload_cert_key();" value="<#CTL_ok#>"></div>
	</div>
</div>
</form>
</body>
</html><|MERGE_RESOLUTION|>--- conflicted
+++ resolved
@@ -505,7 +505,6 @@
 			action_script_tmp += "restart_usb_idle;";
 		}
 
-<<<<<<< HEAD
 		if(document.form.wandog_enable_chk.checked)
 			document.form.wandog_enable.value = "1";
 		else
@@ -520,8 +519,6 @@
 
 		var action_script_tmp = "restart_time;restart_upnp;";
 
-=======
->>>>>>> 66f82ee5
 		if(restart_httpd_flag) {
 			action_script_tmp += "restart_httpd;";
 
