--- conflicted
+++ resolved
@@ -109,14 +109,9 @@
 				code += "&nbsp;&nbsp;-&nbsp;&nbsp;<b>5 GHz:</b> <span>" + curr_coreTmp_5_raw + "</span>";
 			}
 
-<<<<<<< HEAD
 			if (curr_cpuTemp != "")
 				code +="&nbsp;&nbsp;-&nbsp;&nbsp;<b>CPU:</b> <span>" + parseInt(curr_cpuTemp) +"&deg;C</span>";
 
-=======
-			if (curr_coreTmp_cpu != "")
-				code +="&nbsp;&nbsp;-&nbsp;&nbsp;<b>CPU:</b> <span>" + parseInt(curr_coreTmp_cpu) +"&deg;C</span>";
->>>>>>> 1441a008
 			document.getElementById("temp_td").innerHTML = code;
 			setTimeout("update_temperatures();", 3000);
 		}
