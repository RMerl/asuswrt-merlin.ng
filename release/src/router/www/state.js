document.write('<script type="text/javascript" src="/require/require.min.js"></script>');
document.write('<script type="text/javascript" src="/js/support_site.js"></script>');
document.write('<script type="text/javascript" src="/notification.js"></script>');
document.write('<link rel="stylesheet" type="text/css" href="/notification.css"></link>');

/* String splice function */
String.prototype.splice = function( idx, rem, s ) {
    return (this.slice(0,idx) + s + this.slice(idx + Math.abs(rem)));
};

/* String repeat function */
String.prototype.repeat = function(times) {
   return (new Array(times + 1)).join(this);
};

/* String replace all function */
function replaceAll(txt, replace, with_this) {
   return txt.replace(new RegExp(replace, 'g'),with_this);
}

/* Internet Explorer lacks this array method */
if (!('indexOf' in Array.prototype)) {
	Array.prototype.indexOf = function(find, i) {
		if(i===undefined) i=0;
		if(i<0) i+= this.length;
		if(i<0) i=0;
		for(var n=this.length; i<n; i++){
			if (i in this && this[i]===find)
				return i;
		}
		return -1;
	};
}

/* add Array.prototype.forEach() in IE8 */
if(typeof Array.prototype.forEach != 'function'){
	Array.prototype.forEach = function(callback){
		for(var i = 0; i < this.length; i++){
			callback.apply(this, [this[i], i, this]);
		}
	};
}

if (!Array.prototype.some) {
	Array.prototype.some = function(fun) {
		'use strict';
		if(this == null) {throw new TypeError('Array.prototype.some called on null or undefined');}
		if(typeof fun !== 'function') {throw new TypeError();}

		var t = Object(this);
		var len = t.length >>> 0;
		var thisArg = arguments.length >= 2 ? arguments[1] : void 0;

		for (var i = 0; i < len; i++) {
			if (i in t && fun.call(thisArg, t[i], i, t)){return true;}
		}

		return false;
	};
}

String.prototype.toArray = function(){
	var ret = eval(this.toString());
	if(Object.prototype.toString.apply(ret) === '[object Array]')
		return ret;
	return [];
}

// for compatibility jQuery trim on IE
String.prototype.trim = function() {
    return this.replace(/^\s+|\s+$/g, '');
}

String.prototype.shorter = function(len){
	var replaceWith = "...";

	if(this.length > len)
		return this.substring(0, len-replaceWith.length)+replaceWith;
	else
		return this.toString();
}

Array.prototype.getIndexByValue = function(value){
	var index = -1;
	for(var i=0; i<this.length; i++){
		if (this[i] == value){
			index = i;
			break;
		}
	}
	return index;
}

Array.prototype.getRowIndexByValue2D = function(value, col){
	for(var i=0; i<this.length; i++){
		if(typeof(col) != "undefined" && col >= 0) {
			if(this[i][col] == value)
				return i;
		}
		else {
			for(var j=0; j<this[i].length; j++) {
				if(this[i][j] == value)
					return i;
			}
		}
	}
	return -1;
}

Array.prototype.getIndexByValue = function(value){
	var index = -1;
	for(var i=0; i<this.length; i++){
		if (this[i] == value){
			index = i;
			break;
		}
	}
	return index;
}

Array.prototype.getIndexByValue2D = function(value){
	for(var i=0; i<this.length; i++){
		if(this[i].getIndexByValue(value) != -1){
			return [i, this[i].getIndexByValue(value)]; // return [1-D_index, 2-D_index];
		}
	}
	return -1;
}



Array.prototype.del = function(n){
　if(n < 0)
　　return this;
　else
　　return this.slice(0,n).concat(this.slice(n+1,this.length));
}

var cookie = {
	set: function(key, value, days) {
		document.cookie = key + '=' + value + '; expires=' +
			(new Date(new Date().getTime() + ((days ? days : 14) * 86400000))).toUTCString() + '; path=/';
	},
	get: function(key) {
		var r = ('; ' + document.cookie + ';').match(key + '=(.*?);');
		return r ? r[1] : null;
	},
	unset: function(key) {
		document.cookie = key + '=; expires=' +
			(new Date(1)).toUTCString() + '; path=/';
	}
};

var Session = Session || (function(){
 	var win = window.top || window;
	try{
		var store = (win.name ? JSON.parse(win.name) : {});
		function Save() {
			win.name = JSON.stringify(store);
		};

		if (window.addEventListener) window.addEventListener("unload", Save, false);
		else if (window.attachEvent) window.attachEvent("onunload", Save);
		else window.onunload = Save;

		return {
			set: function(name, value) {
				store[name] = value;
			},
			get: function(name) {
				return (store[name] ? store[name] : undefined);
			},
			clear: function() { store = {}; },
			dump: function() { return JSON.stringify(store); }
		};
	}
	catch(e){
		win.name = ""; /* reset cache */
		return {
			set: function(){},
			get: function(){},
			clear: function(){},
			dump: function(){}
		};
	}
})();

var htmlEnDeCode = (function() {
	var charToEntityRegex,
		entityToCharRegex,
		charToEntity,
		entityToChar;

	function resetCharacterEntities() {
		charToEntity = {};
		entityToChar = {};
		// add the default set
		addCharacterEntities({
			'&amp;'	 :   '&',
			'&gt;'	  :   '>',
			'&lt;'	  :   '<',
			'&quot;'	:   '"',
			'&#39;'	 :   "'"
		});
	}

	function addCharacterEntities(newEntities) {
		var charKeys = [],
			entityKeys = [],
			key, echar;
		for (key in newEntities) {
			echar = newEntities[key];
			entityToChar[key] = echar;
			charToEntity[echar] = key;
			charKeys.push(echar);
			entityKeys.push(key);
		}
		charToEntityRegex = new RegExp('(' + charKeys.join('|') + ')', 'g');
		entityToCharRegex = new RegExp('(' + entityKeys.join('|') + '|&#[0-9]{1,5};' + ')', 'g');
	}

	function htmlEncode(value){
		var htmlEncodeReplaceFn = function(match, capture) {
			return charToEntity[capture];
		};

		return (!value) ? value : String(value).replace(charToEntityRegex, htmlEncodeReplaceFn);
	}

	function htmlDecode(value) {
		var htmlDecodeReplaceFn = function(match, capture) {
			return (capture in entityToChar) ? entityToChar[capture] : String.fromCharCode(parseInt(capture.substr(2), 10));
		};

		return (!value) ? value : String(value).replace(entityToCharRegex, htmlDecodeReplaceFn);
	}

	resetCharacterEntities();

	return {
		htmlEncode: htmlEncode,
		htmlDecode: htmlDecode
	};
})();

var sw_mode = '<% nvram_get("sw_mode"); %>';
var wlc_band = '<% nvram_get("wlc_band"); %>';
/*Media Bridge mode
Broadcom: sw_mode = 3 & wlc_psta = 1, sw_mode = 3 & wlc_psta = 3
MTK/QCA: sw_mode = 2 & wlc_psta = 1
*/ 
if(((sw_mode == 2 || sw_mode == 3) && '<% nvram_get("wlc_psta"); %>' == 1) || (sw_mode == 3 && '<% nvram_get("wlc_psta"); %>' == 3))
	sw_mode = 4;
//for Broadcom New Repeater mode reference by Media Bridge mode
var new_repeater = false;	
if(sw_mode == 3 && '<% nvram_get("wlc_psta"); %>' == 2){
	sw_mode = 2;
	new_repeater = true;
}
var wlc_express = '<% nvram_get("wlc_express"); %>';
var isSwMode = function(mode){
	var ui_sw_mode = "rt";
	var sw_mode = '<% nvram_get("sw_mode"); %>';
	var wlc_psta = '<% nvram_get("wlc_psta"); %>' == '' ? 0 : '<% nvram_get("wlc_psta"); %>';
	var wlc_express = '<% nvram_get("wlc_express"); %>' == '' ? 0 : '<% nvram_get("wlc_express"); %>';

	if(((sw_mode == '2' && wlc_psta == '0') || (sw_mode == '3' && wlc_psta == '2')) && wlc_express == '0'){	// Repeater
		ui_sw_mode = "re";
	} 
	else if((sw_mode == '3' && wlc_psta == '0') || (sw_mode == '3' && wlc_psta == '')){	// Access Point
		ui_sw_mode = "ap";
	}
	else if((sw_mode == '3' && wlc_psta == '1' && wlc_express == '0') || (sw_mode == '3' && wlc_psta == '3' && wlc_express == '0') || (sw_mode == '2' && wlc_psta == '1' && wlc_express == '0')){	// MediaBridge
		ui_sw_mode = "mb";
	}
	else if(sw_mode == '2' && wlc_psta == '0' && wlc_express == '1'){	// Express Way 2G
		ui_sw_mode = "ew2";
	}
	else if(sw_mode == '2' && wlc_psta == '0' && wlc_express == '2'){	// Express Way 5G
		ui_sw_mode = "ew5";
	}
	else if(sw_mode == '5'){	// Hotspot
		ui_sw_mode = 'hs'; 
	}
	else ui_sw_mode = "rt"; // Router

	return (ui_sw_mode.search(mode) !== -1);
}

var INDEXPAGE = "<% rel_index_page(); %>";
var ABS_INDEXPAGE = "<% abs_index_page(); %>";
var current_url = location.pathname.substring(location.pathname.lastIndexOf('/') + 1) || INDEXPAGE;
var productid = '<#Web_Title2#>';
var based_modelid = '<% nvram_get("productid"); %>';
var odmpid = '<% nvram_get("odmpid"); %>';
var support_site_modelid = (odmpid == "")? based_modelid : odmpid;
var hw_ver = '<% nvram_get("hardware_version"); %>';
var bl_version = '<% nvram_get("bl_version"); %>';
var uptimeStr = "<% uptime(); %>";
var timezone = uptimeStr.substring(26,31);
var boottime = parseInt(uptimeStr.substring(32,42));
var uptimeStr_update = "<% uptime(); %>";
var boottime_update = parseInt(uptimeStr_update.substring(32,42));
var newformat_systime = uptimeStr.substring(8,11) + " " + uptimeStr.substring(5,7) + " " + uptimeStr.substring(17,25) + " " + uptimeStr.substring(12,16);  //Ex format: Jun 23 10:33:31 2008
var systime_millsec = Date.parse(newformat_systime); // millsec from system
var JS_timeObj = new Date(); // 1970.1.1
var test_page = 0;
var testEventID = "";
var httpd_dir = "/cifs1"
var svc_ready = '<% nvram_get("svc_ready"); %>';
var qos_enable_flag = ('<% nvram_get("qos_enable"); %>' == 1) ? true : false;
var bwdpi_app_rulelist = "<% nvram_get("bwdpi_app_rulelist"); %>".replace(/&#60/g, "<");
var qos_type_flag = "<% nvram_get("qos_type"); %>";
var exist_firmver="<% nvram_get("firmver"); %>";
var exist_extendno = '<% nvram_get("extendno"); %>';

//territory_code sku
function in_territory_code(_ptn){
        return (ttc.search(_ptn) == -1) ? false : true;
}
var ttc = '<% nvram_get("territory_code"); %>';
var is_KR_sku = in_territory_code("KR");
var is_CN = in_territory_code("CN");
var is_TW_sku = in_territory_code("TW");
var is_US_sku = in_territory_code("US");
var is_UA_sku = in_territory_code("UA");

//wireless
var wl_nband_title = [];
var wl_nband_array = "<% wl_nband_info(); %>".toArray();
var band2g_count = 0;
var band5g_count = 0;
var band60g_count = 0;
for (var j=0; j<wl_nband_array.length; j++) {
	if(wl_nband_array[j] == '2'){
		band2g_count++;
		wl_nband_title.push("2.4 GHz" + ((band2g_count > 1) ? ("-" + band2g_count) : ""));
	}
	else if(wl_nband_array[j] == '1'){
		band5g_count++;
		wl_nband_title.push("5 GHz" + ((band5g_count > 1) ? ("-" + band5g_count) : ""));
	}
	else if(wl_nband_array[j] == '6'){
		band60g_count++;
		wl_nband_title.push("60 GHz" + ((band60g_count > 1) ? ("-" + band60g_count) : ""));
	}
}
if(wl_nband_title.indexOf("2.4 GHz-2") > 0) wl_nband_title[wl_nband_title.indexOf("2.4 GHz")] = "2.4 GHz-1";
if(wl_nband_title.indexOf("5 GHz-2") > 0) wl_nband_title[wl_nband_title.indexOf("5 GHz")] = "5 GHz-1";
if(wl_nband_title.indexOf("60 GHz-2") > 0) wl_nband_title[wl_nband_title.indexOf("60 GHz")] = "60 GHz-1";

var wl_info = {
	band2g_support:(function(){
				if(band2g_count > 0)
					return true;
				else
					return false;
			})(),
	band5g_support:(function(){
				if(band5g_count > 0)
					return true;
				else
					return false;
			})(),
	band5g_2_support:(function(){
				if(band5g_count == 2)
					return true;
				else
					return false;
			})(),
	band60g_support:(function(){
				if(band60g_count > 0)
					return true;
				else
					return false;
			})(),
	band2g_total:band2g_count,
	band5g_total:band5g_count,
	band60g_total:band60g_count,
	wl_if_total:(function(){
					var count = 0;
					for (var idx in wl_nband_array) {
						if (wl_nband_array.hasOwnProperty(idx)) {
							if(wl_nband_array[idx] != "")
								count++;
						}
					}
					return count;
			})()
};
//wireless end

function isSupport(_ptn){
	var ui_support = [<% get_ui_support(); %>][0];
	return (ui_support[_ptn]) ? ui_support[_ptn] : false;
}

var igd2_support = isSupport("igd2");
var nfsd_support = isSupport("nfsd");
var dnsfilter_support = isSupport("dnsfilter");
var dnssec_support = isSupport("dnssec");
var ntpd_support = isSupport("ntpd");
var spirit_logo_support = isSupport("spirit");
var wifilogo_support = isSupport("WIFI_LOGO"); 
var new_wifi_cert_support = isSupport("wifi2017"); 
var band2g_support = isSupport("2.4G"); 
var band5g_support = isSupport("5G");
var band5g2_support = isSupport("5G-2");
var band60g_support = isSupport("wigig");
var live_update_support = isSupport("update"); 
var no_update_support = isSupport("noupdate");
var cooler_support = isSupport("fanctrl");
var power_support = isSupport("pwrctrl");
var repeater_support = isSupport("repeater");
var concurrep_support = isSupport("concurrep");
var psta_support = isSupport("psta");
var wisp_support = isSupport("wisp");
var wl6_support = isSupport("wl6");
var no_finiwl_support = isSupport("no_finiwl");
var Bcmwifi_support = isSupport("bcmwifi");
var Rawifi_support = isSupport("rawifi");
var Qcawifi_support = isSupport("qcawifi");
var Rtkwifi_support = isSupport("rtkwifi");
var lantiq_support = isSupport("lantiq");
var wifi_logo_support = isSupport("wifilogo");
var vht80_80_support = isSupport("vht80_80");
var vht160_support = isSupport("vht160");
var dfs_US_support = isSupport("dfs");
var SwitchCtrl_support = isSupport("switchctrl");
var dsl_support = isSupport("dsl");
var vdsl_support = isSupport("vdsl");
var dualWAN_support = isSupport("dualwan");
var noWAN_support = isSupport("nowan");
var mtwancfg_support = isSupport("mtwancfg");
var ruisp_support = isSupport("ruisp");
var ssh_support = isSupport("ssh");
var snmp_support = isSupport("snmp");
var multissid_support = isSupport("mssid");
var no5gmssid_support = isSupport("no5gmssid");
var wifi_hw_sw_support = isSupport("wifi_hw_sw");
var wifi_tog_btn_support = isSupport("wifi_tog_btn");
var default_psk_support = isSupport("defpsk");
var location_list_support = isSupport("loclist");
var cfg_wps_btn_support = isSupport("cfg_wps_btn");
var usb_support = isSupport("usbX");
var usbPortMax = isSupport("usbPortMax");
var printer_support = isSupport("printer"); 
var noprinter_support = isSupport("noprinter");
var appbase_support = isSupport("appbase");
var appnet_support = isSupport("appnet");
var media_support = isSupport("media");
var noiTunes_support = isSupport("noitunes");
var nomedia_support = isSupport("nomedia");
var noftp_support = isSupport("noftp");
var noaidisk_support = isSupport("noaidisk");
var cloudsync_support = isSupport("cloudsync");
var nocloudsync_support = isSupport("nocloudsync");
var aicloudipk_support = isSupport("aicloudipk");
var yadns_hideqis = isSupport("yadns_hideqis");
var yadns_support = yadns_hideqis || isSupport("yadns");
var dnspriv_support = isSupport("dnspriv");
var manualstb_support = isSupport("manual_stb"); 
var wps_multiband_support = isSupport("wps_multiband");
var modem_support = isSupport("modem"); 
var nomodem_support = isSupport("nomodem");
var IPv6_support = isSupport("ipv6"); 
var IPv6_Passthrough_support = isSupport("ipv6pt"); 
var ParentalCtrl2_support = isSupport("PARENTAL2");
var pptpd_support = isSupport("pptpd"); 
var openvpnd_support = isSupport("openvpnd"); 
var vpnc_support = isSupport("vpnc");
var WebDav_support = isSupport("webdav"); 
var HTTPS_support = isSupport("HTTPS"); 
var nodm_support = isSupport("nodm"); 
var wimax_support = isSupport("wimax");
var downsize_4m_support = isSupport("sfp4m");
var downsize_8m_support = isSupport("sfp8m");
var hwmodeSwitch_support = isSupport("swmode_switch");
var diskUtility_support = isSupport("diskutility");
var networkTool_support = isSupport("nwtool");
var band5g_11ac_support = isSupport("11AC");
var band5g_11ax_support = isSupport("11AX");
var no_vht_support = isSupport("no_vht");	//Hide 11AC/80MHz from GUI
var optimizeXbox_support = isSupport("optimize_xbox");
var spectrum_support = isSupport("spectrum");
var mediareview_support = isSupport("wlopmode");
var userRSSI_support = isSupport("user_low_rssi");
var timemachine_support = isSupport("timemachine");
var kyivstar_support = isSupport("kyivstar");
var email_support = isSupport("email");
var feedback_support = isSupport("feedback");
var swisscom_support = isSupport("swisscom");
var tmo_support = isSupport("tmo");
var atf_support = isSupport("atf");
var pwrsave_support = isSupport("pwrsave");
var wl_mfp_support = isSupport("wl_mfp");	// For Protected Management Frames, ARM platform
var bwdpi_support = isSupport("bwdpi");
var ipsec_srv_support = isSupport("ipsec_srv");
var ipsec_cli_support = isSupport("ipsec_cli");
//var traffic_analyzer_support = isSupport("traffic_analyzer");
var traffic_analyzer_support = bwdpi_support;
var traffic_limiter_support = isSupport("traffic_limiter");
var force_upgrade_support = isSupport("fupgrade");
var odm_support = isSupport("odm");
var adBlock_support = isSupport("adBlock");
var keyGuard_support = isSupport("keyGuard");
var rog_support = isSupport("rog");
var aura_support = isSupport("aura_rgb");
var boostKey_support = isSupport("boostkey");
var smart_connect_support = isSupport("smart_connect");
if(based_modelid == "BLUECAVE"){
	smart_connect_support = isSupport("bandstr");
}

var rrsut_support = isSupport("rrsut");
var gobi_support = isSupport("gobi");
var findasus_support = isSupport("findasus");
var usericon_support = isSupport("usericon");
var localAP_support = isSupport("localap");
var ntfs_sparse_support = isSupport("sparse");
var tr069_support = isSupport("tr069");
var tor_support = isSupport("tor");
var stainfo_support = isSupport("stainfo");
var dhcp_override_support = isSupport("dhcp_override");
var disnwmd_support = isSupport("disable_nwmd");
var wtfast_support = isSupport("wtfast");
var powerline_support = isSupport("plc");
var reboot_schedule_support = isSupport("reboot_schedule");
var captivePortal_support = isSupport("captivePortal");
var cp_freewifi_support = isSupport("cp_freewifi");
var cp_advanced_support = isSupport("cp_advanced");
var fbwifi_support = isSupport("fbwifi");
var noiptv_support = isSupport("noiptv");
var app_support = isSupport("app");
var letsencrypt_support = isSupport("letsencrypt");
var pm_support = isSupport("permission_management");
var wifiproxy_support = isSupport("wifiproxy");
var lyra_hide_support = isSupport("lyra_hide");
var port2_device = isSupport("port2_device");
var hdspindown_support = isSupport("hdspindown");
<<<<<<< HEAD
if ("<% nvram_get("amas_force"); %>" == "1") {
	var amesh_support = isSupport("amas");
	var cfg_sync_support = isSupport("cfg_sync");
	var amesh_support = isSupport("amas");
	var ameshRouter_support = isSupport("amasRouter");
	var ameshNode_support = isSupport("amasNode");
} else {
	var amesh_support = false;
	var cfg_sync_support = false;
	var ameshRouter_support = false;
	var ameshNode_support = false;
}
=======
var amesh_support = uiSupport("amas");
var ameshRouter_support = uiSupport("amasRouter");
var ameshNode_support = uiSupport("amasNode");
>>>>>>> 2655d5a3
var ifttt_support = isSupport("ifttt");
var alexa_support = isSupport("alexa");
var hnd_support = isSupport("hnd");
var tagged_based_vlan = isSupport("tagged_based_vlan");
var vpn_fusion_support = isSupport("vpn_fusion");
var cfg_sync_support = isSupport("cfg_sync");
var meoVoda_support = isSupport("meoVoda");
var movistarTriple_support = isSupport("movistarTriple");
var utf8_ssid_support = isSupport("utf8_ssid");
var uu_support = isSupport('uu_accel');

var QISWIZARD = "QIS_wizard.htm";

var wl_version = "<% nvram_get("wl_version"); %>";
var sdk_version_array = new Array();
sdk_version_array = wl_version.split(".");
var sdk_9 = sdk_version_array[0] == 9 ? true : false;
var sdk_7 = sdk_version_array[0] == 7 ? true : false;
var sdk_5 = sdk_version_array[0] == 5 ? true : false;
var bcm_mumimo_support = isSupport("mumimo");		//Broadcom MU-MIMOs
var nt_center_support = isSupport("nt_center");
var dblog_support = isSupport("dblog");
var wan_bonding_support = isSupport("wanbonding");

if(nt_center_support)
	document.write('<script type="text/javascript" src="/client_function.js"></script>');

if(live_update_support){
	if((exist_extendno.indexOf("beta") != -1) || (exist_extendno.indexOf("alpha") != -1))
		var current_firmware_path = 1;
	else
		var current_firmware_path = 0;	
}	
else{
	var current_firmware_path = 0;
}	

// Todo: Support repeater mode
/*if(isMobile() && sw_mode != 2 && !dsl_support)
	QISWIZARD = "MobileQIS_Login.asp";*/

//T-Mobile, force redirect to Mobile QIS page if client is mobile devices
if(tmo_support && isMobile()){	
	if(location.pathname != "/MobileQIS_Login.asp")
		location.href = "MobileQIS_Login.asp";
}
	
if(isMobile() && (based_modelid == "RT-AC88U" || based_modelid == "RT-AX88U" || based_modelid == "RT-AC86U" || based_modelid == "AC2900" || based_modelid == "RT-AC3100" || based_modelid == "RT-AC5300" || based_modelid == "GT-AC5300" || based_modelid == "GT-AC9600" || based_modelid == "GT-AX11000"))
	QISWIZARD = "QIS_wizard_m.htm";	

var stopFlag = 0;

var gn_array_2g = <% wl_get_guestnetwork("0"); %>;
var gn_array_5g = <% wl_get_guestnetwork("1"); %>;
var gn_array_5g_2 = <% wl_get_guestnetwork("2"); %>;
var gn_array_60g = <% wl_get_guestnetwork("3"); %>;
if(lyra_hide_support){
	gn_array_2g.splice(1, gn_array_2g.length-1);
	gn_array_5g = [];
	gn_array_5g_2 = [];
}

//notification value
var notice_pw_is_default = '<% check_pw(); %>';
if(notice_pw_is_default == 1 && window.location.pathname.toUpperCase().search("QIS_") < 0)	//force to change http_passwd / http_username & except QIS settings
		location.href = 'Main_Password.asp?nextPage=' + window.location.pathname.substring(1 ,window.location.pathname.length);

var allUsbStatus = "";
var allUsbStatusTmp = "";
var allUsbStatusArray = '<% show_usb_path(); %>'.toArray();


var wan_line_state = "<% nvram_get("dsltmp_adslsyncsts"); %>";
var wan_diag_state = "<% nvram_get("dslx_diag_state"); %>";
var wlan0_radio_flag = "<% nvram_get("wl0_radio"); %>";
var wlan1_radio_flag = "<% nvram_get("wl1_radio"); %>";
var wlan2_radio_flag = "<% nvram_get("wl2_radio"); %>";

var diag_dblog_enable = "<% nvram_get("dblog_enable"); %>";
var diag_dblog_remaining = "<% nvram_get("dblog_remaining"); %>";

//for high power model
var auto_channel = '<% nvram_get("AUTO_CHANNEL"); %>';
var is_high_power = auto_channel ? true : false;

if(wan_bonding_support){
	var wan_bonding_speed=<% wan_bonding_speed(); %>;
	var wan_bonding_p1_status=<% wan_bonding_p1_status(); %>;
	var wan_bonding_p2_status=<% wan_bonding_p2_status(); %>;
	var orig_bond_wan = '<% nvram_get("bond_wan"); %>';
}

function change_wl_unit_status(_unit){
	// if(sw_mode == 2 || sw_mode == 4) return false;
	
	document.titleForm.wl_unit.disabled = false;
	document.titleForm.wl_unit.value = _unit;

	if(sw_mode == 2 && concurrep_support){
		document.titleForm.wl_subunit.disabled = false;
		document.titleForm.wl_subunit.value = 1;
	}

	if(document.titleForm.current_page.value == "")
		document.titleForm.current_page.value = "Advanced_Wireless_Content.asp";
	if(document.titleForm.next_page.value == "")
		document.titleForm.next_page.value = "Advanced_Wireless_Content.asp";

	document.titleForm.action_mode.value = "change_wl_unit";
	document.titleForm.action = "apply.cgi";
	document.titleForm.target = "";
	document.titleForm.submit();
}

var dsltmp_transmode_orig = '<% nvram_get("dsltmp_transmode"); %>';
var wans_dualwan_orig = '<% nvram_get("wans_dualwan"); %>';
var wans_dualwan_array = new Array();
wans_dualwan_array = wans_dualwan_orig.split(" ");
var usb_index = wans_dualwan_array.getIndexByValue("usb");
var dsl_index = wans_dualwan_array.getIndexByValue("dsl");
var active_wan_unit = '<% get_wan_unit(); %>';
var wan0_enable = '<% nvram_get("wan0_enable"); %>';
var wan1_enable = '<% nvram_get("wan1_enable"); %>';
var dualwan_enabled = (dualWAN_support && wans_dualwan_orig.search("none") == -1) ? 1 : 0;

var realip_support = isSupport("realip");
var realip_state = "";
var realip_ip = "";
var external_ip = 0;

var link_internet = '<% nvram_get("link_internet"); %>';

if(lyra_hide_support){
	var Android_app_link = "https://play.google.com/store/apps/details?id=com.asus.hive";
	var IOS_app_link = "https://itunes.apple.com/us/app/asus-lyra/id1171291475";
}else{
	var Android_app_link = "https://play.google.com/store/apps/details?id=com.asus.aihome";
	var IOS_app_link = "https://itunes.apple.com/tw/app/asus-router/id1033794044";
}

var banner_code, menu_code="", menu1_code="", menu2_code="", tab_code="", footer_code;
function show_banner(L3){// L3 = The third Level of Menu
	var banner_code = "";

	// creat a hidden iframe to cache offline page
//	if(get_protocol() == "http:")
//		banner_code +='<iframe width="0" height="0" frameborder="0" scrolling="no" src="/manifest.asp"></iframe>';

	banner_code +='<form method="post" name="titleForm" id="titleForm" action="/start_apply.htm" target="hidden_frame">\n';
	banner_code +='<input type="hidden" name="next_page" value="">\n';
	banner_code +='<input type="hidden" name="current_page" value="">\n';
	banner_code +='<input type="hidden" name="action_mode" value="apply">\n';
	banner_code +='<input type="hidden" name="action_script" value="">\n';
	banner_code +='<input type="hidden" name="action_wait" value="5">\n';
	banner_code +='<input type="hidden" name="wl_unit" value="" disabled>\n';
	banner_code +='<input type="hidden" name="wl_subunit" value="-1" disabled>\n';
	banner_code +='<input type="hidden" name="preferred_lang" value="<% nvram_get("preferred_lang"); %>">\n';
	banner_code +='<input type="hidden" name="flag" value="">\n';
	banner_code +='<input type="hidden" name="wan_unit" value="" disabled>\n';
	if(gobi_support && (usb_index != -1) && (sim_state != "")){
		banner_code +='<input type="hidden" name="sim_order" value="" disabled>\n';
	}
	banner_code +='</form>\n';

	banner_code +='<form method="post" name="diskForm_title" action="/device-map/safely_remove_disk.asp" target="hidden_frame">\n';
	banner_code +='<input type="hidden" name="disk" value="">\n';
	banner_code +='</form>\n';
	
	banner_code +='<form method="post" name="noti_ftp" action="/aidisk/switch_share_mode.asp" target="hidden_frame">\n';
	banner_code +='<input type="hidden" name="protocol" value="ftp">\n';
	banner_code +='<input type="hidden" name="mode" value="account">\n';
	banner_code +='</form>\n';
	
	banner_code +='<form method="post" name="noti_samba" action="/aidisk/switch_share_mode.asp" target="hidden_frame">\n';
	banner_code +='<input type="hidden" name="protocol" value="cifs">\n';
	banner_code +='<input type="hidden" name="mode" value="account">\n';
	banner_code +='</form>\n';
	
	banner_code +='<form method="post" name="noti_experience_Feedback" action="/start_apply.htm" target="hidden_frame">\n';
	banner_code +='<input type="hidden" name="next_page" value="">\n';
	banner_code +='<input type="hidden" name="current_page" value="">\n';
	banner_code +='<input type="hidden" name="action_mode" value="apply">\n';
	banner_code +='<input type="hidden" name="action_script" value="">\n';
	banner_code +='<input type="hidden" name="action_wait" value="">\n';	
	banner_code +='<input type="hidden" name="fb_experience" value="1">\n';
	banner_code +='</form>\n';

	banner_code +='<form method="post" name="noti_notif_hint" action="/start_apply.htm" target="hidden_frame">\n';
	banner_code +='<input type="hidden" name="next_page" value="">\n';
	banner_code +='<input type="hidden" name="current_page" value="">\n';
	banner_code +='<input type="hidden" name="action_mode" value="apply">\n';
	banner_code +='<input type="hidden" name="action_script" value="">\n';
	banner_code +='<input type="hidden" name="action_wait" value="">\n';    
	banner_code +='<input type="hidden" name="noti_notif_Flag" value="0">\n';
	banner_code +='</form>\n'; 

	banner_code +='<form method="post" name="internetForm_title" action="/start_apply2.htm" target="hidden_frame">\n';
	banner_code +='<input type="hidden" name="current_page" value="/">\n';
	banner_code +='<input type="hidden" name="next_page" value="/">\n';
	banner_code +='<input type="hidden" name="action_mode" value="apply">\n';
	banner_code +='<input type="hidden" name="action_script" value="restart_wan_if">\n';
	banner_code +='<input type="hidden" name="action_wait" value="5">\n';
	banner_code +='<input type="hidden" name="wan_enable" value="<% nvram_get("wan_enable"); %>">\n';
	banner_code +='<input type="hidden" name="wan_unit" value="<% get_wan_unit(); %>" >\n';
	banner_code +='<input type="hidden" name="modem_enable" value="<% nvram_get("modem_enable"); %>">\n';
	banner_code +='<input type="hidden" name="dslx_link_enable" value="<% nvram_get("dslx_link_enable"); %>">\n';
	banner_code +='</form>\n';

	banner_code +='<form method="post" name="rebootForm" action="apply.cgi" target="hidden_frame">\n';
	banner_code +='<input type="hidden" name="action_mode" value="reboot">\n';
	banner_code +='<input type="hidden" name="action_script" value="">\n';
	banner_code +='<input type="hidden" name="action_wait" value="<% get_default_reboot_time(); %>">\n';
	banner_code +='</form>\n';
	
	banner_code +='<form method="post" name="canceldiagForm" action="apply.cgi" target="hidden_frame">\n';
	banner_code +='<input type="hidden" name="action_mode" value="apply">\n';
	banner_code +='<input type="hidden" name="rc_service" value="stop_dsl_diag">\n';
	banner_code +='<input type="hidden" name="action_wait" value="">\n';	
	banner_code +='</form>\n';

	if(dblog_support) {
		banner_code +='<form method="post" name="canceldblogForm" action="apply.cgi" target="hidden_frame">\n';
		banner_code +='<input type="hidden" name="action_mode" value="apply">\n';
		banner_code +='<input type="hidden" name="rc_service" value="stop_dblog">\n';
		banner_code +='<input type="hidden" name="action_wait" value="">\n';
		banner_code +='<input type="hidden" name="dblog_enable" value="0">\n';
		banner_code +='</form>\n';
	}

	if(bwdpi_support){
		banner_code +='<form method="post" name="qosDisableForm" action="/start_apply.htm" target="hidden_frame">\n';
		banner_code +='<input type="hidden" name="current_pgae" value="QoS_EZQoS.asp">\n';
		banner_code +='<input type="hidden" name="next_page" value="QoS_EZQoS.asp">\n';
		banner_code +='<input type="hidden" name="action_mode" value="apply">\n';
		banner_code +='<input type="hidden" name="action_script" value="reboot">\n';
		banner_code +='<input type="hidden" name="action_wait" value="<% get_default_reboot_time(); %>">\n';	
		banner_code +='<input type="hidden" name="qos_enable" value="0">\n';
		banner_code +='</form>\n';
	}	

	if(rog_support){
		if(odm_support){
			banner_code +='<div class="banner1" align="center"><img src="images/New_ui/logo_ROG_COD.png" align="left" style="width:400px;height:96px;margin-left:45px;">\n';
		}
		else{
			banner_code +='<div class="banner1" align="center"><img src="images/New_ui/logo_ROG.png" align="left" style="width:450px;height:96px;margin-left:45px;">\n';
		}
		
		banner_code +='<div style="margin-top:0px;margin-left:-90px;*margin-top:0px;*margin-left:0px;" align="center"><span id="modelName_top" onclick="this.focus();" class="modelName_top"><#Web_Title2#></span></div>';
		// logout
		banner_code +='<a href="javascript:logout();"><div style="margin:20px 0 0 40px;*width:136px;background:url(\'images/New_ui/btn_logout.png\') no-repeat;background-size:cover;width:132px;height:34px;float:left;" align="center"><div style="margin:8px 0 0 15px;"><#t1Logout#></div></div></a>\n';		
	}
	else if(spirit_logo_support){
		banner_code +='<div class="banner1" align="center"><img src="images/New_ui/asus_spirit_title.png" width="214" height="31" align="left" style="margin-top:13px;margin-left:30px;">\n';
	}
	else{
		banner_code +='<div class="banner1" align="center"><img src="images/New_ui/asustitle.png" width="218" height="54" align="left">\n';
		banner_code +='<div style="margin-top:13px;margin-left:-90px;*margin-top:0px;*margin-left:0px;" align="center"><span id="modelName_top" onclick="this.focus();" class="modelName_top"><#Web_Title2#></span></div>';
		banner_code +='<div style="margin-left:25px;width:160px;height:52px;margin-top:0px;float:left;" align="left"><span><a href="https://www.asuswrt-merlin.net/" target="_blank"><img src="images/merlin-logo.png" style="border: 0;"></span></div>';

		// logout, reboot
		banner_code +='<a href="javascript:logout();"><div style="margin-top:13px;margin-left:25px; *width:136px;" class="titlebtn" align="center"><span><#t1Logout#></span></div></a>\n';
		banner_code +='<a href="javascript:reboot();"><div style="margin-top:13px;margin-left:0px;*width:136px;" class="titlebtn" align="center"><span><#BTN_REBOOT#></span></div></a>\n';
	}

	// language
	banner_code +='<ul class="navigation">';
	banner_code +='<% shown_language_css(); %>';
	banner_code +='</ul>';

	banner_code +='</div>\n';
	banner_code +='<table width="998" border="0" align="center" cellpadding="0" cellspacing="0" class="statusBar" style="margin:auto;">\n';
	banner_code +='<tr>\n';
	banner_code +='<td class="minup_bg" height="179" valign="top"><table width="764" border="0" cellpadding="0" cellspacing="0" height="35px" style="margin-left:230px;">\n';
	banner_code +='<tbody><tr>\n';
 	if(rog_support && current_url.indexOf("GameDashboard") != -1){
 		banner_code +='<td valign="center" class="titledown" width="auto" style="visibility: hidden">';
 	}
 	else{
 		banner_code +='<td valign="center" class="titledown" width="auto">';
 	}

	// dsl does not support operation mode
	if (!dsl_support && based_modelid != "AC2900" && !lyra_hide_support) {	//MODELDEP: AC2900(RT-AC86U)
		banner_code +='<span style="font-family:Verdana, Arial, Helvetica, sans-serif;"><#menu5_6_1_title#>:</sapn><span class="title_link" style="text-decoration: none;" id="op_link"><a href="/Advanced_OperationMode_Content.asp" style="color:white"><span id="sw_mode_span" style="text-decoration: underline;"></span></a></span>\n';
	}
	banner_code +='<span style="font-family:Verdana, Arial, Helvetica, sans-serif;"><#General_x_FirmwareVersion_itemname#></sapn><a href="/Advanced_FirmwareUpgrade_Content.asp" style="color:white;"><span id="firmver" class="title_link"></span></a>\n';
	banner_code +='<span style="font-family:Verdana, Arial, Helvetica, sans-serif;" id="ssidTitle">SSID:</sapn>';
	if(lyra_hide_support)
		banner_code +='<span id="elliptic_ssid_2g" class="title_link"></span>';
	else
		banner_code +='<span onclick="change_wl_unit_status(0)" id="elliptic_ssid_2g" class="title_link"></span>';
	banner_code +='<span onclick="change_wl_unit_status(1)" id="elliptic_ssid_5g" class="title_link"></span>\n';
	if(wl_info.band5g_2_support)
		banner_code +='<span onclick="change_wl_unit_status(2)" id="elliptic_ssid_5g_2" class="title_link"></span>\n';
	banner_code +='</td>\n';

	if(dblog_support)
		banner_code +='<td id="dblog_diag_status_td"><div id="dblog_diag_status" class="dblogdiag"></div></td>\n';

	if(nt_center_support)
		banner_code +='<td width="30" id="notification_status_td"><div><div id="noti_event_count" style="display:none"><div id="noti_event_num"></div></div><div id="notification_status"></div></div><div id="notification_desc"></div></td>\n';
	else
		banner_code +='<td width="30" id="notification_status1" class="notificationOn"><div id="notification_status" class="notificationOn"></div><div id="notification_desc" class=""></div></td>\n';
	
	if(bwdpi_support && qos_enable_flag && qos_type_flag == "1")
		banner_code +='<td width="30"><div id="bwdpi_status" class=""></div></td>\n';	
		
//	if(wifi_hw_sw_support && !downsize_8m_support && !downsize_4m_support){
			banner_code +='<td width="30"><div id="wifi_hw_sw_status" class="wifihwswstatusoff"></div></td>\n';
//	}

	if(cooler_support)
		banner_code +='<td width="30"><div id="cooler_status" class="" style="display:none;"></div></td>\n';
	
	if (multissid_support != -1 && !isSwMode('mb') && !isSwMode('re'))
		banner_code +='<td width="30"><div id="guestnetwork_status" style="width:30px;" class="guestnetworkstatusoff"></div></td>\n';

	if(dsl_support)
		banner_code +='<td width="30"><div id="adsl_line_status" class="linestatusdown"></div></td>\n';

	if(sw_mode != 3)
		banner_code +='<td width="30"><div id="connect_status" class="connectstatusoff"></div></td>\n';

	if(usb_support)
		banner_code +='<td width="30"><div id="usb_status"></div></td>\n';
	
	if(rog_support){
		banner_code +='<td><div id="reboot_status" class="reboot_status" onclick="reboot();"></div></td>\n';
	}

	if(printer_support && !noprinter_support)
		banner_code +='<td width="30" style="display:none"><div id="printer_status" class="printstatusoff"></div></td>\n';

	/* Cherry Cho added in 2014/8/22. */
	if(((modem_support && hadPlugged("modem") && !nomodem_support) || gobi_support) && (usb_index != -1) && (sim_state != "")){
		banner_code +='<td width="30"><div id="sim_status" class="simnone"></div></td>\n';
	}	

	if(gobi_support && (usb_index != -1) && (sim_state != "")){
		banner_code +='<td width="30"><div id="simsignal" class="simsignalno"><div class="img_wrap"><div id="signalsys" class="signalsysimg"></div></div></div></td>\n';
		if(roaming == "1")
			banner_code +='<td width="30"><div id="simroaming_status" class="simroamingoff"></div></td>\n';		
	}
	
	banner_code +='<td width="17"></td>\n';
	banner_code +='</tr></tbody></table></td></tr></table>\n';

	/* Traffic Limit Warning*/
	if(gobi_support && (usb_index != -1) && (sim_state != "")){	
		var setCookie = 0;
		traffic_warning_cookie = cookie.get(keystr);
		if(traffic_warning_cookie == null){
			setCookie = 1;
		}
		else{
			var cookie_year = traffic_warning_cookie.substring(0,4);
			var indexOfcolon = traffic_warning_cookie.indexOf(':');
			var cookie_month = traffic_warning_cookie.substring(5, indexOfcolon);

			if(cookie_year == date_year && cookie_month == date_month)
				traffic_warning_flag = parseInt(traffic_warning_cookie.substring(indexOfcolon + 1));
			else
				setCookie = 1;
		}

		if(setCookie){
			set_traffic_show("1");
		}

		banner_code +='<div id="mobile_traffic_warning" class="traffic_warning" style="display: none; opacity:0;">\n';
		banner_code +='<div style="text-align:right"><img src="/images/button-close.gif" style="width:30px;cursor:pointer" onclick="slow_hide_warning();"></div>';
		banner_code +='<div style="margin:0px 30px 10px;">';
		banner_code += "<#Mobile_limit_warning#>";
		banner_code +='</div>';
		banner_code +="<span><input style=\"margin-left:30px;\" type=\"checkbox\" name=\"stop_show_chk\" id=\"stop_show_chk\"><#Mobile_stop_warning#></input></span>";
		banner_code +='<div style="margin-top:20px;padding-bottom:10px;width:100%;text-align:center;">';
		banner_code +='<input id="changeButton" class="button_gen" type="button" value="Change" onclick="setTrafficLimit();">';
		banner_code +='</div>';
		banner_code +='</div>';

		var show_flag = '<% get_parameter("show"); %>';
		if(show_flag != "0" && traffic_warning_flag && (modem_bytes_data_limit > 0)){
			var data_usage = rx_bytes + tx_bytes;
			if( data_usage >= modem_bytes_data_limit)
				setTimeout("show_traffic_warning();", 600);
		}
	}

	document.getElementById("TopBanner").innerHTML = banner_code;
	
	show_loading_obj();
	show_top_status();
	updateStatus();

	if(app_support && !isIE8){
		document.body.addEventListener('click', show_app_table, false);
	}

	if(lyra_hide_support){
		document.getElementById("elliptic_ssid_5g").style.display = "none";
		if(wl_info.band5g_2_support)
			document.getElementById('elliptic_ssid_5g_2').style.display = "none";
		document.getElementById('elliptic_ssid_2g').style.textDecoration = "none";
		document.getElementById('elliptic_ssid_2g').style.cursor = "auto";
		document.getElementById('elliptic_ssid_2g').onclick = null;
	}
}

function show_app_table(evt){
	
	var target = document.getElementById("app_link_table");
	var evt_target = evt.target || evt.srcElement;	//evt.target for Firefox patched
	
	if(evt_target.id == "app_icon" || evt_target.id == "cancel_app" || evt_target.id == "app_span"){
		if(target.style.display == "none"){
			target.style.display = "";		
		}
		else{
			target.style.display = "none";
		}
		
	}
	else if(evt_target.offsetParent == null){
		if(target.style.display == ""){
			target.style.display = "none";
		}			
		
	}
	else if((evt_target.id != "null" && evt_target.id == "app_link_table") || (evt_target.offsetParent.id != "null" && evt_target.offsetParent.id) == "app_link_table"){	
		return true;

	}
	else{
		if(target.style.display == ""){
			target.style.display = "none";
		}
		
	}
}

function set_traffic_show(flag){ //0:hide 1:show
	traffic_warning_cookie = date_year + '.' + date_month + ':' + flag;
	cookie.set(keystr, traffic_warning_cookie, 1000);
	traffic_warning_flag = parseInt(flag);
}

var opacity = 0;
var inc = 1/50;
function slow_show_warning(){
	document.getElementById("mobile_traffic_warning").style.display = "";
	opacity = opacity + inc;
	document.getElementById("mobile_traffic_warning").style.opacity = opacity;
	if(document.getElementById("mobile_traffic_warning").style.opacity < 1)
		setTimeout("slow_show_warning();", 1);
}

function slow_hide_warning(){
	document.getElementById("mobile_traffic_warning").style.display = "none";
	opacity = document.getElementById("mobile_traffic_warning").style.opacity;
	if(opacity == 1 && document.getElementById("stop_show_chk").checked == true){
		set_traffic_show("0");
	}

	opacity = opacity - inc;
	document.getElementById("mobile_traffic_warning").style.opacity = opacity;
	if(document.getElementById("mobile_traffic_warning").style.opacity > 0)
		setTimeout("slow_hide_warning();", 1);
}

var clickListener = function(event){
	var traffic_waring_element = document.getElementById("mobile_traffic_warning");

	if(event.target.id != 'mobile_traffic_warning' && !traffic_waring_element.contains(event.target))
    	hide_traffic_warning();
};

function show_traffic_warning(){
	var statusframe= document.getElementById("statusframe");
	var statusframe_content;

	slow_show_warning();
	document.addEventListener('click', clickListener, false);
	if(statusframe){
		statusframe_content = statusframe.contentWindow.document;
		statusframe_content.addEventListener('click', clickListener, false);
	}
}

function hide_traffic_warning(){
	var statusframe= document.getElementById("statusframe");
	var statusframe_content;

	slow_hide_warning();
	// disable event listener
	document.removeEventListener('click', clickListener, false);
	if(statusframe){
		statusframe_content = statusframe.contentWindow.document;
		statusframe_content.removeEventListener('click', clickListener, false);
	}

}

function get_helplink(){
	return "https://www.asuswrt-merlin.net/";
/*
	var href_lang = get_supportsite_lang();
	var model_name_supportsite = supportsite_model(support_site_modelid, hw_ver);  // @ /js/support_site.js

	var getlink="https://www.asus.com"+href_lang+"Networking/" +model_name_supportsite+ "/HelpDesk_Download/";       
	return getlink;
*/
}

function Block_chars(obj, keywordArray){
	// bolck ascii code 32~126 first
	var invalid_char = "";		
	for(var i = 0; i < obj.value.length; ++i){
		if(obj.value.charCodeAt(i) < '32' || obj.value.charCodeAt(i) > '126'){
			invalid_char += obj.value.charAt(i);
		}
	}
	if(invalid_char != ""){
		alert('<#JS_validstr2#>" '+ invalid_char +'" !');
		obj.focus();
		return false;
	}

	// check if char in the specified array
	if(obj.value){
		for(var i=0; i<keywordArray.length; i++){
			if( obj.value.indexOf(keywordArray[i]) >= 0){						
				alert(keywordArray+ " <#JS_invalid_chars#>");
				obj.focus();
				return false;
			}	
		}
	}
	
	return true;
}

function submitenter(myfield,e)
{
	var keycode;
	if (window.event) keycode = window.event.keyCode;
	else if (e) keycode = e.which;
	else return true;
	if (keycode == 13){
		search_supportsite();
		return false;
	}
	else
		return true;
}

function show_menu(){
	var wan_pppoe_username = decodeURIComponent('<% nvram_char_to_ascii("", "wan0_pppoe_username"); %>');
	var cht_pppoe = wan_pppoe_username.split("@");
	is_CHT_pppoe = (cht_pppoe[1] == "hinet.net") ? true : false;
	is_CHT_pppoe_static = (cht_pppoe[1] == "ip.hinet.net") ? true : false;
	if (rog_support) {
		document.body.className = "bg";
	}
	show_banner();
	show_footer();
	show_selected_language();
	autoFocus('<% get_parameter("af"); %>');

	try{
		showMenuTree(Session.get("menuList"), Session.get("menuExclude"));
	}
	catch(e){
	}

	require(['/require/modules/menuTree.js'], function(menuTree){
		menuList = menuTree.list;

		menuExclude = {
			menus: menuTree.exclude.menus(),
			tabs: menuTree.exclude.tabs()
		};

		Session.set("menuList", menuList);
		Session.set("menuExclude", menuExclude);
		showMenuTree(menuList, menuExclude);
		
	});

	if(nt_center_support){
		notification.update_NT_Center();
	}

	notification.run();
	browser_compatibility();
}

var goToPage = function(menu, tab, obj){
	cookie.set("clickedItem_tab", tab);
	location.href = obj.title;
}

var orig_NM_table_height;
function showMenuTree(menuList, menuExclude){
	var clickedItem = {menu:2, tab:0};

	var getCode = function(flag){
		var getMenuCode = function(){
			var menu_code = '<div style="margin-top:-172px">';
			for(var i=0; i<menuList.length; i++){
				var curMenu = menuList[i];
				var firstEntry = -1;

				curMenu.tab.some(function(tab, idx){
					if(menuExclude.tabs.indexOf(tab.url) === -1){
						firstEntry = idx;
						return true;
					}
				})

				if(firstEntry === -1) continue;
				if(menuExclude.menus.indexOf(curMenu.index) !== -1) continue;

				if(curMenu.index === "menu_Split"){
					menu_code += '<div class="';
					menu_code += curMenu.index;
					menu_code += '"><table width="192px" height="30px"><tbody><tr><td>';
					menu_code += curMenu.menuName;
					menu_code += '</td></tr></tbody></table></div>';
				}
				else{
					if(curMenu.tab[firstEntry].url !== "NULL"){
						if(curMenu.index == "menu_QIS")
							menu_code += '<div class="menu menu_QIS_title';
						else
							menu_code += '<div class="menu';
						
						//-------Fine tune Menu icon start----------
						if(dualWAN_support && based_modelid != "BRT-AC828" && current_url.indexOf("Advanced_Modem_Content") == 0){
							menu_code += (i == clickedItem_menuWAN) ? ' menuClicked' : '';	//show WAN menu css as class 'menuClicked'
						}
						else{
							menu_code += (i == clickedItem.menu) ? ' menuClicked' : '';	
						}
						//-------Fine tune Menu icon end----------

						menu_code += '" onclick="goToPage('; 
						menu_code += i; 
						menu_code += ', '
						menu_code += firstEntry;
						menu_code += ', this);" title="';
						menu_code += curMenu.tab[firstEntry].url;
						menu_code += '" id="';
						menu_code += curMenu.tab[firstEntry].url.split(".")[0];
						menu_code += '_menu"><table><tr><td><div class="menu_Icon ';
						if((based_modelid == "RT-AC85U" || based_modelid == "RT-AC85P") && curMenu.index == 'menu_QoS')	//MODELDEP : RT-AC85U change icon
							menu_code += 'menu_BandwidthMonitor';
						else
							menu_code += curMenu.index;
						menu_code += '"></div></td><td class="menu_Desc">';
						if(curMenu.index == 'menu_Alexa_IFTTT' && (!alexa_support || !ifttt_support)){
							if(alexa_support)
								menu_code += "Amazon Alexa";
							else
								menu_code += "IFTTT";
						}
						else
						menu_code += curMenu.menuName;
						menu_code += '</td></tr></table></div>\n';
					}
				}
			}
			menu_code += "</div>";
			return menu_code;
		}

		var getTabCode = function(){
			var tab_code = "", tabCounter = 0;
			if(dualWAN_support && based_modelid != "BRT-AC828" && current_url.indexOf("Advanced_Modem_Content") == 0){
				clickedItem.menu = clickedItem_menuWAN;			//show tab group as WAN while dualWAN_support
			}
			for(var j=0; j<menuList[clickedItem.menu].tab.length; j++){
				var curTab = menuList[clickedItem.menu].tab[j];

				if(curTab.tabName === "__HIDE__" || curTab.tabName === "__INHERIT__") continue;
				if(menuExclude.tabs.indexOf(curTab.url) !== -1) continue;

				tab_code += '<td><div class="';
	
				//-----Fine tune tab icon start-----------				
				if( dsl_support && (current_url.indexOf("Advanced_DSL_Content") == 0 || current_url.indexOf("Advanced_VDSL_Content") == 0 || current_url.indexOf("Advanced_WAN_Content") == 0)){
					tab_code += (j == 1) ? 'tabClicked' : 'tab';	//show 1st tab css as class 'tabClicked'
				}
				else if((based_modelid != "RT-AC65U" && based_modelid != "BRT-AC828") && (current_url.indexOf("AiProtection_WebProtector") == 0 || current_url.indexOf("ParentalControl") == 0)){
					//Should remove these MODELDEP issue after we have dpi_support supported to display bwdpi related pages.
					tab_code += (j == 5) ? 'tabClicked' : 'tab';	//show 1st tab css as class 'tabClicked'
				}
				else if(dualWAN_support && based_modelid != "BRT-AC828" && current_url.indexOf("Advanced_Modem_Content") == 0){
					tab_code += (j == 0 || j == 3) ? 'tabClicked' : 'tab';	// Show fist tab css as class 'tabClicked'
				}
				else if(dualWAN_support && based_modelid != "BRT-AC828" && current_url.indexOf("Advanced_Modem_Content") == 0) {
					tab_code += (j == 0 || j == 3) ? 'tabClicked' : 'tab';	// Show fist tab css as class 'tabClicked'
				}
				else{
					tab_code += (j == clickedItem.tab) ? 'tabClicked' : 'tab';
				}
				//-----Fine tune tab icon end-----------

				tab_code += '" onclick="goToPage('; 
				tab_code += clickedItem.menu; 
				tab_code += ', ';
				tab_code += j;
				tab_code += ', this);" title="';
				tab_code += curTab.url;
				tab_code += '" id="';
				tab_code += curTab.url.split(".")[0];
				tab_code += '_tab"><span>';
				tab_code += curTab.tabName; 
				tab_code += '</span></div></td>';
				tabCounter ++;
			}

			var tab_container = "";
			if(menuList[clickedItem.menu].tab[clickedItem.tab].tabName !== "__HIDE__" && tabCounter > 1){
				tab_container += '<div><table>';
				tab_container += tab_code;
				tab_container += '</table></div>';
			}
			return tab_container;
		}

		switch(flag){
			case "menus":
				return getMenuCode();
			break;
			case "tabs":
				return getTabCode();
			break;
		}
	}

	//Find clickedItem.menu for WAN
	var clickedItem_menuWAN
	for(var z=0; z<menuList.length; z++){
		var curMenuWAN = menuList[z];
		for(var y=0; y<curMenuWAN.tab.length; y++){
			if("Advanced_WAN_Content.asp" === curMenuWAN.tab[y].url){
				clickedItem_menuWAN = z;
			}
		}
	}

	// set the index of current page to clickedItem
	for(var i=0; i<menuList.length; i++){
		var curMenu = menuList[i];
		for(var j=0; j<curMenu.tab.length; j++){
			if(current_url === curMenu.tab[j].url){
				clickedItem.menu = i;

				if(curMenu.tab[j].url.indexOf("Advanced_MobileBroadband_Content") == 0 && dualwan_enabled){
					curMenu.tab[j].tabName = "__INHERIT__";
				}

				if(curMenu.tab[j].tabName !== "__INHERIT__"){
					clickedItem.tab = j;
				}
				else{
					clickedItem.tab = (curMenu.tab[cookie.get("clickedItem_tab")]) ? parseInt(cookie.get("clickedItem_tab")) : 0;						
				}
				cookie.set("clickedItem_tab", clickedItem.tab);
				break;
			}
		}
	}

	document.getElementById("mainMenu").innerHTML = getCode("menus");
	document.getElementById("tabMenu").innerHTML = getCode("tabs");

	if(document.getElementById("tabMenu").innerHTML) {
		var getStyle = function(el, prop) {
			if(typeof getComputedStyle != 'undefined')
				return window.getComputedStyle(el, null).getPropertyValue(prop);
			else
				return el.currentStyle[prop];
		};
		var getElement = function(parID, childCls) {
			if(typeof document.getElementsByClassName != 'undefined')
				return document.getElementById(parID).getElementsByClassName(childCls);
			else
				return document.getElementById(parID).querySelectorAll("." + childCls + "");
		};
		var tabClassH = 0;
		var tabMaxH = 0;
		var spaceW = 5;
		var tabObj = getElement("tabMenu", "tab");
		var tabClickedObj = getElement("tabMenu", "tabClicked");
		var tabNum = tabObj.length;
		var tabClickedNum = tabClickedObj.length;
		for(var i = 0; i < tabNum; i ++) {
			var thisClassH = parseInt(getStyle(tabObj[i], "Height"));
			var thisCurrentH = tabObj[i].firstChild.clientHeight;
			if (thisClassH > tabClassH) { tabClassH = thisClassH; }
			if (thisCurrentH > tabMaxH) { tabMaxH = thisCurrentH; }
		}
		for(var i = 0; i < tabClickedNum; i ++) {
			var thisClassH = parseInt(getStyle(tabClickedObj[i], "Height"));
			var thisCurrentH = tabClickedObj[i].firstChild.clientHeight;
			if (thisClassH > tabClassH) { tabClassH = thisClassH; }
			if (thisCurrentH > tabMaxH) { tabMaxH = thisCurrentH; }
		}
		if(tabMaxH > tabClassH) {
			for(var i = 0; i < tabNum; i ++) {
				tabObj[i].style.height = "" + (tabMaxH + spaceW) + "px";
				tabObj[i].firstChild.style.height = "" + tabMaxH + "px";
			}
			for(var i = 0; i < tabClickedNum; i ++) {
				tabClickedObj[i].style.height = "" + (tabMaxH + spaceW) + "px";
				tabClickedObj[i].firstChild.style.height = "" + tabMaxH + "px";
			}
		}
	}

	var getTableHeight = function(){
		var tab = document.getElementById("tabMenu").clientHeight;
		var main = document.getElementById("mainMenu").clientHeight;
		var factor = 15;
		return (main - tab - factor);
	}

	var getStyle = function(oElm, strCssRule){
		var strValue = "";
		if(document.defaultView && document.defaultView.getComputedStyle){
			strValue = document.defaultView.getComputedStyle(oElm, "").getPropertyValue(strCssRule);
		}
		else if(oElm.currentStyle){
			strCssRule = strCssRule.replace(/\-(\w)/g, function (strMatch, p1){
				return p1.toUpperCase();
			});
			strValue = oElm.currentStyle[strCssRule];
		}
		return strValue;
	}

	var tableHeight = getTableHeight();
	// general page
	if(document.getElementById("FormTitle")){
		var CONTENT_PADDING = parseInt(getStyle(document.getElementById("FormTitle"), "padding-top")) + parseInt(getStyle(document.getElementById("FormTitle"), "padding-bottom"));
		if(current_url.indexOf("Advanced_AiDisk_ftp") != 0 && current_url.indexOf("Advanced_AiDisk_samba") != 0){
			if(current_url.indexOf("GameDashboard") != -1){
				if(odm_support){
					document.getElementById("FormTitle").style.height = "1986px";
				}
				else{
					document.getElementById("FormTitle").style.height = "1158px";
				}
			}
			else if(isSupport("amazon_avs") && current_url.indexOf("Advanced_Smart_Home_Alexa") >= 0 && tableHeight < 890){
				document.getElementById("FormTitle").style.height = "890px";
			}
			else{
				document.getElementById("FormTitle").style.height = tableHeight - CONTENT_PADDING + "px";
			}
		}
	}
	// index.asp
	else if(document.getElementById("NM_table")){
		if(usbPortMax == 3) tableHeight = 1060;
		tableHeight = (tableHeight < 930) ? 930 : tableHeight;
		var NM_TABLE_PADDING = parseInt(getStyle(document.getElementById("NM_table"), "padding-top")) + parseInt(getStyle(document.getElementById("NM_table"), "padding-bottom"));
		document.getElementById("NM_table").style.height = (tableHeight - NM_TABLE_PADDING) + "px";
		orig_NM_table_height = tableHeight - NM_TABLE_PADDING;
	}

	if(document.titleForm.preferred_lang.value == "JP"){
		var els = document.getElementsByClassName('menu_Desc');
		for (var i=0; i<els.length; i++) {
			els[i].style.wordBreak = "break-all";
		}
	}	
}

function set_NM_height(table_height){
	var paddingTop = parseInt(parent.$(".NM_table").css("padding-top"));
	var title_height = parseInt(parent.$("#statusTitle_NM").css("height"));
	var total = table_height + paddingTop + title_height;
	var factor = 15;
	if(parent.orig_NM_container_height < table_height){
		parent.$("#NM_table").css("height", total);
		parent.$("#statusframe").css("height", table_height + factor );
		parent.$(".NM_radius_bottom_container").css("height", table_height + factor );
	}
	else{
		parent.$("#NM_table").css("height", parent.orig_NM_table_height);
		parent.$("#statusframe").css("height",  parent.orig_NM_container_height );
		parent.$(".NM_radius_bottom_container").css("height", parent.orig_NM_container_height );
	}
}

function reset_NM_height(){
	parent.$("#NM_table").css("height", parent.orig_NM_table_height);
	parent.$("#statusframe").css("height",  parent.orig_NM_container_height );
	parent.$(".NM_radius_bottom_container").css("height", parent.orig_NM_container_height );
}

function show_footer(){
	var href_lang = get_supportsite_lang();
	if(based_modelid == "RT-N56UB1" || based_modelid == "RT-N56UB2" ||
			based_modelid == "DSL-AC68U" || based_modelid == "DSL-AC68R" || 
			based_modelid == "DSL-N55U" || based_modelid == "DSL-N55U-B" || 
			based_modelid == "RT-N11P" || based_modelid == "RT-N300")
			href_lang = "/";	//global only
			
	footer_code = '<div align="center" class="bottom-image"></div>\n';
	footer_code +='<div align="center" class="copyright"><#footer_copyright_desc#></div><br>';

	// FAQ searching bar{
	footer_code += '<div style="margin-top:-75px;margin-left:205px;"><table width="765px" border="0" align="center" cellpadding="0" cellspacing="0"><tr>';
	footer_code += '<td width="20" align="right"><div id="bottom_help_icon" style="margin-right:3px;"></div></td><td width="110" id="bottom_help_title" align="left"><#Help#> & <#Support#></td>';

	var tracing_path_Manual	= "/HelpDesk_Manual/?utm_source=asus-product&utm_medium=referral&utm_campaign=router";
	var tracing_path_Utility = "/HelpDesk_Download/?utm_source=asus-product&utm_medium=referral&utm_campaign=router";
	var model_name_supportsite = supportsite_model(support_site_modelid, hw_ver);	// @ /js/support_site.js	
			
	footer_code += "<td width=\"335\" id=\"bottom_help_link\" align=\"left\"><a style=\"font-weight: bolder;text-decoration:underline;cursor:pointer;\" href=\"https://www.asus.com"+ href_lang +"Networking/"+ model_name_supportsite + tracing_path_Manual +"\" target=\"_blank\"><#Manual#></a>&nbsp|&nbsp<a style=\"font-weight: bolder;text-decoration:underline;cursor:pointer;\" href=\"https://www.asus.com"+ href_lang +"Networking/" + model_name_supportsite + tracing_path_Utility +"\" target=\"_blank\"><#Utility#></a>";
	footer_code += '&nbsp|&nbsp<a id="registration_link" target="_blank" href="https://account.asus.com/" target="_self" style="font-weight: bolder;text-decoration:underline;cursor:pointer;"><#Product_Registration#></a>';

	if(dsl_support && feedback_support){
		footer_code += '&nbsp|&nbsp<a id="fb_link" href="'+location_href+'" target="_self" style="font-weight: bolder;text-decoration:underline;cursor:pointer;"><#menu_feedback#></a>';
	}
	else if(feedback_support){
		var header_info = [<% get_header_info(); %>];
		var location_href = '/Advanced_Feedback.asp?origPage=' + header_info[0].current_page;
		footer_code += '&nbsp|&nbsp<a id="fb_link" href="'+location_href+'" target="_blank" style="font-weight: bolder;text-decoration:underline;cursor:pointer;"><#menu_feedback#></a>';
	}
 	
	//APP Link
	if(app_support){
		footer_code +='&nbsp;|&nbsp;<span id="app_icon" style="font-weight:bolder;text-decoration:underline;cursor:pointer;">App</span>';
		footer_code +='<div id="app_link_table" style="display:none;width:325px;height:360px;position:relative;top:-380px;background-color:rgb(35, 38, 41);z-index:10;margin-top:13px;margin-left:-170px;;border-radius:5px;box-shadow:3px 3px 4px #000;opacity:.95">';
		footer_code +='<div style="padding:10px;">';
		footer_code +='<div id="cancel_app" style="width:20px;height:20px;background:url(\'images/button-close.png\') no-repeat;position:absolute;right:10px;"></div>';
		footer_code +='</div>';
		//ASUS Router icon
		footer_code +='<div style="padding:10px;border-bottom:1px solid #666;">';
		footer_code +='<div style="display:table-cell;vertical-align:middle;padding-left:10px;">';
		footer_code +='<div style="width:75px;height:75px;background:url(\'images/New_ui/asus_router.png\') no-repeat;"></div>';
		footer_code +='</div>';
		footer_code +='<div style="display:table-cell;">';
		footer_code +='<div style="padding:5px 0 5px 15px;font-size:22px;">ASUS Router</div>';
		footer_code +='<div style="padding:5px 0 5px 15px;font-size:14px;color:#BDBDBD">ASUS Router is a mobile app for managing your home network.</div>';
		footer_code +='</div>';
		footer_code +='</div>';
		//Play Store
		footer_code +='<div style="padding:20px 10px;">';
		footer_code +='<div style="display:table-cell;vertical-align:middle;padding-left:10px;">';
		if(is_CN){
			footer_code +='<div><img src="images/New_ui/asus_router_android_qr_cn.png" style="width:75px;height:75px;"></div>';
		}
		else{
			footer_code +='<div><img src="images/New_ui/asus_router_android_qr.png" style="width:75px;height:75px;"></div>';
		}
		footer_code +='</div>';
		footer_code +='<div style="display:table-cell;vertical-align:middle;width:100%;text-align:center">';
		if(is_CN){
			Android_app_link = "https://dlcdnets.asus.com/pub/ASUS/LiveUpdate/Release/Wireless/ASUSRouter_Android_Release.apk";
			footer_code +='<div style="padding-left: 30px;"><a href="'+Android_app_link+'" target="_blank"><div style="width:172px;font-size:24px;font-weight:bold;text-decoration:underline">Android App</div></a></div>';
		}
		else{
			footer_code +='<div style="padding-left: 30px;"><a href="'+Android_app_link+'" target="_blank"><div style="width:172px;height:60px;background:url(\'images/googleplay.png\') no-repeat;"></div></a></div>';
		}
		footer_code +='</div>';
		footer_code +='</div>';
		//AppStore
		footer_code +='<div style="padding:20px 10px;">';
		footer_code +='<div style="display:table-cell;vertical-align:middle;padding-left:10px;">';
		footer_code +='<div><img src="images/New_ui/asus_router_ios_qr.png" style="width:75px;height:75px;"></div>';
		footer_code +='</div>';
		footer_code +='<div style="display:table-cell;vertical-align:middle;width:100%;text-align:center">';
		footer_code +='<div style="padding-left: 30px;"><a href="https://itunes.apple.com/tw/app/asus-router/id1033794044" target="_blank"><div style="width:172px;height:51px;background:url(\'images/AppStore.png\') no-repeat;"></div></a></div>';
		footer_code +='</div>';	
		footer_code +='</div>';

		footer_code +='</div>';
	}
	// APP Link End

	footer_code += '</td>';
	footer_code += '<td width="270" id="bottom_help_FAQ" align="right" style="font-family:Arial, Helvetica, sans-serif;">FAQ&nbsp&nbsp<input type="text" id="FAQ_input" class="input_FAQ_table" maxlength="40" onKeyPress="submitenter(this,event);" autocorrect="off" autocapitalize="off"></td>';
	footer_code += '<td width="30" align="left"><div id="bottom_help_FAQ_icon" class="bottom_help_FAQ_icon" style="cursor:pointer;margin-left:3px;" target="_blank" onClick="search_supportsite();"></div></td>';
	footer_code += '</tr></table></div>\n';
	//}

	document.getElementById("footer").innerHTML = footer_code;
}

function get_supportsite_lang(obj){
	var faqLang = {
		EN : "/",
		TW : "/tw/",
		CN : ".cn/",
		BR : "/br/",
		CZ : "/cz/",
		DA : "/dk/",
		DE : "/de/",
		ES : "/es/",
		FI : "/fi/",
		FR : "/fr/",
		HU : "/hu/",
		IT : "/it/",
		JP : "/jp/",
		KR : "/kr/",
		MS : "/my/",
		NL : "/nl/",
		NO : "/no/",
		PL : "/pl/",
		RO : "/ro/",
		RU : "/ru/",
		SL : "/sk/",
		SV : "/se/",
		TH : "/th/",
		TR : "/tr/",
		UK : "/ua/"
	}	
	
	return faqLang['<% nvram_get("preferred_lang"); %>'] || faqLang["EN"];
}

function search_supportsite(){
	//	https://www.asus.com/search/results.aspx?SearchKey=%s&SearchType=FAQ&PDLineFilter=1849
	var faq_href = "https://www.asus.com";
	faq_href += get_supportsite_lang();
	faq_href += "search/results.aspx?SearchKey=";
	faq_href += (document.getElementById("FAQ_input")) ? document.getElementById("FAQ_input").value : '';
	faq_href += "&SearchType=FAQ&PDLineFilter=1849";

	window.open(faq_href);
}

var isFirefox = navigator.userAgent.search("Firefox") > -1;
var isOpera = navigator.userAgent.search("Opera") > -1;
var isIE8 = navigator.userAgent.search("MSIE 8") > -1; 
var isiOS = navigator.userAgent.search("iP") > -1; 
function browser_compatibility(){
	if(isiOS){
		var obj_inputBtn;
	
		/* language options */
		document.body.addEventListener("touchstart", mouseClick, false);

		obj_inputBtn = document.getElementsByClassName("button_gen");
		for(var i=0; i<obj_inputBtn.length; i++){
			obj_inputBtn[i].addEventListener('touchstart', function(){this.className = 'button_gen_touch';}, false);
			obj_inputBtn[i].addEventListener('touchend', function(){this.className = 'button_gen';}, false);
		}
	}

	try{
		// if jQuery is available
		var $container = $("#tabMenu").parent();
		$('<div>')
			.css({"margin-top":"-140px"})
			.append($container.children())
			.appendTo($container)
	}
	catch(e){
		var container = document.getElementById('tabMenu').parentNode;
		var newDiv = document.createElement('div');	
		newDiv.style.marginTop = "-140px";
		for(var i=0; i<container.children.length; i++){
			newDiv.appendChild(container.children[i].cloneNode(true));
		}
		container.innerHTML = "";
		container.appendChild(newDiv);
	}
}	

var mouseClick = function(){
	var e = document.createEvent('MouseEvent');
	e.initEvent('click', false, false);
	document.getElementById("modelName_top").dispatchEvent(e);
}

function show_top_status(){
	if (!localAP_support || isSwMode('mb')){
		document.getElementById("ssidTitle").style.display = "none";
	}

	var ssid_status_2g =  htmlEnDeCode.htmlEncode(decodeURIComponent('<% nvram_char_to_ascii("WLANConfig11b", "wl0_ssid"); %>'));
	var ssid_status_5g =  htmlEnDeCode.htmlEncode(decodeURIComponent('<% nvram_char_to_ascii("WLANConfig11b", "wl1_ssid"); %>'));

	if(wl_info.band5g_2_support){
		var ssid_status_5g_2 =  htmlEnDeCode.htmlEncode(decodeURIComponent('<% nvram_char_to_ascii("WLANConfig11b", "wl2_ssid"); %>'));
	}

	if(!band2g_support)
		ssid_status_2g = "";

	if(!band5g_support)
		ssid_status_5g = "";

	if(!wl_info.band5g_2_support)
		ssid_status_5g_2 = "";

	if(sw_mode == 4){
		if('<% nvram_get("wlc_band"); %>' == '0'){
			document.getElementById("elliptic_ssid_2g").style.display = "none";
			document.getElementById("elliptic_ssid_5g").style.marginLeft = "";
		}
		else
			document.getElementById("elliptic_ssid_5g").style.display = "none";

		document.getElementById('elliptic_ssid_2g').style.textDecoration="none";
		document.getElementById('elliptic_ssid_2g').style.cursor="auto";
		document.getElementById('elliptic_ssid_2g').onclick = null;
		document.getElementById('elliptic_ssid_5g').style.textDecoration="none";
		document.getElementById('elliptic_ssid_5g').style.cursor="auto";
		document.getElementById('elliptic_ssid_5g').onclick = null;
		if(wl_info.band5g_2_support){
			document.getElementById('elliptic_ssid_5g_2').style.textDecoration="none";
			document.getElementById('elliptic_ssid_5g_2').style.cursor="auto";
			document.getElementById('elliptic_ssid_5g_2').onclick = null;
		}
	}
	else if(sw_mode == 2){
		if(concurrep_support){
			ssid_status_2g =  htmlEnDeCode.htmlEncode(decodeURIComponent('<% nvram_char_to_ascii("WLANConfig11b", "wl0.1_ssid"); %>'));
			ssid_status_5g =  htmlEnDeCode.htmlEncode(decodeURIComponent('<% nvram_char_to_ascii("WLANConfig11b", "wl1.1_ssid"); %>'));
			if(wl_info.band5g_2_support)
				ssid_status_5g_2 =  htmlEnDeCode.htmlEncode(decodeURIComponent('<% nvram_char_to_ascii("WLANConfig11b", "wl2.1_ssid"); %>'));

			if(wlc_express == '1'){
				document.getElementById('elliptic_ssid_2g').style.display = "none";
			}
			else if(wlc_express == '2'){
				document.getElementById('elliptic_ssid_5g').style.display = "none";
			}
			else if(wlc_express == '3'){
				if(wl_info.band5g_2_support)
					document.getElementById('elliptic_ssid_5g_2').style.display = "none";
			}
		}	
		else if('<% nvram_get("wlc_band"); %>' == '0')
			ssid_status_2g =  htmlEnDeCode.htmlEncode(decodeURIComponent('<% nvram_char_to_ascii("WLANConfig11b", "wl0.1_ssid"); %>'));
		else if('<% nvram_get("wlc_band"); %>' == '2'){
			if(wl_info.band5g_2_support){
				ssid_status_5g_2 =  htmlEnDeCode.htmlEncode(decodeURIComponent('<% nvram_char_to_ascii("WLANConfig11b", "wl2.1_ssid"); %>'));
			}
		}
		else
			ssid_status_5g =  htmlEnDeCode.htmlEncode(decodeURIComponent('<% nvram_char_to_ascii("WLANConfig11b", "wl1.1_ssid"); %>'));

		document.getElementById('elliptic_ssid_2g').style.textDecoration="none";
		document.getElementById('elliptic_ssid_2g').style.cursor="auto";
		document.getElementById('elliptic_ssid_2g').onclick = null;

		document.getElementById('elliptic_ssid_5g').style.textDecoration="none";
		document.getElementById('elliptic_ssid_5g').style.cursor="auto";
		document.getElementById('elliptic_ssid_5g').onclick = null;

		if(wl_info.band5g_2_support){
			document.getElementById('elliptic_ssid_5g_2').style.textDecoration="none";
			document.getElementById('elliptic_ssid_5g_2').style.cursor="auto";	
			document.getElementById('elliptic_ssid_5g_2').onclick = null;
		}
	}

	if(htmlEnDeCode.htmlDecode(ssid_status_2g).length >18){
		document.getElementById('elliptic_ssid_2g').innerHTML = htmlEnDeCode.htmlEncode((htmlEnDeCode.htmlDecode(ssid_status_2g)).substring(0,15)) + "...";
	}
	else{
		document.getElementById('elliptic_ssid_2g').innerHTML = ssid_status_2g;
	}

	if(!lyra_hide_support)
		document.getElementById('elliptic_ssid_2g').title = "2.4 GHz: \n"+ htmlEnDeCode.htmlDecode(ssid_status_2g);

	if(htmlEnDeCode.htmlDecode(ssid_status_5g).length >18){
		document.getElementById('elliptic_ssid_5g').innerHTML = htmlEnDeCode.htmlEncode((htmlEnDeCode.htmlDecode(ssid_status_5g)).substring(0,15)) + "...";
	}
	else{
		document.getElementById('elliptic_ssid_5g').innerHTML = ssid_status_5g;
	}

	document.getElementById('elliptic_ssid_5g').title = "5 GHz: \n"+ htmlEnDeCode.htmlDecode(ssid_status_5g);

	if(wl_info.band5g_2_support){
		if(htmlEnDeCode.htmlDecode(ssid_status_5g_2).length >18){
			document.getElementById('elliptic_ssid_5g_2').innerHTML = htmlEnDeCode.htmlEncode((htmlEnDeCode.htmlDecode(ssid_status_5g_2)).substring(0,15)) + "...";
		}
		else{
			document.getElementById('elliptic_ssid_5g_2').innerHTML = ssid_status_5g_2;
		}
		document.getElementById('elliptic_ssid_5g_2').title = "5 GHz-2: \n"+ htmlEnDeCode.htmlDecode(ssid_status_5g_2);
	}

	if(smart_connect_support){
		if('<% nvram_get("smart_connect_x"); %>' == '1'){
			document.getElementById('elliptic_ssid_2g').title = "Smart Connect: \n"+ htmlEnDeCode.htmlDecode(ssid_status_2g);
			document.getElementById('elliptic_ssid_5g').style.display = "none";
			if(wl_info.band5g_2_support) {
				if(isSupport("triband") && dwb_info.mode)
					document.getElementById('elliptic_ssid_5g_2').style.display = "";
				else
					document.getElementById('elliptic_ssid_5g_2').style.display = "none";
			}
		}else if('<% nvram_get("smart_connect_x"); %>' == '2'){
			document.getElementById('elliptic_ssid_2g').title = "2.4 GHz: \n"+ htmlEnDeCode.htmlDecode(ssid_status_2g);
			document.getElementById('elliptic_ssid_5g').title = "5 GHz Smart Connect: \n"+ htmlEnDeCode.htmlDecode(ssid_status_5g);
			document.getElementById('elliptic_ssid_5g').style.display = "";
			if(wl_info.band5g_2_support)
				document.getElementById('elliptic_ssid_5g_2').style.display = "none";
		}else{
			document.getElementById('elliptic_ssid_2g').title = "2.4 GHz: \n"+ htmlEnDeCode.htmlDecode(ssid_status_2g);
			document.getElementById('elliptic_ssid_5g').style.display = "";
			if(wl_info.band5g_2_support)
				document.getElementById('elliptic_ssid_5g_2').style.display = "";
		}
	}
	if(isSupport("triband") && dwb_info.mode) {
		var ssid_list = ["elliptic_ssid_2g", "elliptic_ssid_5g", "elliptic_ssid_5g_2"];
		document.getElementById(ssid_list[dwb_info.band]).style.textDecoration = "none";
		document.getElementById(ssid_list[dwb_info.band]).style.cursor = "auto";
		document.getElementById(ssid_list[dwb_info.band]).onclick = null;
	}

	var swpjverno = '<% nvram_get("swpjverno"); %>';
	var firmver = '<% nvram_get("firmver"); %>';
	var buildno = '<% nvram_get("buildno"); %>';
	//var rcno = '<% nvram_get("rcno"); %>';
	var extendno = '<% nvram_get("extendno"); %>';
	var FWString = '';

	FWString = buildno;
	//if(rcno.length > 0)
	//	FWString += "rc"+rcno;
	if ((extendno != "") && (extendno != "0"))
		FWString += "_"+extendno;

	if(swpjverno == ''){
		if(swisscom_support)
			FWString += '_swisscom';
		showtext(document.getElementById("firmver"), FWString);
	}
	else{
		showtext(document.getElementById("firmver"), swpjverno + '_' + extendno);
	}

	// no_op_mode
	if (!dsl_support && based_modelid != "AC2900" && !lyra_hide_support){	//MODELDEP: AC2900(RT-AC86U)

		if(sw_mode == "1")  // Show operation mode in banner, Viz 2011.11
			document.getElementById("sw_mode_span").innerHTML = "<#wireless_router#>";
		else if(sw_mode == "2"){
			if(wlc_express == 1)
				document.getElementById("sw_mode_span").innerHTML = "<#OP_RE2G_item#>";
			else if(wlc_express == 2)
				document.getElementById("sw_mode_span").innerHTML = "<#OP_RE5G_item#>";
			else
				document.getElementById("sw_mode_span").innerHTML = "<#OP_RE_item#>";
		}
		else if(sw_mode == "3")
			document.getElementById("sw_mode_span").innerHTML = "<#OP_AP_item#>";
		else if(sw_mode == "4")
			document.getElementById("sw_mode_span").innerHTML = "<#OP_MB_item#>";
		else
			document.getElementById("sw_mode_span").innerHTML = "Unknown";	

		if(hwmodeSwitch_support){	
			document.getElementById("op_link").innerHTML = document.getElementById("sw_mode_span").innerHTML;	
			document.getElementById("op_link").style.cursor= "auto";			
		}
	}
}

function go_setting(page){
	if(tmo_support && isMobile()){
		location.href = "/MobileQIS_Login.asp";
	}
	else{
		location.href = page;
	}
}

function go_setting_parent(page){
		parent.location.href = page;
}

function show_time(){	
	JS_timeObj.setTime(systime_millsec); // Add millsec to it.	
	JS_timeObj3 = JS_timeObj.toString();	
	JS_timeObj3 = checkTime(JS_timeObj.getHours()) + ":" +
				  			checkTime(JS_timeObj.getMinutes()) + ":" +
				  			checkTime(JS_timeObj.getSeconds());
	document.getElementById('systemtime').innerHTML ="<a href='/Advanced_System_Content.asp'>" + JS_timeObj3 + "</a>"; 
	systime_millsec += 1000;		
	
	stime_ID = setTimeout("show_time();", 1000);
}

function checkTime(i)
{
if (i<10) 
  {i="0" + i}
  return i
}

function show_loading_obj(){
	var obj = document.getElementById("Loading");
	var code = "";
	
	code +='<table cellpadding="5" cellspacing="0" id="loadingBlock" class="loadingBlock" align="center">\n';
	code +='<tr>\n';
	code +='<td width="20%" height="80" align="center"><img src="/images/loading.gif"></td>\n';
	code +='<td><span id="proceeding_main_txt"><#Main_alert_proceeding_desc4#></span><span id="proceeding_txt" style="color:#FFFFCC;"></span></td>\n';
	code +='</tr>\n';
	code +='</table>\n';
	code +='<!--[if lte IE 6.5]><iframe class="hackiframe"></iframe><![endif]-->\n';
	
	obj.innerHTML = code;
}

var nav;

if(navigator.appName == 'Netscape')
	nav = true;
else{
	nav = false;
	document.onkeydown = MicrosoftEventHandler_KeyDown;
}

function MicrosoftEventHandler_KeyDown(){
	return true;
}

// display selected language in language bar, Viz modified at 2013/03/22
function show_selected_language(){
	document.getElementById('selected_lang').innerHTML = "<#selected_language#>";
}

function submit_language(obj){
	if(obj.id != document.getElementById("preferred_lang").value){
		showLoading();
		
		with(document.titleForm){
			action = "/start_apply.htm";
			
			if(location.pathname == "/")
				current_page.value = ABS_INDEXPAGE;
			else
				current_page.value = location.pathname;
				
			preferred_lang.value = obj.id;
			//preferred_lang.value = document.getElementById("select_lang").value;
			flag.value = "set_language";
			/* For Notification Center ActMail service update language */
			action_script.value = "email_info"; 
			
			submit();
		}
	}
	else
		alert("No change LANGUAGE!");
}

function change_language(){
	if(document.getElementById("select_lang").value != document.getElementById("preferred_lang").value)
		document.getElementById("change_lang_btn").disabled = false;
	else
		document.getElementById("change_lang_btn").disabled = true;
}

function logout(){
	if(confirm('<#JS_logout#>')){
		setTimeout('location = "Logout.asp";', 1);
	}
}

function reboot(){
	if(confirm("<#Main_content_Login_Item7#>")){
		var win_time = window.setTimeout(function() {}, 0);
		while (win_time--)
			window.clearTimeout(win_time);
		var win_inter = window.setInterval(function() {}, 0);
		while (win_inter--)
			window.clearInterval(win_inter);
		var iframe_len = frames.length;
		for(var i = 0; i < iframe_len; i += 1) {
			var ifr_time = frames[i].window.setTimeout(function() {}, 0);
			while (ifr_time--)
				frames[i].window.clearTimeout(ifr_time);
			var ifr_inter = frames[i].window.setInterval(function() {}, 0);
			while (ifr_inter--)
				frames[i].window.clearInterval(ifr_inter);
		}
		document.rebootForm.submit();
	}
}

function kb_to_gb(kilobytes){
	if(typeof(kilobytes) == "string" && kilobytes.length == 0)
		return 0;
	
	return (kilobytes*1024)/(1024*1024*1024);
}

function simpleNum(num){
	if(typeof(num) == "string" && num.length == 0)
		return 0;
	
	return parseInt(kb_to_gb(num)*1000)/1000;
}

function simpleNum2(num){
	if(typeof(num) == "string" && num.length == 0)
		return 0;
	
	return parseInt(num*1000)/1000;
}

function simpleNum3(num){
	if(typeof(num) == "string" && num.length == 0)
		return 0;
	
	return parseInt(num)/1024;
}

function getElementsByName_iefix(tag, name){
	var tagObjs = document.getElementsByTagName(tag);
	var objsName;
	var targetObjs = new Array();
	var targetObjs_length;
	
	if(!(typeof(name) == "string" && name.length > 0))
		return [];
	
	for(var i = 0, targetObjs_length = 0; i < tagObjs.length; ++i){
		objsName = tagObjs[i].getAttribute("name");
		
		if(objsName && objsName.indexOf(name) == 0){
			targetObjs[targetObjs_length] = tagObjs[i];
			++targetObjs_length;
		}
	}
	
	return targetObjs;
}

function showtext(obj, str){
	if(obj)
		obj.innerHTML = str;//*/
}

function showtext2(obj, str, visible){
	if(obj){
		obj.innerHTML = str;
		obj.style.display = (visible) ? "" : "none";
	}
}

function showhtmlspace(ori_str){
	var str = "", head, tail_num;
	
	head = ori_str;
	while((tail_num = head.indexOf(" ")) >= 0){
		str += head.substring(0, tail_num);
		str += "&nbsp;";
		
		head = head.substr(tail_num+1, head.length-(tail_num+1));
	}
	str += head;
	
	return str;
}

function showhtmland(ori_str){
	var str = "", head, tail_num;
	
	head = ori_str;
	while((tail_num = head.indexOf("&")) >= 0){
		str += head.substring(0, tail_num);
		str += "&amp;";
		
		head = head.substr(tail_num+1, head.length-(tail_num+1));
	}
	str += head;
	
	return str;
}

// A dummy function which just returns its argument. This was needed for localization purpose
function translate(str){
	return str;
}

function trim(val){
	val = val+'';
	for (var startIndex=0;startIndex<val.length && val.substring(startIndex,startIndex+1) == ' ';startIndex++);
	for (var endIndex=val.length-1; endIndex>startIndex && val.substring(endIndex,endIndex+1) == ' ';endIndex--);
	return val.substring(startIndex,endIndex+1);
}

function checkDuplicateName(newname, targetArray){
	var existing_string = targetArray.join(',');
	existing_string = ","+existing_string+",";
	var newstr = ","+trim(newname)+",";
	
	var re = new RegExp(newstr, "gi");
	var matchArray = existing_string.match(re);
	
	if(matchArray != null)
		return true;
	else
		return false;
}

function alert_error_msg(error_msg){
	alert(error_msg);
	refreshpage();
}

function refreshpage(seconds){
	if(typeof(seconds) == "number")
		setTimeout("refreshpage()", seconds*1000);
	else
		location.href = location.href;
}

function hideLinkTag(){
	if(document.all){
		var tagObjs = document.all.tags("a");
		
		for(var i = 0; i < tagObjs.length; ++i)
			tagObjs(i).outerHTML = tagObjs(i).outerHTML.replace(">"," hidefocus=true>");
	}
}

function gotoprev(formObj){
	var prev_page = formObj.prev_page.value;
	
	if(prev_page == "/")
		prev_page = ABS_INDEXPAGE;
	
	if(prev_page.indexOf('QIS') < 0){
		formObj.action = prev_page;
		formObj.target = "_parent";
		formObj.submit();
	}
	else{
		formObj.action = prev_page;
		formObj.target = "";
		formObj.submit();
	}
}

function add_option(selectObj, str, value, selected){
	var tail = selectObj.options.length;
	
	if(typeof(str) != "undefined")
		selectObj.options[tail] = new Option(str);
	else
		selectObj.options[tail] = new Option();
	
	if(typeof(value) != "undefined")
		selectObj.options[tail].value = value;
	else
		selectObj.options[tail].value = "";
	
	if(selected == 1)
		selectObj.options[tail].selected = selected;
}

function free_options(selectObj){
	if(selectObj == null)
		return;
	
	for(var i = selectObj.options.length-1; i >= 0; --i){
  		selectObj.options[i].value = null;
		selectObj.options[i] = null;
	}
}

function getRadioValue(obj) {
	for (var i=0; i<obj.length; i++) {
		if (obj[i].checked)
			return obj[i].value;
	}
	return 0;
}

function setRadioValue(obj,val) {
	for (var i=0; i<obj.length; i++) {
		if (obj[i].value==val)
			obj[i].checked = true;
	}
}

function blocking(obj_id, show){
	var state = show?'block':'none';
	
	if(document.getElementById)
		document.getElementById(obj_id).style.display = state;
	else if(document.layers)
		document.layers[obj_id].display = state;
	else if(document.all)
		document.all[obj_id].style.display = state;
}

function inputCtrl(obj, flag){
	if(flag == 0){
		obj.disabled = true;
		if(obj.type != "select-one" && !rog_support)
			obj.style.backgroundColor = "#CCCCCC";
		if(obj.type == "radio" || obj.type == "checkbox")
			obj.style.backgroundColor = "#475A5F";
		if(obj.type == "text" || obj.type == "password")
			if(!rog_support){
				obj.style.backgroundColor = "#CCCCCC";
			}
	}
	else{
		obj.disabled = false;		
		if((obj.type == "radio" || obj.type == "checkbox") && !rog_support) 
			obj.style.backgroundColor = "#475A5F";
		if(obj.type == "text" || obj.type == "password"){
			if(!rog_support){
				obj.style.backgroundColor = "#596E74";
			}
		}
	}

	if(current_url.indexOf("Advanced_Wireless_Content") == 0
	|| current_url.indexOf("Advanced_WAN_Content") == 0
	|| current_url.indexOf("Guest_network") == 0
	|| current_url.indexOf("Advanced_WPasspoint_Content") == 0
	|| current_url.indexOf("Advanced_PerformanceTuning_Content") == 0
	|| current_url.indexOf("Advanced_Modem_Content") == 0
	|| current_url.indexOf("QIS_modem") == 0
	|| current_url.indexOf("Advanced_IPv6_Content") == 0
	|| current_url.indexOf("Advanced_WAdvanced_Content") == 0
	|| current_url.indexOf("Advanced_IPTV_Content") == 0
	|| current_url.indexOf("Advanced_WANPort_Content.asp") == 0
	|| current_url.indexOf("Advanced_ASUSDDNS_Content.asp") == 0
	|| current_url.indexOf("Advanced_DSL_Content.asp") == 0
	|| current_url.indexOf("Advanced_VDSL_Content.asp") == 0
	|| current_url.indexOf("Advanced_SwitchCtrl_Content.asp") == 0
	|| current_url.indexOf("router.asp") == 0
	|| current_url.indexOf("Advanced_MobileBroadband_Content") == 0
	|| current_url.indexOf("Advanced_Feedback") == 0
	|| current_url.indexOf("Advanced_MultiWAN_Content") == 0
	|| current_url.indexOf("Advanced_IPv61_Content") == 0
	|| current_url.indexOf("Advanced_FirmwareUpgrade_Content.asp") == 0
	){
		if(obj.type == "checkbox")
			return true;
		if(flag == 0)
			obj.parentNode.parentNode.style.display = "none";
		else
			obj.parentNode.parentNode.style.display = "";
		return true;
	}
}

function inputHideCtrl(obj, flag){
	if(obj.type == "checkbox")
		return true;
	if(flag == 0)
		obj.parentNode.parentNode.style.display = "none";
	else
		obj.parentNode.parentNode.style.display = "";
	return true;
}

function hadPlugged(deviceType){
	if(allUsbStatusArray.join().search(deviceType) != -1)
		return true;

	return false;
}

//Update current system status
var AUTOLOGOUT_MAX_MINUTE = parseInt('<% nvram_get("http_autologout"); %>') * 20;
function updateStatus(){
	if(stopFlag == 1) return false;
	if(AUTOLOGOUT_MAX_MINUTE == 1) location = "Logout.asp"; // 0:disable auto logout, 1:trigger auto logout. 

	require(['/require/modules/makeRequest.js'], function(makeRequest){
		if(AUTOLOGOUT_MAX_MINUTE != 0) AUTOLOGOUT_MAX_MINUTE--;
		makeRequest.start('/ajax_status.xml', refreshStatus, function(){stopFlag = 1;});
	});
}

var link_status;
var link_auxstatus;
var link_sbstatus;
var ddns_return_code = '<% nvram_get("ddns_return_code_chk");%>';
var ddns_updated = '<% nvram_get("ddns_updated");%>';
var vpnc_state_t = '';
var vpnc_sbstate_t = '';
var vpn_clientX_errno = '';
var vpnc_proto = '<% nvram_get("vpnc_proto");%>';
var vpnd_state;	
var vpnc_state_t1 = '';
var vpnc_state_t2 = '';
var vpnc_state_t3 = '';
var vpnc_state_t4 = '';
var vpnc_state_t5 = '';
var vpnc_errno_t1 = '';
var vpnc_errno_t2 = '';
var vpnc_errno_t3 = '';
var vpnc_errno_t4 = '';
var vpnc_errno_t5 = '';
var qtn_state_t = '';

//for mobile broadband
var sim_signal = '<% nvram_get("usb_modem_act_signal"); %>';
var sim_operation = '<% nvram_get("usb_modem_act_operation"); %>';
var sim_state = '<% nvram_get("usb_modem_act_sim"); %>';
var sim_isp = '<% nvram_get("modem_isp"); %>';
var modem_act_provider = '<% nvram_get("usb_modem_act_provider"); %>';
var roaming = '<% nvram_get("modem_roaming"); %>';
var roaming_imsi = '<% nvram_get("modem_roaming_imsi"); %>';
var sim_imsi = '<% nvram_get("usb_modem_act_imsi"); %>';
var g3err_pin = '<% nvram_get("g3err_pin"); %>';
var pin_remaining_count = '<% nvram_get("usb_modem_act_auth_pin"); %>';
var usbState;
var usb_state = -1;
var usb_sbstate = -1;
var usb_auxstate = -1;	
var first_link_status = '';
var first_link_sbstatus = '';
var first_link_auxstatus = '';
var secondary_link_status = '';
var secondary_link_sbstatus = '';
var secondary_link_auxstatus = '';
var modem_bytes_data_limit = parseFloat('<% nvram_get("modem_bytes_data_limit"); %>');
var rx_bytes = parseFloat('<% nvram_get("modem_bytes_rx"); %>');
var tx_bytes = parseFloat('<% nvram_get("modem_bytes_tx"); %>');
var traffic_warning_cookie = '';
var traffic_warning_flag = '';
var keystr = 'traffic_warning_' + modem_bytes_data_limit;
var date = new Date();
var date_year = date.getFullYear();
var date_month = date.getMonth();
var modem_enable = '';
var modem_sim_order = '';
var wanConnectStatus = true;
var wlc0_ssid = htmlEnDeCode.htmlEncode(decodeURIComponent('<% nvram_char_to_ascii("WLANConfig11b", "wlc0_ssid"); %>'));
var wlc1_ssid = htmlEnDeCode.htmlEncode(decodeURIComponent('<% nvram_char_to_ascii("WLANConfig11b", "wlc1_ssid"); %>'));
var concurrent_pap = false;
var pap_flag = 0;
var pap_click_flag = 0;
if((sw_mode == "2" && wlc_express == "0")|| sw_mode == "4"){
	if(productid == "RP-AC1900") {
		if(isSwMode("re")) {
			concurrent_pap = true;
			pap_flag = 1;
		}
	}
	else if(wlc0_ssid != "" && wlc1_ssid != "" && concurrep_support){
		concurrent_pap = true;
		pap_flag = 1;
	}
}
var wlifnames = '<% nvram_get("wl_ifnames"); %>'.split(" ");
var dpsta_band = parseInt('<% nvram_get("dpsta_band"); %>');

function refreshStatus(xhr){
	if(xhr.responseText.search("Main_Login.asp") !== -1) top.location.href = "/";

	setTimeout(function(){updateStatus();}, 3000);	/* restart ajax */
	var devicemapXML = xhr.responseXML.getElementsByTagName("devicemap");
	var SysStatus = devicemapXML[0].getElementsByTagName("sys");
	uptimeStr_update = SysStatus[0].firstChild.nodeValue.replace("uptimeStr=", "");
	boottime_update = parseInt(uptimeStr_update.substring(32,42));
	var wanStatus = devicemapXML[0].getElementsByTagName("wan");
	link_status = wanStatus[0].firstChild.nodeValue;
	link_sbstatus = wanStatus[1].firstChild.nodeValue;
	link_auxstatus = wanStatus[2].firstChild.nodeValue;

	monoClient = wanStatus[3].firstChild.nodeValue;	
	_wlc_state = wanStatus[4].firstChild.nodeValue;
	_wlc_sbstate = wanStatus[5].firstChild.nodeValue;	
	_wlc_auth = wanStatus[6].firstChild.nodeValue;	
	wifi_hw_switch = wanStatus[7].firstChild.nodeValue;
	ddns_return_code = wanStatus[8].firstChild.nodeValue.replace("ddnsRet=", "");
	ddns_updated = wanStatus[9].firstChild.nodeValue.replace("ddnsUpdate=", "");
	wan_line_state = wanStatus[10].firstChild.nodeValue.replace("wan_line_state=", "");	
	wlan0_radio_flag = wanStatus[11].firstChild.nodeValue.replace("wlan0_radio_flag=", "");
	wlan1_radio_flag = wanStatus[12].firstChild.nodeValue.replace("wlan1_radio_flag=", "");
	wlan2_radio_flag = wanStatus[13].firstChild.nodeValue.replace("wlan2_radio_flag=", "");	
	data_rate_info_2g = wanStatus[14].firstChild.nodeValue.replace("data_rate_info_2g=", "");
	data_rate_info_5g = wanStatus[15].firstChild.nodeValue.replace("data_rate_info_5g=", "");
	data_rate_info_5g_2 = wanStatus[16].firstChild.nodeValue.replace("data_rate_info_5g_2=", "");
	wan_diag_state = wanStatus[17].firstChild.nodeValue.replace("wan_diag_state=", "");
	active_wan_unit = wanStatus[18].firstChild.nodeValue.replace("active_wan_unit=", "");
	wan0_enable = wanStatus[19].firstChild.nodeValue.replace("wan0_enable=", "");
	wan1_enable = wanStatus[20].firstChild.nodeValue.replace("wan1_enable=", "");
	wan0_realip_state = wanStatus[21].firstChild.nodeValue.replace("wan0_realip_state=", "");
	wan1_realip_state = wanStatus[22].firstChild.nodeValue.replace("wan1_realip_state=", "");
	wan0_ipaddr = wanStatus[23].firstChild.nodeValue.replace("wan0_ipaddr=", "");
	wan1_ipaddr = wanStatus[24].firstChild.nodeValue.replace("wan1_ipaddr=", "");
	wan0_realip_ip = wanStatus[25].firstChild.nodeValue.replace("wan0_realip_ip=", "");
	wan1_realip_ip = wanStatus[26].firstChild.nodeValue.replace("wan1_realip_ip=", "");
	if(concurrent_pap){
		_wlc0_state = wanStatus[27].firstChild.nodeValue;
		_wlc1_state = wanStatus[28].firstChild.nodeValue;
	}
	rssi_2g = wanStatus[29].firstChild.nodeValue.replace("rssi_2g=", "");
	rssi_5g = wanStatus[30].firstChild.nodeValue.replace("rssi_5g=", "");
	rssi_5g_2 = wanStatus[31].firstChild.nodeValue.replace("rssi_5g_2=", "");
	link_internet = wanStatus[32].firstChild.nodeValue.replace("link_internet=", "");

	var vpnStatus = devicemapXML[0].getElementsByTagName("vpn");
	vpnc_proto = vpnStatus[0].firstChild.nodeValue.replace("vpnc_proto=", "");
	
	var first_wanStatus = devicemapXML[0].getElementsByTagName("first_wan");
	first_link_status = first_wanStatus[0].firstChild.nodeValue;
	first_link_sbstatus = first_wanStatus[1].firstChild.nodeValue;
	first_link_auxstatus = first_wanStatus[2].firstChild.nodeValue;
	var secondary_wanStatus = devicemapXML[0].getElementsByTagName("second_wan");
	secondary_link_status = secondary_wanStatus[0].firstChild.nodeValue;
	secondary_link_sbstatus = secondary_wanStatus[1].firstChild.nodeValue;
	secondary_link_auxstatus = secondary_wanStatus[2].firstChild.nodeValue;

	var qtn_state = devicemapXML[0].getElementsByTagName("qtn");
	qtn_state_t = qtn_state[0].firstChild.nodeValue.replace("qtn_state=", "");

	var usbStatus = devicemapXML[0].getElementsByTagName("usb");
	allUsbStatus = usbStatus[0].firstChild.nodeValue.toString();
	modem_enable = usbStatus[1].firstChild.nodeValue.replace("modem_enable=", "");

	var simState = devicemapXML[0].getElementsByTagName("sim");
	sim_state = simState[0].firstChild.nodeValue.replace("sim_state=", "");
	sim_signal = simState[1].firstChild.nodeValue.replace("sim_signal=", "");	
	sim_operation = simState[2].firstChild.nodeValue.replace("sim_operation=", "");	
	sim_isp = simState[3].firstChild.nodeValue.replace("sim_isp=", "");
	roaming = simState[4].firstChild.nodeValue.replace("roaming=", "");
	roaming_imsi = simState[5].firstChild.nodeValue.replace("roaming_imsi=", "");
	sim_imsi = simState[6].firstChild.nodeValue.replace("sim_imsi=", "");			
	g3err_pin = simState[7].firstChild.nodeValue.replace("g3err_pin=", "");		
	pin_remaining_count = simState[8].firstChild.nodeValue.replace("pin_remaining_count=", "");		
	modem_act_provider = simState[9].firstChild.nodeValue.replace("modem_act_provider=", "");
	rx_bytes = parseFloat(simState[10].firstChild.nodeValue.replace("rx_bytes=", ""));
	tx_bytes = parseFloat(simState[11].firstChild.nodeValue.replace("tx_bytes=", ""));
	modem_sim_order = parseFloat(simState[12].firstChild.nodeValue.replace("modem_sim_order=", ""));	

	var dhcpState = devicemapXML[0].getElementsByTagName("dhcp");
	dnsqmode = dhcpState[0].firstChild.nodeValue.replace("dnsqmode=", "");

	if(vpnc_support){
		vpnc_state_t1 = vpnStatus[3].firstChild.nodeValue.replace("vpn_client1_state=", "");
		vpnc_errno_t1 = vpnStatus[9].firstChild.nodeValue.replace("vpn_client1_errno=", "");
		vpnc_state_t2 = vpnStatus[4].firstChild.nodeValue.replace("vpn_client2_state=", "");
		vpnc_errno_t2 = vpnStatus[10].firstChild.nodeValue.replace("vpn_client2_errno=", "");
		vpnc_state_t3 = vpnStatus[5].firstChild.nodeValue.replace("vpn_client3_state=", "");
		vpnc_errno_t3 = vpnStatus[11].firstChild.nodeValue.replace("vpn_client3_errno=", "");
		vpnc_state_t4 = vpnStatus[6].firstChild.nodeValue.replace("vpn_client4_state=", "");
		vpnc_errno_t4 = vpnStatus[12].firstChild.nodeValue.replace("vpn_client4_errno=", "");
		vpnc_state_t5 = vpnStatus[7].firstChild.nodeValue.replace("vpn_client5_state=", "");
		vpnc_errno_t5 = vpnStatus[13].firstChild.nodeValue.replace("vpn_client5_errno=", "");
		vpnc_state_t = vpnStatus[1].firstChild.nodeValue.replace("vpnc_state_t=", "");//vpnc (pptp/l2tp)
	}
	
	vpnc_sbstate_t = vpnStatus[2].firstChild.nodeValue.replace("vpnc_sbstate_t=", "");
	if('<% nvram_get("vpn_server_unit"); %>' == 1)
		vpnd_state = vpnStatus[14].firstChild.nodeValue.replace("vpn_server1_state=", "");
	else	//unit 2
		vpnd_state = vpnStatus[15].firstChild.nodeValue.replace("vpn_server2_state=", "");

	if(dblog_support) {
		var diagStatus = devicemapXML[0].getElementsByTagName("diag");
		diag_dblog_enable = diagStatus[0].firstChild.nodeValue.replace("diag_dblog_enable=", "");
		diag_dblog_remaining = diagStatus[1].firstChild.nodeValue.replace("diag_dblog_remaining=", "");
	}

	if(wan_bonding_support){
		var wan_bonding_status = devicemapXML[0].getElementsByTagName("wanbonding");
		wan_bonding_speed = wan_bonding_status[0].firstChild.nodeValue.replace("wan_bonding_speed=", "");
		wan_bonding_p1_status = wan_bonding_status[1].firstChild.nodeValue.replace("wan_bonding_p1_status=", "");
		wan_bonding_p2_status = wan_bonding_status[2].firstChild.nodeValue.replace("wan_bonding_p2_status=", "");
	}

	if(realip_support){
		if(active_wan_unit == "0"){
			realip_state = wan0_realip_state;  //0: init/no act  1: can't get external IP  2: get external IP
			if(realip_state == "2"){
				realip_ip = wan0_realip_ip;
				external_ip = (realip_ip == wan0_ipaddr)? 1:0;
			}
			else{
				external_ip = -1;
			}
		}
		else if(active_wan_unit == "1"){
			realip_state = wan1_realip_state;  //0: init/no act  1: can't get external IP  2: get external IP
			if(realip_state == "2"){
				realip_ip = wan1_realip_ip;
				external_ip = (realip_ip == wan1_ipaddr)? 1:0;
			}
			else{
				external_ip = -1;
			}
		}
	}

	if(location.pathname == "/"+ QISWIZARD)
		return false;
	else if(location.pathname == "/Advanced_VPNClient_Content.asp" && !vpn_fusion_support)
		show_vpnc_rulelist();
	else if(location.pathname == "/Advanced_Feedback.asp") {
		updateUSBStatus();
		if(dblog_support)
			diag_control_usb_status();
	}
	
	//Adaptive QoS mode	
	if(bwdpi_support && qos_enable_flag && qos_type_flag == "1"){
		if(bwdpi_app_rulelist == "9,20<8<4<0,5,6,15,17<13,24<1,3,14<7,10,11,21,23<<game")
			document.getElementById("bwdpi_status").className = "bwdpistatus_game";			
		else if(bwdpi_app_rulelist == "9,20<4<0,5,6,15,17<8<13,24<1,3,14<7,10,11,21,23<<media")
			document.getElementById("bwdpi_status").className = "bwdpistatus_media";
		else if(bwdpi_app_rulelist == "9,20<13,24<4<0,5,6,15,17<8<1,3,14<7,10,11,21,23<<web")
			document.getElementById("bwdpi_status").className = "bwdpistatus_web";
		else
			document.getElementById("bwdpi_status").className = "bwdpistatus_customize";			
		
		document.getElementById("bwdpi_status").onclick = function(){openHint(24,9);}
		document.getElementById("bwdpi_status").onmouseover = function(){overHint("A");}
		document.getElementById("bwdpi_status").onmouseout = function(){nd();}
		
		if(based_modelid == "AC2900" || based_modelid == "RT-AC85U" || based_modelid == "RT-AC85P"  || based_modelid == "RT-AC68A" || based_modelid == "RT-AC65U"){	//MODELDEP : Spec special fine tune
			document.getElementById("bwdpi_status").style.display = "none";
		}	
	}

	//reboot
	if(rog_support){
		document.getElementById("reboot_status").onmouseover = function(){overHint(26);}
		document.getElementById("reboot_status").onmouseout = function(){nd();}
	}

	// internet
	if(sw_mode == 1){
		//Viz add 2013.04 for dsl sync status
		if(dsl_support){
				if(wan_diag_state == "1" && allUsbStatus.search("storage") >= 0){
						document.getElementById("adsl_line_status").className = "linestatusdiag";
						document.getElementById("adsl_line_status").onclick = function(){openHint(24,8);}
				}else if(wan_line_state == "up"){
						document.getElementById("adsl_line_status").className = "linestatusup";
						document.getElementById("adsl_line_status").onclick = function(){openHint(24,6);}
				}else if(wan_line_state == "wait for init"){
						document.getElementById("adsl_line_status").className = "linestatuselse";
				}else if(wan_line_state == "init" || wan_line_state == "initializing"){
						document.getElementById("adsl_line_status").className = "linestatuselse";
				}else{
						document.getElementById("adsl_line_status").className = "linestatusdown";
				}		
				document.getElementById("adsl_line_status").onmouseover = function(){overHint(9);}
				document.getElementById("adsl_line_status").onmouseout = function(){nd();}
		}

		if(dblog_support) {
			if(diag_dblog_enable == "1") {
				document.getElementById("dblog_diag_status_td").style.width = "30px";
				document.getElementById("dblog_diag_status").style.display = "block";
				document.getElementById("dblog_diag_status").className = "dblogdiag";
				document.getElementById("dblog_diag_status").onclick = function(){openHint(24,10);}
				document.getElementById("dblog_diag_status").onmouseover = function(){overHint(27);}
				document.getElementById("dblog_diag_status").onmouseout = function(){nd();}
			}
			else {
				document.getElementById("dblog_diag_status_td").style.width = "0px";
				document.getElementById("dblog_diag_status").style.display = "none";
			}
		}

		(function(){
			var wans_mode = '<%nvram_get("wans_mode");%>';
			var NM_connect_obj = function(_link_status, _link_sbstatus, _link_auxstatus, unit){
				if(dualwan_enabled && active_wan_unit != unit && (wans_mode == "fo" || wans_mode == "fb")){
					this.hint = "<#Standby_str_cold#>";
					this.className = "_standby";
				}
				else{
					this.hint = "<#Disconnected#>";
					this.className = "_disconnected";
				}

				if(!dualWAN_support)
					this.link = "/" + QISWIZARD + "?flag=detect";
				else{
					if(dualwan_enabled)
						this.link = "gotoWAN";
					else if(wans_dualwan_array[unit] == "usb"){
						if(gobi_support)
							this.link="/Advanced_MobileBroadband_Content.asp";
						else
							this.link="/Advanced_Modem_Content.asp";
					}
					else
						this.link="/Advanced_WAN_Content.asp";
				}

				this.hasInternet = false;

				if(_link_auxstatus == "1"){
					this.hint = "<#web_redirect_reason1#>";
					this.link = "/error_page.htm?flag=1";
					this.className = "_disconnected";
				}
				else if(_link_status == "2" && _link_sbstatus == "0"){
					this.link = "";

					if(dualwan_enabled && active_wan_unit != unit && (wans_mode == "fo" || wans_mode == "fb")){	
						this.hint = "<#Standby_str#>";
						this.className = "_standby";
					}
					else if(link_internet == "2"){
						this.hint = "<#Connected#>";
						this.className = "_connected";
						this.hasInternet = true;
					}
				}
				else if(_link_status == "4"){
					if(_link_sbstatus == "1"){
						this.hint = "<#QKSet_Internet_Setup_fail_reason3#>";
						if(wans_dualwan_array[active_wan_unit] == "dsl" && dsltmp_transmode_orig == "ptm")
							this.link = "/Advanced_VDSL_Content.asp?af=dslx_pppoe_username";
						else if(wans_dualwan_array[active_wan_unit] == "dsl")
							this.link = "/Advanced_DSL_Content.asp?af=dslx_pppoe_username";
						else
							this.link = "/Advanced_WAN_Content.asp?af=wan_pppoe_username";
						this.className = "_error";
					}
					else if(_link_sbstatus == "2"){
						this.hint = "<#QKSet_Internet_Setup_fail_reason2#>";
						if(wans_dualwan_array[active_wan_unit] == "dsl" && dsltmp_transmode_orig == "ptm")
							this.link = "/Advanced_VDSL_Content.asp?af=dslx_pppoe_username";
						else if(wans_dualwan_array[active_wan_unit] == "dsl")
							this.link = "/Advanced_DSL_Content.asp?af=dslx_pppoe_username";
						else
							this.link = "/Advanced_WAN_Content.asp?af=wan_pppoe_username";
						this.className = "_error";
					}
					else if(_link_sbstatus == "3"){
						this.hint = "<#web_redirect_reason3_1#>";
						this.link = "/" + QISWIZARD + "?flag=detect";
						this.className = "_error";
					}
					else if(_link_sbstatus == "4"){
						this.hint = "<#web_redirect_reason6#>";
						this.link = "/error_page.htm?flag=6";
						this.className = "_error";
					}
				}
				else if(_link_status == "5"){
					this.hint = "<#web_redirect_reason5_1#>";
					if(wans_dualwan_array[active_wan_unit] == "dsl")
						this.link = "";
					else
						this.link = "/Advanced_WAN_Content.asp";
					this.className = "_error";
				}

				return this;
			}

			if(dualwan_enabled){
				var NM_connect_status = {
					primary: new NM_connect_obj(first_link_status, first_link_sbstatus, first_link_auxstatus, 0),
					secondary: new NM_connect_obj(secondary_link_status, secondary_link_sbstatus, secondary_link_auxstatus, 1)
				};

				if(document.getElementById("primary_status")){
					if(NM_connect_status.primary.link == "gotoWAN")
						document.getElementById('primary_status').innerHTML = '<a style="color:#FFF;text-decoration:underline; cursor:pointer;" onclick="goToWAN(0);">' + NM_connect_status.primary.hint + '</a>';
					else if(NM_connect_status.primary.link != "")
						document.getElementById('primary_status').innerHTML = '<a style="color:#FFF;text-decoration:underline;" href="'+ NM_connect_status.primary.link +'">' + NM_connect_status.primary.hint + '</a>';
					else
						document.getElementById('primary_status').innerHTML = NM_connect_status.primary.hint;
					document.getElementById('primary_line').className = "primary_wan" + NM_connect_status.primary.className;
				}
				if(document.getElementById("secondary_status")){
					if(NM_connect_status.secondary.link == "gotoWAN")
						document.getElementById('secondary_status').innerHTML = '<a style="color:#FFF;text-decoration:underline; cursor:pointer;" onclick="goToWAN(1);">' + NM_connect_status.secondary.hint + '</a>';
					else if(NM_connect_status.secondary.link != "")
						document.getElementById('secondary_status').innerHTML = '<a style="color:#FFF;text-decoration:underline;" href="'+ NM_connect_status.secondary.link +'">' + NM_connect_status.secondary.hint + '</a>';
					else
						document.getElementById('secondary_status').innerHTML = NM_connect_status.secondary.hint;
					document.getElementById('secondary_line').className = "secondary_wan" + NM_connect_status.secondary.className;
				}
				document.getElementById("connect_status").className = (NM_connect_status.primary.hasInternet || NM_connect_status.secondary.hasInternet) ? "connectstatuson" : "connectstatusoff";
				wanConnectStatus = NM_connect_status.primary.hasInternet || NM_connect_status.secondary.hasInternet;
				if(rog_support && current_url.indexOf("GameDashboard") != -1){
					var connect_state = NM_connect_status.primary.hint;
					if(!NM_connect_status.primary.hasInternet){
						var connect_state = NM_connect_status.primary.hint
					}
					else if(NM_connect_status.secondary.hasInternet){
						var connect_state = NM_connect_status.secondary.hint
					}
				
					$("#wan_state").html(connect_state);
					if(NM_connect_status.primary.hasInternet || NM_connect_status.secondary.hasInternet){
						if(!odm_support){
							$("#wan_state_icon").removeClass("wan_icon_disconnect").addClass("wan_icon_connect");
						}
					}
					else{
						if(!odm_support){
							$("#wan_state_icon").removeClass("wan_icon_connect").addClass("wan_icon_disconnect");
						}
					}
				}
			}
			else{
				var NM_connect_status = new NM_connect_obj(link_status, link_sbstatus, link_auxstatus, 0);
				if(document.getElementById("NM_connect_status")){
					if(NM_connect_status.link != "")
						document.getElementById("NM_connect_status").innerHTML = '<a style="color:#FFF;text-decoration:underline;" href="'+ NM_connect_status.link +'">' + NM_connect_status.hint + '</a>';
					else
						document.getElementById('NM_connect_status').innerHTML = NM_connect_status.hint;
					document.getElementById('single_wan').className = "single_wan" + NM_connect_status.className;
					document.getElementById("wanIP_div").style.display = NM_connect_status.hasInternet ? "" : "none";
					if(NM_connect_status.hasInternet){
						if(active_wan_unit == "0")
							document.getElementById("index_status").innerHTML = '<span style="word-break:break-all;">' + wan0_ipaddr + '</span>';
						else if(active_wan_unit == "1")
							document.getElementById("index_status").innerHTML = '<span style="word-break:break-all;">' + wan1_ipaddr + '</span>';
					}
					document.getElementById("ddnsHostName_div").style.display = NM_connect_status.hasInternet ? "" : "none";
				}
				document.getElementById("connect_status").className = NM_connect_status.hasInternet ? "connectstatuson" : "connectstatusoff";
				wanConnectStatus = NM_connect_status.hasInternet;

				if(rog_support && current_url.indexOf("GameDashboard") != -1){
					$("#wan_state").html(NM_connect_status.hint);
					if(NM_connect_status.hasInternet){
						if(!odm_support){
							$("#wan_state_icon").removeClass("wan_icon_disconnect").addClass("wan_icon_connect");
						}
					}
					else{
						if(!odm_support){
							$("#wan_state_icon").removeClass("wan_icon_connect").addClass("wan_icon_disconnect");
						}
					}
				}
			}
		})()

		document.getElementById("connect_status").onclick = wanConnectStatus ? function(){openHint(24,3);} : function(){return false};
		document.getElementById("connect_status").onmouseover = function(){overHint(3);}
		document.getElementById("connect_status").onmouseout = function(){nd();}

		if(wan_bonding_support && document.getElementById("wanAggr_div") && $("#wanAggr_div").css("display") == "block"){
			var speed = parseInt(wan_bonding_speed);
			if(speed == 2000 || speed == 3500){
				document.getElementById("wan_bonding_status").innerHTML = speed/1000 + "&nbsp;Gbps";
				$("#wan_bonding_status").removeClass("notificationon");
				document.getElementById("wan_bonding_status").onclick = function(){};
			}
			else{
				document.getElementById("wan_bonding_status").innerHTML = "";
				$("#wan_bonding_status").addClass("notificationon");
				document.getElementById("wan_bonding_status").onclick = function(){openHint(28);};
			}

			if(wan_bonding_p1_status == "0"){
				document.getElementById('primary_line').className = "primary_wan_disconnected";
				document.getElementById("primary_line").onmouseover = function(){overHint(101);};
				document.getElementById("primary_line").onmouseout = function(){nd();};
			}
			else
				document.getElementById('primary_line').className = "primary_wan_connected";

			if(wan_bonding_p2_status == "0"){
				document.getElementById('secondary_line').className = "secondary_wan_disconnected";
				document.getElementById("secondary_line").onmouseover = function(){overHint(102);};
				document.getElementById("secondary_line").onmouseout = function(){nd();};
			}
			else
				document.getElementById('secondary_line').className = "secondary_wan_connected";
		}
	}
	else if(sw_mode == 2 || sw_mode == 4){
		if(sw_mode == 4 || (sw_mode == 2 && new_repeater)){
			if(_wlc_auth.search("wlc_state=1") != -1 && _wlc_auth.search("wlc_state_auth=0") != -1)
				_wlc_state = "wlc_state=2";
			else
				_wlc_state = "wlc_state=0";
		}

		if(_wlc_state == "wlc_state=2"){
			document.getElementById("connect_status").className = "connectstatuson";
			document.getElementById("connect_status").onclick = function(){openHint(24,3);}
			if(document.getElementById("NM_connect_status")){
				document.getElementById("NM_connect_status").innerHTML = "<#Connected#>";
				document.getElementById('single_wan').className = "single_wan_connected";
			}	

			if(rog_support && current_url.indexOf("GameDashboard") != -1){
				$("#wan_state_icon").removeClass("wan_icon_disconnect").addClass("wan_icon_connect");
				$("#wan_state").html("<#Connected#>");
			}

			wanConnectStatus = true;
		}
		else{
			document.getElementById("connect_status").className = "connectstatusoff";
			if(document.getElementById("NM_connect_status")){
				document.getElementById("NM_connect_status").innerHTML = "<#Disconnected#>";		 
				document.getElementById('single_wan').className = "single_wan_disconnected";				
			}
			
			if(rog_support && current_url.indexOf("GameDashboard") != -1){
				$("#wan_state_icon").removeClass("wan_icon_connect").addClass("wan_icon_disconnect");
				$("#wan_state").html("<#Disconnected#>");
			}
			
			wanConnectStatus = false;
		}
		document.getElementById("connect_status").onmouseover = function(){overHint(3);}
		document.getElementById("connect_status").onmouseout = function(){nd();}
		
		if(document.getElementById('speed_info_primary')){
			if(wlc_band == 0) {	// show repeater and media bridge date rate
				var speed_info = data_rate_info_2g;
				var rssi_info = rssi_2g;
			} else if (wlc_band == 1) {
				var speed_info = data_rate_info_5g;
				var rssi_info = rssi_5g;
			} else if (wlc_band == 2) {
				var speed_info = data_rate_info_5g_2;
				var rssi_info = rssi_5g_2;
			}
			else{
				var speed_info = "";
				var rssi_info = "";				
			}

			if(concurrent_pap){
				if (_wlc0_state == "wlc0_state=2") {
					document.getElementById('speed_info_primary').style.display = "";
					document.getElementById('rssi_info_primary').style.display = "";
				} else {
					document.getElementById('speed_info_primary').style.display = "none";
					document.getElementById('rssi_info_primary').style.display = "none";
				}

				if (_wlc1_state == "wlc1_state=2") {
					document.getElementById('speed_info_secondary').style.display = "";
					document.getElementById('rssi_info_secondary').style.display = "";
				} else {
					document.getElementById('speed_info_secondary').style.display = "none";
					document.getElementById('rssi_info_secondary').style.display = "none";
				}

				document.getElementById('speed_info_primary').innerHTML = "Link Rate: " + data_rate_info_2g;
				if (!Rawifi_support && !Qcawifi_support && wlifnames.length == 3 && dpsta_band == 2)
					document.getElementById('speed_info_secondary').innerHTML = "Link Rate: " + data_rate_info_5g_2;
				else
					document.getElementById('speed_info_secondary').innerHTML = "Link Rate: " + data_rate_info_5g;
				if (!Rawifi_support && !Qcawifi_support) {
					document.getElementById('rssi_info_primary').innerHTML = "RSSI: " + rssi_2g;
					if (wlifnames.length == 3 && dpsta_band == 2)
						document.getElementById('rssi_info_secondary').innerHTML = "RSSI: " + rssi_5g_2;
					else
						document.getElementById('rssi_info_secondary').innerHTML = "RSSI: " + rssi_5g;
				}
				if(_wlc0_state == "wlc0_state=2"){
					document.getElementById('primary_line').className = "primary_wan_connected";				
				}
				else{
					document.getElementById('primary_line').className = "primary_wan_disconnected";					
				}
				
				if(_wlc1_state == "wlc1_state=2"){
					document.getElementById('secondary_line').className = "secondary_wan_connected";
				}
				else{
					document.getElementById('secondary_line').className = "secondary_wan_disconnected";
				}
			}
			else{
				document.getElementById('speed_status').innerHTML = speed_info;
				if(!Rawifi_support && !Qcawifi_support)
					document.getElementById('rssi_status').innerHTML = rssi_info;
			}	
		}	
	}
	else if(sw_mode == 3){
		if(dhcp_override_support && document.getElementById("single_wan")){
			if(dnsqmode == "1")
				document.getElementById('single_wan').className = "single_wan_connected";
			else
				document.getElementById('single_wan').className = "single_wan_disconnected";
		}

		if(rog_support && current_url.indexOf("GameDashboard") != -1){
			$("#internet_title").hide();
			$("#wan_state_field").hide();
		}
	}

	// wifi hw sw status
	if(wifi_hw_sw_support && !downsize_8m_support && !downsize_4m_support){
		if(wl_info.band5g_2_support){
				if(wlan0_radio_flag == "0" && wlan1_radio_flag == "0" && wlan2_radio_flag == "0"){
						document.getElementById("wifi_hw_sw_status").className = "wifihwswstatusoff";
						document.getElementById("wifi_hw_sw_status").onclick = function(){}
				}
				else{
						document.getElementById("wifi_hw_sw_status").className = "wifihwswstatuson";
						document.getElementById("wifi_hw_sw_status").onclick = function(){}
				}
		}	
		else if(wl_info.band5g_support){
			if(wlan0_radio_flag == "0" && wlan1_radio_flag == "0"){
					document.getElementById("wifi_hw_sw_status").className = "wifihwswstatusoff";
					document.getElementById("wifi_hw_sw_status").onclick = function(){}
			}
			else{
					document.getElementById("wifi_hw_sw_status").className = "wifihwswstatuson";
					document.getElementById("wifi_hw_sw_status").onclick = function(){}
			}
		}
		else{
				if(wl_info.wlan0_radio_flag == "0"){
					document.getElementById("wifi_hw_sw_status").className = "wifihwswstatusoff";
					document.getElementById("wifi_hw_sw_status").onclick = function(){}
			}
			else{
					document.getElementById("wifi_hw_sw_status").className = "wifihwswstatuson";
					document.getElementById("wifi_hw_sw_status").onclick = function(){}
			}
		}
	}
	else	// No HW switch - reflect actual radio states
	{
		<%radio_status();%>

		if (!band5g_support)
			radio_5 = radio_2;

		if (wl_info.band5g_2_support)
			radio_5b = '<% nvram_get("wl2_radio"); %>';
		else
			radio_5b = radio_5;

		if (radio_2 && radio_5 && parseInt(radio_5b))
		{
			document.getElementById("wifi_hw_sw_status").className = "wifihwswstatuson";
			document.getElementById("wifi_hw_sw_status").onclick = function(){}
		}
		else if (radio_2 || radio_5 || parseInt(radio_5b))
		{
			document.getElementById("wifi_hw_sw_status").className = "wifihwswstatuspartial";  
			document.getElementById("wifi_hw_sw_status").onclick = function(){}
		}
		else
		{
			document.getElementById("wifi_hw_sw_status").className = "wifihwswstatusoff"; 
			document.getElementById("wifi_hw_sw_status").onclick = function(){}
		}
 		document.getElementById("wifi_hw_sw_status").onmouseover = function(){overHint(8);}
		document.getElementById("wifi_hw_sw_status").onmouseout = function(){nd();}
	}

	// usb.storage
	if(usb_support){
		if(allUsbStatus != allUsbStatusTmp && allUsbStatusTmp != ""){
			if(document.getElementById("usb_td")) location.href = location.href;
		}

	 	require(['/require/modules/diskList.js'], function(diskList){
	 		var usbDevicesList = diskList.list();
	 		var index = 0, find_nonprinter = 0, find_storage = 0, find_modem = 0;

			for(index = 0; index < usbDevicesList.length; index++){
				if(usbDevicesList[index].deviceType != "printer"){
					find_nonprinter = 1;
				}
				if(usbDevicesList[index].deviceType == "storage"){
					find_storage = 1;
				}
				if(usbDevicesList[index].deviceType == "modem"){
					find_modem = 1;
				}
				if(find_nonprinter && find_storage && find_modem)
					break;
			}

			if(find_nonprinter){
				document.getElementById("usb_status").className = "usbstatuson";		
			}
			else{
				document.getElementById("usb_status").className = "usbstatusoff";		
			}

			if(find_storage){
				document.getElementById("usb_status").onclick = function(){openHint(24,2);}				
			}
			else if(modem_support && find_modem && !nomodem_support){
				document.getElementById("usb_status").onclick = function(){openHint(24,7);}	
			}			
			else{
				document.getElementById("usb_status").onclick = function(){overHint(2);}			
			}

			document.getElementById("usb_status").onmouseover = function(){overHint(2);}
			document.getElementById("usb_status").onmouseout = function(){nd();}

			allUsbStatusTmp = allUsbStatus;
		});
	}

	// usb.printer
	if(printer_support && !noprinter_support){
		if(allUsbStatus.search("printer") == -1){
			document.getElementById("printer_status").className = "printstatusoff";
			document.getElementById("printer_status").parentNode.style.display = "none";
			document.getElementById("printer_status").onmouseover = function(){overHint(5);}
			document.getElementById("printer_status").onmouseout = function(){nd();}
		}
		else{
			document.getElementById("printer_status").className = "printstatuson";
			document.getElementById("printer_status").parentNode.style.display = "";
			document.getElementById("printer_status").onmouseover = function(){overHint(6);}
			document.getElementById("printer_status").onmouseout = function(){nd();}
			document.getElementById("printer_status").onclick = function(){openHint(24,1);}
		}
	}

	// guest network
	if (multissid_support != -1 && !isSwMode('mb') && !isSwMode('re') && (gn_array_5g.length > 0 || (wl_info.band5g_2_support && gn_array_5g_2.length > 0))){
		if(based_modelid == "RT-AC87U"){	//workaround for RT-AC87U
			for(var i=0; i<gn_array_2g.length; i++){
				if(gn_array_2g[i][0] == 1){
					document.getElementById("guestnetwork_status").className = "guestnetworkstatuson";
					document.getElementById("guestnetwork_status").onclick = function(){openHint(24,4);}
					break;
				}
				else{
					document.getElementById("guestnetwork_status").className = "guestnetworkstatusoff";
					document.getElementById("guestnetwork_status").onclick = function(){overHint(4);}
				}
			}
			
			for(var i=0; i<gn_array_5g.length; i++){
				if(gn_array_2g[i][0] == 1 || gn_array_5g[i][0] == 1){
					document.getElementById("guestnetwork_status").className = "guestnetworkstatuson";
					document.getElementById("guestnetwork_status").onclick = function(){openHint(24,4);}
					break;
				}
				else{
					document.getElementById("guestnetwork_status").className = "guestnetworkstatusoff";
					document.getElementById("guestnetwork_status").onclick = function(){overHint(4);}
				}
			}
		}else{
			for(var i=0; i<gn_array_2g.length; i++){
				if(gn_array_2g[i][0] == 1 || gn_array_5g[i][0] == 1 || (wl_info.band5g_2_support && gn_array_5g_2[i][0] == 1)){
					document.getElementById("guestnetwork_status").className = "guestnetworkstatuson";
					document.getElementById("guestnetwork_status").onclick = function(){openHint(24,4);}
					break;
				}
				else{
					document.getElementById("guestnetwork_status").className = "guestnetworkstatusoff";
					document.getElementById("guestnetwork_status").onclick = function(){overHint(4);}
				}
			}
		}
		
		document.getElementById("guestnetwork_status").onmouseover = function(){overHint(4);}
		document.getElementById("guestnetwork_status").onmouseout = function(){nd();}
		
	}
	else if (multissid_support != -1 && !isSwMode('mb') && !isSwMode('re') && gn_array_5g.length == 0){
		for(var i=0; i<gn_array_2g.length; i++){
			if(gn_array_2g[i][0] == 1){
				document.getElementById("guestnetwork_status").className = "guestnetworkstatuson";
				document.getElementById("guestnetwork_status").onclick = function(){openHint(24,4);}
				break;
			}
			else{
				document.getElementById("guestnetwork_status").className = "guestnetworkstatusoff";
			}
		}
		document.getElementById("guestnetwork_status").onmouseover = function(){overHint(4);}
		document.getElementById("guestnetwork_status").onmouseout = function(){nd();}
	}

	if(cooler_support){
		if(cooler == "cooler=2"){
			document.getElementById("cooler_status").className = "coolerstatusoff";
			document.getElementById("cooler_status").onclick = function(){}
		}
		else{
			document.getElementById("cooler_status").className = "coolerstatuson";
			document.getElementById("cooler_status").onclick = function(){openHint(24,5);}
		}
		document.getElementById("cooler_status").onmouseover = function(){overHint(7);}
		document.getElementById("cooler_status").onmouseout = function(){nd();}
	}

	if(gobi_support && (usb_index != -1) && (sim_state != ""))//Cherry Cho added in 2014/8/25.
	{//Change icon according to status
		if(usb_index == 0)
			usbState = devicemapXML[0].getElementsByTagName("first_wan");
		else if(usb_index == 1)
			usbState = devicemapXML[0].getElementsByTagName("second_wan");
		usb_state = usbState[0].firstChild.nodeValue;
		usb_sbstate = usbState[1].firstChild.nodeValue;
		usb_auxstate = usbState[2].firstChild.nodeValue;

		if(roaming == "1"){
			if(usb_state == 2 && usb_sbstate == 0 && usb_auxstate != 1){
				if(roaming_imsi.length > 0 && roaming_imsi != sim_imsi.substr(0, roaming_imsi.length))
					document.getElementById("simroaming_status").className = "simroamingon";				
			}
		}

		document.getElementById("simsignal").onmouseover = function(){overHint(98)};
		document.getElementById("simsignal").onmouseout = function(){nd();}
		if( sim_state == '1'){			
			switch(sim_signal)
			{
				case '0':
					document.getElementById("simsignal").className = "simsignalno";
					break;
				case '1':
					document.getElementById("simsignal").className = "simsignalmarginal";	
					break;
				case '2':
					document.getElementById("simsignal").className = "simsignalok";	
					break;
				case '3':
					document.getElementById("simsignal").className = "simsignalgood";	
					break;	
				case '4':
					document.getElementById("simsignal").className = "simsignalexcellent";	
					break;											
				case '5':
					document.getElementById("simsignal").className = "simsignalfull";	
					break;	
				default:
					document.getElementById("simsignal").className = "simsignalno";
					break;
			}

			if(parseInt(sim_signal) > 0 && (usb_state == 2 && usb_sbstate == 0 && usb_auxstate != 1)){
				switch(sim_operation)
				{
					case 'Edge':
						document.getElementById("signalsys").innerHTML  = '<img src="/images/mobile/E.png">';
						break;
					case 'GPRS':
						document.getElementById("signalsys").innerHTML = '<img src="/images/mobile/G.png">';	
						break;
					case 'WCDMA':
					case 'CDMA':
					case 'EV-DO REV 0':	
					case 'EV-DO REV A':		
					case 'EV-DO REV B':
						document.getElementById("signalsys").innerHTML = '<img src="/images/mobile/3G.png">';	
							break;	
					case 'HSDPA':										
					case 'HSUPA':
						document.getElementById("signalsys").innerHTML = '<img src="/images/mobile/H.png">';	
						break;	
					case 'HSDPA+':										
					case 'DC-HSDPA+':
						document.getElementById("signalsys").innerHTML = '<img src="/images/mobile/H+.png">';	
						break;		
					case 'LTE':
						document.getElementById("signalsys").innerHTML = '<img src="/images/mobile/LTE.png">';	
						break;		
					case 'GSM':	
					default:
						document.getElementById("signalsys").innerHTML = "";
						break;
				}
			}
		}
		else{
			document.getElementById("simsignal").className = "simsignalno";
			document.getElementById("signalsys").innerHTML = "";
		}
	}	

	if(((modem_support && hadPlugged("modem") && !nomodem_support) || gobi_support) && (usb_index != -1) && (sim_state != "")){
		document.getElementById("sim_status").onmouseover = function(){overHint(99)};
		document.getElementById("sim_status").onmouseout = function(){nd();}	
		switch(sim_state)
		{
			case '-1':
				document.getElementById("sim_status").className = "simnone";	
				break;
			case '1':
				document.getElementById("sim_status").className = "simexist";			
				break;
			case '2':
			case '4':
				document.getElementById("sim_status").className = "simlock";
				document.getElementById("sim_status").onclick = function(){openHint(24,7);}
				break;
			case '3':
			case '5':
				document.getElementById("sim_status").className = "simfail";
				document.getElementById("sim_status").onclick = function(){openHint(24,7);}	
				break;
			case '6':
			case '-2':
			case '-10':
				document.getElementById("sim_status").className = "simfail";					
				break;
			default:
				break;
		}
	}

	if(nt_center_support)
		setTimeout(function(){notification.updateNTDB_Status();}, 10000);
	else
		notification.updateNTDB_Status()
	
	if(window.frames["statusframe"] && window.frames["statusframe"].stopFlag == 1 || stopFlag == 1){
		return 0;
	}
}	

function FormActions(_Action, _ActionMode, _ActionScript, _ActionWait){
	if(_Action != "")
		document.form.action = _Action;
	if(_ActionMode != "")
		document.form.action_mode.value = _ActionMode;
	if(_ActionScript != "")
		document.form.action_script.value = _ActionScript;
	if(_ActionWait != "")
		document.form.action_wait.value = _ActionWait;
}

function change_wl_unit(){
	FormActions("apply.cgi", "change_wl_unit", "", "");
	document.form.target = "";
	document.form.submit();
}

function addNewScript(scriptName){
	var script = document.createElement("script");
	script.type = "text/javascript";
	script.src = scriptName;
	document.getElementsByTagName("head")[0].appendChild(script);
}

function addNewCSS(cssName){
	var cssNode = document.createElement('link');
	cssNode.type = 'text/css';
	cssNode.rel = 'stylesheet';
	cssNode.href = cssName;
	document.getElementsByTagName("head")[0].appendChild(cssNode);
}

function unload_body(){
}

function enableCheckChangedStatus(){
}

function disableCheckChangedStatus(){
	stopFlag = 1;
}

function get_changed_status(){
}

function isMobile(){
	/*if(!tmo_support)
		return false;*/

	if(	navigator.userAgent.match(/iPhone/i) || 
		navigator.userAgent.match(/iPod/i)    ||
		navigator.userAgent.match(/iPad/i)    ||
		(navigator.userAgent.match(/Android/i) && (navigator.userAgent.match(/Mobile/i) || navigator.userAgent.match(/Tablet/i))) ||
		//(navigator.userAgent.match(/Android/i) && navigator.userAgent.match(/Mobile/i))||			//Android phone
		(navigator.userAgent.match(/Opera/i) && (navigator.userAgent.match(/Mobi/i) || navigator.userAgent.match(/Mini/i))) ||		// Opera mobile or Opera Mini
		navigator.userAgent.match(/IEMobile/i)	||		// IE Mobile
		navigator.userAgent.match(/BlackBerry/i)		//BlackBerry
	 ){
		return true;
	}
	else{
		return false;
	}
}

var stopAutoFocus;
function autoFocus(str){
	if(str == "")
		return false;

	stopAutoFocus = 0;
	if(document.form){
		for(var i = 0; i < document.form.length; i++){
			if(document.form[i].name == str){
				var sec = 600;
				var maxAF = 20;
				if(navigator.userAgent.toLowerCase().search("webkit") < 0){
					window.onclick = function(){stopAutoFocus=1;document.form[i].style.border='';}
					for(var j=0; j<maxAF; j++){
						setTimeout("if(stopAutoFocus==0)document.form["+i+"].style.border='1px solid #56B4EF';", sec*j++);
						setTimeout("if(stopAutoFocus==0)document.form["+i+"].style.border='';", sec*j);							
					}
				}
				else{
					window.onclick = function(){stopAutoFocus=1;}
					document.form[i].focus();
					for(var j=1; j<maxAF; j++){
						setTimeout("if(stopAutoFocus==0)document.form["+i+"].blur();", sec*j++);
						setTimeout("if(stopAutoFocus==0)document.form["+i+"].focus();", sec*j);
					}
				}
				break;
			}
		}
	}
}

function charToAscii(str){
	var retAscii = "";
	for(var i = 0; i < str.length; i++){
		retAscii += "%";
		retAscii += str.charCodeAt(i).toString(16).toUpperCase();
	}
	return retAscii;
}

function set_variable(_variable, _val){
	var NewInput = document.createElement("input");
	NewInput.type = "hidden";
	NewInput.name = _variable;
	NewInput.value = _val;
	document.form.appendChild(NewInput);
}

function isPortConflict(_val){
	if(_val == '<% nvram_get("http_lanport"); %>')
		return "<#portConflictHint#>: HTTP LAN port.";
	else if(_val == '<% nvram_get("dm_http_port"); %>')
		return "<#portConflictHint#>: <#DM_title#>.";
	else if(_val == '<% nvram_get("webdav_http_port"); %>')
		return "<#portConflictHint#>: Cloud Disk.";
	else if(_val == '<% nvram_get("webdav_https_port"); %>')
		return "<#portConflictHint#>: Cloud Disk.";
	else
		return false;
}

//Jieming added at 2013.05.24, to switch type of password to text or password
//for IE, need to use two input field and ID should be "xxx", "xxx_text" 
var isNotIE = (navigator.userAgent.search("MSIE") == -1); 
function switchType(obj, showText, chkBox){
	if(chkBox == undefined) chkBox = false;
	var newType = showText ? "text" : "password";
	if(isNotIE){	//Not IE
		obj.type = newType;
	}
	else {	//IE
		if(obj.type != newType)
		{
			var input2 = document.createElement('input');
			input2.mergeAttributes(obj);
			input2.type = newType;
			input2.name = obj.name;
			input2.id = obj.id? obj.id : obj.name;
			input2.value = obj.value;

			obj.parentNode.replaceChild(input2,obj);
			if(showText && input2.id && !chkBox)
				setTimeout(function(){document.getElementById(input2.id).focus()},10);
		}
	}
}

function corrected_timezone(){
	var today = new Date();
	var StrIndex;	
	if(today.toString().lastIndexOf("-") > 0)
		StrIndex = today.toString().lastIndexOf("-");
	else if(today.toString().lastIndexOf("+") > 0)
		StrIndex = today.toString().lastIndexOf("+");

	if(StrIndex > 0){
		if(timezone != today.toString().substring(StrIndex, StrIndex+5)){
			document.getElementById("timezone_hint_div").style.display = "";
			document.getElementById("timezone_hint").innerHTML = "* <#LANHostConfig_x_TimeZone_itemhint#>";
		}
		else
			return;
	}
	else
		return;	
}

String.prototype.howMany = function(val){
	var result = this.toString().match(new RegExp(val ,"g"));
	var count = (result)?result.length:0;

	return count;
}

/* convert some special character for shown string */
function handle_show_str(show_str)
{
	show_str = show_str.replace(/\&/g, "&amp;");
	show_str = show_str.replace(/\</g, "&lt;");
	show_str = show_str.replace(/\>/g, "&gt;");
	show_str = show_str.replace(/\ /g, "&nbsp;");
	return show_str;
}

function decodeURIComponentSafe(_ascii){
	try{
		return decodeURIComponent(_ascii);
	}
	catch(err){
		return _ascii;
	}
}

/*check the source IP conflict with the compare item whether it or not
CompareItem: WAN, LAN, OpenVPN PPTP, OpenVPN, VLAN LAN1~LAN8
sourceIP: User keyin IP
sourceMask: User keyin Mask
*/
function checkIPConflict(CompareItem, sourceIP, sourceMask, compareIP, compareMask)
{
	//create Constructor
	var SetIPConflictAttr = function () {
		this.state = false;
		this.ipAddr = "";
		this.mask = "";
		this.netRangeStart = "";
		this.netRangeEnd = "";
		this.netLegalRangeStart = "";
		this.netLegalRangeEnd = "";
	};

	var ipConflict = new SetIPConflictAttr();

	var calculatorNetworkSegmentRange = function (compareIP, compareMask) {
		var gatewayIPArray = compareIP.split(".");
		var netMaskArray = compareMask.split(".");
		var ipPoolStartArray  = new Array();
		var ipPoolEndArray  = new Array();
		var ipActualRange = "";
		var ipLegalRange = "";

		ipPoolStartArray[0] = (gatewayIPArray[0] & 0xFF) & (netMaskArray[0] & 0xFF);
		ipPoolStartArray[1] = (gatewayIPArray[1] & 0xFF) & (netMaskArray[1] & 0xFF);
		ipPoolStartArray[2] = (gatewayIPArray[2] & 0xFF) & (netMaskArray[2] & 0xFF);
		ipPoolStartArray[3] = (gatewayIPArray[3] & 0xFF) & (netMaskArray[3] & 0xFF);

		ipPoolEndArray[0] = (gatewayIPArray[0] & 0xFF) | (~netMaskArray[0] & 0xFF);
		ipPoolEndArray[1] = (gatewayIPArray[1] & 0xFF) | (~netMaskArray[1] & 0xFF);
		ipPoolEndArray[2] = (gatewayIPArray[2] & 0xFF) | (~netMaskArray[2] & 0xFF);
		ipPoolEndArray[3] = (gatewayIPArray[3] & 0xFF) | (~netMaskArray[3] & 0xFF);

		//actual range ex. 192.168.1.0>192.168.1.255
		ipActualRange = ipPoolStartArray[0] + "." + ipPoolStartArray[1] + "." + ipPoolStartArray[2] + "." + ipPoolStartArray[3] + ">" + 
			ipPoolEndArray[0] + "." + ipPoolEndArray[1] + "." + ipPoolEndArray[2] + "." + ipPoolEndArray[3];
		//legal range ex. 192.168.1.1>192.168.1.254
		ipLegalRange = ipPoolStartArray[0] + "." + ipPoolStartArray[1] + "." + ipPoolStartArray[2] + "." + (ipPoolStartArray[3] + 1) + ">" + 
			ipPoolEndArray[0] + "." + ipPoolEndArray[1] + "." + ipPoolEndArray[2] + "." + (ipPoolEndArray[3] - 1);

		return ipActualRange + ">" + ipLegalRange;	
	};

	var checkRangeConflict = function (sourceRangeStart, sourceRangeEnd, compareRangeStart, compareRangeEnd) {
		var sourceNetStartNum = inet_network(sourceRangeStart);
		var sourceNetEndNum = inet_network(sourceRangeEnd);

		var compareNetStartNum = inet_network(compareRangeStart);
		var compareNetEndNum = inet_network(compareRangeEnd);

		//case 1 source start in compare range, case 2 source end in compare range, case 3, compare in source range
		if( (sourceNetStartNum >= compareNetStartNum && sourceNetStartNum <= compareNetEndNum) || //case 1
			(sourceNetEndNum >= compareNetStartNum && sourceNetEndNum <= compareNetEndNum) || //case 2
			(sourceNetStartNum <= compareNetStartNum && sourceNetStartNum <= compareNetEndNum && //case 3
			sourceNetEndNum >= compareNetStartNum && sourceNetEndNum >= compareNetEndNum) ) { 
			return true;
		}
		else {
			return false;
		}
	};

	var setIPConflictValue = function (compareIP, compareMask, sourceIP, sourceMask) {
		var compareNetRangeArray = "";
		var sourceNetRangeArray = "";

		ipConflict.ipAddr = compareIP;
		ipConflict.mask = compareMask;

		compareNetRangeArray = calculatorNetworkSegmentRange(ipConflict.ipAddr, ipConflict.mask).split(">");

		ipConflict.netRangeStart = compareNetRangeArray[0];
		ipConflict.netRangeEnd = compareNetRangeArray[1];
		ipConflict.netLegalRangeStart = compareNetRangeArray[2];
		ipConflict.netLegalRangeEnd = compareNetRangeArray[3];

		sourceNetRangeArray = calculatorNetworkSegmentRange(sourceIP, sourceMask).split(">");
	
		ipConflict.state = checkRangeConflict(sourceNetRangeArray[0], sourceNetRangeArray[1], ipConflict.netRangeStart, ipConflict.netRangeEnd);
	};

	var iSourceIndex = 0;

	if(CompareItem.search("VLAN") !== -1)
	{
		iSourceIndex = parseInt(CompareItem.substring(4,5));
		CompareItem = CompareItem.substring(0,4);
	}

	if(CompareItem.search("subnet") !== -1)
	{
		iSourceIndex = parseInt(CompareItem.substring(6,7));
		CompareItem = CompareItem.substring(0,6).toUpperCase();
	}	

	switch(CompareItem)
	{
		case "WAN":
			var wanIP = wanlink_ipaddr();
			var wanMask = wanlink_netmask();
			if(wanIP != "0.0.0.0" && wanIP != "" && wanMask != "0.0.0.0" && wanMask != "") {
				setIPConflictValue(wanIP, wanMask, sourceIP, sourceMask);
			}
			break;
		case "LAN":
			setIPConflictValue('<% nvram_get("lan_ipaddr"); %>', '<% nvram_get("lan_netmask"); %>', sourceIP, sourceMask);
			break;
		case "PPTP":
			var pptpIP = '<% nvram_get("pptpd_clients"); %>';
			pptpIP = pptpIP.split("-")[0];
			setIPConflictValue(pptpIP, "255.255.255.0", sourceIP, sourceMask);
			break;
		case "OpenVPN":
			setIPConflictValue('<% nvram_get("vpn_server_sn"); %>', '<% nvram_get("vpn_server_nm"); %>', sourceIP, sourceMask);
			break;
		case "VLAN":
			var subnet_rulelist_array = decodeURIComponent("<% nvram_char_to_ascii("","subnet_rulelist"); %>");
			var subnet_rulelist_row = subnet_rulelist_array.split('<');
			var subnet_rulelist_col = subnet_rulelist_row[iSourceIndex].split('>');

			var vlanIP = subnet_rulelist_col[1];
			var vlanMask = subnet_rulelist_col[2];
			setIPConflictValue(vlanIP, vlanMask, sourceIP, sourceMask);
			break;
		case "SUBNET":
			var gatewayIP = "";
			var netMask = "";
			if(tagged_based_vlan){
				gatewayIP = compareIP;
				netMask = compareMask;
			}
			else{
				var subnet_rulelist_array = decodeURIComponent("<% nvram_char_to_ascii("","subnet_rulelist"); %>");
				var subnet_rulelist_row = subnet_rulelist_array.split('<');
				for(var i = 1; i < subnet_rulelist_row.length; i++) {
					var subnet_rulelist_col = subnet_rulelist_row[i].split('>');
					if(subnet_rulelist_col[0].substring(6, 7) == iSourceIndex){
						gatewayIP = subnet_rulelist_col[1];
						netMask = subnet_rulelist_col[2];
					}
				}
			}
			setIPConflictValue(gatewayIP, netMask, sourceIP, sourceMask);
			break;
		default:
			setIPConflictValue(compareIP, compareMask, sourceIP, sourceMask);
			break;
	}

	return ipConflict;
}

function getBrowser_info(){
	var browser = {};
        var temp = navigator.userAgent.toUpperCase();

	if(temp.match(/RV:([\d.]+)\) LIKE GECKO/)){	     // for IE 11
		browser.ie = temp.match(/RV:([\d.]+)\) LIKE GECKO/)[1];
	}
	else if(temp.match(/MSIE ([\d.]+)/)){	   // for IE 10 or older
		browser.ie = temp.match(/MSIE ([\d.]+)/)[1];
	}
	else if(temp.match(/CHROME\/([\d.]+)/)){
		if(temp.match(/OPR\/([\d.]+)/)){		// for Opera 15 or newer
			browser.opera = temp.match(/OPR\/([\d.]+)/)[1];
		}
		else{
			browser.chrome = temp.match(/CHROME\/([\d.]+)/)[1];	     // for Google Chrome
		}
	}
	else if(temp.match(/FIREFOX\/([\d.]+)/)){
		browser.firefox = temp.match(/FIREFOX\/([\d.]+)/)[1];
	}
	else if(temp.match(/OPERA\/([\d.]+)/)){	 // for Opera 12 or older
		browser.opera = temp.match(/OPERA\/([\d.]+)/)[1];
	}
	else if(temp.match(/VERSION\/([\d.]+).*SAFARI/)){	       // for Safari
		browser.safari = temp.match(/VERSION\/([\d.]+).*SAFARI/)[1];
	}

	return browser;
}

function regen_band(obj_name){
	var band_desc = new Array();
	var band_value = new Array();
	current_band = '<% nvram_get("wl_unit"); %>';
	for(i=1;i<wl_info.band2g_total+1;i++){
		if(wl_info.band2g_total == 1)
			band_desc.push("2.4GHz");
		else
			band_desc.push("2.4GHz-"+i);
	}
	for(i=1;i<wl_info.band5g_total+1;i++){
		if(wl_info.band5g_total == 1)
			band_desc.push("5GHz");
		else
			band_desc.push("5GHz-"+i);	
	}
	for(i=1;i<wl_info.band60g_total+1;i++){
		if(wl_info.band60g_total == 1)
			band_desc.push("60GHz");
		else
			band_desc.push("60GHz-"+i);
	}
	for(i=0;i<wl_nband_array.length;i++){
		if (wl_nband_array[i] != 2 && wl_nband_array[i] != 1 && wl_nband_array[i] != 6)
			continue;
		band_value.push(i);
	}
	add_options_x2(obj_name, band_desc, band_value, current_band);
}

//check browser support FileReader or not
function isSupportFileReader() {
	if(typeof window.FileReader === "undefined") {
		return false;
	}
	else {
		return true;
	}
}
//check browser support canvas or not
function isSupportCanvas() {
	var elem = document.createElement("canvas");
	return !!(elem.getContext && elem.getContext('2d'));
}

//check BWDPI engine status
function check_bwdpi_engine_status() {
	var status = false;
	if(bwdpi_support) {
		var dpi_engine_status = <%bwdpi_engine_status();%>;
		if(dpi_engine_status.DpiEngine == 1)
			status = true;
	}

	return status;
}

//check dual wan status
function check_dual_wan_status() {
	var dual_wan_status = {};
	dual_wan_status.status = dualwan_enabled;
	dual_wan_status.mode = '<% nvram_get("wans_mode"); %>';
	return dual_wan_status;
}

//change dual wan mode from load balance to fail-over
var reset_wan_to_fo = {
	"change_status" : false,
	"check_status" : function(){
		var status = true;
		if(reset_wan_to_fo.check_bwdpi_dual_wan()){
			if(reset_wan_to_fo.show_confirm_hint()){
				reset_wan_to_fo.change_status = true;
				return true;
			}
			else{
				reset_wan_to_fo.change_status = false;
				return false;
			}

		}
		return status;
	},
	"check_bwdpi_dual_wan" : function(){
		//check bwdpi_engine disable and dual wan enable and mode is lb
		return (!check_bwdpi_engine_status() && check_dual_wan_status().status == "1" && check_dual_wan_status().mode == "lb") ? true : false;
	},
	"show_confirm_hint" : function(){
		var confirm_hint = 'Dual-WAN "load balance" mode will be switched to "fail-over" while enable "AiProtection" features, Are you sure to continue?';/*untranslated*/
		var confirm_flag = confirm(confirm_hint);
		if(confirm_flag)
			return true;
		else
			return false;
	},
	"change_wan_mode" : function(_formObj){
		var gen_hidden_item = function(_name, _value, _formObj) {
			var input = document.createElement('input');
			input.type = 'hidden';
			input.name = _name;
			input.value = _value;
			_formObj.appendChild(input);
		};

		var removeElement = function(element) {
			element && element.parentNode && element.parentNode.removeChild(element);
		}

		if(_formObj.children.wans_mode != null) {
			removeElement(_formObj.children.wans_mode);
		}
		gen_hidden_item("wans_mode", "fo", _formObj);

		_formObj.action_script.value = "reboot";
		_formObj.action_wait.value = '<% nvram_get("reboot_time"); %>';
	}
};

function get_protocol() {
	var protocol = "http:";
	if(window.location.protocol == "http:" || window.location.protocol == "https:") {
		protocol = window.location.protocol;
		return protocol;
	}

	return protocol;
}

function get_captive_portal_wl_idx(_type) {
	var _wl_idx = 0;
	var _total_guest = multissid_support;
	switch(_type) {
		case "freeWiFi" :
			_wl_idx = _total_guest;
			break;
		case "captivePortal" :
			_wl_idx = (_total_guest - 1);
			break;
		case "facebookWiFi" :
			if(cp_freewifi_support && cp_advanced_support)
				_wl_idx = (_total_guest - 2);
			else if(cp_freewifi_support || cp_advanced_support)
				_wl_idx = (_total_guest - 1);
			else
				_wl_idx = _total_guest;
			break;
	}
	return _wl_idx;
}

var sort_by = function(field, reverse, primer){

	var key = primer ?
	function(x) {return primer(x[field])} :
	function(x) {return x[field]};

	reverse = !reverse ? 1 : -1;

	return function (a, b) {
		return a = key(a), b = key(b), reverse * ((a > b) - (b > a));
	}
}

var dwb_info = {
	mode: (function(){
		if(amesh_support && (isSwMode("rt") || isSwMode("ap")) && (isSupport("triband") || isSupport("dualband"))) {
			var dwb_mode = '<% nvram_get("dwb_mode"); %>';
			if(dwb_mode == "")
				dwb_mode = 0;
			else
				dwb_mode = parseInt(dwb_mode);
			return dwb_mode;
		}
		else
			return 0;
	})(),
	band: (function(){
		if(amesh_support && (isSwMode("rt") || isSwMode("ap"))) {
			var dwb_band = '<% nvram_get("dwb_band"); %>';
			return dwb_band;
		}
		else
			return 0;
	})(),
	guest: (function(){
		if(amesh_support && (isSwMode("rt") || isSwMode("ap"))) {
			var max_guest_index = '<% nvram_get("max_guest_index"); %>';
			return max_guest_index;
		}
		else
			return 0;
	})()
};<|MERGE_RESOLUTION|>--- conflicted
+++ resolved
@@ -538,24 +538,9 @@
 var lyra_hide_support = isSupport("lyra_hide");
 var port2_device = isSupport("port2_device");
 var hdspindown_support = isSupport("hdspindown");
-<<<<<<< HEAD
-if ("<% nvram_get("amas_force"); %>" == "1") {
-	var amesh_support = isSupport("amas");
-	var cfg_sync_support = isSupport("cfg_sync");
-	var amesh_support = isSupport("amas");
-	var ameshRouter_support = isSupport("amasRouter");
-	var ameshNode_support = isSupport("amasNode");
-} else {
-	var amesh_support = false;
-	var cfg_sync_support = false;
-	var ameshRouter_support = false;
-	var ameshNode_support = false;
-}
-=======
-var amesh_support = uiSupport("amas");
-var ameshRouter_support = uiSupport("amasRouter");
-var ameshNode_support = uiSupport("amasNode");
->>>>>>> 2655d5a3
+var amesh_support = isSupport("amas");
+var ameshRouter_support = isSupport("amasRouter");
+var ameshNode_support = isSupport("amasNode");
 var ifttt_support = isSupport("ifttt");
 var alexa_support = isSupport("alexa");
 var hnd_support = isSupport("hnd");
