#!/bin/sh

#######
### Asuswrt-Merlin.ng build script
### Expects you to have a copy of the sources at $SRC_LOC
### and model-specific copies as ~/amng.ac86, ~/amng.ac88, etc...
###
### Script will rsync between $SRC_LOC and the various ~/amng.XXX folders
######

### Start config

### Manual/hardcoded
# Append git revision
#export BUILDREV=1

# Enable update server support (don't use if you build a fork!)
#export MERLINUPDATE=y

# rsync tree from central source tree before build
RSYNC_TREE=y

# Run make clean before build
#CLEANUP_TREE=y


### Uncomment the models you wish to build.

#BAC56=y

BAC68=y
BAC87=y

BAC3200=y

BAC88=y
BAC3100=y
BAC5300=y

BAC86=y

BAX88=y

BAX58=y
BAX56=y

### Paths
# Store built images there
STAGE_LOC="$HOME/images"

# Copy built images there
# Copy is done using scp, so it can be an ssh location
#FINAL_LOC=""
#FINAL_LOC=admin@router.asus.com:/mnt/sda1/Share
FINAL_LOC=/media/sf_Share

# Location of the original source code
SRC_LOC="$HOME/amng"

### End config


build_fw()
{
	BRANCH="$3"
	FWMODEL="$2"
	FWPATH="$1"
	echo "*** $(date +%R) - Starting building $FWMODEL..."
<<<<<<< HEAD
	cd "$HOME/$FWPATH" || exit 1
	if make "$FWMODEL" > "output.txt" 2>&1; then
		cd image || exit 1
		if [ "$FWMODEL" = "rt-ac86u" ] || [ "$FWMODEL" = "rt-ax88u" ]; then
			FWNAME="$(find -- *_cferom_ubi.w | head -n 1)"
			ZIPNAME="$(echo "$FWNAME" | sed 's~_cferom_ubi.w~~g').zip"
		elif [ "$FWMODEL" = "rt-ax58u" ] || [ "$FWMODEL" = "rt-ax56u" ]; then
			FWNAME="$(find -- *_cferom_pureubi.w | head -n 1)"
			ZIPNAME="$(echo "$FWNAME" | sed 's~_cferom_pureubi.w~~g').zip"
=======
	cd ~/$FWPATH
	make $FWMODEL &> output.txt

	if [ $? -eq 0 ]; then
		cd image
		if [ "$FWMODEL" == "rt-ac86u" -o "$FWMODEL" == "rt-ax88u" ]; then
			FWNAME=$(ls -t *_cferom_ubi.w | head -n 1)
			ZIPNAME="${FWNAME//_cferom_ubi.w/}".zip
		elif [ "$FWMODEL" == "rt-ax58u" -o "$FWMODEL" == "rt-ax56u" ]; then
			FWNAME=$(ls -t *_cferom_pureubi.w | head -n 1)
			ZIPNAME="${FWNAME//_cferom_pureubi.w/}".zip
>>>>>>> a9476f78
		else
			FWNAME="$(find -- *.trx | head -n 1)"
			ZIPNAME="$(echo "$FWNAME" | sed 's~.trx~~g').zip"
		fi
		cp "$FWNAME" "$STAGE_LOC/"

		sha256sum "$FWNAME" > sha256sum.sha256
		zip -qj "$STAGE_LOC/$ZIPNAME" "$FWNAME" "$STAGE_LOC/README-merlin.txt" "$STAGE_LOC"/Changelog*.txt "sha256sum.sha256" 2>/dev/null
		echo "*** $(date +%R) - Done building $FWMODEL!"
	else
		echo "!!! $(date +%R) - $FWMODEL build failed!"
	fi
}

clean_tree()
{
	FWPATH="$1"
	SDKPATH="$2"
	FWMODEL="$3"
	BRANCH="$4"
	echo "*** $(date +%R) - Cleaning up $FWMODEL..."
	if [ "$RSYNC_TREE" = "y" ]; then
		echo "*** $(date +%R) - Updating $FWMODEL tree..."
		rsync -a --del "$SRC_LOC/" "$HOME/$FWPATH"
	fi
	cd "$HOME/$FWPATH" || exit 1

	CURRENT=$(git branch | grep "\*" | cut -d ' ' -f2)
	if [ "$CURRENT" != "$BRANCH" ] ; then
		git checkout "$BRANCH"
	fi

	if [ "$CLEANUP_TREE" = "y" ]; then
		cd "$HOME/$FWPATH/$SDKPATH" || exit 1
		make cleankernel clean >/dev/null 2>&1
		rm .config image/*.trx image/*.w >/dev/null 2>&1
	fi

	echo "*** $(date +%R) - $FWMODEL code ready."
}

# Initial cleanup

echo "--- $(date +%R) - Global cleanup..."
mkdir -p "$STAGE_LOC/backup"
mv "$STAGE_LOC"/* "$STAGE_LOC/backup/" 2>/dev/null
cp "$SRC_LOC/README-merlin.txt" "$STAGE_LOC/"
cp "$SRC_LOC"/Changelog*.txt "$STAGE_LOC/"


# Update all model trees

echo "--- $(date +%R) - Preparing trees"
if [ "$BAC56" = "y" ]; then
	clean_tree amng.ac56 release/src-rt-6.x.4708 rt-ac56u master
fi
if [ "$BAC68" = "y" ]; then
	clean_tree amng.ac68 release/src-rt-6.x.4708 rt-ac68u mainline
fi
if [ "$BAC87" = "y" ]; then
	clean_tree amng.ac87 release/src-rt-6.x.4708 rt-ac87u 384.13_x
fi
if [ "$BAC3200" = "y" ]; then
	clean_tree amng.ac3200 release/src-rt-7.x.main/src rt-ac3200 384.13_x
fi
if [ "$BAC3100" = "y" ]; then
	clean_tree amng.ac3100 release/src-rt-7.14.114.x/src rt-ac3100 mainline
fi
if [ "$BAC88" = "y" ]; then
	clean_tree amng.ac88 release/src-rt-7.14.114.x/src rt-ac88u mainline
fi
if [ "$BAC5300" = "y" ]; then
	clean_tree amng.ac5300 release/src-rt-7.14.114.x/src rt-ac5300 mainline
fi
if [ "$BAC86" = "y" ]; then
	clean_tree amng.ac86 release/src-rt-5.02hnd rt-ac86u mainline
fi
if [ "$BAX88" = "y" ]; then
	clean_tree amng.ax88 release/src-rt-5.02axhnd rt-ax88u ax
fi
if [ "$BAX58" = "y" ]; then
	clean_tree amng.ax58 release/src-rt-5.02axhnd.675x rt-ax58u ax
fi
<<<<<<< HEAD
if [ "$BAX56" = "y" ]; then
=======
if [ "$BAX56" == "y" ]; then
>>>>>>> a9476f78
	clean_tree amng.ax56 release/src-rt-5.02axhnd.675x rt-ax56u ax
fi

echo "--- $(date +%R) - All trees ready!"

# Launch parallel builds

echo "--- $(date +%R) - Launching all builds"
if [ "$BAC56" = "y" ]; then
	build_fw amng.ac56/release/src-rt-6.x.4708 rt-ac56u &
	sleep 20
fi
if [ "$BAC68" = "y" ]; then
	build_fw amng.ac68/release/src-rt-6.x.4708 rt-ac68u &
	sleep 20
fi
if [ "$BAC87" = "y" ]; then
	build_fw amng.ac87/release/src-rt-6.x.4708 rt-ac87u &
	sleep 20
fi
if [ "$BAC3200" = "y" ]; then
	build_fw amng.ac3200/release/src-rt-7.x.main/src rt-ac3200 &
	sleep 20
fi
if [ "$BAC3100" = "y" ]; then
	build_fw amng.ac3100/release/src-rt-7.14.114.x/src rt-ac3100 &
	sleep 20
fi
if [ "$BAC88" = "y" ]; then
	build_fw amng.ac88/release/src-rt-7.14.114.x/src rt-ac88u &
	sleep 20
fi
if [ "$BAC5300" = "y" ]; then
	build_fw amng.ac5300/release/src-rt-7.14.114.x/src rt-ac5300 &
	sleep 10
fi
if [ "$BAC86" = "y" ]; then
	build_fw amng.ac86/release/src-rt-5.02hnd rt-ac86u &
	sleep 10
fi
if [ "$BAX88" = "y" ]; then
	build_fw amng.ax88/release/src-rt-5.02axhnd rt-ax88u &
	sleep 10
fi
if [ "$BAX58" = "y" ]; then
	build_fw amng.ax58/release/src-rt-5.02axhnd.675x rt-ax58u &
	sleep 10
fi
<<<<<<< HEAD
if [ "$BAX56" = "y" ]; then
	build_fw amng.ax56/release/src-rt-5.02axhnd.675x rt-ax56u &
	sleep 10
=======
if [ "$BAX56" == "y" ]; then
        build_fw amng.ax56/release/src-rt-5.02axhnd.675x rt-ax56u &
        sleep 10
>>>>>>> a9476f78
fi

echo "--- $(date +%R) - All builds launched, please wait..."

wait

echo
cd "$STAGE_LOC" || exit 1
{ sha256sum -- *.trx
sha256sum -- *.w; } 2>/dev/null | unix2dos > sha256sums-ng.txt


# Copy everything to the host

if [ -z "$FINAL_LOC" ]; then
	scp -- *.zip *.trx *.txt *.w "$FINAL_LOC/" 2>/dev/null
fi

echo "=== $(date +%R) - All done!"<|MERGE_RESOLUTION|>--- conflicted
+++ resolved
@@ -66,7 +66,6 @@
 	FWMODEL="$2"
 	FWPATH="$1"
 	echo "*** $(date +%R) - Starting building $FWMODEL..."
-<<<<<<< HEAD
 	cd "$HOME/$FWPATH" || exit 1
 	if make "$FWMODEL" > "output.txt" 2>&1; then
 		cd image || exit 1
@@ -76,19 +75,6 @@
 		elif [ "$FWMODEL" = "rt-ax58u" ] || [ "$FWMODEL" = "rt-ax56u" ]; then
 			FWNAME="$(find -- *_cferom_pureubi.w | head -n 1)"
 			ZIPNAME="$(echo "$FWNAME" | sed 's~_cferom_pureubi.w~~g').zip"
-=======
-	cd ~/$FWPATH
-	make $FWMODEL &> output.txt
-
-	if [ $? -eq 0 ]; then
-		cd image
-		if [ "$FWMODEL" == "rt-ac86u" -o "$FWMODEL" == "rt-ax88u" ]; then
-			FWNAME=$(ls -t *_cferom_ubi.w | head -n 1)
-			ZIPNAME="${FWNAME//_cferom_ubi.w/}".zip
-		elif [ "$FWMODEL" == "rt-ax58u" -o "$FWMODEL" == "rt-ax56u" ]; then
-			FWNAME=$(ls -t *_cferom_pureubi.w | head -n 1)
-			ZIPNAME="${FWNAME//_cferom_pureubi.w/}".zip
->>>>>>> a9476f78
 		else
 			FWNAME="$(find -- *.trx | head -n 1)"
 			ZIPNAME="$(echo "$FWNAME" | sed 's~.trx~~g').zip"
@@ -172,11 +158,8 @@
 if [ "$BAX58" = "y" ]; then
 	clean_tree amng.ax58 release/src-rt-5.02axhnd.675x rt-ax58u ax
 fi
-<<<<<<< HEAD
+
 if [ "$BAX56" = "y" ]; then
-=======
-if [ "$BAX56" == "y" ]; then
->>>>>>> a9476f78
 	clean_tree amng.ax56 release/src-rt-5.02axhnd.675x rt-ax56u ax
 fi
 
@@ -225,15 +208,10 @@
 	build_fw amng.ax58/release/src-rt-5.02axhnd.675x rt-ax58u &
 	sleep 10
 fi
-<<<<<<< HEAD
+
 if [ "$BAX56" = "y" ]; then
 	build_fw amng.ax56/release/src-rt-5.02axhnd.675x rt-ax56u &
 	sleep 10
-=======
-if [ "$BAX56" == "y" ]; then
-        build_fw amng.ax56/release/src-rt-5.02axhnd.675x rt-ax56u &
-        sleep 10
->>>>>>> a9476f78
 fi
 
 echo "--- $(date +%R) - All builds launched, please wait..."
